--- conflicted
+++ resolved
@@ -288,13 +288,8 @@
 
     m_textCtrlThicknessBinder.Show( aItem->GetType() != DS_DATA_ITEM::DS_BITMAP );
 
-<<<<<<< HEAD
-    if( aItem->GetType() == WS_DATA_ITEM::WS_TEXT
-        || aItem->GetType() == WS_DATA_ITEM::WS_POLYPOLYGON )
-=======
     if( aItem->GetType() == DS_DATA_ITEM::DS_TEXT
             || aItem->GetType() == DS_DATA_ITEM::DS_POLYPOLYGON )
->>>>>>> 77f5d317
     {
         m_staticTextRot->Show( true );
         m_textCtrlRotation->Show( true );
