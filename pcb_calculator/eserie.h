/*
 * This program source code file is part of KiCad, a free EDA CAD application.
 *
 * Copyright (C) 2020 <janvi@veith.net>
 * Copyright (C) 2020-2021 KiCad Developers, see AUTHORS.txt for contributors.
 *
 * This program is free software: you can redistribute it and/or modify it
 * under the terms of the GNU General Public License as published by the
 * Free Software Foundation, either version 3 of the License, or (at your
 * option) any later version.
 *
 * This program is distributed in the hope that it will be useful, but
 * WITHOUT ANY WARRANTY; without even the implied warranty of
 * MERCHANTABILITY or FITNESS FOR A PARTICULAR PURPOSE.  See the GNU
 * General Public License for more details.
 *
 * You should have received a copy of the GNU General Public License along
 * with this program.  If not, see <http://www.gnu.org/licenses/>.
 */

extern double DoubleFromString( const wxString& TextValue );

/**
 * If BENCHMARK is defined, any 4R E12 calculations will print its execution time to console
 * My Hasswell Enthusiast reports 225 mSec what are reproducable within plusminus 2 percent
 */

//#define BENCHMARK

/**
 * E-Values derived from a geometric sequence formula by Charles Renard were already
 * accepted and widely used before the ISO recommendation no. 3 has been published.
 * For this historical reason, rounding rules of some values are sometimes irregular.
 * Although all E-Values could be calculated at runtime, we initialize them in a lookup table
 * what seems the most easy way to consider any inconvenient irregular rules. Same table is
 * also used to lookup non calculatable but readable BOM value strings. Supported E-series are:
 */

enum
{
    E1,
    E3,
    E6,
    E12
};

/**
 * This calculator suggests solutions for 2R, 3R and 4R replacement combinations
 */

enum
{
    S2R,
    S3R,
    S4R
};

/**
 * 6 decade E-series values from 10 Ohms to 1M and its associated BOM strings.
 * Series E3,E6,E12 are defined by additional values for cumulative use with previous series
 */

#define E1_VAL                                                                                     \
    { true, "1K", 1000 }, { true, "10K", 10000 }, { true, "100K", 100000 }, { true, "10R", 10 },   \
            { true, "100R", 100 },                                                                 \
    {                                                                                              \
        true, "1M", 1000000                                                                        \
    }

#define E3_ADD                                                                                     \
    { true, "22R", 22 }, { true, "47R", 47 }, { true, "220R", 220 }, { true, "470R", 470 },        \
            { true, "2K2", 2200 }, { true, "4K7", 4700 }, { true, "22K", 22000 },                  \
            { true, "47K", 47000 }, { true, "220K", 220000 },                                      \
    {                                                                                              \
        true, "470K", 470000                                                                       \
    }

#define E6_ADD                                                                                     \
    { true, "15R", 15 }, { true, "33R", 33 }, { true, "68R", 68 }, { true, "150R", 150 },          \
            { true, "330R", 330 }, { true, "680R", 680 }, { true, "1K5", 1500 },                   \
            { true, "3K3", 3300 }, { true, "6K8", 6800 }, { true, "15K", 15000 },                  \
            { true, "33K", 33000 }, { true, "68K", 68000 }, { true, "150K", 150000 },              \
            { true, "330K", 330000 },                                                              \
    {                                                                                              \
        true, "680K", 680000                                                                       \
    }

#define E12_ADD                                                                                    \
    { true, "12R", 12 }, { true, "18R", 18 }, { true, "27R", 27 }, { true, "39R", 39 },            \
            { true, "56R", 56 }, { true, "82R", 82 }, { true, "120R", 120 },                       \
            { true, "180R", 180 }, { true, "270R", 270 }, { true, "390R", 390 },                   \
            { true, "560R", 560 }, { true, "820R", 820 }, { true, "1K2", 1200 },                   \
            { true, "1K8", 1800 }, { true, "2K7", 2700 }, { true, "3K9", 3900 },                   \
            { true, "5K6", 5600 }, { true, "8K2", 8200 }, { true, "12K", 12000 },                  \
            { true, "18K", 18000 }, { true, "27K", 27000 }, { true, "39K", 39000 },                \
            { true, "56K", 56000 }, { true, "82K", 82000 }, { true, "120K", 120000 },              \
            { true, "180K", 180000 }, { true, "270K", 270000 }, { true, "390K", 390000 },          \
            { true, "560K", 560000 },                                                              \
    {                                                                                              \
        true, "820K", 820000                                                                       \
    }

struct r_data
{
    bool        e_use;
    std::string e_name;
    double      e_value;
};

class eserie
{
<<<<<<< HEAD
private:
    std::vector<std::vector<r_data>> luts{ { E1_VAL },
                                           { E1_VAL, E3_ADD },
                                           { E1_VAL, E3_ADD, E6_ADD },
                                           { E1_VAL, E3_ADD, E6_ADD, E12_ADD } };
    /*
 * TODO: Manual array size calculation is dangerous. Unlike legacy ANSI-C Arrays
 * std::array can not drop length param by providing aggregate init list up
 * to C++17. Reserved array size should be 2*E12² of std::vector primary list.
 * Exceeding memory limit 7442 will crash the calculator without any warnings !
 * Compare to previous MAX_COMB macro for legacy ANSI-C array automatic solution
 * #define E12_SIZE sizeof ( e12_lut ) / sizeof ( r_data )
 *  #define MAX_COMB (2 * E12_SIZE * E12_SIZE)
 * 2 component combinations including redundant swappable terms are for the moment
 * 72 combinations for E1
 * 512 combinations for E3
 * 1922 combinations for E6
 * 7442 combinations for E12
 */

#define MAX_CMB 7442 // maximum combinations for E12

    std::array<r_data, MAX_CMB> cmb_lut;          // intermediate 2R combinations
    std::array<r_data, S4R + 1> results;          // 2R, 3R and 4R results
    uint32_t                    rb_state = E6;    // Radio Button State
    uint32_t                    cb_state = false; // Check Box 4R enable
    double                      reqR;             // required Resistor

    /**
 * Build all 2R combinations from the selected E-serie values
 *
 * Pre-calculated value combinations are saved in intermediate look up table cmb_lut
 * @return is the number of found combinations what also depends from exclude values
*/
    uint32_t combine2( void );

    /**
 * Search for closest two component solution
 *
 * @param aSize is the number of valid 2R combinations in cmb_lut on where to search
 * The 2R result with smallest deviation will be saved in results
*/
    void simple_solution( uint32_t aSize );

    /**
 * Check if there is a better 3 R solution than previous one using only two components.
 *
 * @param aSize gives the number of available combinations to be checked inside cmb_lut
 * Therefore cmb_lut is combinated with the primary E-serie look up table
 * The 3R result with smallest deviation will be saved in results if better than 2R
 */
    void combine3( uint32_t aSize );

    /**
 * Check if there is a better four component solution.
 *
 * @param aSsize gives the number of 2R combinations to be checked inside cmb_lut
 * Occupied calculation time depends from number of available E-serie values
 * with the power of 4 why execution for E12 is conditional with 4R check box
 * for the case the previously found 3R solution is already exact
*/
    void combine4( uint32_t aSize );

    /*
 * Strip redundant braces from three component result
 *
 * Example: R1+(R2+R3) become R1+R2+R3
 * and      R1|(R2|R3) become R1|R2|R3
 * while    R1+(R2|R3) or (R1+R2)|R3) remains untouched
 */
    void strip3( void );

    /*
 * Strip redundant braces from four component result
 *
 * Example: (R1+R2)+(R3+R4) become R1+R2+R3+R4
 * and      (R1|R2)|(R2|R3) become R1|R2|R3|R4
 * while    (R1+R2)|(R3+R4) remains untouched
 */
    void strip4( void );

public:
    /**
 * If any value of the selected E-serie not available, it can be entered as an exclude value.
 *
 * @param aValue is the value to exclude from calculation
 * Values to exclude are set to false in the selected E-serie source lookup table
 */
    void exclude( double aValue );

    /**
 *  initialize next calculation and erase results from previous calculation
 */
    void new_calc( void );

    /**
 * called on calculate button to execute all the 2R, 3R and 4R calculations
 */
    void calculate( void );

    /**
 * Interface for CheckBox, RadioButton, RequriedResistor and calculated Results
 */
    void                        set_4R_cb( bool a_tb );
    bool                        get_4R_cb( void );
    void                        set_rb( uint32_t a_rb );
    uint32_t                    get_rb( void );
    void                        set_reqR( double aR );
    std::array<r_data, S4R + 1> get_rslt( void );
=======
public:
    /**
     * If any value of the selected E-serie not available, it can be entered as an exclude value.
     *
     * @param aValue is the value to exclude from calculation
     * Values to exclude are set to false in the selected E-serie source lookup table
     */
    void Exclude( double aValue );

    /**
     *  initialize next calculation and erase results from previous calculation
     */
    void NewCalc( void );

    /**
     * called on calculate button to execute all the 2R, 3R and 4R calculations
     */
    void Calculate( void );

    /**
     * Interface for CheckBox, RadioButton, RequriedResistor and calculated Results
     */
    void SetSeries( uint32_t aSeries ) { m_series = aSeries; }
    void SetRequiredValue( double aValue ) { m_required_value = aValue; }

    std::array<r_data,S4R+1> get_rslt( void ) { return m_results; }

private:
    /**
     * Build all 2R combinations from the selected E-serie values
     *
     * Pre-calculated value combinations are saved in intermediate look up table m_cmb_lut
     * @return is the number of found combinations what also depends from exclude values
    */
    uint32_t combine2( void );

    /**
     * Search for closest two component solution
     *
     * @param aSize is the number of valid 2R combinations in m_cmb_lut on where to search
     * The 2R result with smallest deviation will be saved in results
    */
    void simple_solution( uint32_t aSize );

    /**
     * Check if there is a better 3 R solution than previous one using only two components.
     *
     * @param aSize gives the number of available combinations to be checked inside m_cmb_lut
     * Therefore m_cmb_lut is combinated with the primary E-serie look up table
     * The 3R result with smallest deviation will be saved in results if better than 2R
     */
    void combine3( uint32_t aSize );

    /**
     * Check if there is a better four component solution.
     *
     * @param aSsize gives the number of 2R combinations to be checked inside m_cmb_lut
     * Occupied calculation time depends from number of available E-serie values
     * with the power of 4 why execution for E12 is conditional with 4R check box
     * for the case the previously found 3R solution is already exact
     */
    void combine4( uint32_t aSize );

    /*
     * Strip redundant braces from three component result
     *
     * Example: R1+(R2+R3) become R1+R2+R3
     * and      R1|(R2|R3) become R1|R2|R3
     * while    R1+(R2|R3) or (R1+R2)|R3) remains untouched
     */
    void strip3( void );

    /*
     * Strip redundant braces from four component result
     *
     * Example: (R1+R2)+(R3+R4) become R1+R2+R3+R4
     * and      (R1|R2)|(R2|R3) become R1|R2|R3|R4
     * while    (R1+R2)|(R3+R4) remains untouched
     */
    void strip4( void );

private:
    std::vector<std::vector<r_data>> luts {
                                              { E1_VAL },
                                              { E1_VAL, E3_ADD },
                                              { E1_VAL, E3_ADD, E6_ADD },
                                              { E1_VAL, E3_ADD, E6_ADD, E12_ADD }
                                          };
    /*
     * TODO: Manual array size calculation is dangerous. Unlike legacy ANSI-C Arrays
     * std::array can not drop length param by providing aggregate init list up
     * to C++17. Reserved array size should be 2*E12² of std::vector primary list.
     * Exceeding memory limit 7442 will crash the calculator without any warnings !
     * Compare to previous MAX_COMB macro for legacy ANSI-C array automatic solution
     * #define E12_SIZE sizeof ( e12_lut ) / sizeof ( r_data )
     *  #define MAX_COMB (2 * E12_SIZE * E12_SIZE)
     * 2 component combinations including redundant swappable terms are for the moment
     * 72 combinations for E1
     * 512 combinations for E3
     * 1922 combinations for E6
     * 7442 combinations for E12
     */

#define MAX_CMB 7442			// maximum combinations for E12

    std::array<r_data, MAX_CMB> m_cmb_lut;	            // intermediate 2R combinations
    std::array<r_data, S4R+1>   m_results;	            // 2R, 3R and 4R results
    uint32_t                    m_series = E6;		    // Radio Button State
    uint32_t                    m_enable_4R = false;    // Check Box 4R enable
    double                      m_required_value;	    // required Resistor
>>>>>>> 884de1f9
};<|MERGE_RESOLUTION|>--- conflicted
+++ resolved
@@ -36,190 +36,92 @@
  * also used to lookup non calculatable but readable BOM value strings. Supported E-series are:
  */
 
-enum
-{
-    E1,
-    E3,
-    E6,
-    E12
-};
+enum             { E1, E3, E6, E12 };
 
 /**
  * This calculator suggests solutions for 2R, 3R and 4R replacement combinations
  */
 
-enum
-{
-    S2R,
-    S3R,
-    S4R
-};
+enum             { S2R, S3R, S4R };
 
 /**
  * 6 decade E-series values from 10 Ohms to 1M and its associated BOM strings.
  * Series E3,E6,E12 are defined by additional values for cumulative use with previous series
  */
 
-#define E1_VAL                                                                                     \
-    { true, "1K", 1000 }, { true, "10K", 10000 }, { true, "100K", 100000 }, { true, "10R", 10 },   \
-            { true, "100R", 100 },                                                                 \
-    {                                                                                              \
-        true, "1M", 1000000                                                                        \
-    }
-
-#define E3_ADD                                                                                     \
-    { true, "22R", 22 }, { true, "47R", 47 }, { true, "220R", 220 }, { true, "470R", 470 },        \
-            { true, "2K2", 2200 }, { true, "4K7", 4700 }, { true, "22K", 22000 },                  \
-            { true, "47K", 47000 }, { true, "220K", 220000 },                                      \
-    {                                                                                              \
-        true, "470K", 470000                                                                       \
-    }
-
-#define E6_ADD                                                                                     \
-    { true, "15R", 15 }, { true, "33R", 33 }, { true, "68R", 68 }, { true, "150R", 150 },          \
-            { true, "330R", 330 }, { true, "680R", 680 }, { true, "1K5", 1500 },                   \
-            { true, "3K3", 3300 }, { true, "6K8", 6800 }, { true, "15K", 15000 },                  \
-            { true, "33K", 33000 }, { true, "68K", 68000 }, { true, "150K", 150000 },              \
-            { true, "330K", 330000 },                                                              \
-    {                                                                                              \
-        true, "680K", 680000                                                                       \
-    }
-
-#define E12_ADD                                                                                    \
-    { true, "12R", 12 }, { true, "18R", 18 }, { true, "27R", 27 }, { true, "39R", 39 },            \
-            { true, "56R", 56 }, { true, "82R", 82 }, { true, "120R", 120 },                       \
-            { true, "180R", 180 }, { true, "270R", 270 }, { true, "390R", 390 },                   \
-            { true, "560R", 560 }, { true, "820R", 820 }, { true, "1K2", 1200 },                   \
-            { true, "1K8", 1800 }, { true, "2K7", 2700 }, { true, "3K9", 3900 },                   \
-            { true, "5K6", 5600 }, { true, "8K2", 8200 }, { true, "12K", 12000 },                  \
-            { true, "18K", 18000 }, { true, "27K", 27000 }, { true, "39K", 39000 },                \
-            { true, "56K", 56000 }, { true, "82K", 82000 }, { true, "120K", 120000 },              \
-            { true, "180K", 180000 }, { true, "270K", 270000 }, { true, "390K", 390000 },          \
-            { true, "560K", 560000 },                                                              \
-    {                                                                                              \
-        true, "820K", 820000                                                                       \
-    }
-
-struct r_data
-{
-    bool        e_use;
-    std::string e_name;
-    double      e_value;
-};
+#define E1_VAL   { true, "1K", 1000 },\
+                 { true, "10K", 10000 },\
+                 { true, "100K", 100000 },\
+                 { true, "10R", 10 },\
+                 { true, "100R", 100 },\
+                 { true, "1M", 1000000 }
+
+#define E3_ADD   { true, "22R", 22 },\
+                 { true, "47R", 47 },\
+                 { true, "220R", 220 },\
+                 { true, "470R", 470 },\
+                 { true, "2K2", 2200 },\
+                 { true, "4K7", 4700 },\
+                 { true, "22K", 22000 },\
+                 { true, "47K", 47000 },\
+                 { true, "220K", 220000 },\
+                 { true, "470K", 470000 }
+
+#define E6_ADD   { true, "15R", 15 },\
+                 { true, "33R", 33 },\
+                 { true, "68R", 68 },\
+                 { true, "150R", 150 },\
+                 { true, "330R", 330 },\
+                 { true, "680R", 680 },\
+                 { true, "1K5", 1500 },\
+                 { true, "3K3", 3300 },\
+                 { true, "6K8", 6800 },\
+                 { true, "15K", 15000 },\
+                 { true, "33K", 33000 },\
+                 { true, "68K", 68000 },\
+                 { true, "150K", 150000 },\
+                 { true, "330K", 330000 },\
+                 { true, "680K", 680000 }
+
+#define E12_ADD  { true, "12R", 12 },\
+                 { true, "18R", 18 },\
+                 { true, "27R", 27 },\
+                 { true, "39R", 39 },\
+                 { true, "56R", 56 },\
+                 { true, "82R", 82 },\
+                 { true, "120R", 120 },\
+                 { true, "180R", 180 },\
+                 { true, "270R", 270 },\
+                 { true, "390R", 390 },\
+                 { true, "560R", 560 },\
+                 { true, "820R", 820 },\
+                 { true, "1K2", 1200 },\
+                 { true, "1K8", 1800 },\
+                 { true, "2K7", 2700 },\
+                 { true, "3K9", 3900 },\
+                 { true, "5K6", 5600 },\
+                 { true, "8K2", 8200 },\
+                 { true, "12K", 12000 },\
+                 { true, "18K", 18000 },\
+                 { true, "27K", 27000 },\
+                 { true, "39K", 39000 },\
+                 { true, "56K", 56000 },\
+                 { true, "82K", 82000 },\
+                 { true, "120K", 120000 },\
+                 { true, "180K", 180000 },\
+                 { true, "270K", 270000 },\
+                 { true, "390K", 390000 },\
+                 { true, "560K", 560000 },\
+                 { true, "820K", 820000 }
+
+struct r_data {
+                  bool        e_use;
+                  std::string e_name;
+                  double      e_value;
+              };
 
 class eserie
 {
-<<<<<<< HEAD
-private:
-    std::vector<std::vector<r_data>> luts{ { E1_VAL },
-                                           { E1_VAL, E3_ADD },
-                                           { E1_VAL, E3_ADD, E6_ADD },
-                                           { E1_VAL, E3_ADD, E6_ADD, E12_ADD } };
-    /*
- * TODO: Manual array size calculation is dangerous. Unlike legacy ANSI-C Arrays
- * std::array can not drop length param by providing aggregate init list up
- * to C++17. Reserved array size should be 2*E12² of std::vector primary list.
- * Exceeding memory limit 7442 will crash the calculator without any warnings !
- * Compare to previous MAX_COMB macro for legacy ANSI-C array automatic solution
- * #define E12_SIZE sizeof ( e12_lut ) / sizeof ( r_data )
- *  #define MAX_COMB (2 * E12_SIZE * E12_SIZE)
- * 2 component combinations including redundant swappable terms are for the moment
- * 72 combinations for E1
- * 512 combinations for E3
- * 1922 combinations for E6
- * 7442 combinations for E12
- */
-
-#define MAX_CMB 7442 // maximum combinations for E12
-
-    std::array<r_data, MAX_CMB> cmb_lut;          // intermediate 2R combinations
-    std::array<r_data, S4R + 1> results;          // 2R, 3R and 4R results
-    uint32_t                    rb_state = E6;    // Radio Button State
-    uint32_t                    cb_state = false; // Check Box 4R enable
-    double                      reqR;             // required Resistor
-
-    /**
- * Build all 2R combinations from the selected E-serie values
- *
- * Pre-calculated value combinations are saved in intermediate look up table cmb_lut
- * @return is the number of found combinations what also depends from exclude values
-*/
-    uint32_t combine2( void );
-
-    /**
- * Search for closest two component solution
- *
- * @param aSize is the number of valid 2R combinations in cmb_lut on where to search
- * The 2R result with smallest deviation will be saved in results
-*/
-    void simple_solution( uint32_t aSize );
-
-    /**
- * Check if there is a better 3 R solution than previous one using only two components.
- *
- * @param aSize gives the number of available combinations to be checked inside cmb_lut
- * Therefore cmb_lut is combinated with the primary E-serie look up table
- * The 3R result with smallest deviation will be saved in results if better than 2R
- */
-    void combine3( uint32_t aSize );
-
-    /**
- * Check if there is a better four component solution.
- *
- * @param aSsize gives the number of 2R combinations to be checked inside cmb_lut
- * Occupied calculation time depends from number of available E-serie values
- * with the power of 4 why execution for E12 is conditional with 4R check box
- * for the case the previously found 3R solution is already exact
-*/
-    void combine4( uint32_t aSize );
-
-    /*
- * Strip redundant braces from three component result
- *
- * Example: R1+(R2+R3) become R1+R2+R3
- * and      R1|(R2|R3) become R1|R2|R3
- * while    R1+(R2|R3) or (R1+R2)|R3) remains untouched
- */
-    void strip3( void );
-
-    /*
- * Strip redundant braces from four component result
- *
- * Example: (R1+R2)+(R3+R4) become R1+R2+R3+R4
- * and      (R1|R2)|(R2|R3) become R1|R2|R3|R4
- * while    (R1+R2)|(R3+R4) remains untouched
- */
-    void strip4( void );
-
-public:
-    /**
- * If any value of the selected E-serie not available, it can be entered as an exclude value.
- *
- * @param aValue is the value to exclude from calculation
- * Values to exclude are set to false in the selected E-serie source lookup table
- */
-    void exclude( double aValue );
-
-    /**
- *  initialize next calculation and erase results from previous calculation
- */
-    void new_calc( void );
-
-    /**
- * called on calculate button to execute all the 2R, 3R and 4R calculations
- */
-    void calculate( void );
-
-    /**
- * Interface for CheckBox, RadioButton, RequriedResistor and calculated Results
- */
-    void                        set_4R_cb( bool a_tb );
-    bool                        get_4R_cb( void );
-    void                        set_rb( uint32_t a_rb );
-    uint32_t                    get_rb( void );
-    void                        set_reqR( double aR );
-    std::array<r_data, S4R + 1> get_rslt( void );
-=======
 public:
     /**
      * If any value of the selected E-serie not available, it can be entered as an exclude value.
@@ -330,5 +232,4 @@
     uint32_t                    m_series = E6;		    // Radio Button State
     uint32_t                    m_enable_4R = false;    // Check Box 4R enable
     double                      m_required_value;	    // required Resistor
->>>>>>> 884de1f9
 };