/*
 * This program source code file is part of KICAD, a free EDA CAD application.
 *
 * Copyright (C) 2011 jean-pierre.charras
 * Copyright (C) 1992-2020 Kicad Developers, see AUTHORS.txt for contributors.
 *
 * This program is free software; you can redistribute it and/or
 * modify it under the terms of the GNU General Public License
 * as published by the Free Software Foundation; either version 3
 * of the License, or (at your option) any later version.
 *
 * This program is distributed in the hope that it will be useful,
 * but WITHOUT ANY WARRANTY; without even the implied warranty of
 * MERCHANTABILITY or FITNESS FOR A PARTICULAR PURPOSE.  See the
 * GNU General Public License for more details.
 *
 * You should have received a copy of the GNU General Public License along
 * with this program.  If not, see <http://www.gnu.org/licenses/>.
 */
#include <wx/filename.h>
#include <wx/settings.h>
#include <wx/wx.h>

#include <bitmaps/bitmap_types.h>
#include "common_data.h"
#include "pcb_calculator_frame.h"
#include "bitmaps/microstrip_zodd_zeven.cpp"


extern double DoubleFromString( const wxString& TextValue );


// Display a selection of usual Er, TanD, Rho values
// List format is <value><space><comment>


// A helper function to find the choice in a list of values
// return true if a index in aList that matches aValue is found.
static bool findMatch( wxArrayString& aList, const wxString& aValue, int& aIdx )
{
    bool success = false;
    // Find the previous choice index:
    aIdx = 0;

    // Some countries use comma instead of point as separator.
    // The value can be enter with pint or comma
    // use point for string comparisons:
    wxString cvalue = aValue;
    cvalue.Replace( ',', '.' );

    // First compare strings:
    for( wxString& text : aList )
    {
        if( text.IsEmpty() ) // No match found: select the empty line choice
            break;

        wxString val_str = text.BeforeFirst( ' ' );
        val_str.Replace( ',', '.' );

        // compare string values
        if( val_str == cvalue )
        {
            success = true;
            break;
        }

        aIdx++;
    }

    // Due to multiple ways to write a double, if string values
    // do not match, compare double values
    if( !success )
    {
        struct lconv* lc = localeconv();
        char          localeDecimalSeparator = *lc->decimal_point;

        if( localeDecimalSeparator == ',' )
            cvalue.Replace( '.', ',' );

        double curr_value;
        cvalue.ToDouble( &curr_value );

        aIdx = 0;

        for( wxString& text : aList )
        {
            if( text.IsEmpty() ) // No match found: select the empty line choice
                break;

            double   val;
            wxString val_str = text.BeforeFirst( ' ' );

            if( localeDecimalSeparator == ',' )
                val_str.Replace( '.', ',' );

            val_str.ToDouble( &val );
            ;

            if( curr_value == val )
            {
                success = true;
                break;
            }

            aIdx++;
        }
    }

    return success;
}


/**
 * Function OnEpsilonR_Button
 * Shows a list of current relative dielectric constant(Er)
 * and set the selected value in main dialog frame
 */
void PCB_CALCULATOR_FRAME::OnTranslineEpsilonR_Button( wxCommandEvent& event )
{
    wxArrayString list = StandardRelativeDielectricConstantList();
    list.Add( "" ); // Add an empty line for no selection

    // Find the previous choice index:
    wxString prevChoiceStr = m_Value_EpsilonR->GetValue();
    int      prevChoice = 0;
    findMatch( list, prevChoiceStr, prevChoice );

    int index = wxGetSingleChoiceIndex( wxEmptyString, _( "Relative Dielectric Constants" ), list,
                                        prevChoice );

    if( index >= 0 && !list.Item( index ).IsEmpty() ) // i.e. non canceled.
        m_Value_EpsilonR->SetValue( list.Item( index ).BeforeFirst( ' ' ) );
}


/**
 * Function OnTanD_Button
 * Shows a list of current dielectric loss factor (tangent delta)
 * and set the selected value in main dialog frame
 */
void PCB_CALCULATOR_FRAME::OnTranslineTanD_Button( wxCommandEvent& event )
{
    wxArrayString list = StandardLossTangentList();
    list.Add( "" ); // Add an empty line for no selection

    // Find the previous choice index:
    wxString prevChoiceStr = m_Value_TanD->GetValue();
    int      prevChoice = 0;
    findMatch( list, prevChoiceStr, prevChoice );

    int index = wxGetSingleChoiceIndex( wxEmptyString, _( "Dielectric Loss Factor" ), list,
                                        prevChoice, NULL );

    if( index >= 0 && !list.Item( index ).IsEmpty() ) // i.e. non canceled.
        m_Value_TanD->SetValue( list.Item( index ).BeforeFirst( ' ' ) );
}


/**
 * Function OnTranslineRho_Button
 * Shows a list of current Specific resistance list (rho)
 * and set the selected value in main dialog frame
 */
void PCB_CALCULATOR_FRAME::OnTranslineRho_Button( wxCommandEvent& event )
{
    wxArrayString list = StandardResistivityList();
    list.Add( "" ); // Add an empty line for no selection

    // Find the previous choice index:
    wxString prevChoiceStr = m_Value_Rho->GetValue();
    int      prevChoice = 0;
    findMatch( list, prevChoiceStr, prevChoice );

    int index = wxGetSingleChoiceIndex( wxEmptyString, _( "Specific Resistance" ), list, prevChoice,
                                        NULL );

    if( index >= 0 && !list.Item( index ).IsEmpty() ) // i.e. non canceled.
        m_Value_Rho->SetValue( list.Item( index ).BeforeFirst( ' ' ) );
}


// Minor helper struct to handle dialog items for a given parameter
struct DLG_PRM_DATA
{
    wxStaticText*  name;
    wxTextCtrl*    value;
    UNIT_SELECTOR* unit;
};


/**
 * Function TranslineTypeSelection
 * Must be called after selection of a new transline.
 * Update all values, labels and tool tips of parameters needed
 * by the new transline
 * Irrelevant parameters texts are blanked.
 * @param aType = the transline_type_id of the new selected transline
*/
void PCB_CALCULATOR_FRAME::TranslineTypeSelection( enum TRANSLINE_TYPE_ID aType )
{
    m_currTransLineType = aType;

    if( ( m_currTransLineType < START_OF_LIST_TYPE )
        || ( m_currTransLineType >= END_OF_LIST_TYPE ) )
    {
        m_currTransLineType = DEFAULT_TYPE;
    }

    m_translineBitmap->SetBitmap( *m_transline_list[m_currTransLineType]->m_Icon );

    // This helper bitmap is shown for coupled microstrip only:
    m_bmCMicrostripZoddZeven->Show( aType == C_MICROSTRIP_TYPE );
    m_bmCMicrostripZoddZeven->SetBitmap( KiBitmap( microstrip_zodd_zeven_xpm ) );
    m_fgSizerZcomment->Show( aType == C_MICROSTRIP_TYPE );

    TRANSLINE_IDENT* tr_ident = m_transline_list[m_currTransLineType];
    m_currTransLine = tr_ident->m_TLine;

    m_radioBtnPrm1->Show( tr_ident->m_HasPrmSelection );
    m_radioBtnPrm2->Show( tr_ident->m_HasPrmSelection );

    // Setup messages
<<<<<<< HEAD
    wxStaticText* left_msg_list[] = { m_left_message1, m_left_message2,
                                      m_left_message3, m_left_message4,
                                      m_left_message5, m_left_message6,
                                      m_left_message7, NULL };
    wxStaticText* msg_list[] = { m_Message1, m_Message2, m_Message3, m_Message4,
                                 m_Message5, m_Message6, m_Message7, NULL };
=======
    wxStaticText* left_msg_list[] =
    {
        m_left_message1, m_left_message2, m_left_message3, m_left_message4, m_left_message5,
        m_left_message6, m_left_message7, NULL
    };
    wxStaticText* msg_list[] =
    {
        m_Message1, m_Message2, m_Message3, m_Message4, m_Message5, m_Message6, m_Message7, NULL
    };
>>>>>>> 77f5d317

    unsigned jj = 0;
    for( ; jj < tr_ident->m_Messages.GetCount(); jj++ )
    {
        if( left_msg_list[jj] == NULL )
            break;

        left_msg_list[jj]->SetLabel( tr_ident->m_Messages[jj] );
        msg_list[jj]->SetLabel( wxEmptyString );
    }

    while( left_msg_list[jj] )
    {
        left_msg_list[jj]->SetLabel( wxEmptyString );
        msg_list[jj]->SetLabel( wxEmptyString );
        jj++;
    }

<<<<<<< HEAD
    // Init parameters dialog items
    struct DLG_PRM_DATA substrateprms[] = {
        { m_EpsilonR_label, m_Value_EpsilonR, NULL },
        { m_TanD_label, m_Value_TanD, NULL },
        { m_Rho_label, m_Value_Rho, NULL },
        { m_substrate_prm4_label, m_Substrate_prm4_Value, m_SubsPrm4_choiceUnit },
        { m_substrate_prm5_label, m_Substrate_prm5_Value, m_SubsPrm5_choiceUnit },
        { m_substrate_prm6_label, m_Substrate_prm6_Value, m_SubsPrm6_choiceUnit },
        { m_substrate_prm7_label, m_Substrate_prm7_Value, m_SubsPrm7_choiceUnit },
        { m_substrate_prm8_label, m_Substrate_prm8_Value, m_SubsPrm8_choiceUnit },
        { m_substrate_prm9_label, m_Substrate_prm9_Value, m_SubsPrm9_choiceUnit }
    };
#define substrateprms_cnt ( sizeof( substrateprms ) / sizeof( substrateprms[0] ) )

    struct DLG_PRM_DATA physprms[] = {
        { m_phys_prm1_label, m_Phys_prm1_Value, m_choiceUnit_Param1 },
        { m_phys_prm2_label, m_Phys_prm2_Value, m_choiceUnit_Param2 },
        { m_phys_prm3_label, m_Phys_prm3_Value, m_choiceUnit_Param3 }
    };
#define physprms_cnt ( sizeof( physprms ) / sizeof( physprms[0] ) )

    struct DLG_PRM_DATA elecprms[] = {
        { m_elec_prm1_label, m_Elec_prm1_Value, m_choiceUnit_ElecPrm1 },
        { m_elec_prm2_label, m_Elec_prm2_Value, m_choiceUnit_ElecPrm2 },
        { m_elec_prm3_label, m_Elec_prm3_Value, m_choiceUnit_ElecPrm3 }
    };
#define elecprms_cnt ( sizeof( elecprms ) / sizeof( elecprms[0] ) )
=======

// Init parameters dialog items
    struct DLG_PRM_DATA substrateprms[] =
            {
                { m_EpsilonR_label,       m_Value_EpsilonR,       NULL },
                { m_TanD_label,           m_Value_TanD,           NULL },
                { m_Rho_label,            m_Value_Rho,            NULL },
                { m_substrate_prm4_label, m_Substrate_prm4_Value, m_SubsPrm4_choiceUnit },
                { m_substrate_prm5_label, m_Substrate_prm5_Value, m_SubsPrm5_choiceUnit },
                { m_substrate_prm6_label, m_Substrate_prm6_Value, m_SubsPrm6_choiceUnit },
                { m_substrate_prm7_label, m_Substrate_prm7_Value, m_SubsPrm7_choiceUnit },
                { m_substrate_prm8_label, m_Substrate_prm8_Value, m_SubsPrm8_choiceUnit },
                { m_substrate_prm9_label, m_Substrate_prm9_Value, m_SubsPrm9_choiceUnit }
            };
    #define substrateprms_cnt (sizeof(substrateprms)/sizeof(substrateprms[0]))

    struct DLG_PRM_DATA physprms[] =
            {
                { m_phys_prm1_label, m_Phys_prm1_Value, m_choiceUnit_Param1 },
                { m_phys_prm2_label, m_Phys_prm2_Value, m_choiceUnit_Param2 },
                { m_phys_prm3_label, m_Phys_prm3_Value, m_choiceUnit_Param3 }
            };
    #define physprms_cnt (sizeof(physprms)/sizeof(physprms[0]))

    struct DLG_PRM_DATA elecprms[] =
            {
                { m_elec_prm1_label, m_Elec_prm1_Value, m_choiceUnit_ElecPrm1 },
                { m_elec_prm2_label, m_Elec_prm2_Value, m_choiceUnit_ElecPrm2 },
                { m_elec_prm3_label, m_Elec_prm3_Value, m_choiceUnit_ElecPrm3 }
            };
    #define elecprms_cnt (sizeof(elecprms)/sizeof(elecprms[0]))
>>>>>>> 77f5d317

    struct DLG_PRM_DATA frequencyprms[] = { { m_Frequency_label, m_Value_Frequency_Ctrl,
                                              m_choiceUnit_Frequency } };
#define frequencyprms_cnt ( sizeof( frequencyprms ) / sizeof( frequencyprms[0] ) )

    unsigned idxsubs = 0;
    unsigned idxphys = 0;
    unsigned idxelec = 0;
    unsigned idxfreq = 0;

    for( unsigned ii = 0; ii < tr_ident->GetPrmsCount(); ii++ )
    {
        TRANSLINE_PRM*       prm = tr_ident->GetPrm( ii );
        struct DLG_PRM_DATA* data = NULL;
        switch( prm->m_Type )
        {
        case PRM_TYPE_SUBS:
            wxASSERT( idxsubs < substrateprms_cnt );
            data = &substrateprms[idxsubs];
            idxsubs++;
            break;

        case PRM_TYPE_PHYS:
            wxASSERT( idxphys < physprms_cnt );
            data = &physprms[idxphys];
            idxphys++;
            break;

        case PRM_TYPE_ELEC:
            wxASSERT( idxelec < elecprms_cnt );
            data = &elecprms[idxelec];
            idxelec++;
            break;

        case PRM_TYPE_FREQUENCY:
            wxASSERT( idxfreq < frequencyprms_cnt );
            data = &frequencyprms[idxfreq];
            idxfreq++;
            break;
        }

        wxASSERT( data );
        data->name->SetToolTip( prm->m_ToolTip );
        data->name->SetLabel( prm->m_DlgLabel != "" ? prm->m_DlgLabel + ':' : "" );
        prm->m_ValueCtrl = data->value;

        if( prm->m_Id != DUMMY_PRM )
        {
            data->value->SetValue( wxString::Format( "%g", prm->m_Value ) );
            data->value->Enable( true );
        }
        else
        {
            data->value->SetValue( wxEmptyString );
            data->value->Enable( false );
        }

        if( prm->m_ConvUnit )
            prm->m_UnitCtrl = data->unit;

        if( data->unit )
        {
            data->unit->Show( prm->m_ConvUnit );
            data->unit->Enable( prm->m_ConvUnit );
            data->unit->SetSelection( prm->m_UnitSelection );
        }
    }

    // Clear all unused params
    for( ; idxsubs < substrateprms_cnt; idxsubs++ )
    {
        substrateprms[idxsubs].name->SetLabel( wxEmptyString );
        substrateprms[idxsubs].name->SetToolTip( wxEmptyString );
        substrateprms[idxsubs].value->SetValue( wxEmptyString );
        substrateprms[idxsubs].value->Enable( false );

        if( substrateprms[idxsubs].unit )
        {
            substrateprms[idxsubs].unit->Show( false );
            substrateprms[idxsubs].unit->Enable( false );
            substrateprms[idxsubs].unit->SetSelection( 0 );
        }
    }

    for( ; idxphys < physprms_cnt; idxphys++ )
    {
        physprms[idxphys].name->SetLabel( wxEmptyString );
        physprms[idxphys].name->SetToolTip( wxEmptyString );
        physprms[idxphys].value->SetValue( wxEmptyString );
        physprms[idxphys].value->Enable( false );

        if( physprms[idxphys].unit )
        {
            physprms[idxphys].unit->Show( false );
            physprms[idxphys].unit->Enable( false );
            physprms[idxphys].unit->SetSelection( 0 );
        }
    }

    for( ; idxelec < elecprms_cnt; idxelec++ )
    {
        elecprms[idxelec].name->SetLabel( wxEmptyString );
        elecprms[idxelec].name->SetToolTip( wxEmptyString );
        elecprms[idxelec].value->SetValue( wxEmptyString );
        elecprms[idxelec].value->Enable( false );

        if( elecprms[idxelec].unit )
        {
            elecprms[idxelec].unit->Show( false );
            elecprms[idxelec].unit->Enable( false );
            elecprms[idxelec].unit->SetSelection( 0 );
        }
    }

    for( ; idxfreq < frequencyprms_cnt; idxfreq++ )
    {
        frequencyprms[idxfreq].name->SetLabel( wxEmptyString );
        frequencyprms[idxfreq].name->SetToolTip( wxEmptyString );
        frequencyprms[idxfreq].value->SetValue( wxEmptyString );
        frequencyprms[idxfreq].value->Enable( false );

        if( frequencyprms[idxfreq].unit )
        {
            frequencyprms[idxfreq].unit->Show( false );
            frequencyprms[idxfreq].unit->Enable( false );
            frequencyprms[idxfreq].unit->SetSelection( 0 );
        }
    }
}

/**
 * Function TransfDlgDataToTranslineParams
 * Read values entered in dialog frame, and copy these values
 * in current transline parameters, converted in normalized units
 */
void PCB_CALCULATOR_FRAME::TransfDlgDataToTranslineParams()
{
    TRANSLINE_IDENT* tr_ident = m_transline_list[m_currTransLineType];

    for( unsigned ii = 0; ii < tr_ident->GetPrmsCount(); ii++ )
    {
        TRANSLINE_PRM* prm = tr_ident->GetPrm( ii );
        wxTextCtrl*    value_ctrl = (wxTextCtrl*) prm->m_ValueCtrl;
        wxString       value_txt = value_ctrl->GetValue();
        double         value = DoubleFromString( value_txt );
        prm->m_Value = value;
        UNIT_SELECTOR* unit_ctrl = (UNIT_SELECTOR*) prm->m_UnitCtrl;

        if( unit_ctrl )
        {
            prm->m_UnitSelection = unit_ctrl->GetSelection();
            value *= unit_ctrl->GetUnitScale();
        }

        prm->m_NormalizedValue = value;
    }
}


/**
 * Function OnTranslineSelection
 * Called on new transmission line selection
 */
void PCB_CALCULATOR_FRAME::OnTranslineSelection( wxCommandEvent& event )
{
    enum TRANSLINE_TYPE_ID id = (enum TRANSLINE_TYPE_ID) event.GetSelection();

    TranslineTypeSelection( id );

    // Texts and units choice widgets can have their size modified:
    // The new size must be taken in account
    m_panelTransline->GetSizer()->Layout();
    m_panelTransline->Refresh();
}


/**
 * Function OnTransLineResetButtonClick
 * Called when the user clicks the reset button. This sets
 * the parameters to their default values.
 */
void PCB_CALCULATOR_FRAME::OnTransLineResetButtonClick( wxCommandEvent& event )
{
    TranslineTypeSelection( DEFAULT_TYPE );
    m_TranslineSelection->SetSelection( DEFAULT_TYPE );

    m_panelTransline->GetSizer()->Layout();
    m_panelTransline->Refresh();
}<|MERGE_RESOLUTION|>--- conflicted
+++ resolved
@@ -220,14 +220,6 @@
     m_radioBtnPrm2->Show( tr_ident->m_HasPrmSelection );
 
     // Setup messages
-<<<<<<< HEAD
-    wxStaticText* left_msg_list[] = { m_left_message1, m_left_message2,
-                                      m_left_message3, m_left_message4,
-                                      m_left_message5, m_left_message6,
-                                      m_left_message7, NULL };
-    wxStaticText* msg_list[] = { m_Message1, m_Message2, m_Message3, m_Message4,
-                                 m_Message5, m_Message6, m_Message7, NULL };
-=======
     wxStaticText* left_msg_list[] =
     {
         m_left_message1, m_left_message2, m_left_message3, m_left_message4, m_left_message5,
@@ -237,7 +229,6 @@
     {
         m_Message1, m_Message2, m_Message3, m_Message4, m_Message5, m_Message6, m_Message7, NULL
     };
->>>>>>> 77f5d317
 
     unsigned jj = 0;
     for( ; jj < tr_ident->m_Messages.GetCount(); jj++ )
@@ -256,35 +247,6 @@
         jj++;
     }
 
-<<<<<<< HEAD
-    // Init parameters dialog items
-    struct DLG_PRM_DATA substrateprms[] = {
-        { m_EpsilonR_label, m_Value_EpsilonR, NULL },
-        { m_TanD_label, m_Value_TanD, NULL },
-        { m_Rho_label, m_Value_Rho, NULL },
-        { m_substrate_prm4_label, m_Substrate_prm4_Value, m_SubsPrm4_choiceUnit },
-        { m_substrate_prm5_label, m_Substrate_prm5_Value, m_SubsPrm5_choiceUnit },
-        { m_substrate_prm6_label, m_Substrate_prm6_Value, m_SubsPrm6_choiceUnit },
-        { m_substrate_prm7_label, m_Substrate_prm7_Value, m_SubsPrm7_choiceUnit },
-        { m_substrate_prm8_label, m_Substrate_prm8_Value, m_SubsPrm8_choiceUnit },
-        { m_substrate_prm9_label, m_Substrate_prm9_Value, m_SubsPrm9_choiceUnit }
-    };
-#define substrateprms_cnt ( sizeof( substrateprms ) / sizeof( substrateprms[0] ) )
-
-    struct DLG_PRM_DATA physprms[] = {
-        { m_phys_prm1_label, m_Phys_prm1_Value, m_choiceUnit_Param1 },
-        { m_phys_prm2_label, m_Phys_prm2_Value, m_choiceUnit_Param2 },
-        { m_phys_prm3_label, m_Phys_prm3_Value, m_choiceUnit_Param3 }
-    };
-#define physprms_cnt ( sizeof( physprms ) / sizeof( physprms[0] ) )
-
-    struct DLG_PRM_DATA elecprms[] = {
-        { m_elec_prm1_label, m_Elec_prm1_Value, m_choiceUnit_ElecPrm1 },
-        { m_elec_prm2_label, m_Elec_prm2_Value, m_choiceUnit_ElecPrm2 },
-        { m_elec_prm3_label, m_Elec_prm3_Value, m_choiceUnit_ElecPrm3 }
-    };
-#define elecprms_cnt ( sizeof( elecprms ) / sizeof( elecprms[0] ) )
-=======
 
 // Init parameters dialog items
     struct DLG_PRM_DATA substrateprms[] =
@@ -316,7 +278,6 @@
                 { m_elec_prm3_label, m_Elec_prm3_Value, m_choiceUnit_ElecPrm3 }
             };
     #define elecprms_cnt (sizeof(elecprms)/sizeof(elecprms[0]))
->>>>>>> 77f5d317
 
     struct DLG_PRM_DATA frequencyprms[] = { { m_Frequency_label, m_Value_Frequency_Ctrl,
                                               m_choiceUnit_Frequency } };
