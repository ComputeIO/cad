/*
 * This program source code file is part of KiCad, a free EDA CAD application.
 *
 * Copyright (C) 2020 KiCad Developers, see CHANGELOG.TXT for contributors.
 *
 * This program is free software; you can redistribute it and/or
 * modify it under the terms of the GNU General Public License
 * as published by the Free Software Foundation; either version 2
 * of the License, or (at your option) any later version.
 *
 * This program is distributed in the hope that it will be useful,
 * but WITHOUT ANY WARRANTY; without even the implied warranty of
 * MERCHANTABILITY or FITNESS FOR A PARTICULAR PURPOSE.  See the
 * GNU General Public License for more details.
 *
 * You should have received a copy of the GNU General Public License
 * along with this program; if not, you may find one here:
 * http://www.gnu.org/licenses/old-licenses/gpl-2.0.html
 * or you may search the http://www.gnu.org website for the version 2 license,
 * or you may write to the Free Software Foundation, Inc.,
 * 51 Franklin Street, Fifth Floor, Boston, MA  02110-1301, USA
 */

#include <render_settings.h>

using namespace KIGFX;


RENDER_SETTINGS::RENDER_SETTINGS() :
        m_highlightNetcodes(),
        m_printDC( nullptr )
{
    // Set the default initial values
<<<<<<< HEAD
    m_activeLayer        = F_Cu;
    m_highlightFactor    = 0.5f;
    m_selectFactor       = 0.5f;
    m_highlightEnabled   = false;
    m_hiContrastEnabled  = false;
    m_hiContrastFactor   = 0.2f; //TODO: Make this user-configurable
    m_outlineWidth       = 1;
    m_worksheetLineWidth = 100000;
    m_defaultPenWidth    = 0;
    m_minPenWidth        = 0;
    m_showPageLimits     = false;
    m_isPrinting = false;
=======
    m_activeLayer           = F_Cu;
    m_highlightFactor       = 0.5f;
    m_selectFactor          = 0.5f;
    m_highlightEnabled      = false;
    m_hiContrastEnabled     = false;
    m_hiContrastFactor      = 0.2f; //TODO: Make this user-configurable
    m_outlineWidth          = 1;
    m_drawingSheetLineWidth = 100000;
    m_defaultPenWidth       = 0;
    m_minPenWidth           = 0;
    m_showPageLimits        = false;
    m_isPrinting            = false;
>>>>>>> 77f5d317
}


RENDER_SETTINGS::~RENDER_SETTINGS()
{
}


void RENDER_SETTINGS::update()
{
    // Calculate darkened/highlighted variants of layer colors
    for( int i = 0; i < LAYER_ID_COUNT; i++ )
    {
        m_hiContrastColor[i] = m_layerColors[i].Mix( m_layerColors[LAYER_PCB_BACKGROUND],
                m_hiContrastFactor );
        m_layerColorsHi[i]   = m_layerColors[i].Brightened( m_highlightFactor );
        m_layerColorsDark[i] = m_layerColors[i].Darkened( 1.0 - m_highlightFactor );
        m_layerColorsSel[i]  = m_layerColors[i].Brightened( m_selectFactor );
    }
}
<|MERGE_RESOLUTION|>--- conflicted
+++ resolved
@@ -31,20 +31,6 @@
         m_printDC( nullptr )
 {
     // Set the default initial values
-<<<<<<< HEAD
-    m_activeLayer        = F_Cu;
-    m_highlightFactor    = 0.5f;
-    m_selectFactor       = 0.5f;
-    m_highlightEnabled   = false;
-    m_hiContrastEnabled  = false;
-    m_hiContrastFactor   = 0.2f; //TODO: Make this user-configurable
-    m_outlineWidth       = 1;
-    m_worksheetLineWidth = 100000;
-    m_defaultPenWidth    = 0;
-    m_minPenWidth        = 0;
-    m_showPageLimits     = false;
-    m_isPrinting = false;
-=======
     m_activeLayer           = F_Cu;
     m_highlightFactor       = 0.5f;
     m_selectFactor          = 0.5f;
@@ -57,7 +43,6 @@
     m_minPenWidth           = 0;
     m_showPageLimits        = false;
     m_isPrinting            = false;
->>>>>>> 77f5d317
 }
 
 
