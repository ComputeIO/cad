--- conflicted
+++ resolved
@@ -157,27 +157,17 @@
 
 	system/fcontext.s
 	
-<<<<<<< HEAD
     tool/tool_base.cpp
     tool/tool_manager.cpp
     tool/tool_dispatcher.cpp
     tool/tool_event.cpp
     tool/tool_interactive.cpp
     tool/context_menu.cpp
-)
-=======
-  tool/tool_base.cpp
-  tool/tool_manager.cpp
-  tool/tool_dispatcher.cpp
-  tool/tool_event.cpp
-  tool/tool_interactive.cpp
-  tool/context_menu.cpp
-  
-  geometry/seg.cpp
-  geometry/shape_line_chain.cpp
-  geometry/shape_collisions.cpp
-  )
->>>>>>> 73949712
+
+	geometry/seg.cpp
+	geometry/shape_line_chain.cpp
+	geometry/shape_collisions.cpp
+)
 
 add_library(common STATIC ${COMMON_SRCS})
 
