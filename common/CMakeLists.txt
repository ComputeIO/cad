--- conflicted
+++ resolved
@@ -83,15 +83,10 @@
     ${PIXMAN_LIBRARIES}
     ${OPENGL_LIBRARIES}
     ${GDI_PLUS_LIBRARIES}
-<<<<<<< HEAD
-	${FREETYPE_LIBRARIES}
-	${HARFBUZZ_LIBRARIES}
-=======
 	# outline font support
 	${FREETYPE_LIBRARIES}
 	${HARFBUZZ_LIBRARIES}
 	${Fontconfig_LIBRARIES}
->>>>>>> 77f5d317
 )
 
 target_include_directories( gal PRIVATE
@@ -535,16 +530,6 @@
     $<TARGET_PROPERTY:compoundfilereader,INTERFACE_INCLUDE_DIRECTORIES>
     )  # used by altium_parser.cpp
 
-<<<<<<< HEAD
-target_include_directories( common PUBLIC
-    $<TARGET_PROPERTY:earcut,INTERFACE_INCLUDE_DIRECTORIES>
-    )
-
-target_include_directories( common PUBLIC
-    $<TARGET_PROPERTY:pegtl,INTERFACE_INCLUDE_DIRECTORIES>
-    )
-
-=======
 # outline font support
 add_dependencies( common earcut )
 add_dependencies( common pegtl )
@@ -554,7 +539,6 @@
     )
 
 
->>>>>>> 77f5d317
 set( PCB_COMMON_SRCS
     base_screen.cpp
     eda_text.cpp
