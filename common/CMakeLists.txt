# Add all the warnings to the files
if( COMPILER_SUPPORTS_WARNINGS )
    set(CMAKE_CXX_FLAGS "${CMAKE_CXX_FLAGS} ${WARN_FLAGS_CXX}")
    set(CMAKE_C_FLAGS "${CMAKE_C_FLAGS} ${WARN_FLAGS_C}")
endif()

if( KICAD_SPICE )
    set( INC_AFTER ${INC_AFTER} ${NGSPICE_INCLUDE_DIR} )
endif()

include_directories( BEFORE ${INC_BEFORE} )
include_directories(
    ./dialogs
    ./widgets
    ./dialog_about
    ${CMAKE_SOURCE_DIR}/bitmaps_png
    ${CMAKE_SOURCE_DIR}/3d-viewer
    ${CMAKE_SOURCE_DIR}/pcbnew
    ${INC_AFTER}
    )


if( NOT APPLE )     # windows and linux use openssl under curl
    find_package( OpenSSL REQUIRED )
    include_directories( SYSTEM ${OPENSSL_INCLUDE_DIR} )
endif()

set( GAL_SRCS
    # Common part
    basic_gal.cpp
    draw_panel_gal.cpp
    gl_context_mgr.cpp
    newstroke_font.cpp
    painter.cpp
    gal/color4d.cpp
    gal/dpi_scaling.cpp
    gal/gal_display_options.cpp
    gal/graphics_abstraction_layer.cpp
    gal/hidpi_gl_canvas.cpp

    view/view_controls.cpp
    view/view_overlay.cpp
    view/wx_view_controls.cpp
    view/zoom_controller.cpp

    font/font.cpp
    font/stroke_font.cpp
    font/outline_font.cpp
    font/outline_decomposer.cpp
    font/triangulate.cpp

    # OpenGL GAL
    gal/opengl/opengl_gal.cpp
    gal/opengl/opengl_freetype.cpp
    gal/opengl/gl_resources.cpp
    gal/opengl/gl_builtin_shaders.cpp
    gal/opengl/shader.cpp
    gal/opengl/vertex_item.cpp
    gal/opengl/vertex_container.cpp
    gal/opengl/cached_container.cpp
    gal/opengl/cached_container_gpu.cpp
    gal/opengl/cached_container_ram.cpp
    gal/opengl/noncached_container.cpp
    gal/opengl/vertex_manager.cpp
    gal/opengl/gpu_manager.cpp
    gal/opengl/antialiasing.cpp
    gal/opengl/opengl_compositor.cpp
    gal/opengl/utils.cpp

    # Cairo GAL
    gal/cairo/cairo_gal.cpp
    gal/cairo/cairo_compositor.cpp
    gal/cairo/cairo_print.cpp
    )

add_library( gal STATIC ${GAL_SRCS} )

target_link_libraries( gal
    common          # This is needed until the circular dependency is removed
    kimath
    bitmaps
    ${GLEW_LIBRARIES}
    ${CAIRO_LIBRARIES}
    ${PIXMAN_LIBRARIES}
    ${OPENGL_LIBRARIES}
    ${GDI_PLUS_LIBRARIES}
	${FREETYPE_LIBRARIES}
	${HARFBUZZ_LIBRARIES}
)

target_include_directories( gal PRIVATE
    $<TARGET_PROPERTY:nlohmann_json,INTERFACE_INCLUDE_DIRECTORIES>
    )


# Only for win32 cross compilation using MXE
if( WIN32 AND MSYS )
    add_definitions( -DGLEW_STATIC )
endif()


# A shared library subsetted from common which restricts what can go into
# a single_top link image.  By not linking to common, we control what does
# statically go into single_top link images.  My current thinking is that only
# wxWidgets should be a shared link from single top, everything else should be
# statically bound into it. Otherwise you will have DSO loading probs. After it
# sets the LIB PATHS however, we want the *.kiface modules to use shared linking.
add_library( singletop STATIC EXCLUDE_FROM_ALL
    confirm.cpp
    eda_doc.cpp
    kiway.cpp
    kiway_holder.cpp
    )


# A shared library used by multiple *.kiface files and one or two program
# launchers.  Object files can migrate into here over time, but only if they are
# surely needed and certainly used from more than one place without recompilation.
# Functions and data all need to use the #include <import_export.h> and be declared
# as APIEXPORT
set( LIB_KICAD_SRCS
    string.cpp
    )

if( future )
add_library( lib_kicad SHARED
    )
target_link_libraries( lib_kicad
    ${wxWidgets_LIBRARIES}
    )
set_target_properties( lib_kicad PROPERTIES
    OUTPUT_NAME     ki
    )
install( TARGETS lib_kicad
    DESTINATION ${KICAD_BIN}
    COMPONENT binary
    )
endif()


# The build version string defaults to the value in the KiCadVersion.cmake file.
# If being built inside a git repository, the git tag and commit hash are used to create
# a new version string instead. The user can supply an additional string to be appended
# to the end inside the KICAD_VERSION_EXTRA variable
set( KICAD_VERSION_EXTRA "" CACHE STRING
    "User defined configuration string to append to KiCad version." )

# Generate version header file.
add_custom_target(
    version_header ALL
    COMMAND ${CMAKE_COMMAND}
        -DKICAD_VERSION_EXTRA=${KICAD_VERSION_EXTRA}
        -DOUTPUT_FILE=${CMAKE_BINARY_DIR}/kicad_build_version.h
        -DTEXT_OUTPUT_FILE=${CMAKE_BINARY_DIR}/kicad_build_version.txt
        -DSRC_PATH=${PROJECT_SOURCE_DIR}
        -DCMAKE_MODULE_PATH=${CMAKE_MODULE_PATH}
        -P ${CMAKE_MODULE_PATH}/BuildSteps/WriteVersionHeader.cmake
    WORKING_DIRECTORY ${CMAKE_BINARY_DIR}
    BYPRODUCTS ${CMAKE_BINARY_DIR}/kicad_build_version.h
    DEPENDS ${CMAKE_MODULE_PATH}/BuildSteps/WriteVersionHeader.cmake
    COMMENT "Generating version string header"
    )

set( COMMON_ABOUT_DLG_SRCS
    dialog_about/AboutDialog_main.cpp
    dialog_about/dialog_about.cpp
    dialog_about/dialog_about_base.cpp
    )

set( COMMON_DLG_SRCS
    dialogs/dialog_color_picker.cpp
    dialogs/dialog_color_picker_base.cpp
    dialogs/dialog_configure_paths.cpp
    dialogs/dialog_configure_paths_base.cpp
    dialogs/dialog_display_info_HTML_base.cpp
    dialogs/dialog_edit_library_tables.cpp
    dialogs/dialog_global_lib_table_config.cpp
    dialogs/dialog_global_lib_table_config_base.cpp
    dialogs/dialog_grid_settings.cpp
    dialogs/dialog_grid_settings_base.cpp
    dialogs/dialog_hotkey_list.cpp
    dialogs/dialog_HTML_reporter_base.cpp
    dialogs/dialog_image_editor.cpp
    dialogs/dialog_image_editor_base.cpp
    dialogs/dialog_locked_items_query.cpp
    dialogs/dialog_locked_items_query_base.cpp
    dialogs/dialog_migrate_settings.cpp
    dialogs/dialog_migrate_settings_base.cpp
    dialogs/dialog_page_settings_base.cpp
    dialogs/dialog_text_entry_base.cpp
    dialogs/dialog_page_settings.cpp
    dialogs/dialog_print_generic.cpp
    dialogs/dialog_print_generic_base.cpp
    dialogs/dialog_text_entry.cpp
    dialogs/dialog_unit_entry.cpp
    dialogs/dialog_unit_entry_base.cpp
    dialogs/eda_list_dialog.cpp
    dialogs/eda_list_dialog_base.cpp
    dialogs/eda_view_switcher.cpp
    dialogs/eda_view_switcher_base.cpp
    dialogs/html_messagebox.cpp
    dialogs/panel_color_settings_base.cpp
    dialogs/panel_color_settings.cpp
    dialogs/panel_common_settings.cpp
    dialogs/panel_common_settings_base.cpp
    dialogs/panel_hotkeys_editor.cpp
    dialogs/panel_mouse_settings.cpp
    dialogs/panel_mouse_settings_base.cpp
    dialogs/panel_setup_netclasses.cpp
    dialogs/panel_setup_netclasses_base.cpp
    dialogs/panel_setup_severities.cpp
    dialogs/panel_text_variables.cpp
    dialogs/panel_text_variables_base.cpp
    dialogs/wx_html_report_box.cpp
    dialogs/wx_html_report_panel.cpp
    dialogs/wx_html_report_panel_base.cpp
    )

set( COMMON_WIDGET_SRCS
    widgets/app_progress_dialog.cpp
    widgets/bitmap_button.cpp
    widgets/bitmap_toggle.cpp
    widgets/button_row_panel.cpp
    widgets/collapsible_pane.cpp
    widgets/color_swatch.cpp
    widgets/footprint_choice.cpp
    widgets/footprint_preview_widget.cpp
    widgets/footprint_select_widget.cpp
    widgets/gal_options_panel.cpp
    widgets/grid_bitmap_toggle.cpp
    widgets/grid_color_swatch_helpers.cpp
    widgets/grid_combobox.cpp
    widgets/grid_icon_text_helpers.cpp
    widgets/grid_text_button_helpers.cpp
    widgets/grid_text_helpers.cpp
    widgets/indicator_icon.cpp
    widgets/infobar.cpp
    widgets/layer_box_selector.cpp
    widgets/lib_tree.cpp
    widgets/mathplot.cpp
    widgets/msgpanel.cpp
    widgets/number_badge.cpp
    widgets/paged_dialog.cpp
    widgets/progress_reporter.cpp
    widgets/split_button.cpp
    widgets/stepped_slider.cpp
    widgets/text_ctrl_eval.cpp
    widgets/ui_common.cpp
    widgets/unit_binder.cpp
    widgets/widget_save_restore.cpp
    widgets/widget_hotkey_list.cpp
    widgets/wx_busy_indicator.cpp
    widgets/wx_grid.cpp
    widgets/wx_aui_dock_art.cpp
    )

set( COMMON_PAGE_LAYOUT_SRCS
    page_layout/ws_data_item.cpp
    page_layout/ws_data_model.cpp
    page_layout/ws_data_model_io.cpp
    page_layout/page_layout_default_description.cpp
    page_layout/ws_draw_item.cpp
    page_layout/ws_proxy_undo_item.cpp
    page_layout/ws_proxy_view_item.cpp
    page_layout/page_layout_reader.cpp
    )

set( COMMON_PREVIEW_ITEMS_SRCS
    preview_items/arc_assistant.cpp
    preview_items/arc_geom_manager.cpp
    preview_items/bright_box.cpp
    preview_items/centreline_rect_item.cpp
    preview_items/draw_context.cpp
    preview_items/polygon_geom_manager.cpp
    preview_items/polygon_item.cpp
    preview_items/preview_utils.cpp
    preview_items/ruler_item.cpp
    preview_items/selection_area.cpp
    preview_items/simple_overlay_item.cpp
    preview_items/two_point_assistant.cpp
    )

set( PLOTTERS_CONTROL_SRCS
    plotters/plotter.cpp
    plotters/DXF_plotter.cpp
    plotters/GERBER_plotter.cpp
    plotters/HPGL_plotter.cpp
    plotters/PDF_plotter.cpp
    plotters/PS_plotter.cpp
    plotters/SVG_plotter.cpp
    plotters/common_plot_functions.cpp
    )

set( PLUGINS_ALTIUM_SRCS
    plugins/altium/altium_parser.cpp
    )

set( PLUGINS_CADSTAR_SRCS
    plugins/cadstar/cadstar_archive_parser.cpp
    )

set( PLUGINS_EAGLE_SRCS
    plugins/eagle/eagle_parser.cpp
    )

set( COMMON_SRCS
    ${LIB_KICAD_SRCS}
    ${COMMON_ABOUT_DLG_SRCS}
    ${COMMON_DLG_SRCS}
    ${COMMON_WIDGET_SRCS}
    ${COMMON_PAGE_LAYOUT_SRCS}
    ${COMMON_PREVIEW_ITEMS_SRCS}
    ${PLOTTERS_CONTROL_SRCS}
    ${PLUGINS_ALTIUM_SRCS}
    ${PLUGINS_CADSTAR_SRCS}
    ${PLUGINS_EAGLE_SRCS}
    advanced_config.cpp
    array_axis.cpp
    array_options.cpp
    base64.cpp
    bin_mod.cpp
    bitmap.cpp
    bitmap_base.cpp
    board_printout.cpp
    build_version.cpp
    commit.cpp
    common.cpp
    config_params.cpp
    confirm.cpp
    cursors.cpp
    dialog_shim.cpp
    gr_text.cpp
    dsnlexer.cpp
    eda_base_frame.cpp
    eda_dde.cpp
    eda_doc.cpp
    eda_draw_frame.cpp
    eda_item.cpp
    eda_pattern_match.cpp
    eda_rect.cpp
    eda_size_ctrl.cpp
    eda_units.cpp
    env_paths.cpp
    env_vars.cpp
    exceptions.cpp
    executable_names.cpp
    filename_resolver.cpp
    filehistory.cpp
    filter_reader.cpp
    footprint_filter.cpp
    footprint_info.cpp
    gbr_metadata.cpp
    gestfich.cpp
    getrunningmicrosecs.cpp
    gr_basic.cpp
    grid_tricks.cpp
    hotkey_store.cpp
    hotkeys_basic.cpp
    kiface_i.cpp
    kiid.cpp
    kiway.cpp
    kiway_express.cpp
    kiway_holder.cpp
    kiway_player.cpp
    languages_menu.cpp
    launch_ext.cpp
    layer_id.cpp
    lib_id.cpp
    lib_table_base.cpp
    lib_tree_model.cpp
    lib_tree_model_adapter.cpp
    locale_io.cpp
    lockfile.cpp
    lset.cpp
    marker_base.cpp
    netclass.cpp
    observable.cpp
    origin_transforms.cpp
    paths.cpp
    printout.cpp
    project.cpp
    properties.cpp
    property_mgr.cpp
    ptree.cpp
    rc_item.cpp
    refdes_utils.cpp
    render_settings.cpp
    reporter.cpp
    richio.cpp
    scintilla_tricks.cpp
    search_stack.cpp
    searchhelpfilefullpath.cpp
    status_popup.cpp
    systemdirsappend.cpp
    template_fieldnames.cpp
    textentry_tricks.cpp
    title_block.cpp
    trace_helpers.cpp
    undo_redo_container.cpp
    utf8.cpp
    validators.cpp
    wildcards_and_files_ext.cpp
    page_layout/ws_painter.cpp
    wxdataviewctrl_helpers.cpp
    wx_filename.cpp
    xnode.cpp
    )

if( TRUE OR NOT USE_KIWAY_DLLS )
#if( NOT USE_KIWAY_DLLS )
    # We DO NOT want pgm_base.cpp linked into the KIFACE, only into the KIWAY.
    # Check the map files to verify eda_pgm.o not being linked in.
    list( APPEND COMMON_SRCS pgm_base.cpp )
endif()

if( NOT HAVE_STRTOKR )
    list( APPEND COMMON_SRCS strtok_r.c )
endif()

list( APPEND COMMON_SRCS
    kicad_curl/kicad_curl.cpp
    kicad_curl/kicad_curl_easy.cpp
)

if( KICAD_USE_FONTCONFIG )
    list( APPEND COMMON_SRCS font/fontconfig.cpp )
endif()

set( COMMON_SRCS
    ${COMMON_SRCS}

    origin_viewitem.cpp

    view/view.cpp
    view/view_item.cpp
    view/view_group.cpp

    tool/action_manager.cpp
    tool/action_menu.cpp
    tool/action_toolbar.cpp
    tool/actions.cpp
    tool/common_control.cpp
    tool/common_tools.cpp
    tool/conditional_menu.cpp
    tool/edit_constraints.cpp
    tool/edit_points.cpp
    tool/editor_conditions.cpp
    tool/grid_helper.cpp
    tool/grid_menu.cpp
    tool/picker_tool.cpp
    tool/selection_conditions.cpp
    tool/tool_action.cpp
    tool/tool_base.cpp
    tool/tool_dispatcher.cpp
    tool/tool_event.cpp
    tool/tools_holder.cpp
    tool/tool_interactive.cpp
    tool/tool_manager.cpp
    tool/tool_menu.cpp
    tool/zoom_menu.cpp
    tool/zoom_tool.cpp

    settings/app_settings.cpp
    settings/color_settings.cpp
    settings/common_settings.cpp
    settings/json_settings.cpp
    settings/nested_settings.cpp
    settings/settings_manager.cpp

    project/board_project_settings.cpp
    project/net_settings.cpp
    project/project_archiver.cpp
    project/project_file.cpp
    project/project_local_settings.cpp

    markup/markup_parser.cpp
    )

add_library( common STATIC
    ${COMMON_SRCS}
    $<TARGET_OBJECTS:libcontext>
    )

target_include_directories( common PRIVATE
    $<TARGET_PROPERTY:libcontext,INTERFACE_INCLUDE_DIRECTORIES>
    )

add_dependencies( common libcontext )
add_dependencies( common version_header )
add_dependencies( common compoundfilereader )  # used by altium_parser.cpp

target_link_libraries( common
    kimath
    kiplatform
    bitmaps
    gal
    ${Boost_LIBRARIES}
    ${CURL_LIBRARIES}
    ${OPENSSL_LIBRARIES}        # empty on Apple
    ${wxWidgets_LIBRARIES}
    ${EXTRA_LIBS}
	${Fontconfig_LIBRARIES}
    )

target_include_directories( common PUBLIC
    $<TARGET_PROPERTY:nlohmann_json,INTERFACE_INCLUDE_DIRECTORIES>
    )

target_include_directories( common PUBLIC
    $<TARGET_PROPERTY:compoundfilereader,INTERFACE_INCLUDE_DIRECTORIES>
    )  # used by altium_parser.cpp

<<<<<<< HEAD
target_include_directories( common PUBLIC
    $<TARGET_PROPERTY:earcut,INTERFACE_INCLUDE_DIRECTORIES>
    )

target_include_directories( common PUBLIC
    $<TARGET_PROPERTY:pegtl,INTERFACE_INCLUDE_DIRECTORIES>
    )

=======
>>>>>>> 430310bb
set( PCB_COMMON_SRCS
    base_screen.cpp
    eda_text.cpp
    fp_lib_table.cpp
    hash_eda.cpp
    page_info.cpp
    ${CMAKE_SOURCE_DIR}/pcbnew/pcb_base_frame.cpp
    ${CMAKE_SOURCE_DIR}/pcbnew/pcb_expr_evaluator.cpp
    ${CMAKE_SOURCE_DIR}/pcbnew/board_commit.cpp
    ${CMAKE_SOURCE_DIR}/pcbnew/board_connected_item.cpp
    ${CMAKE_SOURCE_DIR}/pcbnew/board_design_settings.cpp
    ${CMAKE_SOURCE_DIR}/pcbnew/board_items_to_polygon_shape_transform.cpp
    ${CMAKE_SOURCE_DIR}/pcbnew/board.cpp
    ${CMAKE_SOURCE_DIR}/pcbnew/board_item.cpp
    ${CMAKE_SOURCE_DIR}/pcbnew/dimension.cpp
    ${CMAKE_SOURCE_DIR}/pcbnew/pcb_shape.cpp
    ${CMAKE_SOURCE_DIR}/pcbnew/fp_shape.cpp
    ${CMAKE_SOURCE_DIR}/pcbnew/pcb_group.cpp
    ${CMAKE_SOURCE_DIR}/pcbnew/pcb_marker.cpp
    ${CMAKE_SOURCE_DIR}/pcbnew/footprint.cpp
    ${CMAKE_SOURCE_DIR}/pcbnew/netinfo_item.cpp
    ${CMAKE_SOURCE_DIR}/pcbnew/netinfo_list.cpp
    ${CMAKE_SOURCE_DIR}/pcbnew/pad.cpp
    ${CMAKE_SOURCE_DIR}/pcbnew/pcb_target.cpp
    ${CMAKE_SOURCE_DIR}/pcbnew/pcb_text.cpp
    ${CMAKE_SOURCE_DIR}/pcbnew/board_stackup_manager/class_board_stackup.cpp
    ${CMAKE_SOURCE_DIR}/pcbnew/fp_text.cpp
    ${CMAKE_SOURCE_DIR}/pcbnew/track.cpp
    ${CMAKE_SOURCE_DIR}/pcbnew/zone.cpp
    ${CMAKE_SOURCE_DIR}/pcbnew/collectors.cpp
    ${CMAKE_SOURCE_DIR}/pcbnew/connectivity/connectivity_algo.cpp
    ${CMAKE_SOURCE_DIR}/pcbnew/connectivity/connectivity_items.cpp
    ${CMAKE_SOURCE_DIR}/pcbnew/connectivity/connectivity_data.cpp
    ${CMAKE_SOURCE_DIR}/pcbnew/connectivity/from_to_cache.cpp
    ${CMAKE_SOURCE_DIR}/pcbnew/convert_drawsegment_list_to_polygon.cpp
    ${CMAKE_SOURCE_DIR}/pcbnew/drc/drc_engine.cpp
    ${CMAKE_SOURCE_DIR}/pcbnew/drc/drc_item.cpp
    ${CMAKE_SOURCE_DIR}/pcbnew/drc/drc_rule.cpp
    ${CMAKE_SOURCE_DIR}/pcbnew/drc/drc_rule_condition.cpp
    ${CMAKE_SOURCE_DIR}/pcbnew/drc/drc_rule_parser.cpp
    ${CMAKE_SOURCE_DIR}/pcbnew/drc/drc_test_provider.cpp
    ${CMAKE_SOURCE_DIR}/pcbnew/plugins/eagle/eagle_plugin.cpp
    ${CMAKE_SOURCE_DIR}/pcbnew/footprint_editor_settings.cpp
    ${CMAKE_SOURCE_DIR}/pcbnew/plugins/geda/gpcb_plugin.cpp
    ${CMAKE_SOURCE_DIR}/pcbnew/io_mgr.cpp
    ${CMAKE_SOURCE_DIR}/pcbnew/kicad_clipboard.cpp
    ${CMAKE_SOURCE_DIR}/pcbnew/netlist_reader/kicad_netlist_reader.cpp
    ${CMAKE_SOURCE_DIR}/pcbnew/plugins/kicad/kicad_plugin.cpp
    ${CMAKE_SOURCE_DIR}/pcbnew/netlist_reader/legacy_netlist_reader.cpp
    ${CMAKE_SOURCE_DIR}/pcbnew/plugins/legacy/legacy_plugin.cpp
    ${CMAKE_SOURCE_DIR}/pcbnew/netlist_reader/netlist_reader.cpp
    ${CMAKE_SOURCE_DIR}/pcbnew/pad_custom_shape_functions.cpp
    ${CMAKE_SOURCE_DIR}/pcbnew/pcb_display_options.cpp
    ${CMAKE_SOURCE_DIR}/pcbnew/pcb_draw_panel_gal.cpp
    ${CMAKE_SOURCE_DIR}/pcbnew/netlist_reader/pcb_netlist.cpp
    ${CMAKE_SOURCE_DIR}/pcbnew/pcb_origin_transforms.cpp
    ${CMAKE_SOURCE_DIR}/pcbnew/pcb_painter.cpp
    ${CMAKE_SOURCE_DIR}/pcbnew/plugins/kicad/pcb_parser.cpp
    ${CMAKE_SOURCE_DIR}/pcbnew/pcb_plot_params.cpp
    ${CMAKE_SOURCE_DIR}/pcbnew/pcb_screen.cpp
    ${CMAKE_SOURCE_DIR}/pcbnew/pcb_view.cpp
    ${CMAKE_SOURCE_DIR}/pcbnew/pcbnew_settings.cpp
    ${CMAKE_SOURCE_DIR}/pcbnew/plugin.cpp
    ${CMAKE_SOURCE_DIR}/pcbnew/ratsnest/ratsnest_data.cpp
    ${CMAKE_SOURCE_DIR}/pcbnew/ratsnest/ratsnest_viewitem.cpp
    ${CMAKE_SOURCE_DIR}/pcbnew/sel_layer.cpp
    ${CMAKE_SOURCE_DIR}/pcbnew/zone_settings.cpp

    ${CMAKE_SOURCE_DIR}/pcbnew/tools/pcb_grid_helper.cpp
    ${CMAKE_SOURCE_DIR}/pcbnew/tools/pcb_actions.cpp
    ${CMAKE_SOURCE_DIR}/pcbnew/tools/pcb_editor_conditions.cpp
    ${CMAKE_SOURCE_DIR}/pcbnew/tools/pcb_viewer_tools.cpp

    widgets/net_selector.cpp
)

# add -DPCBNEW to compilation of these PCBNEW sources
set_source_files_properties( ${PCB_COMMON_SRCS} PROPERTIES
    COMPILE_DEFINITIONS "PCBNEW"
    )

add_library( pcbcommon STATIC ${PCB_COMMON_SRCS} )

target_include_directories( pcbcommon PUBLIC
    $<TARGET_PROPERTY:delaunator,INTERFACE_INCLUDE_DIRECTORIES>
)

target_link_libraries( pcbcommon PUBLIC
    common
    delaunator
    kimath
    kiplatform
)

add_dependencies( pcbcommon delaunator )

# The lemon grammar for the numeric evaluator
generate_lemon_grammar(
    common
    libeval
    libeval/numeric_evaluator.cpp
    libeval/grammar.lemon
    )

# The lemon grammar for the expression compiler
generate_lemon_grammar(
    common
    libeval_compiler
    libeval_compiler/libeval_compiler.cpp
    libeval_compiler/grammar.lemon
    )


# auto-generate netlist_lexer.h and netlist_keywords.cpp
make_lexer(
    common
    netlist.keywords
    netlist_lexer.h
    netlist_keywords.cpp
    NL_T
    )

# auto-generate pcb_plot_params_lexer.h and pcb_plot_params_keywords.cpp
make_lexer(
    pcbcommon
    pcb_plot_params.keywords
    pcb_plot_params_lexer.h
    pcb_plot_params_keywords.cpp
    PCBPLOTPARAMS_T
    )

# auto-generate drc_rules_lexer.h and drc_rules_keywords.cpp
make_lexer(
    common
    drc_rules.keywords
    drc_rules_lexer.h
    drc_rules_keywords.cpp
    DRCRULE_T
    )


# auto-generate pcbnew_sexpr.h and pcbnew_sexpr.cpp
make_lexer(
    pcbcommon
    pcb.keywords
    pcb_lexer.h
    pcb_keywords.cpp
    PCB_KEYS_T
    )

# auto-generate s-expression library table code.
make_lexer(
    common
    lib_table.keywords
    lib_table_lexer.h
    lib_table_keywords.cpp
    LIB_TABLE_T
    )

# auto-generate s-expression template fieldnames lexer and keywords.
make_lexer(
    common
    template_fieldnames.keywords
    template_fieldnames_lexer.h
    template_fieldnames_keywords.cpp
    TFIELD_T
    )

# auto-generate page layout reader s-expression page_layout_reader_lexer.h
# and title_block_reader_keywords.cpp.
make_lexer(
    common
    page_layout/page_layout_reader.keywords
    page_layout/page_layout_reader_lexer.h
    page_layout/page_layout_reader_keywords.cpp
    TB_READER_T
    )

# This one gets made only when testing.
# to build it, first enable #define STAND_ALONE at top of dsnlexer.cpp
add_executable( dsntest EXCLUDE_FROM_ALL dsnlexer.cpp )
target_link_libraries( dsntest common ${wxWidgets_LIBRARIES} rt )

target_link_libraries( pcbcommon PUBLIC bitmaps )


# _kiway.so
if( false ) # future
#if( KICAD_SCRIPTING OR KICAD_SCRIPTING_MODULES )

    set( SWIG_FLAGS
        -I${CMAKE_CURRENT_SOURCE_DIR}/../include
        )

    if( DEBUG )
        set( SWIG_FLAGS ${SWIG_FLAGS} -DDEBUG )
    endif()

    # call SWIG in C++ mode: https://cmake.org/cmake/help/v3.2/module/UseSWIG.html
    set_source_files_properties( swig/kiway.i PROPERTIES CPLUSPLUS ON )

    # collect CFLAGS , and pass them to swig later
    get_directory_property( DirDefs DIRECTORY ${CMAKE_CURRENT_SOURCE_DIR} COMPILE_DEFINITIONS )
    foreach( d ${DirDefs} )
        set( SWIG_FLAGS ${SWIG_FLAGS} -D${d} )
    endforeach()

    set( CMAKE_SWIG_FLAGS ${SWIG_FLAGS} )

    include_directories( BEFORE ${INC_BEFORE} )
    include_directories(
        ${CMAKE_SOURCE_DIR}/common
        ${INC_AFTER}
        )

    set( SWIG_MODULE_kiway_EXTRA_DEPS
        ${CMAKE_SOURCE_DIR}/common/swig/ki_exception.i
        ${CMAKE_SOURCE_DIR}/common/swig/kicad.i
        )

    swig_add_module( kiway python
        swig/kiway.i
        )

    swig_link_libraries( kiway
        common
        ${wxWidgets_LIBRARIES}
        ${PYTHON_LIBRARIES}
        )

    set_source_files_properties( ${swig_generated_file_fullname} PROPERTIES
        # See section 16.3 "The SWIG runtime code"
        # http://www.swig.org/Doc3.0/SWIGDocumentation.html#Modules_nn2
        COMPILE_FLAGS "-DSWIG_TYPE_TABLE=WXPYTHON_TYPE_TABLE -Wno-delete-non-virtual-dtor"
        )

    if( MAKE_LINK_MAPS )
        set_target_properties( _kiway PROPERTIES
            LINK_FLAGS "-Wl,-cref,-Map=_kiway.so.map"
            )
    endif()

endif()<|MERGE_RESOLUTION|>--- conflicted
+++ resolved
@@ -510,7 +510,6 @@
     $<TARGET_PROPERTY:compoundfilereader,INTERFACE_INCLUDE_DIRECTORIES>
     )  # used by altium_parser.cpp
 
-<<<<<<< HEAD
 target_include_directories( common PUBLIC
     $<TARGET_PROPERTY:earcut,INTERFACE_INCLUDE_DIRECTORIES>
     )
@@ -519,8 +518,6 @@
     $<TARGET_PROPERTY:pegtl,INTERFACE_INCLUDE_DIRECTORIES>
     )
 
-=======
->>>>>>> 430310bb
 set( PCB_COMMON_SRCS
     base_screen.cpp
     eda_text.cpp
