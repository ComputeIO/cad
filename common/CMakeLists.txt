--- conflicted
+++ resolved
@@ -496,7 +496,6 @@
         ${CMAKE_BINARY_DIR}
     )
 
-<<<<<<< HEAD
 target_include_directories( common PUBLIC
     $<TARGET_PROPERTY:compoundfilereader,INTERFACE_INCLUDE_DIRECTORIES>
     )  # used by altium_parser.cpp
@@ -509,8 +508,6 @@
     $<TARGET_PROPERTY:pegtl,INTERFACE_INCLUDE_DIRECTORIES>
     )
 
-=======
->>>>>>> 6272b484
 set( PCB_COMMON_SRCS
     base_screen.cpp
     eda_text.cpp
