--- conflicted
+++ resolved
@@ -259,7 +259,6 @@
 }
 
 
-<<<<<<< HEAD
 void GAL::StrokeText( const wxString& aText, const VECTOR2D& aPosition, double aRotationAngle,
                       KIFONT::FONT* aFont )
 {
@@ -284,7 +283,9 @@
         DrawGlyph( glyph, nth, total );
         nth++;
     }
-=======
+}
+
+
 bool GAL::SetNativeCursorStyle( KICURSOR aCursor )
 {
     if( m_currentNativeCursor == aCursor )
@@ -293,5 +294,4 @@
     m_currentNativeCursor = aCursor;
 
     return true;
->>>>>>> fc04ece4
 }