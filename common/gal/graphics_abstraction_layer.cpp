--- conflicted
+++ resolved
@@ -28,10 +28,7 @@
 
 #include <gal/graphics_abstraction_layer.h>
 #include <gal/definitions.h>
-<<<<<<< HEAD
-=======
 #include <font/font.h>
->>>>>>> 77f5d317
 #include <geometry/shape_poly_set.h>
 
 #include <math/util.h> // for KiROUND
@@ -42,11 +39,7 @@
 using namespace KIGFX;
 
 
-<<<<<<< HEAD
-GAL::GAL( GAL_DISPLAY_OPTIONS& aDisplayOptions ) : options( aDisplayOptions )
-=======
 GAL::GAL( GAL_DISPLAY_OPTIONS& aDisplayOptions ) : m_options( aDisplayOptions )
->>>>>>> 77f5d317
 {
     // Set the default values for the internal variables
     SetIsFill( false );
@@ -85,11 +78,8 @@
     // Initialize text properties
     ResetTextAttributes();
 
-<<<<<<< HEAD
-=======
     //m_strokeFont.LoadNewStrokeFont( newstroke_font, newstroke_font_bufsize );
 
->>>>>>> 77f5d317
     // subscribe for settings updates
     m_observerLink = m_options.Subscribe( this );
 }
@@ -115,11 +105,7 @@
 
     if( m_options.m_gridStyle != m_gridStyle )
     {
-<<<<<<< HEAD
-        gridStyle = options.m_gridStyle;
-=======
         m_gridStyle = m_options.m_gridStyle;
->>>>>>> 77f5d317
         refresh = true;
     }
 
@@ -212,13 +198,7 @@
     // Compute the X and Y size of a given text.
     // Because ComputeTextLineSize expects a one line text,
     // aText is expected to be only one line text.
-<<<<<<< HEAD
-    //
-    // TODO: use something other than defaultFont when appropriate
-    return DefaultFont().ComputeTextLineSize( this, aText );
-=======
     return KIFONT::FONT::GetFont()->ComputeTextLineSize( this, aText );
->>>>>>> 77f5d317
 }
 
 
@@ -267,14 +247,6 @@
                      KiROUND( ( aPoint.y - m_gridOffset.y ) / m_gridSize.y ) * m_gridSize.y + m_gridOffset.y );
 #else
     // if grid size == 0.0 there is no grid, so use aPoint as grid reference position
-<<<<<<< HEAD
-    double cx = gridSize.x > 0.0 ? KiROUND( ( aPoint.x - gridOffset.x ) / gridSize.x ) * gridSize.x
-                                           + gridOffset.x
-                                 : aPoint.x;
-    double cy = gridSize.y > 0.0 ? KiROUND( ( aPoint.y - gridOffset.y ) / gridSize.y ) * gridSize.y
-                                           + gridOffset.y
-                                 : aPoint.y;
-=======
     double cx = m_gridSize.x > 0.0
                         ? KiROUND( ( aPoint.x - m_gridOffset.x ) / m_gridSize.x ) * m_gridSize.x
                                   + m_gridOffset.x
@@ -283,7 +255,6 @@
                         ? KiROUND( ( aPoint.y - m_gridOffset.y ) / m_gridSize.y ) * m_gridSize.y
                                   + m_gridOffset.y
                         : aPoint.y;
->>>>>>> 77f5d317
 
     return VECTOR2D( cx, cy );
 #endif
@@ -307,8 +278,6 @@
 }
 
 
-<<<<<<< HEAD
-=======
 void GAL::StrokeText( const wxString& aText, const VECTOR2D& aPosition, double aRotationAngle,
                       KIFONT::FONT* aFont )
 {
@@ -322,7 +291,6 @@
 }
 
 
->>>>>>> 77f5d317
 void GAL::DrawGlyphs( const std::vector<SHAPE_POLY_SET> aGlyphs )
 {
     int nth = 0;
