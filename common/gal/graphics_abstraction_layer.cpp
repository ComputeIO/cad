/*
 * This program source code file is part of KICAD, a free EDA CAD application.
 *
 * Copyright (C) 2012 Torsten Hueter, torstenhtr <at> gmx.de
 * Copyright (C) 2012-2017 Kicad Developers, see change_log.txt for contributors.
 *
 * Graphics Abstraction Layer (GAL) - base class
 *
 * This program is free software; you can redistribute it and/or
 * modify it under the terms of the GNU General Public License
 * as published by the Free Software Foundation; either version 2
 * of the License, or (at your option) any later version.
 *
 * This program is distributed in the hope that it will be useful,
 * but WITHOUT ANY WARRANTY; without even the implied warranty of
 * MERCHANTABILITY or FITNESS FOR A PARTICULAR PURPOSE.  See the
 * GNU General Public License for more details.
 *
 * You should have received a copy of the GNU General Public License
 * along with this program; if not, you may find one here:
 * http://www.gnu.org/licenses/old-licenses/gpl-2.0.html
 * or you may search the http://www.gnu.org website for the version 2 license,
 * or you may write to the Free Software Foundation, Inc.,
 * 51 Franklin Street, Fifth Floor, Boston, MA  02110-1301, USA
 */

#include <wx/log.h>

#include <gal/graphics_abstraction_layer.h>
#include <gal/definitions.h>
<<<<<<< HEAD
=======
#include <eda_text.h>
>>>>>>> 60a58f2c
#include <font/font.h>
#include <geometry/shape_poly_set.h>

#include <math/util.h> // for KiROUND

#include <cmath>

using namespace KIGFX;


GAL::GAL( GAL_DISPLAY_OPTIONS& aDisplayOptions ) : m_options( aDisplayOptions )
{
    // Set the default values for the internal variables
    SetIsFill( false );
    SetIsStroke( true );
    SetFillColor( COLOR4D( 0.0, 0.0, 0.0, 0.0 ) );
    SetStrokeColor( COLOR4D( 1.0, 1.0, 1.0, 1.0 ) );
    SetLookAtPoint( VECTOR2D( 0, 0 ) );
    SetZoomFactor( 1.0 );
    SetRotation( 0.0 );
    // this value for SetWorldUnitLength is only suitable for Pcbnew.
    // Other editors/viewer must call SetWorldUnitLength with their internal units
    SetWorldUnitLength( 1e-9 /* 1 nm */ / 0.0254 /* 1 inch in meters */ );
    // wxDC::GetPPI() reports 96 DPI, but somehow this value
    // is the closest match to the legacy renderer
    SetScreenDPI( 91 );
    SetDepthRange( VECTOR2D( GAL::MIN_DEPTH, GAL::MAX_DEPTH ) );
    SetLayerDepth( 0.0 );
    SetFlip( false, false );
    SetLineWidth( 1.0f );
    computeWorldScale();
    SetAxesEnabled( false );

    // Set grid defaults
    SetGridVisibility( true );
    SetCoarseGrid( 10 );
    m_gridLineWidth = 0.5f;
    m_gridStyle = GRID_STYLE::LINES;
    m_gridMinSpacing = 10;

    // Initialize the cursor shape
    SetCursorColor( COLOR4D( 1.0, 1.0, 1.0, 1.0 ) );
    m_fullscreenCursor = false;
    m_forceDisplayCursor = false;
    SetCursorEnabled( false );

    // Initialize the native widget to an arrow cursor
    SetNativeCursorStyle( KICURSOR::ARROW );

    // Initialize text properties
    ResetTextAttributes();

    //m_strokeFont.LoadNewStrokeFont( newstroke_font, newstroke_font_bufsize );

    // subscribe for settings updates
    m_observerLink = m_options.Subscribe( this );
}


GAL::~GAL()
{
}


void GAL::OnGalDisplayOptionsChanged( const GAL_DISPLAY_OPTIONS& aOptions )
{
    // defer to the child class first
    updatedGalDisplayOptions( aOptions );

    // there is no refresh to do at this level
}


bool GAL::updatedGalDisplayOptions( const GAL_DISPLAY_OPTIONS& aOptions )
{
    bool refresh = false;

    if( m_options.m_gridStyle != m_gridStyle )
    {
        m_gridStyle = m_options.m_gridStyle;
        refresh = true;
    }

    if( m_options.m_gridLineWidth != m_gridLineWidth )
    {
        m_gridLineWidth = std::floor( m_options.m_gridLineWidth + 0.5 );
        refresh = true;
    }

    if( m_options.m_gridMinSpacing != m_gridMinSpacing )
    {
        m_gridMinSpacing = m_options.m_gridMinSpacing;
        refresh = true;
    }

    if( m_options.m_axesEnabled != m_axesEnabled )
    {
        m_axesEnabled = m_options.m_axesEnabled;
        refresh = true;
    }

    if( m_options.m_forceDisplayCursor != m_forceDisplayCursor )
    {
        m_forceDisplayCursor = m_options.m_forceDisplayCursor;
        refresh = true;
    }

    if( m_options.m_fullscreenCursor != m_fullscreenCursor )
    {
        m_fullscreenCursor = m_options.m_fullscreenCursor;
        refresh = true;
    }

    // tell the derived class if the base class needs an update or not
    return refresh;
}


void GAL::SetTextAttributes( const EDA_TEXT* aText )
{
    m_attributes = TEXT_ATTRIBUTES( aText );
}


void GAL::ResetTextAttributes()
{
    // Tiny but non-zero - this will always need setting
    // there is no built-in default
    SetGlyphSize( { 1.0, 1.0 } );

    SetHorizontalAlignment( TEXT_ATTRIBUTES::H_CENTER );
    SetVerticalAlignment( TEXT_ATTRIBUTES::V_CENTER );

    SetFontBold( false );
    SetFontItalic( false );
    SetFontUnderlined( false );
    SetTextMirrored( false );
}


VECTOR2D GAL::GetTextLineSize( const UTF8& aText ) const
{
    // Compute the X and Y size of a given text.
    // Because computeTextLineSize expects a one line text,
    // aText is expected to be only one line text.
    return KIFONT::FONT::GetFont()->ComputeTextLineSize( this, aText );
}


void GAL::ComputeWorldScreenMatrix()
{
    computeWorldScale();

    MATRIX3x3D translation;
    translation.SetIdentity();
    translation.SetTranslation( 0.5 * VECTOR2D( m_screenSize ) );

    MATRIX3x3D rotate;
    rotate.SetIdentity();
    rotate.SetRotation( m_rotation );

    MATRIX3x3D scale;
    scale.SetIdentity();
    scale.SetScale( VECTOR2D( m_worldScale, m_worldScale ) );

    MATRIX3x3D flip;
    flip.SetIdentity();
    flip.SetScale( VECTOR2D( m_globalFlipX ? -1.0 : 1.0, m_globalFlipY ? -1.0 : 1.0 ) );

    MATRIX3x3D lookat;
    lookat.SetIdentity();
    lookat.SetTranslation( -m_lookAtPoint );

    m_worldScreenMatrix = translation * rotate * flip * scale * lookat;
    m_screenWorldMatrix = m_worldScreenMatrix.Inverse();
}


BOX2D GAL::GetVisibleWorldExtents() const
{
    const MATRIX3x3D& matrix = GetScreenWorldMatrix();

    VECTOR2D halfSize = VECTOR2D( matrix.GetScale().x * m_screenSize.x * 0.5,
                                  matrix.GetScale().y * m_screenSize.y * 0.5 );

    BOX2D extents;
    extents.SetOrigin( GetLookAtPoint() - halfSize );
    extents.SetSize( halfSize * 2 );

    return extents;
}


double GAL::computeMinGridSpacing() const
{
    // just return the current value. This could be cleverer and take
    // into account other settings in future
    return m_gridMinSpacing;
}


VECTOR2D GAL::GetGridPoint( const VECTOR2D& aPoint ) const
{
#if 0
    // This old code expects a non zero grid size, which can be wrong here.
    return VECTOR2D( KiROUND( ( aPoint.x - m_gridOffset.x ) / m_gridSize.x ) * m_gridSize.x + m_gridOffset.x,
                     KiROUND( ( aPoint.y - m_gridOffset.y ) / m_gridSize.y ) * m_gridSize.y + m_gridOffset.y );
#else
    // if grid size == 0.0 there is no grid, so use aPoint as grid reference position
    double cx = m_gridSize.x > 0.0
                        ? KiROUND( ( aPoint.x - m_gridOffset.x ) / m_gridSize.x ) * m_gridSize.x
                                  + m_gridOffset.x
                        : aPoint.x;
    double cy = m_gridSize.y > 0.0
                        ? KiROUND( ( aPoint.y - m_gridOffset.y ) / m_gridSize.y ) * m_gridSize.y
                                  + m_gridOffset.y
                        : aPoint.y;

    return VECTOR2D( cx, cy );
#endif
}

const int GAL::MIN_DEPTH = -1024;
const int GAL::MAX_DEPTH = 1023;
const int GAL::GRID_DEPTH = MAX_DEPTH - 1;


COLOR4D GAL::getCursorColor() const
{
    COLOR4D color = m_cursorColor;

    // dim the cursor if it's only on because it was forced
    // (this helps to provide a hint for active tools)
    if( !m_isCursorEnabled )
        color.a = color.a * 0.5;

    return color;
}


void GAL::StrokeText( const wxString& aText, const VECTOR2D& aPosition, double aRotationAngle,
<<<<<<< HEAD
                      KIFONT::FONT* aFont )
{
#ifdef DEBUG
    std::cerr << "GAL::StrokeText( " << aText << ", " << aPosition << ", " << aRotationAngle
              << " ) m_lineWidth " << GetLineWidth() << std::endl;
#endif
    if( !aFont )
        aFont = KIFONT::FONT::GetFont();
    aFont->Draw( this, aText, aPosition, aRotationAngle );
=======
                      KIFONT::FONT* aFont, double aLineSpacing )
{
    if( aText.IsEmpty() )
        return;

    if( !aFont )
        aFont = KIFONT::FONT::GetFont();

    TEXT_ATTRIBUTES attributes;
    attributes.SetAngle( EDA_ANGLE( aRotationAngle, EDA_ANGLE::RADIANS ) );
    attributes.Align( GetHorizontalAlignment(), GetVerticalAlignment() );
    attributes.SetLineSpacing( aLineSpacing );

#ifdef DEBUG
    std::cerr << "GAL::StrokeText( \"" << aText << "\", " << aPosition << ", " << aRotationAngle
              << ", font{" << aFont->Name() << "}, " << aLineSpacing << " ) m_lineWidth "
              << GetLineWidth() << " attributes " << attributes << std::endl;
#endif
    aFont->Draw( this, aText, aPosition, attributes );
>>>>>>> 60a58f2c
}


void GAL::DrawGlyphs( const std::vector<SHAPE_POLY_SET> aGlyphs )
{
    int nth = 0;
    int total = aGlyphs.size();
    for( const SHAPE_POLY_SET& glyph : aGlyphs )
    {
        DrawGlyph( glyph, nth, total );
        nth++;
    }
<<<<<<< HEAD
=======
}


bool GAL::SetNativeCursorStyle( KICURSOR aCursor )
{
    if( m_currentNativeCursor == aCursor )
        return false;

    m_currentNativeCursor = aCursor;

    return true;
>>>>>>> 60a58f2c
}<|MERGE_RESOLUTION|>--- conflicted
+++ resolved
@@ -28,10 +28,7 @@
 
 #include <gal/graphics_abstraction_layer.h>
 #include <gal/definitions.h>
-<<<<<<< HEAD
-=======
 #include <eda_text.h>
->>>>>>> 60a58f2c
 #include <font/font.h>
 #include <geometry/shape_poly_set.h>
 
@@ -273,17 +270,6 @@
 
 
 void GAL::StrokeText( const wxString& aText, const VECTOR2D& aPosition, double aRotationAngle,
-<<<<<<< HEAD
-                      KIFONT::FONT* aFont )
-{
-#ifdef DEBUG
-    std::cerr << "GAL::StrokeText( " << aText << ", " << aPosition << ", " << aRotationAngle
-              << " ) m_lineWidth " << GetLineWidth() << std::endl;
-#endif
-    if( !aFont )
-        aFont = KIFONT::FONT::GetFont();
-    aFont->Draw( this, aText, aPosition, aRotationAngle );
-=======
                       KIFONT::FONT* aFont, double aLineSpacing )
 {
     if( aText.IsEmpty() )
@@ -303,7 +289,6 @@
               << GetLineWidth() << " attributes " << attributes << std::endl;
 #endif
     aFont->Draw( this, aText, aPosition, attributes );
->>>>>>> 60a58f2c
 }
 
 
@@ -316,8 +301,6 @@
         DrawGlyph( glyph, nth, total );
         nth++;
     }
-<<<<<<< HEAD
-=======
 }
 
 
@@ -329,5 +312,4 @@
     m_currentNativeCursor = aCursor;
 
     return true;
->>>>>>> 60a58f2c
 }