--- conflicted
+++ resolved
@@ -1924,12 +1924,8 @@
     wxCHECK( aPointCount >= 2, /* return */ );
 
     m_currentManager->Color( m_strokeColor );
-<<<<<<< HEAD
-    int i;
-=======
 
     auto start = aPointGetter( 0 );
->>>>>>> 60a58f2c
 
     for( int i = 1; i < aPointCount; ++i )
     {
@@ -2351,13 +2347,10 @@
                                  const VECTOR2D& aVertex2, const VECTOR2D& aVertex3,
                                  void* aCallbackData )
     {
-<<<<<<< HEAD
-=======
 #if 0 //def DEBUG
         std::cerr << "OPENGL_GAL::fillPolygonAsTriangles( ... ) " << aVertex1 << " " << aVertex2
                   << " " << aVertex3 << std::endl;
 #endif
->>>>>>> 60a58f2c
         m_currentManager->Vertex( aVertex1.x, aVertex1.y, m_layerDepth );
         m_currentManager->Vertex( aVertex2.x, aVertex2.y, m_layerDepth );
         m_currentManager->Vertex( aVertex3.x, aVertex3.y, m_layerDepth );
