--- conflicted
+++ resolved
@@ -2040,11 +2040,6 @@
 
 std::pair<VECTOR2D, float> OPENGL_GAL::computeBitmapTextSize( const UTF8& aText ) const
 {
-<<<<<<< HEAD
-    VECTOR2D          textSize( 0, 0 );
-    float             commonOffset = std::numeric_limits<float>::max();
-    static const auto defaultGlyph = LookupGlyph( '(' ); // for strange chars
-=======
     static const FONT_GLYPH_TYPE* defaultGlyph = LookupGlyph( '(' ); // for strange chars
     static const FONT_GLYPH_TYPE* lineGlyph = LookupGlyph( '_' );    // for overbar thickness
 
@@ -2052,7 +2047,6 @@
     float    commonOffset = std::numeric_limits<float>::max();
     bool     in_overbar = false;
     float    char_height = font_information.max_y - defaultGlyph->miny;
->>>>>>> 81b83a8f
 
     for( UTF8::uni_iter chIt = aText.ubegin(), end = aText.uend(); chIt < end; ++chIt )
     {
@@ -2082,13 +2076,8 @@
 
         const FONT_GLYPH_TYPE* glyph = LookupGlyph( *chIt );
 
-<<<<<<< HEAD
-        if( !glyph ||              // Not coded in font
-            c == '-' || c == '_' ) // Strange size of these 2 chars
-=======
-        if( !glyph                                  // Not coded in font
-                || *chIt == '-' || *chIt == '_' )   // Strange size of these 2 chars
->>>>>>> 81b83a8f
+        if( !glyph                            // Not coded in font
+            || *chIt == '-' || *chIt == '_' ) // Strange size of these 2 chars
         {
             glyph = defaultGlyph;
         }
@@ -2096,12 +2085,6 @@
         if( glyph )
         {
             textSize.x += glyph->advance;
-<<<<<<< HEAD
-        }
-    }
-
-    textSize.y = std::max<float>( textSize.y, font_information.max_y - defaultGlyph->miny );
-=======
 
             if( in_overbar )
             {
@@ -2111,8 +2094,7 @@
         }
     }
 
-    textSize.y   = std::max<float>( textSize.y, char_height );
->>>>>>> 81b83a8f
+    textSize.y = std::max<float>( textSize.y, char_height );
     commonOffset = std::min<float>( font_information.max_y - defaultGlyph->maxy, commonOffset );
     textSize.y -= commonOffset;
 
