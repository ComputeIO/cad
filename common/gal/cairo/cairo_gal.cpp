--- conflicted
+++ resolved
@@ -1686,13 +1686,6 @@
 
 void CAIRO_GAL_BASE::DrawGlyph( const SHAPE_POLY_SET& aPolySet, int aNth, int aTotal )
 {
-<<<<<<< HEAD
-#ifdef DEBUG
-    std::cerr << "CAIRO_GAL_BASE::DrawGlyph( ..., " << aNth << ", " << aTotal << " )\n";
-#endif
-
-=======
->>>>>>> 60a58f2c
     if( aNth == 0 )
     {
         cairo_close_path( m_currentContext );
