/*
 * This program source code file is part of KiCad, a free EDA CAD application.
 *
 * Copyright (C) 2016 Jean-Pierre Charras, jp.charras at wanadoo.fr
 * Copyright (C) 2004-2017 KiCad Developers, see change_log.txt for contributors.
 *
 * This program is free software; you can redistribute it and/or
 * modify it under the terms of the GNU General Public License
 * as published by the Free Software Foundation; either version 2
 * of the License, or (at your option) any later version.
 *
 * This program is distributed in the hope that it will be useful,
 * but WITHOUT ANY WARRANTY; without even the implied warranty of
 * MERCHANTABILITY or FITNESS FOR A PARTICULAR PURPOSE.  See the
 * GNU General Public License for more details.
 *
 * You should have received a copy of the GNU General Public License
 * along with this program; if not, you may find one here:
 * http://www.gnu.org/licenses/old-licenses/gpl-2.0.html
 * or you may search the http://www.gnu.org website for the version 2 license,
 * or you may write to the Free Software Foundation, Inc.,
 * 51 Franklin Street, Fifth Floor, Boston, MA  02110-1301, USA
 */

/**
 * @file eda_text.cpp
 * @brief Implementation of base KiCad text object.
 */

#include <algorithm>          // for max
#include <stddef.h>           // for NULL
#include <type_traits>        // for swap
#include <vector>             // for vector

#include <eda_item.h>         // for EDA_ITEM
#include <base_units.h>
#include <basic_gal.h>        // for BASIC_GAL, basic_gal
#include <convert_to_biu.h>   // for Mils2iu
#include <eda_rect.h>         // for EDA_RECT
#include <eda_text.h>         // for EDA_TEXT
#include <gal/color4d.h>      // for COLOR4D, COLOR4D::BLACK
#include <gr_text.h>          // for GRText
#include <kicad_string.h>     // for UnescapeString
#include <math/util.h>          // for KiROUND
#include <math/vector2d.h>    // for VECTOR2D
#include <richio.h>
#include <render_settings.h>
#include <trigo.h>            // for RotatePoint
#include <i18n_utility.h>
#include <geometry/shape_segment.h>
#include <geometry/shape_compound.h>
#include <font/font.h>

#include <wx/debug.h>           // for wxASSERT
#include <wx/string.h>          // wxString, wxArrayString
#include <wx/gdicmn.h>          // for wxPoint,wxSize

class OUTPUTFORMATTER;
class wxFindReplaceData;


EDA_TEXT::EDA_TEXT( const wxString& text ) :
        m_text( text )
{
    int sz = Mils2iu( DEFAULT_SIZE_TEXT );
    SetTextSize( wxSize( sz, sz ) );
    m_shown_text_has_text_var_refs = false;

    if( !text.IsEmpty() )
    {
        m_shown_text = UnescapeString( text );
        m_shown_text_has_text_var_refs = m_shown_text.Contains( wxT( "${" ) );
    }
}


EDA_TEXT::EDA_TEXT( const EDA_TEXT& aText ) :
        m_text( aText.m_text ),
        m_attributes( aText.m_attributes )
{
    m_shown_text = UnescapeString( m_text );
    m_shown_text_has_text_var_refs = m_shown_text.Contains( wxT( "${" ) );
}


EDA_TEXT::~EDA_TEXT()
{
}


void EDA_TEXT::SetText( const wxString& aText )
{
    m_text = aText;
    m_shown_text = UnescapeString( aText );
    m_shown_text_has_text_var_refs = m_shown_text.Contains( wxT( "${" ) );
}


void EDA_TEXT::CopyText( const EDA_TEXT& aSrc )
{
    m_text = aSrc.m_text;
    m_shown_text = aSrc.m_shown_text;
    m_shown_text_has_text_var_refs = aSrc.m_shown_text_has_text_var_refs;
}


<<<<<<< HEAD
void EDA_TEXT::SetEffects( const EDA_TEXT& aSrc )
{
    m_e = aSrc.m_e;
    m_font = aSrc.m_font;
}


=======
>>>>>>> 60a58f2c
void EDA_TEXT::SwapText( EDA_TEXT& aTradingPartner )
{
    std::swap( m_text, aTradingPartner.m_text );
    std::swap( m_shown_text, aTradingPartner.m_shown_text );
    std::swap( m_shown_text_has_text_var_refs, aTradingPartner.m_shown_text_has_text_var_refs );
}


void EDA_TEXT::SwapAttributes( EDA_TEXT& aTradingPartner )
{
<<<<<<< HEAD
    std::swap( m_e, aTradingPartner.m_e );
    std::swap( m_font, aTradingPartner.m_font );
=======
    std::swap( m_attributes, aTradingPartner.m_attributes );
>>>>>>> 60a58f2c
}


int EDA_TEXT::GetEffectiveTextPenWidth( int aDefaultWidth ) const
{
    int width = GetTextThickness();

    if( width <= 1 )
    {
        width = aDefaultWidth;

        if( IsBold() )
            width = GetPenSizeForBold( GetTextWidth() );
        else if( width <= 1 )
            width = GetPenSizeForNormal( GetTextWidth() );
    }

    // Clip pen size for small texts:
    width = Clamp_Text_PenSize( width, GetTextSize(), ALLOW_BOLD_THICKNESS );

    return width;
}


bool EDA_TEXT::Replace( const wxFindReplaceData& aSearchData )
{
    bool retval = EDA_ITEM::Replace( aSearchData, m_text );
    m_shown_text = UnescapeString( m_text );
    m_shown_text_has_text_var_refs = m_shown_text.Contains( wxT( "${" ) );

    return retval;
}


int EDA_TEXT::LenSize( const wxString& aLine, int aThickness ) const
{
    basic_gal.SetFontItalic( IsItalic() );
    basic_gal.SetFontBold( IsBold() );
    basic_gal.SetFontUnderlined( false );
    basic_gal.SetLineWidth( (float) aThickness );
    basic_gal.SetGlyphSize( VECTOR2D( GetTextSize() ) );

    VECTOR2D tsize = basic_gal.GetTextLineSize( aLine );

    return KiROUND( tsize.x );
}


wxString EDA_TEXT::ShortenedShownText() const
{
    wxString tmp = GetShownText();

    tmp.Replace( wxT( "\n" ), wxT( " " ) );
    tmp.Replace( wxT( "\r" ), wxT( " " ) );
    tmp.Replace( wxT( "\t" ), wxT( " " ) );

    if( tmp.Length() > 36 )
        tmp = tmp.Left( 34 ) + wxT( "..." );

    return tmp;
}


int EDA_TEXT::GetInterline() const
{
    return KiROUND( GetFont()->GetInterline( GetTextHeight() ) );
}


EDA_RECT EDA_TEXT::GetTextBox( int aLine, bool aInvertY ) const
{
    EDA_RECT       rect;
    wxArrayString  strings;
    wxString       text = GetShownText();
    int            thickness = GetEffectiveTextPenWidth();
    int            linecount = 1;
    bool           hasOverBar = false;     // true if the first line of text as an overbar

    if( IsMultilineAllowed() )
    {
        wxStringSplit( text, strings, '\n' );

        if( strings.GetCount() )     // GetCount() == 0 for void strings
        {
            if( aLine >= 0 && ( aLine < static_cast<int>( strings.GetCount() ) ) )
                text = strings.Item( aLine );
            else
                text = strings.Item( 0 );

            linecount = strings.GetCount();
        }
    }

    // Search for overbar symbol. Only text is scanned,
    // because only this line can change the bounding box
    for( unsigned ii = 1; ii < text.size(); ii++ )
    {
        if( text[ii-1] == '~' && text[ii] != '~' )
        {
            hasOverBar = true;
            break;
        }
    }

    // calculate the H and V size
    KIFONT::FONT* font = KIFONT::FONT::GetFont();
    VECTOR2D    fontSize( GetTextSize() );
    double      penWidth( thickness );
    int         dx = KiROUND( font->StringBoundaryLimits( text, fontSize, penWidth ).x );
    int         dy = GetInterline();

    // Creates bounding box (rectangle) for horizontal, left and top justified text. The
    // bounding box will be moved later according to the actual text options
    wxSize textsize = wxSize( dx, dy );
    wxPoint pos = GetTextPos();

    if( IsMultilineAllowed() && aLine > 0 && ( aLine < static_cast<int>( strings.GetCount() ) ) )
    {
        pos.y -= aLine * GetInterline();
    }

    if( aInvertY )
        pos.y = -pos.y;

    rect.SetOrigin( pos );

    if( hasOverBar )
    {   // A overbar adds an extra size to the text
        // Height from the base line text of chars like [ or {
        double curr_height = GetTextHeight() * 1.15;
        double overbarPosition = font->ComputeOverbarVerticalPosition( fontSize.y );
        int    extra_height = KiROUND( overbarPosition - curr_height );

        extra_height += thickness / 2;
        textsize.y += extra_height;
        rect.Move( wxPoint( 0, -extra_height ) );
    }

    // for multiline texts and aLine < 0, merge all rectangles
    // ( if aLine < 0, we want the full text bounding box )
    if( IsMultilineAllowed() && aLine < 0 )
    {
        for( unsigned ii = 1; ii < strings.GetCount(); ii++ )
        {
            text = strings.Item( ii );
            dx = KiROUND( font->StringBoundaryLimits( text, fontSize, penWidth ).x );
            textsize.x = std::max( textsize.x, dx );
            textsize.y += dy;
        }
    }

    rect.SetSize( textsize );

    /* Now, calculate the rect origin, according to text justification
     * At this point the rectangle origin is the text origin (m_Pos).
     * This is true only for left and top text justified texts (using top to bottom Y axis
     * orientation). and must be recalculated for others justifications
     * also, note the V justification is relative to the first line
     */
    switch( GetHorizontalAlignment() )
    {
    case TEXT_ATTRIBUTES::H_LEFT:
        if( IsMirrored() )
            rect.SetX( rect.GetX() - rect.GetWidth() );
        break;

    case TEXT_ATTRIBUTES::H_CENTER: rect.SetX( rect.GetX() - ( rect.GetWidth() / 2 ) ); break;

    case TEXT_ATTRIBUTES::H_RIGHT:
        if( !IsMirrored() )
            rect.SetX( rect.GetX() - rect.GetWidth() );
        break;
    }

    switch( GetVerticalAlignment() )
    {
    case TEXT_ATTRIBUTES::V_TOP: break;

    case TEXT_ATTRIBUTES::V_CENTER: rect.SetY( rect.GetY() - ( dy / 2 ) ); break;

    case TEXT_ATTRIBUTES::V_BOTTOM: rect.SetY( rect.GetY() - dy ); break;
    }

    if( linecount > 1 )
    {
        int yoffset;
        linecount -= 1;

        switch( GetVerticalAlignment() )
        {
        case TEXT_ATTRIBUTES::V_TOP: break;

        case TEXT_ATTRIBUTES::V_CENTER:
            yoffset = linecount * GetInterline() / 2;
            rect.SetY( rect.GetY() - yoffset );
            break;

        case TEXT_ATTRIBUTES::V_BOTTOM:
            yoffset = linecount * GetInterline();
            rect.SetY( rect.GetY() - yoffset );
            break;
        }
    }

    rect.Normalize();       // Make h and v sizes always >= 0

    return rect;
}


bool EDA_TEXT::TextHitTest( const wxPoint& aPoint, int aAccuracy ) const
{
    EDA_RECT rect = GetTextBox();
    wxPoint location = aPoint;

    rect.Inflate( aAccuracy );
    RotatePoint( &location, GetTextPos(), -GetTextAngle() );

    return rect.Contains( location );
}


bool EDA_TEXT::TextHitTest( const EDA_RECT& aRect, bool aContains, int aAccuracy ) const
{
    EDA_RECT rect = aRect;

    rect.Inflate( aAccuracy );

    if( aContains )
        return rect.Contains( GetTextBox() );

    return rect.Intersects( GetTextBox(), GetTextAngle() );
}


void EDA_TEXT::Print( const RENDER_SETTINGS* aSettings, const wxPoint& aOffset,
                      COLOR4D aColor, OUTLINE_MODE aFillMode )
{
    if( IsMultilineAllowed() )
    {
        std::vector<wxPoint> positions;
        wxArrayString  strings;
        wxStringSplit( GetShownText(), strings, '\n' );

        positions.reserve( strings.Count() );

        GetLinePositions( positions, strings.Count() );

        for( unsigned ii = 0; ii < strings.Count(); ii++ )
            printOneLineOfText( aSettings, aOffset, aColor, aFillMode, strings[ii], positions[ii] );
    }
    else
    {
        printOneLineOfText( aSettings, aOffset, aColor, aFillMode, GetShownText(), GetTextPos() );
    }
}


void EDA_TEXT::GetLinePositions( std::vector<wxPoint>& aPositions, int aLineCount ) const
{
    wxPoint        pos  = GetTextPos();     // Position of first line of the
                                            // multiline text according to
                                            // the center of the multiline text block

    wxPoint        offset;                  // Offset to next line.

    offset.y = GetInterline();

    if( aLineCount > 1 )
    {
        switch( GetVerticalAlignment() )
        {
        case TEXT_ATTRIBUTES::V_TOP: break;
        case TEXT_ATTRIBUTES::V_CENTER: pos.y -= ( aLineCount - 1 ) * offset.y / 2; break;
        case TEXT_ATTRIBUTES::V_BOTTOM: pos.y -= ( aLineCount - 1 ) * offset.y; break;
        }
    }

    // Rotate the position of the first line
    // around the center of the multiline text block
    RotatePoint( &pos, GetTextPos(), GetTextAngle() );

    // Rotate the offset lines to increase happened in the right direction
    RotatePoint( &offset, GetTextAngle() );

    for( int ii = 0; ii < aLineCount; ii++ )
    {
        aPositions.push_back( pos );
        pos += offset;
    }
}

void EDA_TEXT::printOneLineOfText( const RENDER_SETTINGS* aSettings, const wxPoint& aOffset,
                                   COLOR4D aColor, OUTLINE_MODE aFillMode,
                                   const wxString& aText, const wxPoint &aPos )
{
    wxDC* DC = aSettings->GetPrintDC();
    int   penWidth = std::max( GetEffectiveTextPenWidth(), aSettings->GetDefaultPenWidth() );

    if( aFillMode == SKETCH )
        penWidth = -penWidth;

    wxSize size = GetTextSize();

    if( IsMirrored() )
        size.x = -size.x;

    GRText( DC, aOffset + aPos, aColor, aText, GetTextEdaAngle(), size, GetHorizontalAlignment(),
            GetVerticalAlignment(), penWidth, IsItalic(), IsBold() );
}


wxString EDA_TEXT::GetTextStyleName() const
{
    int style = 0;

    if( IsItalic() )
        style = 1;

    if( IsBold() )
        style += 2;

    wxString stylemsg[4] = {
        _("Normal"),
        _("Italic"),
        _("Bold"),
        _("Bold+Italic")
    };

    return stylemsg[style];
}


bool EDA_TEXT::IsDefaultFormatting() const
{
    return ( IsVisible()
             && !IsMirrored()
             && GetHorizontalAlignment() == TEXT_ATTRIBUTES::H_CENTER
             && GetVerticalAlignment() == TEXT_ATTRIBUTES::V_CENTER
             && GetTextThickness() == 0
             && !IsItalic()
             && !IsBold()
             && !IsMultilineAllowed()
           );
}


void EDA_TEXT::Format( OUTPUTFORMATTER* aFormatter, int aNestLevel, int aControlBits ) const
{
#ifndef GERBVIEW        // Gerbview does not use EDA_TEXT::Format
                        // and does not define FormatInternalUnits, used here
                        // however this function should exist

    aFormatter->Print( aNestLevel + 1, "(effects" );

    aFormatter->Print( 0, " (font" );

    if( GetFont() && !GetFont()->Name().IsEmpty() )
    {
        aFormatter->Print( 0, " (face \"%s\")", GetFont()->NameAsToken() );
    }

    // Text size
    aFormatter->Print( 0, " (size %s %s)",
                       FormatInternalUnits( GetTextHeight() ).c_str(),
                       FormatInternalUnits( GetTextWidth() ).c_str() );

    // Line spacing saved if not within +/- epsilon (which is 0.001) of default (1.0)
    if( GetLineSpacing() < 0.999 || GetLineSpacing() > 1.001 )
        aFormatter->Print( 0, " (line_spacing %.2f)", GetLineSpacing() );

    if( GetTextThickness() )
        aFormatter->Print( 0, " (thickness %s)", FormatInternalUnits( GetTextThickness() ).c_str() );

    if( IsBold() )
        aFormatter->Print( 0, " bold" );

    if( IsItalic() )
        aFormatter->Print( 0, " italic" );

    aFormatter->Print( 0, ")"); // (font

    if( IsMirrored() ||
        GetHorizontalAlignment() != TEXT_ATTRIBUTES::H_CENTER ||
        GetVerticalAlignment() != TEXT_ATTRIBUTES::V_CENTER )
    {
        aFormatter->Print( 0, " (justify");

        switch( GetHorizontalAlignment() )
        {
        case TEXT_ATTRIBUTES::H_CENTER: break;
        case TEXT_ATTRIBUTES::H_LEFT: aFormatter->Print( 0, " left" ); break;
        case TEXT_ATTRIBUTES::H_RIGHT: aFormatter->Print( 0, " right" ); break;
        }

        switch( GetVerticalAlignment() )
        {
        case TEXT_ATTRIBUTES::V_CENTER: break;
        case TEXT_ATTRIBUTES::V_TOP: aFormatter->Print( 0, " top" ); break;
        case TEXT_ATTRIBUTES::V_BOTTOM: aFormatter->Print( 0, " bottom" ); break;
        }

        if( IsMirrored() )
            aFormatter->Print( 0, " mirror" );
        aFormatter->Print( 0, ")" ); // (justify
    }

    if( !(aControlBits & CTL_OMIT_HIDE) && !IsVisible() )
        aFormatter->Print( 0, " hide" );

    aFormatter->Print( 0, ")\n" ); // (justify

#endif
}

// Convert the text shape to a list of segment
// each segment is stored as 2 wxPoints: its starting point and its ending point
// we are using GRText to create the segments and therefore a call-back function is needed

// This is a call back function, used by GRText to put each segment in buffer
static void addTextSegmToBuffer( int x0, int y0, int xf, int yf, void* aData )
{
    std::vector<wxPoint>* cornerBuffer = static_cast<std::vector<wxPoint>*>( aData );
    cornerBuffer->push_back( wxPoint( x0, y0 ) );
    cornerBuffer->push_back( wxPoint( xf, yf ) );
}


std::vector<wxPoint> EDA_TEXT::TransformToSegmentList() const
{
    std::vector<wxPoint> cornerBuffer;
    wxSize size = GetTextSize();

    if( IsMirrored() )
        size.x = -size.x;

    bool forceBold = true;
    int  penWidth = 0;      // use max-width for bold text

    COLOR4D color = COLOR4D::BLACK;  // not actually used, but needed by GRText

    if( IsMultilineAllowed() )
    {
        wxArrayString strings_list;
        wxStringSplit( GetShownText(), strings_list, wxChar('\n') );
        std::vector<wxPoint> positions;
        positions.reserve( strings_list.Count() );
        GetLinePositions( positions, strings_list.Count() );

        for( unsigned ii = 0; ii < strings_list.Count(); ii++ )
        {
            wxString txt = strings_list.Item( ii );
            GRText( NULL, positions[ii], color, txt, GetDrawRotation(), size,
                    GetHorizontalAlignment(), GetVerticalAlignment(), penWidth, IsItalic(),
                    forceBold, addTextSegmToBuffer, &cornerBuffer );
        }
    }
    else
    {
        GRText( NULL, GetTextPos(), color, GetShownText(), GetDrawRotation(), size,
                GetHorizontalAlignment(), GetVerticalAlignment(), penWidth, IsItalic(), forceBold,
                addTextSegmToBuffer, &cornerBuffer );
    }

    return cornerBuffer;
}


std::shared_ptr<SHAPE_COMPOUND> EDA_TEXT::GetEffectiveTextShape( ) const
{
    std::shared_ptr<SHAPE_COMPOUND> shape = std::make_shared<SHAPE_COMPOUND>();
    int penWidth = GetEffectiveTextPenWidth();
    std::vector<wxPoint> pts = TransformToSegmentList();

    for( unsigned jj = 0; jj < pts.size(); jj += 2 )
        shape->AddShape( new SHAPE_SEGMENT( pts[jj], pts[jj+1], penWidth ) );

    return shape;
}


EDA_ANGLE EDA_TEXT::GetDrawRotation() const
{
    return GetTextEdaAngle();
}


void EDA_TEXT::SetDefaultAlignment()
{
    // Do nothing if alignment is H_CENTER
    if( GetHorizontalAlignment() == TEXT_ATTRIBUTES::H_CENTER )
        return;

    switch( GetTextEdaAngle().AsDegrees() )
    {
        default:
        case 0:
        case 90:
            SetHorizontalAlignment( TEXT_ATTRIBUTES::H_LEFT );
            break;
        case 180:
        case 270:
            SetHorizontalAlignment( TEXT_ATTRIBUTES::H_RIGHT );
            break;
    }
}


void EDA_TEXT::Draw( KIGFX::GAL* aGal, const VECTOR2D& aPosition, const TEXT_ATTRIBUTES& aAttributes ) const
{
#ifdef DEBUG
    std::cerr << "EDA_TEXT::Draw( [aGal], " << aPosition << ", " << aAttributes << " ) " << *this
              << std::endl;
#endif
    aGal->SetGlyphSize( aAttributes.GetSize() );

    GetFont()->Draw( aGal, *this, aPosition );
}


KIFONT::FONT* EDA_TEXT::GetFont() const {
    if (m_font)
        return m_font;

    // default to newstroke
    return KIFONT::FONT::GetFont();
}


static struct EDA_TEXT_DESC
{
    EDA_TEXT_DESC()
    {
        ENUM_MAP<TEXT_ATTRIBUTES::HORIZONTAL_ALIGNMENT>::Instance()
                .Map( TEXT_ATTRIBUTES::H_LEFT,   _HKI( "Left" ) )
                .Map( TEXT_ATTRIBUTES::H_CENTER, _HKI( "Center" ) )
                .Map( TEXT_ATTRIBUTES::H_RIGHT,  _HKI( "Right" ) );
        ENUM_MAP<TEXT_ATTRIBUTES::VERTICAL_ALIGNMENT>::Instance()
                .Map( TEXT_ATTRIBUTES::V_TOP,    _HKI( "Top" ) )
                .Map( TEXT_ATTRIBUTES::V_CENTER, _HKI( "Center" ) )
                .Map( TEXT_ATTRIBUTES::V_BOTTOM, _HKI( "Bottom" ) );

        PROPERTY_MANAGER& propMgr = PROPERTY_MANAGER::Instance();
        REGISTER_TYPE( EDA_TEXT );
        propMgr.AddProperty( new PROPERTY<EDA_TEXT, wxString>( _HKI( "Text" ),
                    &EDA_TEXT::SetText, &EDA_TEXT::GetText ) );
        propMgr.AddProperty( new PROPERTY<EDA_TEXT, int>( _HKI( "Thickness" ),
                    &EDA_TEXT::SetTextThickness, &EDA_TEXT::GetTextThickness, PROPERTY_DISPLAY::DISTANCE ) );
        propMgr.AddProperty( new PROPERTY<EDA_TEXT, bool>( _HKI( "Italic" ),
                    &EDA_TEXT::SetItalic, &EDA_TEXT::IsItalic ) );
        propMgr.AddProperty( new PROPERTY<EDA_TEXT, bool>( _HKI( "Bold" ),
                    &EDA_TEXT::SetBold, &EDA_TEXT::IsBold ) );
        propMgr.AddProperty( new PROPERTY<EDA_TEXT, bool>( _HKI( "Mirrored" ),
                    &EDA_TEXT::SetMirrored, &EDA_TEXT::IsMirrored ) );
        propMgr.AddProperty( new PROPERTY<EDA_TEXT, bool>( _HKI( "Visible" ),
                    &EDA_TEXT::SetVisible, &EDA_TEXT::IsVisible ) );
        propMgr.AddProperty( new PROPERTY<EDA_TEXT, int>( _HKI( "Width" ),
                    &EDA_TEXT::SetTextWidth, &EDA_TEXT::GetTextWidth, PROPERTY_DISPLAY::DISTANCE ) );
        propMgr.AddProperty( new PROPERTY<EDA_TEXT, int>( _HKI( "Height" ),
                    &EDA_TEXT::SetTextHeight, &EDA_TEXT::GetTextHeight, PROPERTY_DISPLAY::DISTANCE ) );
        propMgr.AddProperty( new PROPERTY_ENUM<EDA_TEXT, TEXT_ATTRIBUTES::HORIZONTAL_ALIGNMENT>(
                _HKI( "Horizontal Justification" ), &EDA_TEXT::SetHorizontalAlignment,
                &EDA_TEXT::GetHorizontalAlignment ) );
        propMgr.AddProperty( new PROPERTY_ENUM<EDA_TEXT, TEXT_ATTRIBUTES::VERTICAL_ALIGNMENT>(
                _HKI( "Vertical Justification" ), &EDA_TEXT::SetVerticalAlignment,
                &EDA_TEXT::GetVerticalAlignment ) );
    }
} _EDA_TEXT_DESC;

ENUM_TO_WXANY( TEXT_ATTRIBUTES::HORIZONTAL_ALIGNMENT )
ENUM_TO_WXANY( TEXT_ATTRIBUTES::VERTICAL_ALIGNMENT )<|MERGE_RESOLUTION|>--- conflicted
+++ resolved
@@ -104,16 +104,6 @@
 }
 
 
-<<<<<<< HEAD
-void EDA_TEXT::SetEffects( const EDA_TEXT& aSrc )
-{
-    m_e = aSrc.m_e;
-    m_font = aSrc.m_font;
-}
-
-
-=======
->>>>>>> 60a58f2c
 void EDA_TEXT::SwapText( EDA_TEXT& aTradingPartner )
 {
     std::swap( m_text, aTradingPartner.m_text );
@@ -124,12 +114,7 @@
 
 void EDA_TEXT::SwapAttributes( EDA_TEXT& aTradingPartner )
 {
-<<<<<<< HEAD
-    std::swap( m_e, aTradingPartner.m_e );
-    std::swap( m_font, aTradingPartner.m_font );
-=======
     std::swap( m_attributes, aTradingPartner.m_attributes );
->>>>>>> 60a58f2c
 }
 
 
@@ -647,15 +632,6 @@
     aGal->SetGlyphSize( aAttributes.GetSize() );
 
     GetFont()->Draw( aGal, *this, aPosition );
-}
-
-
-KIFONT::FONT* EDA_TEXT::GetFont() const {
-    if (m_font)
-        return m_font;
-
-    // default to newstroke
-    return KIFONT::FONT::GetFont();
 }
 
 
