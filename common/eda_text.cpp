/*
 * This program source code file is part of KiCad, a free EDA CAD application.
 *
 * Copyright (C) 2016 Jean-Pierre Charras, jp.charras at wanadoo.fr
 * Copyright (C) 2004-2017 KiCad Developers, see change_log.txt for contributors.
 *
 * This program is free software; you can redistribute it and/or
 * modify it under the terms of the GNU General Public License
 * as published by the Free Software Foundation; either version 2
 * of the License, or (at your option) any later version.
 *
 * This program is distributed in the hope that it will be useful,
 * but WITHOUT ANY WARRANTY; without even the implied warranty of
 * MERCHANTABILITY or FITNESS FOR A PARTICULAR PURPOSE.  See the
 * GNU General Public License for more details.
 *
 * You should have received a copy of the GNU General Public License
 * along with this program; if not, you may find one here:
 * http://www.gnu.org/licenses/old-licenses/gpl-2.0.html
 * or you may search the http://www.gnu.org website for the version 2 license,
 * or you may write to the Free Software Foundation, Inc.,
 * 51 Franklin Street, Fifth Floor, Boston, MA  02110-1301, USA
 */

/**
 * @file eda_text.cpp
 * @brief Implementation of base KiCad text object.
 */

#include <algorithm>   // for max
#include <stddef.h>    // for NULL
#include <type_traits> // for swap
#include <vector>      // for vector

#include <eda_item.h> // for EDA_ITEM
#include <common.h>
#include <base_units.h>
<<<<<<< HEAD
#include <gr_text.h>
#include <basic_gal.h>      // for BASIC_GAL, basic_gal
#include <convert_to_biu.h> // for Mils2iu
#include <eda_rect.h>       // for EDA_RECT
#include <eda_text.h>       // for EDA_TEXT, TEXT_EFFECTS, GR_TEXT_VJUSTIF...
#include <font/font.h>      // for FONT
#include <gal/color4d.h>    // for COLOR4D, COLOR4D::BLACK
#include <kicad_string.h>   // for UnescapeString
#include <math/util.h>      // for KiROUND
#include <math/vector2d.h>  // for VECTOR2D
=======
#include <basic_gal.h>        // for BASIC_GAL, basic_gal
#include <convert_to_biu.h>   // for Mils2iu
#include <eda_rect.h>         // for EDA_RECT
#include <eda_text.h>         // for EDA_TEXT, TEXT_EFFECTS, GR_TEXT_VJUSTIF...
#include <gal/color4d.h>      // for COLOR4D, COLOR4D::BLACK
#include <gr_text.h>          // for GRText
#include <kicad_string.h>     // for UnescapeString
#include <math/util.h>          // for KiROUND
#include <math/vector2d.h>    // for VECTOR2D
>>>>>>> 77f5d317
#include <richio.h>
#include <render_settings.h>
#include <trigo.h> // for RotatePoint
#include <i18n_utility.h>
#include <geometry/shape_segment.h>
#include <geometry/shape_compound.h>
<<<<<<< HEAD

#include <wx/debug.h>  // for wxASSERT
#include <wx/string.h> // wxString, wxArrayString
#include <wx/gdicmn.h> // for wxPoint,wxSize
=======
#include <font/font.h>

#include <wx/debug.h>           // for wxASSERT
#include <wx/string.h>          // wxString, wxArrayString
#include <wx/gdicmn.h>          // for wxPoint,wxSize
>>>>>>> 77f5d317

class OUTPUTFORMATTER;
class wxFindReplaceData;


EDA_TEXT_HJUSTIFY_T EDA_TEXT::MapHorizJustify( int aHorizJustify )
{
    wxASSERT( aHorizJustify >= GR_TEXT_HJUSTIFY_LEFT && aHorizJustify <= GR_TEXT_HJUSTIFY_RIGHT );

    if( aHorizJustify > GR_TEXT_HJUSTIFY_RIGHT )
        return GR_TEXT_HJUSTIFY_RIGHT;

    if( aHorizJustify < GR_TEXT_HJUSTIFY_LEFT )
        return GR_TEXT_HJUSTIFY_LEFT;

    return static_cast<EDA_TEXT_HJUSTIFY_T>( aHorizJustify );
}


EDA_TEXT_VJUSTIFY_T EDA_TEXT::MapVertJustify( int aVertJustify )
{
    wxASSERT( aVertJustify >= GR_TEXT_VJUSTIFY_TOP && aVertJustify <= GR_TEXT_VJUSTIFY_BOTTOM );

    if( aVertJustify > GR_TEXT_VJUSTIFY_BOTTOM )
        return GR_TEXT_VJUSTIFY_BOTTOM;

    if( aVertJustify < GR_TEXT_VJUSTIFY_TOP )
        return GR_TEXT_VJUSTIFY_TOP;

    return static_cast<EDA_TEXT_VJUSTIFY_T>( aVertJustify );
}


FONT* EDA_TEXT::GetFont() const
{
    return m_font ? m_font : FONT::GetFont();
}


const wxString& EDA_TEXT::GetFontName() const
{
    return GetFont()->Name();
}


void EDA_TEXT::SetFont( const std::string& aFontName )
{
    FONT* font = FONT::GetFont( aFontName );
    if( font )
    {
#ifdef DEBUG
        std::cerr << "EDA_TEXT::SetFont(" << aFontName << ") setting font to " << font->Name()
                  << std::endl;
#endif
        m_font = font;
    }
}


void EDA_TEXT::SetFontFromProperty( const wxString& aFontName )
{
    std::string s( aFontName );
    SetFont( s );
}


wxString EDA_TEXT::GetShownText( int aDepth, FONT** aFontPtr ) const
{
    if( aFontPtr )
        *aFontPtr = GetFont();

    return m_shown_text;
}


wxString EDA_TEXT::GetProcessedText( int aDepth, FONT** aFontPtr ) const
{
    if( aFontPtr )
        *aFontPtr = GetFont();

    wxString ret = GetShownText();
    if( m_shown_text_has_text_var_refs && m_resolver )
    {
        ExpandTextVars( ret, m_resolver, static_cast<RESOLVER>( nullptr ), nullptr );
    }

    return ret;
}


FONT* EDA_TEXT::getFontFromString( const wxString& aString ) const
{
    wxString fontName;

    RESOLVER_FN fontResolver = [&]( wxString* token ) -> bool
    {
        if( token->Contains( ':' ) )
        {
            wxString remainder;
            wxString ref = token->BeforeFirst( ':', &remainder );

            if( !ref.Cmp( "FONT" ) )
            {
                // handle FONT variable in aString as font specifier
                //
                // example: "${FONT:futural}"
                fontName = remainder;
                return true;
            }
            else
            {
                return false;
            }
        }
        return false;
    };

    RESOLVER_FN fallbackResolver = [&]( wxString* token ) -> bool
    {
        return false;
    };

    // this is done for side effects (fontName is set in fontResolver)
    ExpandTextVars( aString, &fontResolver, &fallbackResolver, nullptr );

    return FONT::GetFont( fontName );
}


void EDA_TEXT::setTextInternals()
{
    m_shown_text = UnescapeString( m_text );
    m_shown_text_has_text_var_refs = m_shown_text.Contains( wxT( "${" ) );
    m_font = getFontFromString( m_text );
}


EDA_TEXT::EDA_TEXT( const wxString& text ) :
<<<<<<< HEAD
        m_text( text ), m_font( nullptr ), m_e( 1 << TE_VISIBLE ), m_resolver( nullptr )
=======
        m_text( text ),
        m_e( 1 << TE_VISIBLE )
>>>>>>> 77f5d317
{
    int sz = Mils2iu( DEFAULT_SIZE_TEXT );
    SetTextSize( wxSize( sz, sz ) );
    m_shown_text_has_text_var_refs = false;

    if( !text.IsEmpty() )
        setTextInternals();
}


EDA_TEXT::EDA_TEXT( const EDA_TEXT& aText ) :
        m_text( aText.m_text ), m_font( nullptr ), m_e( aText.m_e ), m_resolver( nullptr )
{
    setTextInternals();
}


EDA_TEXT::~EDA_TEXT()
{
}


void EDA_TEXT::SetText( const wxString& aText )
{
    m_text = aText;
    setTextInternals();
}


void EDA_TEXT::CopyText( const EDA_TEXT& aSrc )
{
    m_text = aSrc.m_text;
    m_shown_text = aSrc.m_shown_text;
    m_shown_text_has_text_var_refs = aSrc.m_shown_text_has_text_var_refs;
}


void EDA_TEXT::SetEffects( const EDA_TEXT& aSrc )
{
    m_e = aSrc.m_e;
    m_font = aSrc.m_font;
}


void EDA_TEXT::SwapText( EDA_TEXT& aTradingPartner )
{
    std::swap( m_text, aTradingPartner.m_text );
    std::swap( m_shown_text, aTradingPartner.m_shown_text );
    std::swap( m_shown_text_has_text_var_refs, aTradingPartner.m_shown_text_has_text_var_refs );
}


void EDA_TEXT::SwapEffects( EDA_TEXT& aTradingPartner )
{
    std::swap( m_e, aTradingPartner.m_e );
    std::swap( m_font, aTradingPartner.m_font );
}


int EDA_TEXT::GetEffectiveTextPenWidth( int aDefaultWidth ) const
{
    int width = GetTextThickness();

    if( width <= 1 )
    {
        width = aDefaultWidth;

        if( IsBold() )
            width = GetPenSizeForBold( GetTextWidth() );
        else if( width <= 1 )
            width = GetPenSizeForNormal( GetTextWidth() );
    }

    // Clip pen size for small texts:
    width = Clamp_Text_PenSize( width, GetTextSize(), ALLOW_BOLD_THICKNESS );

    return width;
}


bool EDA_TEXT::Replace( const wxFindReplaceData& aSearchData )
{
    bool retval = EDA_ITEM::Replace( aSearchData, m_text );
    setTextInternals();

    return retval;
}


int EDA_TEXT::LenSize( const wxString& aLine, int aThickness ) const
{
    basic_gal.SetFontItalic( IsItalic() );
    basic_gal.SetFontBold( IsBold() );
    basic_gal.SetFontUnderlined( false );
    basic_gal.SetLineWidth( (float) aThickness );
    basic_gal.SetGlyphSize( VECTOR2D( GetTextSize() ) );

    VECTOR2D tsize = basic_gal.GetTextLineSize( aLine );

    return KiROUND( tsize.x );
}


wxString EDA_TEXT::ShortenedShownText() const
{
    wxString tmp = GetShownText();

    tmp.Replace( wxT( "\n" ), wxT( " " ) );
    tmp.Replace( wxT( "\r" ), wxT( " " ) );
    tmp.Replace( wxT( "\t" ), wxT( " " ) );

    if( tmp.Length() > 36 )
        tmp = tmp.Left( 34 ) + wxT( "..." );

    return tmp;
}


int EDA_TEXT::GetInterline() const
{
<<<<<<< HEAD
    // return KiROUND( KIGFX::STROKE_FONT::GetInterline( GetTextHeight() ) );
=======
>>>>>>> 77f5d317
    return KiROUND( GetFont()->GetInterline( GetTextHeight() ) );
}


EDA_RECT EDA_TEXT::GetTextBox( int aLine, bool aInvertY ) const
{
    EDA_RECT      rect;
    wxArrayString strings;
    wxString      text = GetShownText();
    int           thickness = GetEffectiveTextPenWidth();
    int           linecount = 1;
    bool          hasOverBar = false; // true if the first line of text as an overbar

    if( IsMultilineAllowed() )
    {
        wxStringSplit( text, strings, '\n' );

        if( strings.GetCount() ) // GetCount() == 0 for void strings
        {
            if( aLine >= 0 && ( aLine < (int) strings.GetCount() ) )
                text = strings.Item( aLine );
            else
                text = strings.Item( 0 );

            linecount = strings.GetCount();
        }
    }

    // Search for overbar symbol. Only text is scanned,
    // because only this line can change the bounding box
    for( unsigned ii = 1; ii < text.size(); ii++ )
    {
        if( text[ii - 1] == '~' && text[ii] != '~' )
        {
            hasOverBar = true;
            break;
        }
    }

    // calculate the H and V size
<<<<<<< HEAD
    VECTOR2D fontSize( GetTextSize() );
    double   penWidth( thickness );
    int      dx = KiROUND(
            GetFont()->ComputeStringBoundaryLimits( &basic_gal, text, fontSize, penWidth ).x );
    int dy = GetInterline();
=======
    KIFONT::FONT* font = KIFONT::FONT::GetFont();
    VECTOR2D    fontSize( GetTextSize() );
    double      penWidth( thickness );
    int         dx = KiROUND( font->StringBoundaryLimits( text, fontSize, penWidth ).x );
    int         dy = GetInterline();
>>>>>>> 77f5d317

    // Creates bounding box (rectangle) for horizontal, left and top justified text. The
    // bounding box will be moved later according to the actual text options
    wxSize  textsize = wxSize( dx, dy );
    wxPoint pos = GetTextPos();

    if( aInvertY )
        pos.y = -pos.y;

    rect.SetOrigin( pos );

<<<<<<< HEAD
    // The bbox vertical size returned by GetInterline( aThickness )
    // includes letters like j and y and ] + interval between lines.
    // The interval below the last line is not usefull, and we can use its half value
    // as vertical margin above the text
    // the full interval is roughly GetTextHeight() * 0.4 - aThickness/2
    rect.Move( wxPoint( 0, thickness / 4 - KiROUND( GetTextHeight() * 0.22 ) ) );

=======
>>>>>>> 77f5d317
    if( hasOverBar )
    { // A overbar adds an extra size to the text
        // Height from the base line text of chars like [ or {
        double curr_height = GetTextHeight() * 1.15;
<<<<<<< HEAD
        double overbarPosition = GetFont()->ComputeOverbarVerticalPosition( fontSize.y );
=======
        double overbarPosition = font->ComputeOverbarVerticalPosition( fontSize.y );
>>>>>>> 77f5d317
        int    extra_height = KiROUND( overbarPosition - curr_height );

        extra_height += thickness / 2;
        textsize.y += extra_height;
        rect.Move( wxPoint( 0, -extra_height ) );
    }

    // for multiline texts and aLine < 0, merge all rectangles
    // ( if aLine < 0, we want the full text bounding box )
    if( IsMultilineAllowed() && aLine < 0 )
    {
        for( unsigned ii = 1; ii < strings.GetCount(); ii++ )
        {
            text = strings.Item( ii );
<<<<<<< HEAD
            dx = KiROUND(
                    GetFont()
                            ->ComputeStringBoundaryLimits( &basic_gal, text, fontSize, penWidth )
                            .x );
=======
            dx = KiROUND( font->StringBoundaryLimits( text, fontSize, penWidth ).x );
>>>>>>> 77f5d317
            textsize.x = std::max( textsize.x, dx );
            textsize.y += dy;
        }
    }

    rect.SetSize( textsize );

    /* Now, calculate the rect origin, according to text justification
     * At this point the rectangle origin is the text origin (m_Pos).
     * This is true only for left and top text justified texts (using top to bottom Y axis
     * orientation). and must be recalculated for others justifications
     * also, note the V justification is relative to the first line
     */
    switch( GetHorizJustify() )
    {
    case GR_TEXT_HJUSTIFY_LEFT:
        if( IsMirrored() )
            rect.SetX( rect.GetX() - rect.GetWidth() );
        break;

    case GR_TEXT_HJUSTIFY_CENTER: rect.SetX( rect.GetX() - ( rect.GetWidth() / 2 ) ); break;

    case GR_TEXT_HJUSTIFY_RIGHT:
        if( !IsMirrored() )
            rect.SetX( rect.GetX() - rect.GetWidth() );
        break;
    }

    switch( GetVertJustify() )
    {
    case GR_TEXT_VJUSTIFY_TOP: break;

    case GR_TEXT_VJUSTIFY_CENTER: rect.SetY( rect.GetY() - ( dy / 2 ) ); break;

    case GR_TEXT_VJUSTIFY_BOTTOM: rect.SetY( rect.GetY() - dy ); break;
    }

    if( linecount > 1 )
    {
        int yoffset;
        linecount -= 1;

        switch( GetVertJustify() )
        {
        case GR_TEXT_VJUSTIFY_TOP: break;

        case GR_TEXT_VJUSTIFY_CENTER:
            yoffset = linecount * GetInterline() / 2;
            rect.SetY( rect.GetY() - yoffset );
            break;

        case GR_TEXT_VJUSTIFY_BOTTOM:
            yoffset = linecount * GetInterline();
            rect.SetY( rect.GetY() - yoffset );
            break;
        }
    }

    rect.Normalize(); // Make h and v sizes always >= 0

    return rect;
}


bool EDA_TEXT::TextHitTest( const wxPoint& aPoint, int aAccuracy ) const
{
    EDA_RECT rect = GetTextBox();
    wxPoint  location = aPoint;

    rect.Inflate( aAccuracy );
    RotatePoint( &location, GetTextPos(), -GetTextAngle() );

    return rect.Contains( location );
}


bool EDA_TEXT::TextHitTest( const EDA_RECT& aRect, bool aContains, int aAccuracy ) const
{
    EDA_RECT rect = aRect;

    rect.Inflate( aAccuracy );

    if( aContains )
        return rect.Contains( GetTextBox() );

    return rect.Intersects( GetTextBox(), GetTextAngle() );
}


void EDA_TEXT::Print( const RENDER_SETTINGS* aSettings, const wxPoint& aOffset, COLOR4D aColor,
                      OUTLINE_MODE aFillMode )
{
#ifdef DEBUG //STROKEFONT
    std::cerr << "EDA_TEXT::Print() GetShownText \"" << GetShownText() << "\"\n";
#endif
    if( IsMultilineAllowed() )
    {
        std::vector<wxPoint> positions;
        wxArrayString        strings;

        wxStringSplit( GetShownText(), strings, '\n' );
        positions.reserve( strings.Count() );
        GetLinePositions( positions, strings.Count() );

        for( unsigned ii = 0; ii < strings.Count(); ii++ )
            printOneLineOfText( aSettings, aOffset, aColor, aFillMode, strings[ii], positions[ii] );
    }
    else
    {
        printOneLineOfText( aSettings, aOffset, aColor, aFillMode, GetShownText(), GetTextPos() );
    }
}


void EDA_TEXT::GetLinePositions( std::vector<wxPoint>& aPositions, int aLineCount ) const
{
    wxPoint pos = GetTextPos(); // Position of first line of the
                                // multiline text according to
                                // the center of the multiline text block

    wxPoint offset; // Offset to next line.

    offset.y = GetInterline();

    if( aLineCount > 1 )
    {
        switch( GetVertJustify() )
        {
        case GR_TEXT_VJUSTIFY_TOP: break;

        case GR_TEXT_VJUSTIFY_CENTER: pos.y -= ( aLineCount - 1 ) * offset.y / 2; break;

        case GR_TEXT_VJUSTIFY_BOTTOM: pos.y -= ( aLineCount - 1 ) * offset.y; break;
        }
    }

    // Rotate the position of the first line
    // around the center of the multiline text block
    RotatePoint( &pos, GetTextPos(), GetTextAngle() );

    // Rotate the offset lines to increase happened in the right direction
    RotatePoint( &offset, GetTextAngle() );

    for( int ii = 0; ii < aLineCount; ii++ )
    {
        aPositions.push_back( pos );
        pos += offset;
    }
}


void EDA_TEXT::printOneLineOfText( const RENDER_SETTINGS* aSettings, const wxPoint& aOffset,
                                   COLOR4D aColor, OUTLINE_MODE aFillMode, const wxString& aText,
                                   const wxPoint& aPos )
{
    wxDC* DC = aSettings->GetPrintDC();
    int   penWidth = std::max( GetEffectiveTextPenWidth(), aSettings->GetDefaultPenWidth() );

    if( aFillMode == SKETCH )
        penWidth = -penWidth;

    wxSize size = GetTextSize();

    if( IsMirrored() )
        size.x = -size.x;

#ifdef DEBUG //STROKEFONT
    std::cerr << "printOneLineOfText() text \"" << aText << "\"\n";
#endif
    GRText( DC, aOffset + aPos, aColor, aText, GetTextAngle(), size, GetHorizJustify(),
            GetVertJustify(), penWidth, IsItalic(), IsBold(), nullptr, nullptr, nullptr,
            GetFont() );
}


wxString EDA_TEXT::GetTextStyleName() const
{
    int style = 0;

    if( IsItalic() )
        style = 1;

    if( IsBold() )
        style += 2;

    wxString stylemsg[4] = { _( "Normal" ), _( "Italic" ), _( "Bold" ), _( "Bold+Italic" ) };

    return stylemsg[style];
}


bool EDA_TEXT::IsDefaultFormatting() const
{
<<<<<<< HEAD
    return ( IsVisible() && !IsMirrored() && GetHorizJustify() == GR_TEXT_HJUSTIFY_CENTER
             && GetVertJustify() == GR_TEXT_VJUSTIFY_CENTER && GetTextThickness() == 0
             && !IsItalic() && !IsBold() && !IsMultilineAllowed() );
=======
    return ( IsVisible()
             && !IsMirrored()
             && GetHorizJustify() == GR_TEXT_HJUSTIFY_CENTER
             && GetVertJustify() == GR_TEXT_VJUSTIFY_CENTER
             && GetTextThickness() == 0
             && !IsItalic()
             && !IsBold()
             && !IsMultilineAllowed()
           );
>>>>>>> 77f5d317
}


void EDA_TEXT::Format( OUTPUTFORMATTER* aFormatter, int aNestLevel, int aControlBits ) const
{
#ifndef GERBVIEW // Gerbview does not use EDA_TEXT::Format                                         \
                 // and does not define FormatInternalUnits, used here                             \
                 // however this function should exist

    aFormatter->Print( aNestLevel + 1, "(effects" );

    aFormatter->Print( 0, " (font" );

<<<<<<< HEAD
    aFormatter->Print( 0, " (size %s %s)", FormatInternalUnits( GetTextHeight() ).c_str(),
=======
    if( GetFont() && !GetFont()->Name().IsEmpty() )
    {
        aFormatter->Print( 0, " (face \"%s\")", GetFont()->NameAsToken() );
    }

    // Text size
    aFormatter->Print( 0, " (size %s %s)",
                       FormatInternalUnits( GetTextHeight() ).c_str(),
>>>>>>> 77f5d317
                       FormatInternalUnits( GetTextWidth() ).c_str() );

    if( GetTextThickness() )
        aFormatter->Print( 0, " (thickness %s)",
                           FormatInternalUnits( GetTextThickness() ).c_str() );

    if( IsBold() )
        aFormatter->Print( 0, " bold" );

    if( IsItalic() )
        aFormatter->Print( 0, " italic" );

    if( GetFont() && !GetFont()->Name().empty() )
    {
        aFormatter->Print( 0, " (face \"%s\")", GetFont()->Name().utf8_str().data() );
    }

    aFormatter->Print( 0, ")" ); // (font

    if( IsMirrored() || GetHorizJustify() != GR_TEXT_HJUSTIFY_CENTER
        || GetVertJustify() != GR_TEXT_VJUSTIFY_CENTER )
    {
        aFormatter->Print( 0, " (justify" );

        if( GetHorizJustify() != GR_TEXT_HJUSTIFY_CENTER )
            aFormatter->Print( 0, ( GetHorizJustify() == GR_TEXT_HJUSTIFY_LEFT ) ? " left"
                                                                                 : " right" );

        if( GetVertJustify() != GR_TEXT_VJUSTIFY_CENTER )
            aFormatter->Print( 0,
                               ( GetVertJustify() == GR_TEXT_VJUSTIFY_TOP ) ? " top" : " bottom" );

        if( IsMirrored() )
            aFormatter->Print( 0, " mirror" );
        aFormatter->Print( 0, ")" ); // (justify
    }

    if( !( aControlBits & CTL_OMIT_HIDE ) && !IsVisible() )
        aFormatter->Print( 0, " hide" );

    aFormatter->Print( 0, ")\n" ); // (justify

#endif
}

// Convert the text shape to a list of segment
// each segment is stored as 2 wxPoints: its starting point and its ending point
// we are using GRText to create the segments and therefore a call-back function is needed

// This is a call back function, used by GRText to put each segment in buffer
static void addTextSegmToBuffer( int x0, int y0, int xf, int yf, void* aData )
{
    std::vector<wxPoint>* cornerBuffer = static_cast<std::vector<wxPoint>*>( aData );
    cornerBuffer->push_back( wxPoint( x0, y0 ) );
    cornerBuffer->push_back( wxPoint( xf, yf ) );
}


std::vector<wxPoint> EDA_TEXT::TransformToSegmentList() const
{
    std::vector<wxPoint> cornerBuffer;
    wxSize               size = GetTextSize();

    if( IsMirrored() )
        size.x = -size.x;

    bool forceBold = true;
    int  penWidth = 0; // use max-width for bold text

    COLOR4D color = COLOR4D::BLACK; // not actually used, but needed by GRText

    if( IsMultilineAllowed() )
    {
        wxArrayString strings_list;
        wxStringSplit( GetShownText(), strings_list, wxChar( '\n' ) );
        std::vector<wxPoint> positions;
        positions.reserve( strings_list.Count() );
        GetLinePositions( positions, strings_list.Count() );

        for( unsigned ii = 0; ii < strings_list.Count(); ii++ )
        {
            wxString txt = strings_list.Item( ii );
            GRText( NULL, positions[ii], color, txt, GetDrawRotation(), size, GetHorizJustify(),
                    GetVertJustify(), penWidth, IsItalic(), forceBold, addTextSegmToBuffer,
                    &cornerBuffer );
        }
    }
    else
    {
        GRText( NULL, GetTextPos(), color, GetShownText(), GetDrawRotation(), size,
                GetHorizJustify(), GetVertJustify(), penWidth, IsItalic(), forceBold,
                addTextSegmToBuffer, &cornerBuffer );
    }

    return cornerBuffer;
}


std::shared_ptr<SHAPE_COMPOUND> EDA_TEXT::GetEffectiveTextShape() const
{
    std::shared_ptr<SHAPE_COMPOUND> shape = std::make_shared<SHAPE_COMPOUND>();
    int                             penWidth = GetEffectiveTextPenWidth();
    std::vector<wxPoint>            pts = TransformToSegmentList();

    for( unsigned jj = 0; jj < pts.size(); jj += 2 )
        shape->AddShape( new SHAPE_SEGMENT( pts[jj], pts[jj + 1], penWidth ) );

    return shape;
}


double EDA_TEXT::GetDrawRotation() const
{
    return GetTextAngle();
}


KIFONT::FONT* EDA_TEXT::GetFont() const {
    if (m_font)
        return m_font;

    // default to newstroke
    return KIFONT::FONT::GetFont();
}


static struct EDA_TEXT_DESC
{
    EDA_TEXT_DESC()
    {
        ENUM_MAP<EDA_TEXT_HJUSTIFY_T>::Instance()
                .Map( GR_TEXT_HJUSTIFY_LEFT, _HKI( "Left" ) )
                .Map( GR_TEXT_HJUSTIFY_CENTER, _HKI( "Center" ) )
                .Map( GR_TEXT_HJUSTIFY_RIGHT, _HKI( "Right" ) );
        ENUM_MAP<EDA_TEXT_VJUSTIFY_T>::Instance()
                .Map( GR_TEXT_VJUSTIFY_TOP, _HKI( "Top" ) )
                .Map( GR_TEXT_VJUSTIFY_CENTER, _HKI( "Center" ) )
                .Map( GR_TEXT_VJUSTIFY_BOTTOM, _HKI( "Bottom" ) );

        PROPERTY_MANAGER& propMgr = PROPERTY_MANAGER::Instance();
        REGISTER_TYPE( EDA_TEXT );
        propMgr.AddProperty( new PROPERTY<EDA_TEXT, wxString>( _HKI( "Text" ), &EDA_TEXT::SetText,
                                                               &EDA_TEXT::GetText ) );
        propMgr.AddProperty( new PROPERTY<EDA_TEXT, int>(
                _HKI( "Thickness" ), &EDA_TEXT::SetTextThickness, &EDA_TEXT::GetTextThickness,
                PROPERTY_DISPLAY::DISTANCE ) );
        propMgr.AddProperty( new PROPERTY<EDA_TEXT, bool>( _HKI( "Italic" ), &EDA_TEXT::SetItalic,
                                                           &EDA_TEXT::IsItalic ) );
        propMgr.AddProperty( new PROPERTY<EDA_TEXT, bool>( _HKI( "Bold" ), &EDA_TEXT::SetBold,
                                                           &EDA_TEXT::IsBold ) );
        propMgr.AddProperty( new PROPERTY<EDA_TEXT, wxString>(
                _HKI( "Font" ), &EDA_TEXT::SetFontFromProperty, &EDA_TEXT::GetFontName ) );
        propMgr.AddProperty( new PROPERTY<EDA_TEXT, bool>(
                _HKI( "Mirrored" ), &EDA_TEXT::SetMirrored, &EDA_TEXT::IsMirrored ) );
        propMgr.AddProperty( new PROPERTY<EDA_TEXT, bool>( _HKI( "Visible" ), &EDA_TEXT::SetVisible,
                                                           &EDA_TEXT::IsVisible ) );
        propMgr.AddProperty( new PROPERTY<EDA_TEXT, int>( _HKI( "Width" ), &EDA_TEXT::SetTextWidth,
                                                          &EDA_TEXT::GetTextWidth,
                                                          PROPERTY_DISPLAY::DISTANCE ) );
        propMgr.AddProperty( new PROPERTY<EDA_TEXT, int>(
                _HKI( "Height" ), &EDA_TEXT::SetTextHeight, &EDA_TEXT::GetTextHeight,
                PROPERTY_DISPLAY::DISTANCE ) );
        propMgr.AddProperty( new PROPERTY_ENUM<EDA_TEXT, EDA_TEXT_HJUSTIFY_T>(
                _HKI( "Horizontal Justification" ), &EDA_TEXT::SetHorizJustify,
                &EDA_TEXT::GetHorizJustify ) );
        propMgr.AddProperty( new PROPERTY_ENUM<EDA_TEXT, EDA_TEXT_VJUSTIFY_T>(
                _HKI( "Vertical Justification" ), &EDA_TEXT::SetVertJustify,
                &EDA_TEXT::GetVertJustify ) );
    }
} _EDA_TEXT_DESC;

ENUM_TO_WXANY( EDA_TEXT_HJUSTIFY_T )
ENUM_TO_WXANY( EDA_TEXT_VJUSTIFY_T )<|MERGE_RESOLUTION|>--- conflicted
+++ resolved
@@ -35,18 +35,6 @@
 #include <eda_item.h> // for EDA_ITEM
 #include <common.h>
 #include <base_units.h>
-<<<<<<< HEAD
-#include <gr_text.h>
-#include <basic_gal.h>      // for BASIC_GAL, basic_gal
-#include <convert_to_biu.h> // for Mils2iu
-#include <eda_rect.h>       // for EDA_RECT
-#include <eda_text.h>       // for EDA_TEXT, TEXT_EFFECTS, GR_TEXT_VJUSTIF...
-#include <font/font.h>      // for FONT
-#include <gal/color4d.h>    // for COLOR4D, COLOR4D::BLACK
-#include <kicad_string.h>   // for UnescapeString
-#include <math/util.h>      // for KiROUND
-#include <math/vector2d.h>  // for VECTOR2D
-=======
 #include <basic_gal.h>        // for BASIC_GAL, basic_gal
 #include <convert_to_biu.h>   // for Mils2iu
 #include <eda_rect.h>         // for EDA_RECT
@@ -56,25 +44,17 @@
 #include <kicad_string.h>     // for UnescapeString
 #include <math/util.h>          // for KiROUND
 #include <math/vector2d.h>    // for VECTOR2D
->>>>>>> 77f5d317
 #include <richio.h>
 #include <render_settings.h>
 #include <trigo.h> // for RotatePoint
 #include <i18n_utility.h>
 #include <geometry/shape_segment.h>
 #include <geometry/shape_compound.h>
-<<<<<<< HEAD
-
-#include <wx/debug.h>  // for wxASSERT
-#include <wx/string.h> // wxString, wxArrayString
-#include <wx/gdicmn.h> // for wxPoint,wxSize
-=======
 #include <font/font.h>
 
 #include <wx/debug.h>           // for wxASSERT
 #include <wx/string.h>          // wxString, wxArrayString
 #include <wx/gdicmn.h>          // for wxPoint,wxSize
->>>>>>> 77f5d317
 
 class OUTPUTFORMATTER;
 class wxFindReplaceData;
@@ -213,12 +193,8 @@
 
 
 EDA_TEXT::EDA_TEXT( const wxString& text ) :
-<<<<<<< HEAD
-        m_text( text ), m_font( nullptr ), m_e( 1 << TE_VISIBLE ), m_resolver( nullptr )
-=======
         m_text( text ),
         m_e( 1 << TE_VISIBLE )
->>>>>>> 77f5d317
 {
     int sz = Mils2iu( DEFAULT_SIZE_TEXT );
     SetTextSize( wxSize( sz, sz ) );
@@ -339,10 +315,6 @@
 
 int EDA_TEXT::GetInterline() const
 {
-<<<<<<< HEAD
-    // return KiROUND( KIGFX::STROKE_FONT::GetInterline( GetTextHeight() ) );
-=======
->>>>>>> 77f5d317
     return KiROUND( GetFont()->GetInterline( GetTextHeight() ) );
 }
 
@@ -383,19 +355,11 @@
     }
 
     // calculate the H and V size
-<<<<<<< HEAD
-    VECTOR2D fontSize( GetTextSize() );
-    double   penWidth( thickness );
-    int      dx = KiROUND(
-            GetFont()->ComputeStringBoundaryLimits( &basic_gal, text, fontSize, penWidth ).x );
-    int dy = GetInterline();
-=======
     KIFONT::FONT* font = KIFONT::FONT::GetFont();
     VECTOR2D    fontSize( GetTextSize() );
     double      penWidth( thickness );
     int         dx = KiROUND( font->StringBoundaryLimits( text, fontSize, penWidth ).x );
     int         dy = GetInterline();
->>>>>>> 77f5d317
 
     // Creates bounding box (rectangle) for horizontal, left and top justified text. The
     // bounding box will be moved later according to the actual text options
@@ -407,25 +371,11 @@
 
     rect.SetOrigin( pos );
 
-<<<<<<< HEAD
-    // The bbox vertical size returned by GetInterline( aThickness )
-    // includes letters like j and y and ] + interval between lines.
-    // The interval below the last line is not usefull, and we can use its half value
-    // as vertical margin above the text
-    // the full interval is roughly GetTextHeight() * 0.4 - aThickness/2
-    rect.Move( wxPoint( 0, thickness / 4 - KiROUND( GetTextHeight() * 0.22 ) ) );
-
-=======
->>>>>>> 77f5d317
     if( hasOverBar )
     { // A overbar adds an extra size to the text
         // Height from the base line text of chars like [ or {
         double curr_height = GetTextHeight() * 1.15;
-<<<<<<< HEAD
-        double overbarPosition = GetFont()->ComputeOverbarVerticalPosition( fontSize.y );
-=======
         double overbarPosition = font->ComputeOverbarVerticalPosition( fontSize.y );
->>>>>>> 77f5d317
         int    extra_height = KiROUND( overbarPosition - curr_height );
 
         extra_height += thickness / 2;
@@ -440,14 +390,7 @@
         for( unsigned ii = 1; ii < strings.GetCount(); ii++ )
         {
             text = strings.Item( ii );
-<<<<<<< HEAD
-            dx = KiROUND(
-                    GetFont()
-                            ->ComputeStringBoundaryLimits( &basic_gal, text, fontSize, penWidth )
-                            .x );
-=======
             dx = KiROUND( font->StringBoundaryLimits( text, fontSize, penWidth ).x );
->>>>>>> 77f5d317
             textsize.x = std::max( textsize.x, dx );
             textsize.y += dy;
         }
@@ -641,11 +584,6 @@
 
 bool EDA_TEXT::IsDefaultFormatting() const
 {
-<<<<<<< HEAD
-    return ( IsVisible() && !IsMirrored() && GetHorizJustify() == GR_TEXT_HJUSTIFY_CENTER
-             && GetVertJustify() == GR_TEXT_VJUSTIFY_CENTER && GetTextThickness() == 0
-             && !IsItalic() && !IsBold() && !IsMultilineAllowed() );
-=======
     return ( IsVisible()
              && !IsMirrored()
              && GetHorizJustify() == GR_TEXT_HJUSTIFY_CENTER
@@ -655,7 +593,6 @@
              && !IsBold()
              && !IsMultilineAllowed()
            );
->>>>>>> 77f5d317
 }
 
 
@@ -669,9 +606,6 @@
 
     aFormatter->Print( 0, " (font" );
 
-<<<<<<< HEAD
-    aFormatter->Print( 0, " (size %s %s)", FormatInternalUnits( GetTextHeight() ).c_str(),
-=======
     if( GetFont() && !GetFont()->Name().IsEmpty() )
     {
         aFormatter->Print( 0, " (face \"%s\")", GetFont()->NameAsToken() );
@@ -680,7 +614,6 @@
     // Text size
     aFormatter->Print( 0, " (size %s %s)",
                        FormatInternalUnits( GetTextHeight() ).c_str(),
->>>>>>> 77f5d317
                        FormatInternalUnits( GetTextWidth() ).c_str() );
 
     if( GetTextThickness() )
