--- conflicted
+++ resolved
@@ -387,13 +387,8 @@
 }
 
 
-<<<<<<< HEAD
-void EDA_TEXT::Print( const RENDER_SETTINGS* aSettings, const wxPoint& aOffset, COLOR4D aColor,
-                      OUTLINE_MODE aFillMode )
-=======
 void EDA_TEXT::Print( const RENDER_SETTINGS* aSettings, const wxPoint& aOffset,
                       COLOR4D aColor, OUTLINE_MODE aFillMode )
->>>>>>> 3e920c66
 {
     if( IsMultilineAllowed() )
     {
@@ -452,13 +447,8 @@
 }
 
 void EDA_TEXT::printOneLineOfText( const RENDER_SETTINGS* aSettings, const wxPoint& aOffset,
-<<<<<<< HEAD
-                                   COLOR4D aColor, OUTLINE_MODE aFillMode, const wxString& aText,
-                                   const wxPoint& aPos )
-=======
                                    COLOR4D aColor, OUTLINE_MODE aFillMode,
                                    const wxString& aText, const wxPoint &aPos )
->>>>>>> 3e920c66
 {
     wxDC* DC = aSettings->GetPrintDC();
     int   penWidth = std::max( GetEffectiveTextPenWidth(), aSettings->GetDefaultPenWidth() );
@@ -511,21 +501,12 @@
     // Text size
     aFormatter->Print( 0, " (font" );
 
-<<<<<<< HEAD
-    aFormatter->Print( 0, " (size %s %s)", FormatInternalUnits( GetTextHeight() ).c_str(),
-                       FormatInternalUnits( GetTextWidth() ).c_str() );
-
-    if( GetTextThickness() )
-        aFormatter->Print( 0, " (thickness %s)",
-                           FormatInternalUnits( GetTextThickness() ).c_str() );
-=======
     aFormatter->Print( 0, " (size %s %s)",
                        FormatInternalUnits( GetTextHeight() ).c_str(),
                        FormatInternalUnits( GetTextWidth() ).c_str() );
 
     if( GetTextThickness() )
         aFormatter->Print( 0, " (thickness %s)", FormatInternalUnits( GetTextThickness() ).c_str() );
->>>>>>> 3e920c66
 
     if( IsBold() )
         aFormatter->Print( 0, " bold" );
@@ -533,22 +514,6 @@
     if( IsItalic() )
         aFormatter->Print( 0, " italic" );
 
-<<<<<<< HEAD
-    aFormatter->Print( 0, ")" ); // (font
-
-    if( IsMirrored() || GetHorizJustify() != GR_TEXT_HJUSTIFY_CENTER
-        || GetVertJustify() != GR_TEXT_VJUSTIFY_CENTER )
-    {
-        aFormatter->Print( 0, " (justify" );
-
-        if( GetHorizJustify() != GR_TEXT_HJUSTIFY_CENTER )
-            aFormatter->Print( 0, ( GetHorizJustify() == GR_TEXT_HJUSTIFY_LEFT ) ? " left"
-                                                                                 : " right" );
-
-        if( GetVertJustify() != GR_TEXT_VJUSTIFY_CENTER )
-            aFormatter->Print( 0,
-                               ( GetVertJustify() == GR_TEXT_VJUSTIFY_TOP ) ? " top" : " bottom" );
-=======
     aFormatter->Print( 0, ")"); // (font
 
     if( IsMirrored() ||
@@ -562,18 +527,13 @@
 
         if( GetVertJustify() != GR_TEXT_VJUSTIFY_CENTER )
             aFormatter->Print( 0, (GetVertJustify() == GR_TEXT_VJUSTIFY_TOP) ? " top" : " bottom" );
->>>>>>> 3e920c66
 
         if( IsMirrored() )
             aFormatter->Print( 0, " mirror" );
         aFormatter->Print( 0, ")" ); // (justify
     }
 
-<<<<<<< HEAD
     if( !( aControlBits & CTL_OMIT_HIDE ) && !IsVisible() )
-=======
-    if( !(aControlBits & CTL_OMIT_HIDE) && !IsVisible() )
->>>>>>> 3e920c66
         aFormatter->Print( 0, " hide" );
 
     aFormatter->Print( 0, ")\n" ); // (justify
