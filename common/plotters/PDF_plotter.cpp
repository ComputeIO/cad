--- conflicted
+++ resolved
@@ -877,13 +877,8 @@
     fputs( "Q\n", workFile );
 
     // Plot the stroked text (if requested)
-<<<<<<< HEAD
-    PLOTTER::Text( aPos, aColor, aText, aOrient, aSize, aH_justify, aV_justify, aWidth,
-                   aItalic, aBold, aMultilineAllowed, aFont, aData );
-=======
     PLOTTER::Text( aPos, aColor, aText, aOrient, aSize, aHorizontalAlignment, aVerticalAlignment,
                    aWidth, aItalic, aBold, aMultilineAllowed, aFont, aData );
->>>>>>> 60a58f2c
 }
 
 
