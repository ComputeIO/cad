/*
 * This program source code file is part of KiCad, a free EDA CAD application.
 *
 * Copyright (C) 2016-2020 KiCad Developers, see AUTHORS.txt for contributors.
 *
 * This program is free software: you can redistribute it and/or modify it
 * under the terms of the GNU General Public License as published by the
 * Free Software Foundation, either version 3 of the License, or (at your
 * option) any later version.
 *
 * This program is distributed in the hope that it will be useful, but
 * WITHOUT ANY WARRANTY; without even the implied warranty of
 * MERCHANTABILITY or FITNESS FOR A PARTICULAR PURPOSE.  See the GNU
 * General Public License for more details.
 *
 * You should have received a copy of the GNU General Public License along
 * with this program.  If not, see <http://www.gnu.org/licenses/>.
 */

/**
 * Plotting engines similar to ps (PostScript, Gerber, svg)
 *
 * @file plotters_pslike.h
 */

#pragma once

#include <vector>
#include <math/box2.h>
#include <eda_item.h> // FILL_TYPE
#include <plotter.h>

class FONT;

/**
 * The PSLIKE_PLOTTER class is an intermediate class to handle common
 * routines for engines working more or less with the postscript imaging
 * model
 */
class PSLIKE_PLOTTER : public PLOTTER
{
public:
    PSLIKE_PLOTTER() : plotScaleAdjX( 1 ), plotScaleAdjY( 1 ), m_textMode( PLOT_TEXT_MODE::PHANTOM )
    {
    }

    /**
     * PS and PDF fully implement native text (for the Latin-1 subset)
     */
    virtual void SetTextMode( PLOT_TEXT_MODE mode ) override
    {
        if( mode != PLOT_TEXT_MODE::DEFAULT )
            m_textMode = mode;
    }

    /**
     * Set the 'fine' scaling for the postscript engine
     */
    void SetScaleAdjust( double scaleX, double scaleY )
    {
        plotScaleAdjX = scaleX;
        plotScaleAdjY = scaleY;
    }

    // Pad routines are handled with lower level primitives
    virtual void FlashPadCircle( const wxPoint& aPadPos, int aDiameter, OUTLINE_MODE aTraceMode,
                                 void* aData ) override;
    virtual void FlashPadOval( const wxPoint& aPadPos, const wxSize& aSize, double aPadOrient,
                               OUTLINE_MODE aTraceMode, void* aData ) override;
    virtual void FlashPadRect( const wxPoint& aPadPos, const wxSize& aSize, double aPadOrient,
                               OUTLINE_MODE aTraceMode, void* aData ) override;
    virtual void FlashPadRoundRect( const wxPoint& aPadPos, const wxSize& aSize, int aCornerRadius,
                                    double aOrient, OUTLINE_MODE aTraceMode, void* aData ) override;
    virtual void FlashPadCustom( const wxPoint& aPadPos, const wxSize& aSize, double aOrient,
                                 SHAPE_POLY_SET* aPolygons, OUTLINE_MODE aTraceMode,
                                 void* aData ) override;
    virtual void FlashPadTrapez( const wxPoint& aPadPos, const wxPoint* aCorners, double aPadOrient,
                                 OUTLINE_MODE aTraceMode, void* aData ) override;
    virtual void FlashRegularPolygon( const wxPoint& aShapePos, int aDiameter, int aCornerCount,
                                      double aOrient, OUTLINE_MODE aTraceMode,
                                      void* aData ) override;

    /**
     * The SetColor implementation is split with the subclasses:
     * The PSLIKE computes the rgb values, the subclass emits the
     * operator to actually do it
     */
    virtual void SetColor( COLOR4D color ) override;

protected:
    void computeTextParameters( const wxPoint& aPos, const wxString& aText, int aOrient,
                                const wxSize& aSize, bool aMirror,
                                enum EDA_TEXT_HJUSTIFY_T aH_justify,
                                enum EDA_TEXT_VJUSTIFY_T aV_justify, int aWidth, bool aItalic,
                                bool aBold, double* wideningFactor, double* ctm_a, double* ctm_b,
                                double* ctm_c, double* ctm_d, double* ctm_e, double* ctm_f,
                                double* heightFactor );
    void postscriptOverlinePositions( const wxString& aText, int aXSize, bool aItalic, bool aBold,
                                      std::vector<int>* pos_pairs );

    /// convert a wxString unicode string to a char string compatible with the accepted
    /// string plotter format (convert special chars and non ascii7 chars)
    virtual std::string encodeStringForPlotter( const wxString& aUnicode );

    /// Virtual primitive for emitting the setrgbcolor operator
    virtual void emitSetRGBColor( double r, double g, double b ) = 0;

    /// Height of the postscript font (from the AFM)
    static const double postscriptTextAscent; // = 0.718;

    int returnPostscriptTextWidth( const wxString& aText, int aXSize, bool aItalic, bool aBold );

    /// Fine user scale adjust ( = 1.0 if no correction)
    double plotScaleAdjX, plotScaleAdjY;

    /// How to draw text
    PLOT_TEXT_MODE m_textMode;
};


class PS_PLOTTER : public PSLIKE_PLOTTER
{
public:
    PS_PLOTTER()
    {
        // The phantom plot in postscript is an hack and reportedly
        // crashes Adobe's own postscript interpreter!
        m_textMode = PLOT_TEXT_MODE::STROKE;
    }

    static wxString GetDefaultFileExtension() { return wxString( wxT( "ps" ) ); }

    virtual PLOT_FORMAT GetPlotterType() const override { return PLOT_FORMAT::POST; }

    virtual bool StartPlot() override;
    virtual bool EndPlot() override;
    virtual void SetCurrentLineWidth( int width, void* aData = NULL ) override;
    virtual void SetDash( PLOT_DASH_TYPE dashed ) override;

    virtual void SetViewport( const wxPoint& aOffset, double aIusPerDecimil, double aScale,
                              bool aMirror ) override;
    virtual void Rect( const wxPoint& p1, const wxPoint& p2, FILL_TYPE fill,
                       int width = USE_DEFAULT_LINE_WIDTH ) override;
    virtual void Circle( const wxPoint& pos, int diametre, FILL_TYPE fill,
                         int width = USE_DEFAULT_LINE_WIDTH ) override;
    virtual void Arc( const wxPoint& centre, double StAngle, double EndAngle, int rayon,
                      FILL_TYPE fill, int width = USE_DEFAULT_LINE_WIDTH ) override;

    virtual void PlotPoly( const std::vector<wxPoint>& aCornerList, FILL_TYPE aFill,
                           int aWidth = USE_DEFAULT_LINE_WIDTH, void* aData = NULL ) override;

    virtual void PlotImage( const wxImage& aImage, const wxPoint& aPos,
                            double aScaleFactor ) override;

    virtual void PenTo( const wxPoint& pos, char plume ) override;
<<<<<<< HEAD
    virtual void Text( const wxPoint& aPos, const COLOR4D aColor, const wxString& aText,
                       double aOrient, const wxSize& aSize, enum EDA_TEXT_HJUSTIFY_T aH_justify,
                       enum EDA_TEXT_VJUSTIFY_T aV_justify, int aWidth, bool aItalic, bool aBold,
                       bool aMultilineAllowed = false, void* aData = NULL,
                       FONT* aFont = nullptr ) override;

=======
    virtual void Text( const wxPoint&              aPos,
                       const COLOR4D               aColor,
                       const wxString&             aText,
                       double                      aOrient,
                       const wxSize&               aSize,
                       enum EDA_TEXT_HJUSTIFY_T    aH_justify,
                       enum EDA_TEXT_VJUSTIFY_T    aV_justify,
                       int                         aWidth,
                       bool                        aItalic,
                       bool                        aBold,
                       bool                        aMultilineAllowed = false,
                       KIFONT::FONT*               aFont = nullptr,
                       void* aData = NULL ) override;
>>>>>>> 77f5d317
protected:
    virtual void emitSetRGBColor( double r, double g, double b ) override;
};


class PDF_PLOTTER : public PSLIKE_PLOTTER
{
public:
    PDF_PLOTTER() :
            pageTreeHandle( 0 ), fontResDictHandle( 0 ), pageStreamHandle( 0 ),
            streamLengthHandle( 0 ), workFile( nullptr )
    {
    }

    virtual PLOT_FORMAT GetPlotterType() const override { return PLOT_FORMAT::PDF; }

    static wxString GetDefaultFileExtension() { return wxString( wxT( "pdf" ) ); }

    /**
     * Open or create the plot file aFullFilename
     *
     * The base class open the file in text mode, so we should have this
     * function overlaid for PDF files, which are binary files
     *
     * @param aFullFilename = the full file name of the file to create
     * @return true if success, false if the file cannot be created/opened
     */
    virtual bool OpenFile( const wxString& aFullFilename ) override;

    /**
     * The PDF engine supports multiple pages; the first one is opened
     * 'for free' the following are to be closed and reopened. Between
     * each page parameters can be set
     */
    virtual bool StartPlot() override;
    virtual bool EndPlot() override;

    /**
     * Starts a new page in the PDF document
     */
    virtual void StartPage();

    /**
     * Close the current page in the PDF document (and emit its compressed stream)
     */
    virtual void ClosePage();

    /**
     * Pen width setting for PDF.
     *
     * Since the specs *explicitly* says that a 0 width is a bad thing to use (since it
     * results in 1 pixel traces), we convert such requests to the minimal width (like 1)
     * Note pen width = 0 is used in plot polygons to plot filled polygons with no outline
     * thickness.  Use in this case pen width = 1 does not actually change the polygon.
     */
    virtual void SetCurrentLineWidth( int width, void* aData = NULL ) override;

    /**
     * PDF supports dashed lines
     */
    virtual void SetDash( PLOT_DASH_TYPE dashed ) override;

    /**
     * PDF can have multiple pages, so SetPageSettings can be called
     * with the outputFile open (but not inside a page stream!)
     */
    virtual void SetViewport( const wxPoint& aOffset, double aIusPerDecimil, double aScale,
                              bool aMirror ) override;

    /**
     * Rectangles in PDF. Supported by the native operator
     */
    virtual void Rect( const wxPoint& p1, const wxPoint& p2, FILL_TYPE fill,
                       int width = USE_DEFAULT_LINE_WIDTH ) override;

    /**
     * Circle drawing for PDF. They're approximated by curves, but fill is supported
     */
    virtual void Circle( const wxPoint& pos, int diametre, FILL_TYPE fill,
                         int width = USE_DEFAULT_LINE_WIDTH ) override;

    /**
     * The PDF engine can't directly plot arcs, it uses the base emulation.
     * So no filled arcs (not a great loss... )
     */
    virtual void Arc( const wxPoint& centre, double StAngle, double EndAngle, int rayon,
                      FILL_TYPE fill, int width = USE_DEFAULT_LINE_WIDTH ) override;

    /**
     * Polygon plotting for PDF. Everything is supported
     */
    virtual void PlotPoly( const std::vector<wxPoint>& aCornerList, FILL_TYPE aFill,
                           int aWidth = USE_DEFAULT_LINE_WIDTH, void* aData = NULL ) override;

    virtual void PenTo( const wxPoint& pos, char plume ) override;

<<<<<<< HEAD
    virtual void Text( const wxPoint& aPos, const COLOR4D aColor, const wxString& aText,
                       double aOrient, const wxSize& aSize, enum EDA_TEXT_HJUSTIFY_T aH_justify,
                       enum EDA_TEXT_VJUSTIFY_T aV_justify, int aWidth, bool aItalic, bool aBold,
                       bool aMultilineAllowed = false, void* aData = NULL,
                       FONT* aFont = nullptr ) override;
=======
    virtual void Text( const wxPoint&              aPos,
                       const COLOR4D               aColor,
                       const wxString&             aText,
                       double                      aOrient,
                       const wxSize&               aSize,
                       enum EDA_TEXT_HJUSTIFY_T    aH_justify,
                       enum EDA_TEXT_VJUSTIFY_T    aV_justify,
                       int                         aWidth,
                       bool                        aItalic,
                       bool                        aBold,
                       bool                        aMultilineAllowed = false,
                       KIFONT::FONT*               aFont = nullptr,
                       void* aData = NULL ) override;
>>>>>>> 77f5d317
    /**
     * PDF images are handles as inline, not XObject streams...
     */
    virtual void PlotImage( const wxImage& aImage, const wxPoint& aPos,
                            double aScaleFactor ) override;


protected:
    /// convert a wxString unicode string to a char string compatible with the accepted
    /// string PDF format (convert special chars and non ascii7 chars)
    std::string encodeStringForPlotter( const wxString& aUnicode ) override;

    /**
     * PDF supports colors fully. It actually has distinct fill and pen colors,
     * but we set both at the same time.
     *
     * XXX Keeping them divided could result in a minor optimization in
     * Eeschema filled shapes, but would propagate to all the other plot
     * engines. Also arcs are filled as pies but only the arc is stroked so
     * it would be difficult to handle anyway.
     */
    virtual void emitSetRGBColor( double r, double g, double b ) override;

    /**
     * Allocate a new handle in the table of the PDF object. The
     * handle must be completed using startPdfObject. It's an in-RAM operation
     * only, no output is done.
     */
    int allocPdfObject();

    /**
     * Open a new PDF object and returns the handle if the parameter is -1.
     * Otherwise fill in the xref entry for the passed object
     */
    int startPdfObject( int handle = -1 );

    /**
     * Close the current PDF object
     */
    void closePdfObject();

    /**
     * Starts a PDF stream (for the page). Returns the object handle opened
     * Pass -1 (default) for a fresh object. Especially from PDF 1.5 streams
     * can contain a lot of things, but for the moment we only handle page
     * content.
     */
    int startPdfStream( int handle = -1 );

    /**
     * Finish the current PDF stream (writes the deferred length, too)
     */
    void closePdfStream();

    int               pageTreeHandle;     /// Handle to the root of the page tree object
    int               fontResDictHandle;  /// Font resource dictionary
    std::vector<int>  pageHandles;        /// Handles to the page objects
    int               pageStreamHandle;   /// Handle of the page content object
    int               streamLengthHandle; /// Handle to the deferred stream length
    wxString          workFilename;
    FILE*             workFile;  /// Temporary file to construct the stream before zipping
    std::vector<long> xrefTable; /// The PDF xref offset table
};


class SVG_PLOTTER : public PSLIKE_PLOTTER
{
public:
    SVG_PLOTTER();

    static wxString GetDefaultFileExtension() { return wxString( wxT( "svg" ) ); }

    virtual PLOT_FORMAT GetPlotterType() const override { return PLOT_FORMAT::SVG; }

    virtual void SetColor( COLOR4D color ) override;
    virtual bool StartPlot() override;
    virtual bool EndPlot() override;
    virtual void SetCurrentLineWidth( int width, void* aData = NULL ) override;
    virtual void SetDash( PLOT_DASH_TYPE dashed ) override;

    virtual void SetViewport( const wxPoint& aOffset, double aIusPerDecimil, double aScale,
                              bool aMirror ) override;
    virtual void Rect( const wxPoint& p1, const wxPoint& p2, FILL_TYPE fill,
                       int width = USE_DEFAULT_LINE_WIDTH ) override;
    virtual void Circle( const wxPoint& pos, int diametre, FILL_TYPE fill,
                         int width = USE_DEFAULT_LINE_WIDTH ) override;
    virtual void Arc( const wxPoint& centre, double StAngle, double EndAngle, int rayon,
                      FILL_TYPE fill, int width = USE_DEFAULT_LINE_WIDTH ) override;

    virtual void BezierCurve( const wxPoint& aStart, const wxPoint& aControl1,
                              const wxPoint& aControl2, const wxPoint& aEnd, int aTolerance,
                              int aLineThickness = USE_DEFAULT_LINE_WIDTH ) override;

    virtual void PlotPoly( const std::vector<wxPoint>& aCornerList, FILL_TYPE aFill,
                           int aWidth = USE_DEFAULT_LINE_WIDTH, void* aData = NULL ) override;

    virtual void PlotImage( const wxImage& aImage, const wxPoint& aPos,
                            double aScaleFactor ) override;

    virtual void PenTo( const wxPoint& pos, char plume ) override;

    /**
     * Select SVG step size (number of digits needed for 1 mm or 1 inch )
     *
     * Should be called only after SetViewport() is called
     *
     * @param aResolution = number of digits in mantissa of coordinate
     *                      use a value from 3-6
     *                      do not use value > 6 to avoid overflow in PCBNEW
     *                      do not use value > 4 to avoid overflow for other parts
     * @param aUseInches = true to use inches, false to use mm (default)
     */
    virtual void SetSvgCoordinatesFormat( unsigned aResolution, bool aUseInches = false ) override;

    /**
     * Calling this function allows one to define the beginning of a group
     * of drawing items (used in SVG format to separate components)
     * @param aData should be a string for the SVG ID tag
     */
    virtual void StartBlock( void* aData ) override;

    /**
     * Calling this function allows one to define the end of a group of drawing
     * items the group is started by StartBlock()
     * @param aData should be null
     */
    virtual void EndBlock( void* aData ) override;

<<<<<<< HEAD
    virtual void Text( const wxPoint& aPos, const COLOR4D aColor, const wxString& aText,
                       double aOrient, const wxSize& aSize, enum EDA_TEXT_HJUSTIFY_T aH_justify,
                       enum EDA_TEXT_VJUSTIFY_T aV_justify, int aWidth, bool aItalic, bool aBold,
                       bool aMultilineAllowed = false, void* aData = NULL,
                       FONT* aFont = nullptr ) override;
=======
    virtual void Text( const wxPoint&              aPos,
                       const COLOR4D               aColor,
                       const wxString&             aText,
                       double                      aOrient,
                       const wxSize&               aSize,
                       enum EDA_TEXT_HJUSTIFY_T    aH_justify,
                       enum EDA_TEXT_VJUSTIFY_T    aV_justify,
                       int                         aWidth,
                       bool                        aItalic,
                       bool                        aBold,
                       bool                        aMultilineAllowed = false,
                       KIFONT::FONT*               aFont = nullptr,
                       void* aData = NULL ) override;
>>>>>>> 77f5d317

protected:
    FILL_TYPE m_fillMode;     // true if the current contour
                              // rect, arc, circle, polygon must be filled
    long m_pen_rgb_color;     // current rgb color value: each color has
                              // a value 0 ... 255, and the 3 colors are
                              // grouped in a 3x8 bits value
                              // (written in hex to svg files)
    long m_brush_rgb_color;   // same as m_pen_rgb_color, used to fill
                              // some contours.
    bool m_graphics_changed;  // true if a pen/brush parameter is modified
                              // color, pen size, fill mode ...
                              // the new SVG stype must be output on file
    PLOT_DASH_TYPE m_dashed;  // plot line style
    bool           m_useInch; // is 0 if the step size is 10**-n*mm
                              // is 1 if the step size is 10**-n*inch
                              // Where n is given from m_precision
    unsigned m_precision;     // How fine the step size is
                              // Use 3-6 (3 means um precision, 6 nm precision) in PcbNew
                              // 3-4 in other modules (avoid values >4 to avoid overflow)
                              // see also comment for m_useInch.

    /**
     * Initialize m_pen_rgb_color from reduced values r, g ,b
     * ( reduced values are 0.0 to 1.0 )
     */
    virtual void emitSetRGBColor( double r, double g, double b ) override;

    /**
     * Output the string which define pen and brush color, shape, transparency
     *
     * @param aIsGroup If false, do not form a new group for the style.
     * @param aExtraStyle If given, the string will be added into the style string before closing
     */
    void setSVGPlotStyle( bool aIsGroup = true, const std::string& aExtraStyle = {} );

    /**
     * Prepare parameters for setSVGPlotStyle()
     */
    void setFillMode( FILL_TYPE fill );
};<|MERGE_RESOLUTION|>--- conflicted
+++ resolved
@@ -153,14 +153,6 @@
                             double aScaleFactor ) override;
 
     virtual void PenTo( const wxPoint& pos, char plume ) override;
-<<<<<<< HEAD
-    virtual void Text( const wxPoint& aPos, const COLOR4D aColor, const wxString& aText,
-                       double aOrient, const wxSize& aSize, enum EDA_TEXT_HJUSTIFY_T aH_justify,
-                       enum EDA_TEXT_VJUSTIFY_T aV_justify, int aWidth, bool aItalic, bool aBold,
-                       bool aMultilineAllowed = false, void* aData = NULL,
-                       FONT* aFont = nullptr ) override;
-
-=======
     virtual void Text( const wxPoint&              aPos,
                        const COLOR4D               aColor,
                        const wxString&             aText,
@@ -174,7 +166,6 @@
                        bool                        aMultilineAllowed = false,
                        KIFONT::FONT*               aFont = nullptr,
                        void* aData = NULL ) override;
->>>>>>> 77f5d317
 protected:
     virtual void emitSetRGBColor( double r, double g, double b ) override;
 };
@@ -271,13 +262,6 @@
 
     virtual void PenTo( const wxPoint& pos, char plume ) override;
 
-<<<<<<< HEAD
-    virtual void Text( const wxPoint& aPos, const COLOR4D aColor, const wxString& aText,
-                       double aOrient, const wxSize& aSize, enum EDA_TEXT_HJUSTIFY_T aH_justify,
-                       enum EDA_TEXT_VJUSTIFY_T aV_justify, int aWidth, bool aItalic, bool aBold,
-                       bool aMultilineAllowed = false, void* aData = NULL,
-                       FONT* aFont = nullptr ) override;
-=======
     virtual void Text( const wxPoint&              aPos,
                        const COLOR4D               aColor,
                        const wxString&             aText,
@@ -291,7 +275,6 @@
                        bool                        aMultilineAllowed = false,
                        KIFONT::FONT*               aFont = nullptr,
                        void* aData = NULL ) override;
->>>>>>> 77f5d317
     /**
      * PDF images are handles as inline, not XObject streams...
      */
@@ -420,13 +403,6 @@
      */
     virtual void EndBlock( void* aData ) override;
 
-<<<<<<< HEAD
-    virtual void Text( const wxPoint& aPos, const COLOR4D aColor, const wxString& aText,
-                       double aOrient, const wxSize& aSize, enum EDA_TEXT_HJUSTIFY_T aH_justify,
-                       enum EDA_TEXT_VJUSTIFY_T aV_justify, int aWidth, bool aItalic, bool aBold,
-                       bool aMultilineAllowed = false, void* aData = NULL,
-                       FONT* aFont = nullptr ) override;
-=======
     virtual void Text( const wxPoint&              aPos,
                        const COLOR4D               aColor,
                        const wxString&             aText,
@@ -440,7 +416,6 @@
                        bool                        aMultilineAllowed = false,
                        KIFONT::FONT*               aFont = nullptr,
                        void* aData = NULL ) override;
->>>>>>> 77f5d317
 
 protected:
     FILL_TYPE m_fillMode;     // true if the current contour
