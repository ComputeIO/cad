--- conflicted
+++ resolved
@@ -228,12 +228,9 @@
                        bool                        aItalic,
                        bool                        aBold,
                        bool                        aMultilineAllowed = false,
-<<<<<<< HEAD
                        KIFONT::FONT*               aFont = nullptr,
-                       void* aData = NULL ) override;
-=======
                        void* aData = nullptr ) override;
->>>>>>> 75ce97e2
+
 protected:
     virtual void emitSetRGBColor( double r, double g, double b ) override;
 };
@@ -349,15 +346,11 @@
                        bool                        aItalic,
                        bool                        aBold,
                        bool                        aMultilineAllowed = false,
-<<<<<<< HEAD
                        KIFONT::FONT*               aFont = nullptr,
-                       void* aData = NULL ) override;
+                       void*                       aData = nullptr ) override;
 
     virtual void Text( const EDA_TEXT* aText, const COLOR4D aColor, void* aData = nullptr ) override;
 
-=======
-                       void* aData = nullptr ) override;
->>>>>>> 75ce97e2
     /**
      * PDF images are handles as inline, not XObject streams...
      */
@@ -520,12 +513,8 @@
                        bool                        aItalic,
                        bool                        aBold,
                        bool                        aMultilineAllowed = false,
-<<<<<<< HEAD
                        KIFONT::FONT*               aFont = nullptr,
-                       void* aData = NULL ) override;
-=======
-                       void* aData = nullptr ) override;
->>>>>>> 75ce97e2
+                       void*                       aData = nullptr ) override;
 
     virtual void Text( const EDA_TEXT* aText, const COLOR4D aColor, void* aData = nullptr ) override;
 
