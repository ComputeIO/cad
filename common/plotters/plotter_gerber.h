--- conflicted
+++ resolved
@@ -91,13 +91,6 @@
 
     virtual void PenTo( const wxPoint& pos, char plume ) override;
 
-<<<<<<< HEAD
-    virtual void Text( const wxPoint& aPos, const COLOR4D aColor, const wxString& aText,
-                       double aOrient, const wxSize& aSize, enum EDA_TEXT_HJUSTIFY_T aH_justify,
-                       enum EDA_TEXT_VJUSTIFY_T aV_justify, int aWidth, bool aItalic, bool aBold,
-                       bool aMultilineAllowed = false, void* aData = NULL,
-                       FONT* aFont = nullptr ) override;
-=======
     virtual void Text( const wxPoint&              aPos,
                        const COLOR4D               aColor,
                        const wxString&             aText,
@@ -111,7 +104,6 @@
                        bool                        aMultilineAllowed = false,
                        KIFONT::FONT*               aFont = nullptr,
                        void* aData = NULL ) override;
->>>>>>> 77f5d317
 
     /**
      * Filled circular flashes are stored as apertures
