/*
 * This program source code file is part of KiCad, a free EDA CAD application.
 *
 * Copyright (C) 2020 Jean-Pierre Charras, jp.charras at wanadoo.fr
 * Copyright (C) 2016-2020 KiCad Developers, see AUTHORS.txt for contributors.
 *
 * This program is free software: you can redistribute it and/or modify it
 * under the terms of the GNU General Public License as published by the
 * Free Software Foundation, either version 3 of the License, or (at your
 * option) any later version.
 *
 * This program is distributed in the hope that it will be useful, but
 * WITHOUT ANY WARRANTY; without even the implied warranty of
 * MERCHANTABILITY or FITNESS FOR A PARTICULAR PURPOSE.  See the GNU
 * General Public License for more details.
 *
 * You should have received a copy of the GNU General Public License along
 * with this program.  If not, see <http://www.gnu.org/licenses/>.
 */

/**
 * Plotting engine (Gerber)
 *
 * @file plotter_gerber.h
 */

#pragma once

#include <vector>
#include <math/box2.h>
#include <eda_item.h> // FILL_TYPE

#include <plotter.h>
#include "gbr_plotter_apertures.h"

class FONT;

class GERBER_PLOTTER : public PLOTTER
{
public:
    GERBER_PLOTTER();

    virtual PLOT_FORMAT GetPlotterType() const override { return PLOT_FORMAT::GERBER; }

    static wxString GetDefaultFileExtension() { return wxString( wxT( "gbr" ) ); }

    /**
     * Function StartPlot
     * Write GERBER header to file
     * initialize global variable g_Plot_PlotOutputFile
     */
    virtual bool StartPlot() override;
    virtual bool EndPlot() override;
    virtual void SetCurrentLineWidth( int width, void* aData = NULL ) override;

    // RS274X has no dashing, nor colours
    virtual void SetDash( PLOT_DASH_TYPE dashed ) override {}

    virtual void SetColor( COLOR4D color ) override {}
    // Currently, aScale and aMirror are not used in gerber plotter
    virtual void SetViewport( const wxPoint& aOffset, double aIusPerDecimil, double aScale,
                              bool aMirror ) override;

    // Basic plot primitives
    virtual void Rect( const wxPoint& p1, const wxPoint& p2, FILL_TYPE fill,
                       int width = USE_DEFAULT_LINE_WIDTH ) override;
    virtual void Circle( const wxPoint& pos, int diametre, FILL_TYPE fill,
                         int width = USE_DEFAULT_LINE_WIDTH ) override;
    virtual void Arc( const wxPoint& aCenter, double aStAngle, double aEndAngle, int aRadius,
                      FILL_TYPE aFill, int aWidth = USE_DEFAULT_LINE_WIDTH ) override;

    // These functions plot an item and manage X2 gerber attributes
    virtual void ThickSegment( const wxPoint& start, const wxPoint& end, int width,
                               OUTLINE_MODE tracemode, void* aData ) override;

    virtual void ThickArc( const wxPoint& centre, double StAngle, double EndAngle, int rayon,
                           int width, OUTLINE_MODE tracemode, void* aData ) override;
    virtual void ThickRect( const wxPoint& p1, const wxPoint& p2, int width, OUTLINE_MODE tracemode,
                            void* aData ) override;
    virtual void ThickCircle( const wxPoint& pos, int diametre, int width, OUTLINE_MODE tracemode,
                              void* aData ) override;
    virtual void FilledCircle( const wxPoint& pos, int diametre, OUTLINE_MODE tracemode,
                               void* aData ) override;

    /**
     * Gerber polygon: they can (and *should*) be filled with the
     * appropriate G36/G37 sequence
     */
    virtual void PlotPoly( const std::vector<wxPoint>& aCornerList, FILL_TYPE aFill,
                           int aWidth = USE_DEFAULT_LINE_WIDTH, void* aData = nullptr ) override;

    virtual void PenTo( const wxPoint& pos, char plume ) override;

    virtual void Text( const wxPoint& aPos, const COLOR4D aColor, const wxString& aText,
                       double aOrient, const wxSize& aSize, enum EDA_TEXT_HJUSTIFY_T aH_justify,
                       enum EDA_TEXT_VJUSTIFY_T aV_justify, int aWidth, bool aItalic, bool aBold,
                       bool aMultilineAllowed = false, void* aData = NULL,
                       FONT* aFont = nullptr ) override;

    /**
     * Filled circular flashes are stored as apertures
     */
    virtual void FlashPadCircle( const wxPoint& pos, int diametre, OUTLINE_MODE trace_mode,
                                 void* aData ) override;

    virtual void FlashPadOval( const wxPoint& aPadPos, const wxSize& size, double orient,
                               OUTLINE_MODE trace_mode, void* aData ) override;

    virtual void FlashPadRect( const wxPoint& aPadPos, const wxSize& size, double orient,
                               OUTLINE_MODE trace_mode, void* aData ) override;

    virtual void FlashPadRoundRect( const wxPoint& aPadPos, const wxSize& aSize, int aCornerRadius,
                                    double aOrient, OUTLINE_MODE aTraceMode, void* aData ) override;
    virtual void FlashPadCustom( const wxPoint& aPadPos, const wxSize& aSize, double aPadOrient,
                                 SHAPE_POLY_SET* aPolygons, OUTLINE_MODE aTraceMode,
                                 void* aData ) override;

    virtual void FlashPadTrapez( const wxPoint& aPadPos, const wxPoint* aCorners, double aPadOrient,
                                 OUTLINE_MODE aTraceMode, void* aData ) override;

    virtual void FlashRegularPolygon( const wxPoint& aShapePos, int aDiameter, int aCornerCount,
                                      double aOrient, OUTLINE_MODE aTraceMode,
                                      void* aData ) override;

    /**
     * flash a chamfered round rect pad.
     * @param aShapePos = position of the pad shape
     * @param aPadSize = size of the rectangle
     * @param aCornerRadius = radius of rounded corners
     * @param aChamferRatio = chamfer value (ratio < 0.5 between smallest size and chamfer)
     * @param aChamferPositions = identifier of the corners to chamfer:
     *  0 = no chamfer
     *  1 = TOP_LEFT
     *  2 = TOP_RIGHT
     *  4 = BOTTOM_LEFT
     *  8 = BOTTOM_RIGHT
     * @param aPadOrient = rotation in 0.1 degrees of the shape
     * @param aPlotMode = FILLED or SKETCH
     * @param aData = a reference to Gerber attributes descr
     */
    void FlashPadChamferRoundRect( const wxPoint& aShapePos, const wxSize& aPadSize,
                                   int aCornerRadius, double aChamferRatio, int aChamferPositions,
                                   double aPadOrient, OUTLINE_MODE aPlotMode, void* aData );

    /**
     * Plot a Gerber region: similar to PlotPoly but plot only filled polygon,
     * and add the TA.AperFunction if aData contains this attribute, and clear it
     * after plotting
     */
    void PlotGerberRegion( const std::vector<wxPoint>& aCornerList, void* aData = NULL );

    /**
     * Change the plot polarity and begin a new layer
     * Used to 'scratch off' silk screen away from solder mask
     */
    virtual void SetLayerPolarity( bool aPositive ) override;

    /**
     * Function SetGerberCoordinatesFormat
     * selection of Gerber units and resolution (number of digits in mantissa)
     * @param aResolution = number of digits in mantissa of coordinate
     *                      use 5 or 6 for mm and 6 or 7 for inches
     *                      do not use value > 6 (mm) or > 7 (in) to avoid overflow
     * @param aUseInches = true to use inches, false to use mm (default)
     *
     * Should be called only after SetViewport() is called
     */
    virtual void SetGerberCoordinatesFormat( int aResolution, bool aUseInches = false ) override;

    void UseX2format( bool aEnable ) { m_useX2format = aEnable; }
    void UseX2NetAttributes( bool aEnable ) { m_useNetAttributes = aEnable; }

    /** Disable Aperture Macro (AM) command, only for broken Gerber Readers
     * Regions will be used instead of AM shapes to draw complex shapes
     * @param aDisable = true to disable Aperture Macro (AM) command.
     */
    void DisableApertMacros( bool aDisable ) { m_gerberDisableApertMacros = aDisable; }

    /**
     * calling this function allows one to define the beginning of a group
     * of drawing items (used in X2 format with netlist attributes)
     * @param aData can define any parameter
     */
    virtual void StartBlock( void* aData ) override;

    /**
     * calling this function allows one to define the end of a group of drawing
     * items the group is started by StartBlock()
     * (used in X2 format with netlist attributes)
     * @param aData can define any parameter
     */
    virtual void EndBlock( void* aData ) override;

    /** Remove (clear) all attributes from object attributes dictionary (TO. and TA commands)
     * similar to clearNetAttribute(), this is an unconditional reset of TO. and TA. attributes
     */
    void ClearAllAttributes();

    /**
     * @return a index to the aperture in aperture list which meets the size and type of tool
     * if the aperture does not exist, it is created and entered in aperture list
     * @param aSize = the size of tool
     * @param aRadius = the radius used for some shapes tool (oval, roundrect macros)
     * @param aRotDegree = the rotation of tool (primitives round, oval rect accept only 0.0)
     * @param aType = the type ( shape ) of tool
     * @param aApertureAttribute = an aperture attribute of the tool (a tool can have onlu one attribute)
     * 0 = no specific attribute
     */
    int GetOrCreateAperture( const wxSize& aSize, int aRadius, double aRotDegree,
                             APERTURE::APERTURE_TYPE aType, int aApertureAttribute );

    /**
     * @return a index to the aperture in aperture list which meets the data and type of tool
     * if the aperture does not exist, it is created and entered in aperture list
     * @param aCorners = the corner list
     * @param aRotDegree = the rotation of tool
     * @param aType = the type ( shape ) of tool that can manage a list of corners (polygon)
     * @param aApertureAttribute = an aperture attribute of the tool (a tool can have onlu one attribute)
     * 0 = no specific attribute
     */
    int GetOrCreateAperture( const std::vector<wxPoint>& aCorners, double aRotDegree,
                             APERTURE::APERTURE_TYPE aType, int aApertureAttribute );

protected:
    /** Plot a round rect (a round rect shape in fact) as a Gerber region
     * using lines and arcs for corners
     * @param aRectCenter is the center of the rectangle
     * @param aSize is the size of the rectangle
     * @param aCornerRadius is the radius of the corners
     * @param aOrient is the rotation of the rectangle
     * Note: only the G36 ... G37 region is created.
     */
    void plotRoundRectAsRegion( const wxPoint& aRectCenter, const wxSize& aSize, int aCornerRadius,
                                double aOrient );
    /**
     * Plot a Gerber arc.
     * if aPlotInRegion = true, the current pen position will not be
     * initialized to the arc start position, and therefore the arc can be used
     * to define a region outline item
     * a line will be created from current ^position to arc start point
     * if aPlotInRegion = false, the current pen position will be initialized
     * to the arc start position, to plot an usual arc item
     * The line thickness is not initialized in plotArc, and must be initialized
     * before calling it if needed.
     */
    void plotArc( const wxPoint& aCenter, double aStAngle, double aEndAngle, int aRadius,
                  bool aPlotInRegion );

    /**
     * Pick an existing aperture or create a new one, matching the
     * size, type and attributes.
     * write the DCode selection on gerber file
     */
    void selectAperture( const wxSize& aSize, int aRadius, double aRotDegree,
                         APERTURE::APERTURE_TYPE aType, int aApertureAttribute );
    /**
     * Pick an existing aperture or create a new one, matching the
     * aDiameter, aPolygonRotation, type and attributes.
     * It apply only to apertures with type = AT_REGULAR_POLY3 to AT_REGULAR_POLY12
     * write the DCode selection on gerber file
     */
    void selectAperture( const std::vector<wxPoint>& aCorners, double aPolygonRotation,
                         APERTURE::APERTURE_TYPE aType, int aApertureAttribute );

    /**
     * Pick an existing aperture or create a new one, matching the
     * corner list, aRotDegree, type and attributes.
     * It apply only to apertures managing a polygon that differs from AT_REGULAR_POLY3
     * to AT_REGULAR_POLY12 (for instance APER_MACRO_TRAPEZOID )
     * write the DCode selection on gerber file
     */
    void selectAperture( int aDiameter, double aRotDegree, APERTURE::APERTURE_TYPE aType,
                         int aApertureAttribute );

    /**
     * Emit a D-Code record, using proper conversions
     * to format a leading zero omitted gerber coordinate
     * (for n decimal positions, see header generation in start_plot
     */
    void emitDcode( const DPOINT& pt, int dcode );

    /**
     * print a Gerber net attribute object record.
     * In a gerber file, a net attribute is owned by a graphic object
     * formatNetAttribute must be called before creating the object
     * @param aData contains the dato to format.
     * the generated string depends on the type of netlist info
     */
    void formatNetAttribute( GBR_NETLIST_METADATA* aData );

    /**
     * clear a Gerber net attribute record (clear object attribute dictionary)
     * and output the clear object attribute dictionary command to gerber file
     * has effect only if a net attribute is stored in m_objectAttributesDictionnary
     */
    void clearNetAttribute();

    // the attributes dictionary created/modifed by %TO, attached to objects, when they are created
    // by D01, D03, G36/G37 commands
    // standard attributes are .P, .C and .N
    // this is used by gerber readers when creating a new object. Cleared by %TD command
    // Note: m_objectAttributesDictionnary can store more than one attribute
    // the string stores the line(s) actually written to the gerber file
    // it can store a .P, .C or .N attribute, or 2 or 3 attributes, separated by a \n char (EOL)
    std::string m_objectAttributesDictionnary;

    // The last aperture attribute generated (only one aperture attribute can be set)
    int m_apertureAttribute;

    FILE*    workFile;
    FILE*    finalFile;
    wxString m_workFilename;

    /**
     * Generate the table of D codes
     */
    void writeApertureList();

<<<<<<< HEAD
    std::vector<APERTURE> m_apertures;          // The list of available apertures
    int                   m_currentApertureIdx; // The index of the current aperture in m_apertures
    bool m_hasApertureRoundRect;     // true is at least one round rect aperture is in use
    bool m_hasApertureRotOval;       // true is at least one oval rotated aperture is in use
    bool m_hasApertureRotRect;       // true is at least one rect. rotated aperture is in use
    bool m_hasApertureOutline4P;     // true is at least one 4 corners outline (free polygon
                                     // with 4 corners) aperture is in use
    bool m_hasApertureChamferedRect; // true is at least one chamfered rect is in use
                                     // (with no rounded corner)

    bool m_gerberUnitInch;           // true if the gerber units are inches, false for mm
    int  m_gerberUnitFmt;            // number of digits in mantissa.
                                     // usually 6 in Inches and 5 or 6  in mm
    bool m_gerberDisableApertMacros; // True to disable Aperture Macro (AM) command,
                                     // for broken Gerber Readers
                                     // Regions will be used instead of AM shapes
    bool m_useX2format;              // Add X2 file header attributes.  If false, attributes
                                     // will be added as comments.
    bool m_useNetAttributes;         // In recent gerber files, netlist info can be added.
                                     // It will be added if this param is true, using X2 or
                                     // X1 format
=======
    std::vector<APERTURE> m_apertures;  // The list of available apertures
    int     m_currentApertureIdx;       // The index of the current aperture in m_apertures
    bool    m_hasApertureRoundRect;     // true is at least one round rect aperture is in use
    bool    m_hasApertureRotOval;       // true is at least one oval rotated aperture is in use
    bool    m_hasApertureRotRect;       // true is at least one rect. rotated aperture is in use
    bool    m_hasApertureOutline4P;     // true is at least one 4 corners outline (free polygon
                                        // with 4 corners) aperture is in use
    bool    m_hasApertureChamferedRect; // true is at least one chamfered rect is in use
                                        // (with no rounded corner)

    bool    m_gerberUnitInch;          // true if the gerber units are inches, false for mm
    int     m_gerberUnitFmt;           // number of digits in mantissa.
                                       // usually 6 in Inches and 5 or 6  in mm
    bool    m_gerberDisableApertMacros; // True to disable Aperture Macro (AM) command,
                                       // for broken Gerber Readers
                                       // Regions will be used instead of AM shapes
    bool    m_useX2format;             // Add X2 file header attributes.  If false, attributes
                                       // will be added as comments.
    bool    m_useNetAttributes;        // In recent gerber files, netlist info can be added.
                                       // It will be added if this param is true, using X2 or
                                       // X1 format

    // A list of aperture macros defined "on the fly" because the number of parameters is not
    // defined: this is the case of the macro using the primitive 4 to create a polygon.
    // The number of vertices is not known for free polygonal shapes, and an aperture macro
    // must be created for each specific polygon
    APER_MACRO_FREEPOLY_LIST m_am_freepoly_list;
>>>>>>> 81b83a8f
};<|MERGE_RESOLUTION|>--- conflicted
+++ resolved
@@ -316,7 +316,6 @@
      */
     void writeApertureList();
 
-<<<<<<< HEAD
     std::vector<APERTURE> m_apertures;          // The list of available apertures
     int                   m_currentApertureIdx; // The index of the current aperture in m_apertures
     bool m_hasApertureRoundRect;     // true is at least one round rect aperture is in use
@@ -338,33 +337,10 @@
     bool m_useNetAttributes;         // In recent gerber files, netlist info can be added.
                                      // It will be added if this param is true, using X2 or
                                      // X1 format
-=======
-    std::vector<APERTURE> m_apertures;  // The list of available apertures
-    int     m_currentApertureIdx;       // The index of the current aperture in m_apertures
-    bool    m_hasApertureRoundRect;     // true is at least one round rect aperture is in use
-    bool    m_hasApertureRotOval;       // true is at least one oval rotated aperture is in use
-    bool    m_hasApertureRotRect;       // true is at least one rect. rotated aperture is in use
-    bool    m_hasApertureOutline4P;     // true is at least one 4 corners outline (free polygon
-                                        // with 4 corners) aperture is in use
-    bool    m_hasApertureChamferedRect; // true is at least one chamfered rect is in use
-                                        // (with no rounded corner)
-
-    bool    m_gerberUnitInch;          // true if the gerber units are inches, false for mm
-    int     m_gerberUnitFmt;           // number of digits in mantissa.
-                                       // usually 6 in Inches and 5 or 6  in mm
-    bool    m_gerberDisableApertMacros; // True to disable Aperture Macro (AM) command,
-                                       // for broken Gerber Readers
-                                       // Regions will be used instead of AM shapes
-    bool    m_useX2format;             // Add X2 file header attributes.  If false, attributes
-                                       // will be added as comments.
-    bool    m_useNetAttributes;        // In recent gerber files, netlist info can be added.
-                                       // It will be added if this param is true, using X2 or
-                                       // X1 format
 
     // A list of aperture macros defined "on the fly" because the number of parameters is not
     // defined: this is the case of the macro using the primitive 4 to create a polygon.
     // The number of vertices is not known for free polygonal shapes, and an aperture macro
     // must be created for each specific polygon
     APER_MACRO_FREEPOLY_LIST m_am_freepoly_list;
->>>>>>> 81b83a8f
 };