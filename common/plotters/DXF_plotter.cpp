--- conflicted
+++ resolved
@@ -890,14 +890,9 @@
         // output text as graphics.
         // Perhaps multiline texts could be handled as DXF text entity
         // but I do not want spend time about this (JPC)
-<<<<<<< HEAD
-        PLOTTER::Text( aPos, aColor, aText, aOrient, aSize, aH_justify, aV_justify,
-                       aWidth, aItalic, aBold, aMultilineAllowed, aFont, aData );
-=======
         PLOTTER::Text( aPos, aColor, aText, aOrient, aSize, aHorizontalAlignment,
                        aVerticalAlignment, aWidth, aItalic, aBold, aMultilineAllowed, aFont,
                        aData );
->>>>>>> 60a58f2c
     }
     else
     {
