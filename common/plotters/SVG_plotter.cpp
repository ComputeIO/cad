--- conflicted
+++ resolved
@@ -778,12 +778,6 @@
 }
 
 
-<<<<<<< HEAD
-void SVG_PLOTTER::Text( const wxPoint& aPos, const COLOR4D aColor, const wxString& aText,
-                        double aOrient, const wxSize& aSize, enum EDA_TEXT_HJUSTIFY_T aH_justify,
-                        enum EDA_TEXT_VJUSTIFY_T aV_justify, int aWidth, bool aItalic, bool aBold,
-                        bool aMultilineAllowed, void* aData, FONT* aFont )
-=======
 void SVG_PLOTTER::Text( const wxPoint&              aPos,
                         const COLOR4D               aColor,
                         const wxString&             aText,
@@ -797,7 +791,6 @@
                         bool                        aMultilineAllowed,
                         KIFONT::FONT*               aFont,
                         void*                       aData )
->>>>>>> 77f5d317
 {
     setFillMode( FILL_TYPE::NO_FILL );
     SetColor( aColor );
@@ -869,12 +862,7 @@
     fprintf( m_outputFile,
              "<g class=\"stroked-text\"><desc>%s</desc>\n",
              TO_UTF8( XmlEsc( aText ) ) );
-<<<<<<< HEAD
-    PLOTTER::Text( aPos, aColor, aText, aOrient, aSize, aH_justify, aV_justify, aWidth, aItalic,
-                   aBold, aMultilineAllowed, NULL, aFont );
-=======
     PLOTTER::Text( aPos, aColor, aText, aOrient, aSize, aH_justify, aV_justify,
                    aWidth, aItalic, aBold, aMultilineAllowed, aFont, aData );
->>>>>>> 77f5d317
     fputs( "</g>", m_outputFile );
 }