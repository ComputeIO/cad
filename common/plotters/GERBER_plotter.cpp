/*
 * This program source code file is part of KiCad, a free EDA CAD application.
 *
 * Copyright (C) 2019 Jean-Pierre Charras, jp.charras at wanadoo.fr
 * Copyright (C) 2021 KiCad Developers, see AUTHORS.txt for contributors.
 *
 * This program is free software: you can redistribute it and/or modify it
 * under the terms of the GNU General Public License as published by the
 * Free Software Foundation, either version 3 of the License, or (at your
 * option) any later version.
 *
 * This program is distributed in the hope that it will be useful, but
 * WITHOUT ANY WARRANTY; without even the implied warranty of
 * MERCHANTABILITY or FITNESS FOR A PARTICULAR PURPOSE.  See the GNU
 * General Public License for more details.
 *
 * You should have received a copy of the GNU General Public License along
 * with this program.  If not, see <http://www.gnu.org/licenses/>.
 */

/**
 * @file GERBER_plotter.cpp
 * @brief specialized plotter for GERBER files format
 */

#include <eda_base_frame.h>
#include <fill_type.h>
#include <kicad_string.h>
#include <convert_basic_shapes_to_polygon.h>
#include <macros.h>
#include <math/util.h>      // for KiROUND
#include <render_settings.h>
#include <trigo.h>
#include <wx/log.h>

#include <build_version.h>

#include "plotter_gerber.h"
#include "gbr_plotter_aperture_macros.h"

#include <gbr_metadata.h>


// if GBR_USE_MACROS is defined, pads having a shape that is not a Gerber primitive
// will use a macro when possible
// Old code will be removed only after many tests
//
// Note also: setting m_gerberDisableApertMacros to true disable all aperture macros
// in Gerber files
//
#define GBR_USE_MACROS_FOR_CHAMFERED_ROUND_RECT
#define GBR_USE_MACROS_FOR_CHAMFERED_RECT
#define GBR_USE_MACROS_FOR_ROUNDRECT
#define GBR_USE_MACROS_FOR_TRAPEZOID
#define GBR_USE_MACROS_FOR_ROTATED_OVAL
#define GBR_USE_MACROS_FOR_ROTATED_RECT
#define GBR_USE_MACROS_FOR_CUSTOM_PAD

// max count of corners to create a aperture macro for a custom shape.
// provided just in case a aperture macro type free polygon creates issues
// when the number of corners is too high.
// (1 corner = up to 24 chars)
// Gerber doc say max corners 5000. We use a slightly smaller value.
// if a custom shape needs more than GBR_MACRO_FOR_CUSTOM_PAD_MAX_CORNER_COUNT, it
// will be plot using a region.
#define GBR_MACRO_FOR_CUSTOM_PAD_MAX_CORNER_COUNT 4990
#define AM_FREEPOLY_BASENAME "FreePoly"


// A helper function to compare 2 polygons: polygons are similar if they have the same
// number of vertices and each vertex coordinate are similar, i.e. if the difference
// between coordinates is small ( <= margin to accept rounding issues coming from polygon
// geometric transforms like rotation
static bool polyCompare( const std::vector<wxPoint>& aPolygon,
                         const std::vector<wxPoint>& aTestPolygon )
{
    // fast test: polygon sizes must be the same:
    if( aTestPolygon.size() != aPolygon.size() )
        return false;

    const int margin = 2;

    for( size_t jj = 0; jj < aPolygon.size(); jj++ )
    {
        if( std::abs( aPolygon[jj].x - aTestPolygon[jj].x ) > margin ||
            std::abs( aPolygon[jj].y - aTestPolygon[jj].y ) > margin )
            return false;
    }

    return true;
}


GERBER_PLOTTER::GERBER_PLOTTER()
{
    workFile  = nullptr;
    finalFile = nullptr;
    m_currentApertureIdx = -1;
    m_apertureAttribute = 0;

    // number of digits after the point (number of digits of the mantissa
    // Be careful: the Gerber coordinates are stored in an integer
    // so 6 digits (inches) or 5 digits (mm) is a good value
    // To avoid overflow, 7 digits (inches) or 6 digits is a max.
    // with lower values than 6 digits (inches) or 5 digits (mm),
    // Creating self-intersecting polygons from non-intersecting polygons
    // happen easily.
    m_gerberUnitInch = false;
    m_gerberUnitFmt = 6;
    m_useX2format = true;
    m_useNetAttributes = true;
    m_gerberDisableApertMacros = false;

    m_hasApertureRoundRect = false;     // true is at least one round rect aperture is in use
    m_hasApertureRotOval = false;       // true is at least one oval rotated aperture is in use
    m_hasApertureRotRect = false;       // true is at least one rect. rotated aperture is in use
    m_hasApertureOutline4P = false;       // true is at least one rotated rect or trapezoid pad
                                        // aperture is in use
    m_hasApertureChamferedRect = false; // true is at least one chamfered rect
                                        // (no rounded corner) is in use
}


void GERBER_PLOTTER::SetViewport( const wxPoint& aOffset, double aIusPerDecimil,
                                  double aScale, bool aMirror )
{
    wxASSERT( aMirror == false );
    m_plotMirror = false;
    m_plotOffset = aOffset;
    wxASSERT( aScale == 1 );              // aScale parameter is not used in Gerber
    m_plotScale = 1;                      // Plot scale is *always* 1.0

    m_IUsPerDecimil = aIusPerDecimil;

    // gives now a default value to iuPerDeviceUnit (because the units of the caller is now known)
    // which could be modified later by calling SetGerberCoordinatesFormat()
    m_iuPerDeviceUnit = pow( 10.0, m_gerberUnitFmt ) / ( m_IUsPerDecimil * 10000.0 );

    // We don't handle the filmbox, and it's more useful to keep the
    // origin at the origin
    m_paperSize.x = 0;
    m_paperSize.y = 0;
}


void GERBER_PLOTTER::SetGerberCoordinatesFormat( int aResolution, bool aUseInches )
{
    m_gerberUnitInch = aUseInches;
    m_gerberUnitFmt = aResolution;

    m_iuPerDeviceUnit = pow( 10.0, m_gerberUnitFmt ) / ( m_IUsPerDecimil * 10000.0 );

    if( ! m_gerberUnitInch )
        m_iuPerDeviceUnit *= 25.4;     // gerber output in mm
}


void GERBER_PLOTTER::emitDcode( const DPOINT& pt, int dcode )
{

    fprintf( m_outputFile, "X%dY%dD%02d*\n", KiROUND( pt.x ), KiROUND( pt.y ), dcode );
}

void GERBER_PLOTTER::ClearAllAttributes()
{
    // Remove all attributes from object attributes dictionary (TO. and TA commands)
    if( m_useX2format )
        fputs( "%TD*%\n", m_outputFile );
    else
        fputs( "G04 #@! TD*\n", m_outputFile );

    m_objectAttributesDictionary.clear();
}


void GERBER_PLOTTER::clearNetAttribute()
{
    // disable a Gerber net attribute (exists only in X2 with net attributes mode).
    if( m_objectAttributesDictionary.empty() )     // No net attribute or not X2 mode
        return;

    // Remove all net attributes from object attributes dictionary
    if( m_useX2format )
        fputs( "%TD*%\n", m_outputFile );
    else
        fputs( "G04 #@! TD*\n", m_outputFile );

    m_objectAttributesDictionary.clear();
}


void GERBER_PLOTTER::StartBlock( void* aData )
{
    // Currently, it is the same as EndBlock(): clear all aperture net attributes
    EndBlock( aData );
}


void GERBER_PLOTTER::EndBlock( void* aData )
{
    // Remove all net attributes from object attributes dictionary
    clearNetAttribute();
}


void GERBER_PLOTTER::formatNetAttribute( GBR_NETLIST_METADATA* aData )
{
    // print a Gerber net attribute record.
    // it is added to the object attributes dictionary
    // On file, only modified or new attributes are printed.
    if( aData == nullptr )
        return;

    if( !m_useNetAttributes )
        return;

    bool useX1StructuredComment = !m_useX2format;

    bool clearDict;
    std::string short_attribute_string;

    if( !FormatNetAttribute( short_attribute_string, m_objectAttributesDictionary,
                        aData, clearDict, useX1StructuredComment ) )
        return;

    if( clearDict )
        clearNetAttribute();

    if( !short_attribute_string.empty() )
        fputs( short_attribute_string.c_str(), m_outputFile );

    if( m_useX2format && !aData->m_ExtraData.IsEmpty() )
    {
        std::string extra_data = TO_UTF8( aData->m_ExtraData );
        fputs( extra_data.c_str(), m_outputFile );
    }
}


bool GERBER_PLOTTER::StartPlot()
{
    m_hasApertureRoundRect = false;     // true is at least one round rect aperture is in use
    m_hasApertureRotOval = false;       // true is at least one oval rotated aperture is in use
    m_hasApertureRotRect = false;       // true is at least one rect. rotated aperture is in use
    m_hasApertureOutline4P = false;     // true is at least one rotated rect/trapezoid aperture
                                        // is in use
    m_hasApertureChamferedRect = false; // true is at least one chamfered rect is in use
    m_am_freepoly_list.ClearList();

    wxASSERT( m_outputFile );

    finalFile = m_outputFile;     // the actual gerber file will be created later

    // Create a temp file in system temp to avoid potential network share buffer issues for
    // the final read and save.
    m_workFilename = wxFileName::CreateTempFileName( "" );
    workFile   = wxFopen( m_workFilename, wxT( "wt" ));
    m_outputFile = workFile;
    wxASSERT( m_outputFile );

    if( m_outputFile == nullptr )
        return false;

    for( unsigned ii = 0; ii < m_headerExtraLines.GetCount(); ii++ )
    {
        if( ! m_headerExtraLines[ii].IsEmpty() )
            fprintf( m_outputFile, "%s\n", TO_UTF8( m_headerExtraLines[ii] ) );
    }

    // Set coordinate format to 3.6 or 4.5 absolute, leading zero omitted
    // the number of digits for the integer part of coordinates is needed
    // in gerber format, but is not very important when omitting leading zeros
    // It is fixed here to 3 (inch) or 4 (mm), but is not actually used
    int leadingDigitCount = m_gerberUnitInch ? 3 : 4;

    fprintf( m_outputFile, "%%FSLAX%d%dY%d%d*%%\n",
             leadingDigitCount, m_gerberUnitFmt,
             leadingDigitCount, m_gerberUnitFmt );
    fprintf( m_outputFile,
             "G04 Gerber Fmt %d.%d, Leading zero omitted, Abs format (unit %s)*\n",
             leadingDigitCount, m_gerberUnitFmt,
             m_gerberUnitInch ? "inch" : "mm" );

    wxString Title = m_creator + wxT( " " ) + GetBuildVersion();

    // In gerber files, ASCII7 chars only are allowed.
    // So use a ISO date format (using a space as separator between date and time),
    // not a localized date format
    wxDateTime date = wxDateTime::Now();
    fprintf( m_outputFile, "G04 Created by KiCad (%s) date %s*\n",
             TO_UTF8( Title ), TO_UTF8( date.FormatISOCombined( ' ') ) );

    /* Mass parameter: unit = INCHES/MM */
    if( m_gerberUnitInch )
        fputs( "%MOIN*%\n", m_outputFile );
    else
        fputs( "%MOMM*%\n", m_outputFile );

    // Be sure the usual dark polarity is selected:
    fputs( "%LPD*%\n", m_outputFile );

    // Set initial interpolation mode: always G01 (linear):
    fputs( "G01*\n", m_outputFile );

    // Add aperture list start point
    fputs( "G04 APERTURE LIST*\n", m_outputFile );

    // Give a minimal value to the default pen size, used to plot items in sketch mode
    if( m_renderSettings )
    {
        const int pen_min = 0.1 * m_IUsPerDecimil * 10000 / 25.4;   // for min width = 0.1 mm
        m_renderSettings->SetDefaultPenWidth( std::max( m_renderSettings->GetDefaultPenWidth(),
                                                        pen_min ) );
    }

    return true;
}


bool GERBER_PLOTTER::EndPlot()
{
    char     line[1024];
    wxString msg;

    wxASSERT( m_outputFile );

    /* Outfile is actually a temporary file i.e. workFile */
    fputs( "M02*\n", m_outputFile );
    fflush( m_outputFile );

    fclose( workFile );
    workFile   = wxFopen( m_workFilename, wxT( "rt" ));
    wxASSERT( workFile );
    m_outputFile = finalFile;

    // Placement of apertures in RS274X
    while( fgets( line, 1024, workFile ) )
    {
        fputs( line, m_outputFile );

        char* substr = strtok( line, "\n\r" );

        if( substr && strcmp( substr, "G04 APERTURE LIST*" ) == 0 )
        {
            // Add aperture list macro:
            if( m_hasApertureRoundRect | m_hasApertureRotOval ||
                m_hasApertureOutline4P || m_hasApertureRotRect ||
                m_hasApertureChamferedRect || m_am_freepoly_list.AmCount() )
            {
                fputs( "G04 Aperture macros list*\n", m_outputFile );

                if( m_hasApertureRoundRect )
                    fputs( APER_MACRO_ROUNDRECT_HEADER, m_outputFile );

                if( m_hasApertureRotOval )
                    fputs( APER_MACRO_SHAPE_OVAL_HEADER, m_outputFile );

                if( m_hasApertureRotRect )
                    fputs( APER_MACRO_ROT_RECT_HEADER, m_outputFile );

                if( m_hasApertureOutline4P )
                    fputs( APER_MACRO_OUTLINE4P_HEADER, m_outputFile );

                if( m_hasApertureChamferedRect )
                {
                    fputs( APER_MACRO_OUTLINE5P_HEADER, m_outputFile );
                    fputs( APER_MACRO_OUTLINE6P_HEADER, m_outputFile );
                    fputs( APER_MACRO_OUTLINE7P_HEADER, m_outputFile );
                    fputs( APER_MACRO_OUTLINE8P_HEADER, m_outputFile );
                }

                if( m_am_freepoly_list.AmCount() )
                {
                    // aperture sizes are in inch or mm, regardless the
                    // coordinates format
                    double fscale = 0.0001 * m_plotScale / m_IUsPerDecimil; // inches

                    if(! m_gerberUnitInch )
                        fscale *= 25.4;     // size in mm

                    m_am_freepoly_list.Format( m_outputFile, fscale );
                }

                fputs( "G04 Aperture macros list end*\n", m_outputFile );
            }

            writeApertureList();
            fputs( "G04 APERTURE END LIST*\n", m_outputFile );
        }
    }

    fclose( workFile );
    fclose( finalFile );
    ::wxRemoveFile( m_workFilename );
    m_outputFile = nullptr;

    return true;
}


void GERBER_PLOTTER::SetCurrentLineWidth( int aWidth, void* aData )
{
    if( aWidth == DO_NOT_SET_LINE_WIDTH )
        return;
    else if( aWidth == USE_DEFAULT_LINE_WIDTH )
        aWidth =  m_renderSettings->GetDefaultPenWidth();

    wxASSERT_MSG( aWidth >= 0, "Plotter called to set negative pen width" );

    GBR_METADATA* gbr_metadata = static_cast<GBR_METADATA*>( aData );
    int aperture_attribute = gbr_metadata ? gbr_metadata->GetApertureAttrib() : 0;

    selectAperture( wxSize( aWidth, aWidth ), 0, 0.0, APERTURE::AT_PLOTTING, aperture_attribute );
    m_currentPenWidth = aWidth;
}


int GERBER_PLOTTER::GetOrCreateAperture( const wxSize& aSize, int aRadius, double aRotDegree,
                        APERTURE::APERTURE_TYPE aType, int aApertureAttribute )
{
    int last_D_code = 9;

    // Search an existing aperture
    for( int idx = 0; idx < (int)m_apertures.size(); ++idx )
    {
        APERTURE* tool = &m_apertures[idx];
        last_D_code = tool->m_DCode;

        if( (tool->m_Type == aType) && (tool->m_Size == aSize) &&
            (tool->m_Radius == aRadius) && (tool->m_Rotation == aRotDegree) &&
            (tool->m_ApertureAttribute == aApertureAttribute) )
            return idx;
    }

    // Allocate a new aperture
    APERTURE new_tool;
    new_tool.m_Size  = aSize;
    new_tool.m_Type  = aType;
    new_tool.m_Radius  = aRadius;
    new_tool.m_Rotation  = aRotDegree;
    new_tool.m_DCode = last_D_code + 1;
    new_tool.m_ApertureAttribute = aApertureAttribute;

    m_apertures.push_back( new_tool );

    return m_apertures.size() - 1;
}


int GERBER_PLOTTER::GetOrCreateAperture( const std::vector<wxPoint>& aCorners, double aRotDegree,
                                         APERTURE::APERTURE_TYPE aType, int aApertureAttribute )
{
    int last_D_code = 9;

    // For APERTURE::AM_FREE_POLYGON aperture macros, we need to create the macro
    // on the fly, because due to the fact the vertex count is not a constant we
    // cannot create a static definition.
    if( APERTURE::AM_FREE_POLYGON == aType )
    {
        int idx = m_am_freepoly_list.FindAm( aCorners );

        if( idx < 0 )
            m_am_freepoly_list.Append( aCorners );
    }

    // Search an existing aperture
    for( int idx = 0; idx < (int)m_apertures.size(); ++idx )
    {
        APERTURE* tool = &m_apertures[idx];

       last_D_code = tool->m_DCode;

        if( (tool->m_Type == aType) &&
            (tool->m_Corners.size() == aCorners.size() ) &&
            (tool->m_Rotation == aRotDegree) &&
            (tool->m_ApertureAttribute == aApertureAttribute) )
        {
            // A candidate is found. the corner lists must be similar
            bool is_same = polyCompare( tool->m_Corners, aCorners );

            if( is_same )
                return idx;
        }
    }

    // Allocate a new aperture
    APERTURE new_tool;

    new_tool.m_Corners  = aCorners;
    new_tool.m_Size     = wxSize( 0, 0 );   // Not used
    new_tool.m_Type     = aType;
    new_tool.m_Radius   = 0;             // Not used
    new_tool.m_Rotation = aRotDegree;
    new_tool.m_DCode    = last_D_code + 1;
    new_tool.m_ApertureAttribute = aApertureAttribute;

    m_apertures.push_back( new_tool );

    return m_apertures.size() - 1;
}


void GERBER_PLOTTER::selectAperture( const wxSize& aSize, int aRadius, double aRotDegree,
                                     APERTURE::APERTURE_TYPE aType, int aApertureAttribute )
{
    bool change = ( m_currentApertureIdx < 0 ) ||
                  ( m_apertures[m_currentApertureIdx].m_Type != aType ) ||
                  ( m_apertures[m_currentApertureIdx].m_Size != aSize ) ||
                  ( m_apertures[m_currentApertureIdx].m_Radius != aRadius ) ||
                  ( m_apertures[m_currentApertureIdx].m_Rotation != aRotDegree );

    if( !change )
        change = m_apertures[m_currentApertureIdx].m_ApertureAttribute != aApertureAttribute;

    if( change )
    {
        // Pick an existing aperture or create a new one
        m_currentApertureIdx = GetOrCreateAperture( aSize, aRadius, aRotDegree,
                                                    aType, aApertureAttribute );
        fprintf( m_outputFile, "D%d*\n", m_apertures[m_currentApertureIdx].m_DCode );
    }
}


void GERBER_PLOTTER::selectAperture( const std::vector<wxPoint>& aCorners, double aRotDegree,
                                     APERTURE::APERTURE_TYPE aType, int aApertureAttribute )
{
    bool change = ( m_currentApertureIdx < 0 ) ||
                  ( m_apertures[m_currentApertureIdx].m_Type != aType ) ||
                  ( m_apertures[m_currentApertureIdx].m_Corners.size() != aCorners.size() ) ||
                  ( m_apertures[m_currentApertureIdx].m_Rotation != aRotDegree );

    if( !change )   // Compare corner lists
    {
        for( size_t ii = 0; ii < aCorners.size(); ii++ )
        {
            if( aCorners[ii] != m_apertures[m_currentApertureIdx].m_Corners[ii] )
            {
                change = true;
                break;
            }
        }
    }

    if( !change )
        change = m_apertures[m_currentApertureIdx].m_ApertureAttribute != aApertureAttribute;

    if( change )
    {
        // Pick an existing aperture or create a new one
        m_currentApertureIdx = GetOrCreateAperture( aCorners, aRotDegree,
                                                    aType, aApertureAttribute );
        fprintf( m_outputFile, "D%d*\n", m_apertures[m_currentApertureIdx].m_DCode );
    }
}


void GERBER_PLOTTER::selectAperture( int aDiameter, double aPolygonRotation,
                                     APERTURE::APERTURE_TYPE aType, int aApertureAttribute )
{
    // Pick an existing aperture or create a new one, matching the
    // aDiameter, aPolygonRotation, type and attributes for type =
    // AT_REGULAR_POLY3 to AT_REGULAR_POLY12

    wxASSERT( aType>= APERTURE::APERTURE_TYPE::AT_REGULAR_POLY3 &&
              aType <= APERTURE::APERTURE_TYPE::AT_REGULAR_POLY12 );

    wxSize size( aDiameter, (int)( aPolygonRotation * 1000.0 ) );
    selectAperture( wxSize( 0, 0), aDiameter/2, aPolygonRotation, aType, aApertureAttribute );
}

void GERBER_PLOTTER::writeApertureList()
{
    wxASSERT( m_outputFile );
    char cbuf[1024];
    std::string buffer;

    bool useX1StructuredComment = false;

    if( !m_useX2format )
        useX1StructuredComment = true;

    // Init
    for( APERTURE& tool : m_apertures )
    {
        // aperture sizes are in inch or mm, regardless the
        // coordinates format
        double fscale = 0.0001 * m_plotScale / m_IUsPerDecimil; // inches

        if(! m_gerberUnitInch )
            fscale *= 25.4;     // size in mm

        int attribute = tool.m_ApertureAttribute;

        if( attribute != m_apertureAttribute )
        {
            fputs( GBR_APERTURE_METADATA::FormatAttribute(
                    (GBR_APERTURE_METADATA::GBR_APERTURE_ATTRIB) attribute,
                            useX1StructuredComment ).c_str(), m_outputFile );
        }

        sprintf( cbuf, "%%ADD%d", tool.m_DCode );
        buffer = cbuf;

        /* Please note: the Gerber specs for mass parameters say that
           exponential syntax is *not* allowed and the decimal point should
           also be always inserted. So the %g format is ruled out, but %f is fine
           (the # modifier forces the decimal point). Sadly the %f formatter
           can't remove trailing zeros but that's not a problem, since nothing
           forbid it (the file is only slightly longer) */

        switch( tool.m_Type )
        {
        case APERTURE::AT_CIRCLE:
            sprintf( cbuf, "C,%#f*%%\n", tool.GetDiameter() * fscale );
            break;

        case APERTURE::AT_RECT:
            sprintf( cbuf, "R,%#fX%#f*%%\n", tool.m_Size.x * fscale,
                                             tool.m_Size.y * fscale );
            break;

        case APERTURE::AT_PLOTTING:
            sprintf( cbuf, "C,%#f*%%\n", tool.m_Size.x * fscale );
            break;

        case APERTURE::AT_OVAL:
            sprintf( cbuf, "O,%#fX%#f*%%\n", tool.m_Size.x * fscale,
                                             tool.m_Size.y * fscale );
            break;

        case APERTURE::AT_REGULAR_POLY:
        case APERTURE::AT_REGULAR_POLY3:
        case APERTURE::AT_REGULAR_POLY4:
        case APERTURE::AT_REGULAR_POLY5:
        case APERTURE::AT_REGULAR_POLY6:
        case APERTURE::AT_REGULAR_POLY7:
        case APERTURE::AT_REGULAR_POLY8:
        case APERTURE::AT_REGULAR_POLY9:
        case APERTURE::AT_REGULAR_POLY10:
        case APERTURE::AT_REGULAR_POLY11:
        case APERTURE::AT_REGULAR_POLY12:
            sprintf( cbuf, "P,%#fX%dX%#f*%%\n", tool.GetDiameter() * fscale,
                     tool.GetRegPolyVerticeCount(), tool.GetRotation() );
            break;

        case APERTURE::AM_ROUND_RECT:       // Aperture macro for round rect pads
        {
            // The aperture macro needs coordinates of the centers of the 4 corners
            std::vector<VECTOR2I> corners;
            wxSize half_size( tool.m_Size.x/2-tool.m_Radius, tool.m_Size.y/2-tool.m_Radius );

            corners.emplace_back( -half_size.x, -half_size.y );
            corners.emplace_back( half_size.x, -half_size.y );
            corners.emplace_back( half_size.x, half_size.y );
            corners.emplace_back( -half_size.x, half_size.y );

            // Rotate the corner coordinates:
            for( int ii = 0; ii < 4; ii++ )
                RotatePoint( corners[ii], -tool.m_Rotation*10.0 );

            sprintf( cbuf, "%s,%#fX", APER_MACRO_ROUNDRECT_NAME,
                     tool.m_Radius * fscale );
            buffer += cbuf;

            // Add each corner
            for( int ii = 0; ii < 4; ii++ )
            {
                sprintf( cbuf, "%#fX%#fX",
                         corners[ii].x * fscale, corners[ii].y * fscale );
                buffer += cbuf;
            }

            sprintf( cbuf, "0*%%\n" );
        }
            break;

        case APERTURE::AM_ROT_RECT:         // Aperture macro for rotated rect pads
            sprintf( cbuf, "%s,%#fX%#fX%#f*%%\n", APER_MACRO_ROT_RECT_NAME,
                     tool.m_Size.x * fscale, tool.m_Size.y * fscale,
                     tool.m_Rotation );
            break;

        case APERTURE::APER_MACRO_OUTLINE4P:    // Aperture macro for trapezoid pads
        case APERTURE::APER_MACRO_OUTLINE5P:    // Aperture macro for chamfered rect pads
        case APERTURE::APER_MACRO_OUTLINE6P:    // Aperture macro for chamfered rect pads
        case APERTURE::APER_MACRO_OUTLINE7P:    // Aperture macro for chamfered rect pads
        case APERTURE::APER_MACRO_OUTLINE8P:    // Aperture macro for chamfered rect pads
            switch( tool.m_Type )
            {
            case APERTURE::APER_MACRO_OUTLINE4P:
                sprintf( cbuf, "%s,", APER_MACRO_OUTLINE4P_NAME ); break;
            case APERTURE::APER_MACRO_OUTLINE5P:
                sprintf( cbuf, "%s,", APER_MACRO_OUTLINE5P_NAME ); break;
            case APERTURE::APER_MACRO_OUTLINE6P:
                sprintf( cbuf, "%s,", APER_MACRO_OUTLINE6P_NAME ); break;
            case APERTURE::APER_MACRO_OUTLINE7P:
                sprintf( cbuf, "%s,", APER_MACRO_OUTLINE7P_NAME ); break;
            case APERTURE::APER_MACRO_OUTLINE8P:
                sprintf( cbuf, "%s,", APER_MACRO_OUTLINE8P_NAME ); break;
            default:
                break;
            }

            buffer += cbuf;

            // Output all corners (should be 4 to 8 corners)
            // Remember: the Y coordinate must be negated, due to the fact in Pcbnew
            // the Y axis is from top to bottom
            for( size_t ii = 0; ii < tool.m_Corners.size(); ii++ )
            {
                sprintf( cbuf, "%#fX%#fX",
                         tool.m_Corners[ii].x * fscale, -tool.m_Corners[ii].y * fscale );
                buffer += cbuf;
            }

            // close outline and output rotation
            sprintf( cbuf, "%#f*%%\n", tool.m_Rotation );
            break;

        case APERTURE::AM_ROTATED_OVAL:         // Aperture macro for rotated oval pads
                                                // (not rotated is a primitive)
            // m_Size.x = full length; m_Size.y = width, and the macro aperture expects
            // the position of ends
        {
                // the seg_len is the distance between the 2 circle centers
                int seg_len = tool.m_Size.x - tool.m_Size.y;
                // Center of the circle on the segment start point:
                VECTOR2I start( seg_len/2, 0 );
                // Center of the circle on the segment end point:
                VECTOR2I end( - seg_len/2, 0 );

                RotatePoint( start, tool.m_Rotation*10.0 );
                RotatePoint( end, tool.m_Rotation*10.0 );

                sprintf( cbuf, "%s,%#fX%#fX%#fX%#fX%#fX0*%%\n", APER_MACRO_SHAPE_OVAL_NAME,
                         tool.m_Size.y * fscale,                // width
                         start.x * fscale, -start.y * fscale,   // X,Y corner start pos
                         end.x * fscale, -end.y * fscale );     // X,Y cornerend  pos
        }
            break;

        case APERTURE::AM_FREE_POLYGON:
        {
            // Find the aperture macro name in the list of aperture macro
            // created on the fly for this polygon:
            int idx = m_am_freepoly_list.FindAm( tool.m_Corners );

            // Write DCODE id ( "%ADDxx" is already in buffer) and rotation
            // the full line is something like :%ADD12FreePoly1,45.000000*%
            sprintf( cbuf, "%s%d,%#f*%%\n", AM_FREEPOLY_BASENAME, idx, tool.m_Rotation );
            break;
        }
        }

        buffer += cbuf;
        fputs( buffer.c_str(), m_outputFile );

        m_apertureAttribute = attribute;

        // Currently reset the aperture attribute. Perhaps a better optimization
        // is to store the last attribute
        if( attribute )
        {
            if( m_useX2format )
                fputs( "%TD*%\n", m_outputFile );
            else
                fputs( "G04 #@! TD*\n", m_outputFile );

            m_apertureAttribute = 0;
        }

    }
}


void GERBER_PLOTTER::PenTo( const wxPoint& aPos, char plume )
{
    wxASSERT( m_outputFile );
    DPOINT pos_dev = userToDeviceCoordinates( aPos );

    switch( plume )
    {
    case 'Z':
        break;

    case 'U':
        emitDcode( pos_dev, 2 );
        break;

    case 'D':
        emitDcode( pos_dev, 1 );
    }

    m_penState = plume;
}


void GERBER_PLOTTER::Rect( const wxPoint& p1, const wxPoint& p2, FILL_TYPE fill, int width )
{
    std::vector< wxPoint > cornerList;

    // Build corners list
    cornerList.push_back( p1 );
    wxPoint corner(p1.x, p2.y);
    cornerList.push_back( corner );
    cornerList.push_back( p2 );
    corner.x = p2.x;
    corner.y = p1.y;
    cornerList.push_back( corner );
    cornerList.push_back( p1 );

    PlotPoly( cornerList, fill, width );
}


void GERBER_PLOTTER::Circle( const wxPoint& aCenter, int aDiameter, FILL_TYPE aFill, int aWidth )
{
    Arc( aCenter, 0, 3600, aDiameter / 2, aFill, aWidth );
}



void GERBER_PLOTTER::Arc( const wxPoint& aCenter, double aStAngle, double aEndAngle,
                          int aRadius, FILL_TYPE aFill, int aWidth )
{
    SetCurrentLineWidth( aWidth );

    // aFill is not used here.
    plotArc( aCenter, aStAngle, aEndAngle, aRadius, false );
}


void GERBER_PLOTTER::Arc( const SHAPE_ARC& aArc )
{
    SetCurrentLineWidth( aArc.GetWidth() );

    // aFill is not used here.
    plotArc( aArc, false );
}


void GERBER_PLOTTER::plotArc( const SHAPE_ARC& aArc, bool aPlotInRegion )
{
    wxPoint start( aArc.GetP0() );
    wxPoint end( aArc.GetP1() );
    wxPoint center( aArc.GetCenter() );
    double start_angle = aArc.GetStartAngle();
    double end_angle = aArc.GetEndAngle();

    if( !aPlotInRegion )
        MoveTo( start);
    else
        LineTo( start );

    DPOINT devEnd = userToDeviceCoordinates( end );
    DPOINT devCenter = userToDeviceCoordinates( center ) - userToDeviceCoordinates( start );

    if( start_angle < end_angle )
        fprintf( m_outputFile, "G03*\n" );    // Active circular interpolation, CCW
    else
        fprintf( m_outputFile, "G02*\n" );    // Active circular interpolation, CW

    fprintf( m_outputFile, "X%dY%dI%dJ%dD01*\n",
             KiROUND( devEnd.x ), KiROUND( devEnd.y ),
             KiROUND( devCenter.x ), KiROUND( devCenter.y ) );

    fprintf( m_outputFile, "G01*\n" ); // Back to linear interpolate (perhaps useless here).
}


void GERBER_PLOTTER::plotArc( const wxPoint& aCenter, double aStAngle, double aEndAngle,
                              int aRadius, bool aPlotInRegion )
{
    wxPoint start, end;
    start.x = aCenter.x + KiROUND( cosdecideg( aRadius, aStAngle ) );
    start.y = aCenter.y - KiROUND( sindecideg( aRadius, aStAngle ) );

    if( !aPlotInRegion )
        MoveTo( start );
    else
        LineTo( start );

    end.x = aCenter.x + KiROUND( cosdecideg( aRadius, aEndAngle ) );
    end.y = aCenter.y - KiROUND( sindecideg( aRadius, aEndAngle ) );
    DPOINT devEnd = userToDeviceCoordinates( end );
    DPOINT devCenter = userToDeviceCoordinates( aCenter ) - userToDeviceCoordinates( start );

    fprintf( m_outputFile, "G75*\n" );        // Multiquadrant (360 degrees) mode

    if( aStAngle < aEndAngle )
        fprintf( m_outputFile, "G03*\n" );    // Active circular interpolation, CCW
    else
        fprintf( m_outputFile, "G02*\n" );    // Active circular interpolation, CW

    fprintf( m_outputFile, "X%dY%dI%dJ%dD01*\n",
             KiROUND( devEnd.x ), KiROUND( devEnd.y ),
             KiROUND( devCenter.x ), KiROUND( devCenter.y ) );

    fprintf( m_outputFile, "G01*\n" ); // Back to linear interpolate (perhaps useless here).
}


void GERBER_PLOTTER::PlotGerberRegion( const SHAPE_LINE_CHAIN& aPoly, void* aData )
{
    if( aPoly.PointCount() <= 2 )
        return;

    GBR_METADATA* gbr_metadata = static_cast<GBR_METADATA*>( aData );

    bool clearTA_AperFunction = false;     // true if a TA.AperFunction is used

    if( gbr_metadata )
    {
        std::string attrib = gbr_metadata->m_ApertureMetadata.FormatAttribute( !m_useX2format );

        if( !attrib.empty() )
        {
            fputs( attrib.c_str(), m_outputFile );
            clearTA_AperFunction = true;
        }
    }

    PlotPoly( aPoly, FILL_TYPE::FILLED_SHAPE, 0 , gbr_metadata );

    // Clear the TA attribute, to avoid the next item to inherit it:
    if( clearTA_AperFunction )
    {
        if( m_useX2format )
        {
            fputs( "%TD.AperFunction*%\n", m_outputFile );
        }
        else
        {
            fputs( "G04 #@! TD.AperFunction*\n", m_outputFile );
        }
    }
}


void GERBER_PLOTTER::PlotGerberRegion( const std::vector< wxPoint >& aCornerList, void* aData )
{
    if( aCornerList.size() <= 2 )
        return;

    GBR_METADATA* gbr_metadata = static_cast<GBR_METADATA*>( aData );

    bool clearTA_AperFunction = false;     // true if a TA.AperFunction is used

    if( gbr_metadata )
    {
        std::string attrib = gbr_metadata->m_ApertureMetadata.FormatAttribute( !m_useX2format );

        if( !attrib.empty() )
        {
            fputs( attrib.c_str(), m_outputFile );
            clearTA_AperFunction = true;
        }
    }

    PlotPoly( aCornerList, FILL_TYPE::FILLED_SHAPE, 0, gbr_metadata );

    // Clear the TA attribute, to avoid the next item to inherit it:
    if( clearTA_AperFunction )
    {
        if( m_useX2format )
        {
            fputs( "%TD.AperFunction*%\n", m_outputFile );
        }
        else
        {
            fputs( "G04 #@! TD.AperFunction*\n", m_outputFile );
        }
    }
}


void GERBER_PLOTTER::PlotPoly( const SHAPE_LINE_CHAIN& aPoly, FILL_TYPE aFill, int aWidth,
                               void* aData )
{
    if( aPoly.CPoints().size() <= 1 )
        return;

    // Gerber format does not know filled polygons with thick outline
    // Therefore, to plot a filled polygon with outline having a thickness,
    // one should plot outline as thick segments
    GBR_METADATA* gbr_metadata = static_cast<GBR_METADATA*>( aData );

    if( gbr_metadata )
        formatNetAttribute( &gbr_metadata->m_NetlistMetadata );

    if( aFill != FILL_TYPE::NO_FILL )
    {
        fputs( "G36*\n", m_outputFile );

        MoveTo( wxPoint( aPoly.CPoint( 0 ) ) );

        fputs( "G01*\n", m_outputFile );      // Set linear interpolation.

        for( int ii = 1; ii < aPoly.PointCount(); ii++ )
        {
            int arcindex = aPoly.ArcIndex( ii );

            if( arcindex < 0 )
            {
                /// Plain point
                LineTo( wxPoint( aPoly.CPoint( ii ) ) );
            }
            else
            {
                const SHAPE_ARC& arc = aPoly.Arc( arcindex );

                plotArc( arc, ii > 0 );
            }
        }

        // If the polygon is not closed, close it:
        if( aPoly.CPoint( 0 ) != aPoly.CPoint( -1 ) )
            FinishTo( wxPoint( aPoly.CPoint( 0 ) ) );

        fputs( "G37*\n", m_outputFile );
    }

    if( aWidth > 0 )    // Draw the polyline/polygon outline
    {
        SetCurrentLineWidth( aWidth, gbr_metadata );

        MoveTo( wxPoint( aPoly.CPoint( 0 ) ) );

        for( int ii = 1; ii < aPoly.PointCount(); ii++ )
        {
            int arcindex = aPoly.ArcIndex( ii );

            if( arcindex < 0 )
            {
                /// Plain point
                LineTo( wxPoint( aPoly.CPoint( ii ) ) );
            }
            else
            {
                const SHAPE_ARC& arc = aPoly.Arc( arcindex );

                plotArc( arc, ii > 0 );
            }
        }

        // Ensure the thick outline is closed for filled polygons
        // (if not filled, could be only a polyline)
        if( aFill != FILL_TYPE::NO_FILL && ( aPoly.CPoint( 0 ) != aPoly.CPoint( -1 ) ) )
            LineTo( wxPoint( aPoly.CPoint( 0 ) ) );

        PenFinish();
    }
}

void GERBER_PLOTTER::PlotPoly( const std::vector< wxPoint >& aCornerList,
                               FILL_TYPE aFill, int aWidth, void * aData )
{
    if( aCornerList.size() <= 1 )
        return;

    // Gerber format does not know filled polygons with thick outline
    // Therefore, to plot a filled polygon with outline having a thickness,
    // one should plot outline as thick segments
    GBR_METADATA* gbr_metadata = static_cast<GBR_METADATA*>( aData );

    if( gbr_metadata )
        formatNetAttribute( &gbr_metadata->m_NetlistMetadata );

    if( aFill != FILL_TYPE::NO_FILL )
    {
        fputs( "G36*\n", m_outputFile );

        MoveTo( aCornerList[0] );
        fputs( "G01*\n", m_outputFile );      // Set linear interpolation.

        for( unsigned ii = 1; ii < aCornerList.size(); ii++ )
            LineTo( aCornerList[ii] );

        // If the polygon is not closed, close it:
        if( aCornerList[0] != aCornerList[aCornerList.size()-1] )
            FinishTo( aCornerList[0] );

        fputs( "G37*\n", m_outputFile );
    }

    if( aWidth > 0 )    // Draw the polyline/polygon outline
    {
        SetCurrentLineWidth( aWidth, gbr_metadata );

        MoveTo( aCornerList[0] );

        for( unsigned ii = 1; ii < aCornerList.size(); ii++ )
            LineTo( aCornerList[ii] );

        // Ensure the thick outline is closed for filled polygons
        // (if not filled, could be only a polyline)
        if( aFill != FILL_TYPE::NO_FILL &&( aCornerList[aCornerList.size() - 1] != aCornerList[0] ) )
            LineTo( aCornerList[0] );

        PenFinish();
    }
}


void GERBER_PLOTTER::ThickSegment( const wxPoint& start, const wxPoint& end, int width,
                                   OUTLINE_MODE tracemode, void* aData )
{
    if( tracemode == FILLED )
    {
        GBR_METADATA *gbr_metadata = static_cast<GBR_METADATA*>( aData );
        SetCurrentLineWidth( width, gbr_metadata );

        if( gbr_metadata )
            formatNetAttribute( &gbr_metadata->m_NetlistMetadata );

        MoveTo( start );
        FinishTo( end );
    }
    else
    {
        SetCurrentLineWidth( USE_DEFAULT_LINE_WIDTH );
        segmentAsOval( start, end, width, tracemode );
    }
}

void GERBER_PLOTTER::ThickArc( const wxPoint& centre, double StAngle, double EndAngle,
                           int radius, int width, OUTLINE_MODE tracemode, void* aData )
{
    GBR_METADATA *gbr_metadata = static_cast<GBR_METADATA*>( aData );
    SetCurrentLineWidth( width, gbr_metadata );

    if( gbr_metadata )
        formatNetAttribute( &gbr_metadata->m_NetlistMetadata );

    if( tracemode == FILLED )
    {
        Arc( centre, StAngle, EndAngle, radius, FILL_TYPE::NO_FILL, DO_NOT_SET_LINE_WIDTH );
    }
    else
    {
        SetCurrentLineWidth( USE_DEFAULT_LINE_WIDTH );
        Arc( centre, StAngle, EndAngle,
             radius - ( width - m_currentPenWidth ) / 2, FILL_TYPE::NO_FILL,
             DO_NOT_SET_LINE_WIDTH );
        Arc( centre, StAngle, EndAngle, radius + ( width - m_currentPenWidth ) / 2,
             FILL_TYPE::NO_FILL, DO_NOT_SET_LINE_WIDTH );
    }
}


void GERBER_PLOTTER::ThickRect( const wxPoint& p1, const wxPoint& p2, int width,
                            OUTLINE_MODE tracemode, void* aData )
{
    GBR_METADATA *gbr_metadata = static_cast<GBR_METADATA*>( aData );
    SetCurrentLineWidth( width, gbr_metadata );

    if( gbr_metadata )
        formatNetAttribute( &gbr_metadata->m_NetlistMetadata );

    if( tracemode == FILLED )
    {
        Rect( p1, p2, FILL_TYPE::NO_FILL, DO_NOT_SET_LINE_WIDTH );
    }
    else
    {
        SetCurrentLineWidth( USE_DEFAULT_LINE_WIDTH );
        wxPoint offsetp1( p1.x - (width - m_currentPenWidth) / 2,
                          p1.y - (width - m_currentPenWidth) / 2 );
        wxPoint offsetp2( p2.x + (width - m_currentPenWidth) / 2,
                          p2.y + (width - m_currentPenWidth) / 2 );
        Rect( offsetp1, offsetp2, FILL_TYPE::NO_FILL, -1 );
        offsetp1.x += (width - m_currentPenWidth);
        offsetp1.y += (width - m_currentPenWidth);
        offsetp2.x -= (width - m_currentPenWidth);
        offsetp2.y -= (width - m_currentPenWidth);
        Rect( offsetp1, offsetp2, FILL_TYPE::NO_FILL, DO_NOT_SET_LINE_WIDTH );
    }
}


void GERBER_PLOTTER::ThickCircle( const wxPoint& pos, int diametre, int width,
                                  OUTLINE_MODE tracemode, void* aData )
{
    GBR_METADATA *gbr_metadata = static_cast<GBR_METADATA*>( aData );
    SetCurrentLineWidth( width, gbr_metadata );

    if( gbr_metadata )
        formatNetAttribute( &gbr_metadata->m_NetlistMetadata );

    if( tracemode == FILLED )
    {
        Circle( pos, diametre, FILL_TYPE::NO_FILL, DO_NOT_SET_LINE_WIDTH );
    }
    else
    {
        SetCurrentLineWidth( USE_DEFAULT_LINE_WIDTH, gbr_metadata );
        Circle( pos, diametre - (width - m_currentPenWidth),
                    FILL_TYPE::NO_FILL, DO_NOT_SET_LINE_WIDTH );
        Circle( pos, diametre + (width - m_currentPenWidth),
                    FILL_TYPE::NO_FILL, DO_NOT_SET_LINE_WIDTH );
    }
}


void GERBER_PLOTTER::FilledCircle( const wxPoint& pos, int diametre,
                              OUTLINE_MODE tracemode, void* aData )
{
    // A filled circle is a graphic item, not a pad.
    // So it is drawn, not flashed.
    GBR_METADATA *gbr_metadata = static_cast<GBR_METADATA*>( aData );

    if( gbr_metadata )
        formatNetAttribute( &gbr_metadata->m_NetlistMetadata );

    if( tracemode == FILLED )
    {
        // Draw a circle of diameter = diameter/2 with a line thickness = radius,
        // To create a filled circle
        SetCurrentLineWidth( diametre/2, gbr_metadata );
        Circle( pos, diametre/2, FILL_TYPE::NO_FILL, DO_NOT_SET_LINE_WIDTH );
    }
    else
    {
        SetCurrentLineWidth( USE_DEFAULT_LINE_WIDTH, gbr_metadata );
        Circle( pos, diametre, FILL_TYPE::NO_FILL, DO_NOT_SET_LINE_WIDTH );
    }
}


void GERBER_PLOTTER::FlashPadCircle( const wxPoint& pos, int diametre, OUTLINE_MODE trace_mode, void* aData )
{
    wxSize size( diametre, diametre );
    GBR_METADATA* gbr_metadata = static_cast<GBR_METADATA*>( aData );

    if( trace_mode == SKETCH )
    {
        if( gbr_metadata )
            formatNetAttribute( &gbr_metadata->m_NetlistMetadata );

        SetCurrentLineWidth( USE_DEFAULT_LINE_WIDTH );

        Circle( pos, diametre - m_currentPenWidth, FILL_TYPE::NO_FILL, DO_NOT_SET_LINE_WIDTH );
    }
    else
    {
        DPOINT pos_dev = userToDeviceCoordinates( pos );

        int aperture_attrib = gbr_metadata ? gbr_metadata->GetApertureAttrib() : 0;
        selectAperture( size, 0, 0.0, APERTURE::AT_CIRCLE, aperture_attrib );

        if( gbr_metadata )
            formatNetAttribute( &gbr_metadata->m_NetlistMetadata );

        emitDcode( pos_dev, 3 );
    }
}


void GERBER_PLOTTER::FlashPadOval( const wxPoint& pos, const wxSize& aSize, double orient,
                                   OUTLINE_MODE trace_mode, void* aData )
{
    wxASSERT( m_outputFile );
    wxSize size( aSize );
    GBR_METADATA* gbr_metadata = static_cast<GBR_METADATA*>( aData );

    // Flash a vertical or horizontal shape (this is a basic aperture).
    if( ( orient == 0 || orient == 900 || orient == 1800 || orient == 2700 )
        && trace_mode == FILLED )
    {
        if( orient == 900 || orient == 2700 ) /* orientation turned 90 deg. */
            std::swap( size.x, size.y );

        DPOINT pos_dev = userToDeviceCoordinates( pos );
        int aperture_attrib = gbr_metadata ? gbr_metadata->GetApertureAttrib() : 0;
        selectAperture( size, 0, 0.0, APERTURE::AT_OVAL, aperture_attrib );

        if( gbr_metadata )
            formatNetAttribute( &gbr_metadata->m_NetlistMetadata );

        emitDcode( pos_dev, 3 );
    }
    else    // Plot pad as region.
            // Only regions and flashed items accept a object attribute TO.P for the pin name
    {
        if( trace_mode == FILLED )
        {
        #ifdef GBR_USE_MACROS_FOR_ROTATED_OVAL
            if( !m_gerberDisableApertMacros )
        #endif
            {
                m_hasApertureRotOval = true;
                // We are using a aperture macro that expect size.y < size.x
                // i.e draw a horizontal line for rotation = 0.0
                // size.x = length, size.y = width
                if( size.x < size.y )
                {
                    std::swap( size.x, size.y );
                    orient += 900;

                    if( orient > 1800 )
                        orient -= 1800;
                }

                DPOINT pos_dev = userToDeviceCoordinates( pos );
                int aperture_attrib = gbr_metadata ? gbr_metadata->GetApertureAttrib() : 0;
                selectAperture( size, 0, orient/10.0, APERTURE::AM_ROTATED_OVAL, aperture_attrib );

                if( gbr_metadata )
                    formatNetAttribute( &gbr_metadata->m_NetlistMetadata );

                emitDcode( pos_dev, 3 );
                return;
            }
            // Draw the oval as round rect pad with a radius = 50% min size)
            // In gerber file, it will be drawn as a region with arcs, and can be
            // detected as pads (similar to a flashed pad)
            FlashPadRoundRect( pos, aSize, std::min( aSize.x, aSize.y ) / 2,
                               orient, FILLED, aData );
        }
        else    // Non filled shape: plot outlines:
        {
            if( size.x > size.y )
            {
                std::swap( size.x, size.y );

                if( orient < 2700 )
                    orient += 900;
                else
                    orient -= 2700;
            }

            sketchOval( pos, size, orient, -1 );
        }
    }
}


void GERBER_PLOTTER::FlashPadRect( const wxPoint& pos, const wxSize& aSize,
                                   double orient, OUTLINE_MODE trace_mode, void* aData )

{
    wxASSERT( m_outputFile );
    wxSize size( aSize );
    GBR_METADATA* gbr_metadata = static_cast<GBR_METADATA*>( aData );

    // Plot as an aperture flash
    switch( int( orient ) )
    {
    case 900:
    case 2700:        // rotation of 90 degrees or 270 swaps sizes
        std::swap( size.x, size.y );
        KI_FALLTHROUGH;

    case 0:
    case 1800:
        if( trace_mode == SKETCH )
        {
            if( gbr_metadata )
                formatNetAttribute( &gbr_metadata->m_NetlistMetadata );

            SetCurrentLineWidth( USE_DEFAULT_LINE_WIDTH );
            Rect( wxPoint( pos.x - (size.x - GetCurrentLineWidth()) / 2,
                           pos.y - (size.y - GetCurrentLineWidth()) / 2 ),
                  wxPoint( pos.x + (size.x - GetCurrentLineWidth()) / 2,
                           pos.y + (size.y - GetCurrentLineWidth()) / 2 ),
                  FILL_TYPE::NO_FILL, GetCurrentLineWidth() );
        }
        else
        {
            DPOINT pos_dev = userToDeviceCoordinates( pos );
            int aperture_attrib = gbr_metadata ? gbr_metadata->GetApertureAttrib() : 0;
            selectAperture( size, 0, 0.0, APERTURE::AT_RECT, aperture_attrib );

            if( gbr_metadata )
                formatNetAttribute( &gbr_metadata->m_NetlistMetadata );

            emitDcode( pos_dev, 3 );
        }
        break;

    default:
    #ifdef GBR_USE_MACROS_FOR_ROTATED_RECT
        if( trace_mode != SKETCH && !m_gerberDisableApertMacros )
        {
            m_hasApertureRotRect = true;
            DPOINT pos_dev = userToDeviceCoordinates( pos );
            int aperture_attrib = gbr_metadata ? gbr_metadata->GetApertureAttrib() : 0;
            selectAperture( size, 0, orient/10.0, APERTURE::AM_ROT_RECT, aperture_attrib );

            if( gbr_metadata )
                formatNetAttribute( &gbr_metadata->m_NetlistMetadata );

            emitDcode( pos_dev, 3 );

            break;
        }
    #endif
        {
        // plot pad shape as Gerber region
        wxPoint coord[4];
        // coord[0] is assumed the lower left
        // coord[1] is assumed the upper left
        // coord[2] is assumed the upper right
        // coord[3] is assumed the lower right

        coord[0].x = -size.x/2;   // lower left
        coord[0].y = size.y/2;
        coord[1].x = -size.x/2;   // upper left
        coord[1].y = -size.y/2;
        coord[2].x = size.x/2;    // upper right
        coord[2].y = -size.y/2;
        coord[3].x = size.x/2;    // lower right
        coord[3].y = size.y/2;

        FlashPadTrapez( pos, coord, orient, trace_mode, aData );
        }
    break;
    }
}

void GERBER_PLOTTER::FlashPadRoundRect( const wxPoint& aPadPos, const wxSize& aSize,
                                     int aCornerRadius, double aOrient,
                                     OUTLINE_MODE aTraceMode, void* aData )

{
    GBR_METADATA* gbr_metadata = static_cast<GBR_METADATA*>( aData );

    if( aTraceMode != FILLED )
    {
        SHAPE_POLY_SET outline;
        TransformRoundChamferedRectToPolygon( outline, aPadPos, aSize, aOrient, aCornerRadius,
                                              0.0, 0, GetPlotterArcHighDef(), ERROR_INSIDE );

        SetCurrentLineWidth( USE_DEFAULT_LINE_WIDTH, &gbr_metadata );
        outline.Inflate( -GetCurrentLineWidth()/2, 16 );

        std::vector< wxPoint > cornerList;
        // TransformRoundRectToPolygon creates only one convex polygon
        SHAPE_LINE_CHAIN& poly = outline.Outline( 0 );
        cornerList.reserve( poly.PointCount() + 1 );

        for( int ii = 0; ii < poly.PointCount(); ++ii )
            cornerList.emplace_back( poly.CPoint( ii ).x, poly.CPoint( ii ).y );

        // Close polygon
        cornerList.push_back( cornerList[0] );

        // plot outlines
        PlotPoly( cornerList, FILL_TYPE::NO_FILL, GetCurrentLineWidth(), gbr_metadata );
    }
    else
    {
    #ifdef GBR_USE_MACROS_FOR_ROUNDRECT
        if( !m_gerberDisableApertMacros )
    #endif
        {
            m_hasApertureRoundRect = true;

            DPOINT pos_dev = userToDeviceCoordinates( aPadPos );
            int aperture_attrib = gbr_metadata ? gbr_metadata->GetApertureAttrib() : 0;
            selectAperture( aSize, aCornerRadius, aOrient/10.0,
                            APERTURE::AM_ROUND_RECT, aperture_attrib );

            if( gbr_metadata )
                formatNetAttribute( &gbr_metadata->m_NetlistMetadata );

            emitDcode( pos_dev, 3 );
            return;
        }

        // A Pad RoundRect is plotted as a Gerber region.
        // Initialize region metadata:
        bool clearTA_AperFunction = false;     // true if a TA.AperFunction is used

        if( gbr_metadata )
        {
            formatNetAttribute( &gbr_metadata->m_NetlistMetadata );
            std::string attrib = gbr_metadata->m_ApertureMetadata.FormatAttribute( !m_useX2format );

            if( !attrib.empty() )
            {
                fputs( attrib.c_str(), m_outputFile );
                clearTA_AperFunction = true;
            }
        }

        // Plot the region using arcs in corners.
        plotRoundRectAsRegion( aPadPos, aSize, aCornerRadius, aOrient );

        // Clear the TA attribute, to avoid the next item to inherit it:
        if( clearTA_AperFunction )
        {
            if( m_useX2format )
                fputs( "%TD.AperFunction*%\n", m_outputFile );
            else
                fputs( "G04 #@! TD.AperFunction*\n", m_outputFile );
        }
    }
}


void GERBER_PLOTTER::plotRoundRectAsRegion( const wxPoint& aRectCenter, const wxSize& aSize,
                                            int aCornerRadius, double aOrient )
{
    // The region outline is generated by 4 sides and 4 90 deg arcs
    //  1 --- 2
    //  |  c  |
    //  4 --- 3

    // Note also in user coordinates the Y axis is from top to bottom
    // for historical reasons.

    // A helper structure to handle outlines coordinates (segments and arcs)
    // in user coordinates
    struct RR_EDGE
    {
        wxPoint m_start;
        wxPoint m_end;
        wxPoint m_center;
        // in decidegrees: angle start. angle end = m_arc_angle_start+arc_angle
        double  m_arc_angle_start;
    };

    const double arc_angle = -900.0;    // in decidegrees
    int hsizeX = aSize.x/2;
    int hsizeY = aSize.y/2;

    RR_EDGE curr_edge;
    std::vector<RR_EDGE> rr_outline;

    // Build outline coordinates, relative to rectangle center, rotation 0:

    // Top left corner 1 (and 4 to 1 left vertical side @ x=-hsizeX)
    curr_edge.m_start.x = -hsizeX;
    curr_edge.m_start.y = hsizeY - aCornerRadius;
    curr_edge.m_end.x = curr_edge.m_start.x;
    curr_edge.m_end.y = -hsizeY + aCornerRadius;
    curr_edge.m_center.x = -hsizeX + aCornerRadius;
    curr_edge.m_center.y = curr_edge.m_end.y;
    curr_edge.m_arc_angle_start = aOrient + 1800.0;     // En decidegree

    rr_outline.push_back( curr_edge );

    // Top right corner 2 (and 1 to 2 top horizontal side @ y=-hsizeY)
    curr_edge.m_start.x = -hsizeX + aCornerRadius;
    curr_edge.m_start.y = -hsizeY;
    curr_edge.m_end.x = hsizeX - aCornerRadius;
    curr_edge.m_end.y = curr_edge.m_start.y;
    curr_edge.m_center.x = curr_edge.m_end.x;
    curr_edge.m_center.y = -hsizeY + aCornerRadius;
    curr_edge.m_arc_angle_start = aOrient + 900.0;     // En decidegree

    rr_outline.push_back( curr_edge );

    // bottom right corner 3 (and 2 to 3 right vertical side @ x=hsizeX)
    curr_edge.m_start.x = hsizeX;
    curr_edge.m_start.y = -hsizeY + aCornerRadius;
    curr_edge.m_end.x =  curr_edge.m_start.x;
    curr_edge.m_end.y = hsizeY - aCornerRadius;
    curr_edge.m_center.x = hsizeX - aCornerRadius;
    curr_edge.m_center.y = curr_edge.m_end.y;
    curr_edge.m_arc_angle_start = aOrient + 0.0;     // En decidegree

    rr_outline.push_back( curr_edge );

    // bottom left corner 4 (and 3 to 4 bottom horizontal side @ y=hsizeY)
    curr_edge.m_start.x = hsizeX - aCornerRadius;
    curr_edge.m_start.y = hsizeY;
    curr_edge.m_end.x =  -hsizeX + aCornerRadius;
    curr_edge.m_end.y = curr_edge.m_start.y;
    curr_edge.m_center.x = curr_edge.m_end.x;
    curr_edge.m_center.y = hsizeY - aCornerRadius;
    curr_edge.m_arc_angle_start = aOrient - 900.0;     // En decidegree

    rr_outline.push_back( curr_edge );

    // Move relative coordinates to the actual location and rotation:
    wxPoint arc_last_center;
    int arc_last_angle = curr_edge.m_arc_angle_start+arc_angle;

    for( RR_EDGE& rr_edge: rr_outline )
    {
        RotatePoint( &rr_edge.m_start, aOrient );
        RotatePoint( &rr_edge.m_end, aOrient );
        RotatePoint( &rr_edge.m_center, aOrient );
        rr_edge.m_start += aRectCenter;
        rr_edge.m_end += aRectCenter;
        rr_edge.m_center += aRectCenter;
        arc_last_center = rr_edge.m_center;
    }

    // Ensure the region is a closed polygon, i.e. the end point of last segment
    // (end of arc) is the same as the first point. Rounding issues can create a
    // small difference, mainly for rotated pads.
    // calculate last point (end of last arc):
    wxPoint last_pt;
    last_pt.x = arc_last_center.x + KiROUND( cosdecideg( aCornerRadius, arc_last_angle ) );
    last_pt.y = arc_last_center.y - KiROUND( sindecideg( aCornerRadius, arc_last_angle ) );

    wxPoint first_pt = rr_outline[0].m_start;

#if 0    // For test only:
    if( last_pt != first_pt )
        wxLogMessage( "first pt %d %d last pt %d %d",
                      first_pt.x, first_pt.y, last_pt.x, last_pt.y );
#endif

    fputs( "G36*\n", m_outputFile );  // Start region
    fputs( "G01*\n", m_outputFile );  // Set linear interpolation.
    first_pt = last_pt;
    MoveTo( first_pt );             // Start point of region, must be same as end point

    for( RR_EDGE& rr_edge: rr_outline )
    {
        if( aCornerRadius )     // Guard: ensure we do not create arcs with radius = 0
        {
            // LineTo( rr_edge.m_end ); // made in plotArc()
            plotArc( rr_edge.m_center, rr_edge.m_arc_angle_start,
                     rr_edge.m_arc_angle_start+arc_angle, aCornerRadius, true );
        }
        else
        {
            LineTo( rr_edge.m_end );
        }
    }

    fputs( "G37*\n", m_outputFile );      // Close region
}


void GERBER_PLOTTER::FlashPadCustom( const wxPoint& aPadPos, const wxSize& aSize,
                                     double aOrient, SHAPE_POLY_SET* aPolygons,
                                     OUTLINE_MODE aTraceMode, void* aData )

{
    // A Pad custom is plotted as polygon (a region in Gerber language).
    GBR_METADATA gbr_metadata;

    if( aData )
        gbr_metadata = *static_cast<GBR_METADATA*>( aData );

    SHAPE_POLY_SET polyshape = *aPolygons;

    if( aTraceMode != FILLED )
    {
        SetCurrentLineWidth( USE_DEFAULT_LINE_WIDTH, &gbr_metadata );
        polyshape.Inflate( -GetCurrentLineWidth()/2, 16 );
    }

    std::vector< wxPoint > cornerList;

    for( int cnt = 0; cnt < polyshape.OutlineCount(); ++cnt )
    {
        SHAPE_LINE_CHAIN& poly = polyshape.Outline( cnt );

        cornerList.clear();

        for( int ii = 0; ii < poly.PointCount(); ++ii )
            cornerList.emplace_back( poly.CPoint( ii ).x, poly.CPoint( ii ).y );

        // Close polygon
        cornerList.push_back( cornerList[0] );

        if( aTraceMode == SKETCH )
        {
            PlotPoly( cornerList, FILL_TYPE::NO_FILL, GetCurrentLineWidth(), &gbr_metadata );
        }
        else
        {
#ifdef GBR_USE_MACROS_FOR_CUSTOM_PAD
            if( m_gerberDisableApertMacros
                    || cornerList.size() > GBR_MACRO_FOR_CUSTOM_PAD_MAX_CORNER_COUNT )
                PlotGerberRegion( cornerList, &gbr_metadata );
            else
            {
               // An AM will be created. the shape must be in position 0,0 and orientation 0
                // to be able to reuse the same AM for pads having the same shape
                for( size_t ii = 0; ii < cornerList.size(); ii++ )
                {
                    cornerList[ii] -= aPadPos;
                    RotatePoint( &cornerList[ii], -aOrient );
                }

                DPOINT pos_dev = userToDeviceCoordinates( aPadPos );
                selectAperture( cornerList, aOrient/10.0,
                                APERTURE::AM_FREE_POLYGON, gbr_metadata.GetApertureAttrib() );
                formatNetAttribute( &gbr_metadata.m_NetlistMetadata );

                emitDcode( pos_dev, 3 );
            }
#else
            PlotGerberRegion( cornerList, &gbr_metadata );
#endif
        }
    }
}


void GERBER_PLOTTER::FlashPadChamferRoundRect( const wxPoint& aShapePos, const wxSize& aPadSize,
                                               int aCornerRadius, double aChamferRatio,
                                               int aChamferPositions, double aPadOrient,
                                               OUTLINE_MODE aPlotMode, void* aData )

{
    GBR_METADATA gbr_metadata;

    if( aData )
        gbr_metadata = *static_cast<GBR_METADATA*>( aData );

    DPOINT pos_dev = userToDeviceCoordinates( aShapePos );

    SHAPE_POLY_SET outline;
    // polygon corners list
    std::vector<wxPoint> cornerList;

    bool hasRoundedCorner = aCornerRadius != 0 && aChamferPositions != 15;

#ifdef GBR_USE_MACROS_FOR_CHAMFERED_RECT
    // Sketch mode or round rect shape or Apert Macros disabled
    if( aPlotMode != FILLED || hasRoundedCorner || m_gerberDisableApertMacros )
#endif
    {
        TransformRoundChamferedRectToPolygon( outline, aShapePos, aPadSize, aPadOrient,
                                              aCornerRadius, aChamferRatio, aChamferPositions,
                                              GetPlotterArcHighDef(), ERROR_INSIDE );

        // Build the corner list
        const SHAPE_LINE_CHAIN& corners = outline.Outline(0);

        for( int ii = 0; ii < corners.PointCount(); ii++ )
            cornerList.emplace_back( corners.CPoint( ii ).x, corners.CPoint( ii ).y );

        // Close the polygon
        cornerList.push_back( cornerList[0] );

        if( aPlotMode == SKETCH )
            PlotPoly( cornerList, FILL_TYPE::NO_FILL, GetCurrentLineWidth(), &gbr_metadata );
        else
        {
#ifdef GBR_USE_MACROS_FOR_CHAMFERED_ROUND_RECT
            if( m_gerberDisableApertMacros )
            {
                PlotGerberRegion( cornerList, &gbr_metadata );
            }
            else
            {
               // An AM will be created. the shape must be in position 0,0 and orientation 0
                // to be able to reuse the same AM for pads having the same shape
                for( size_t ii = 0; ii < cornerList.size(); ii++ )
                {
                    cornerList[ii] -= aShapePos;
                    RotatePoint( &cornerList[ii], -aPadOrient );
                }

                selectAperture( cornerList, aPadOrient/10.0,
                                APERTURE::AM_FREE_POLYGON, gbr_metadata.GetApertureAttrib() );
                formatNetAttribute( &gbr_metadata.m_NetlistMetadata );

                emitDcode( pos_dev, 3 );
            }
#else
            PlotGerberRegion( cornerList, &gbr_metadata );
#endif
        }

        return;
    }

    // Build the chamfered polygon (4 to 8 corners )
    TransformRoundChamferedRectToPolygon( outline, wxPoint( 0, 0 ), aPadSize, 0.0, 0,
                                          aChamferRatio, aChamferPositions,
                                          GetPlotterArcHighDef(), ERROR_INSIDE );

    // Build the corner list
    const SHAPE_LINE_CHAIN& corners = outline.Outline(0);

    // Generate the polygon (4 to 8 corners )
    for( int ii = 0; ii < corners.PointCount(); ii++ )
        cornerList.emplace_back( corners.CPoint( ii ).x, corners.CPoint( ii ).y );

    switch( cornerList.size() )
    {
    case 4:
        m_hasApertureOutline4P = true;
        selectAperture( cornerList, aPadOrient/10.0,
                        APERTURE::APER_MACRO_OUTLINE4P, gbr_metadata.GetApertureAttrib() );
        break;

    case 5:
        m_hasApertureChamferedRect = true;
        selectAperture( cornerList, aPadOrient/10.0,
                        APERTURE::APER_MACRO_OUTLINE5P, gbr_metadata.GetApertureAttrib() );
        break;

    case 6:
        m_hasApertureChamferedRect = true;
        selectAperture( cornerList, aPadOrient/10.0,
                        APERTURE::APER_MACRO_OUTLINE6P, gbr_metadata.GetApertureAttrib() );
        break;

    case 7:
        m_hasApertureChamferedRect = true;
        selectAperture( cornerList, aPadOrient/10.0,
                        APERTURE::APER_MACRO_OUTLINE7P, gbr_metadata.GetApertureAttrib() );
        break;

    case 8:
        m_hasApertureChamferedRect = true;
        selectAperture( cornerList, aPadOrient/10.0,
                        APERTURE::APER_MACRO_OUTLINE8P, gbr_metadata.GetApertureAttrib() );
        break;

    default:
        wxLogMessage( "FlashPadChamferRoundRect(): Unexpected number of corners (%d)",
                      (int)cornerList.size() );
        break;
    }

    formatNetAttribute( &gbr_metadata.m_NetlistMetadata );

    emitDcode( pos_dev, 3 );
}


void GERBER_PLOTTER::FlashPadTrapez( const wxPoint& aPadPos,  const wxPoint* aCorners,
                                     double aPadOrient, OUTLINE_MODE aTrace_Mode, void* aData )

{
    // polygon corners list
    std::vector<wxPoint> cornerList = { aCorners[0], aCorners[1], aCorners[2], aCorners[3] };

    // Draw the polygon and fill the interior as required
    for( unsigned ii = 0; ii < 4; ii++ )
    {
        RotatePoint( &cornerList[ii], aPadOrient );
        cornerList[ii] += aPadPos;
    }

    // Close the polygon
    cornerList.push_back( cornerList[0] );
    GBR_METADATA* gbr_metadata = static_cast<GBR_METADATA*>( aData );

    GBR_METADATA metadata;

    if( gbr_metadata )
        metadata = *gbr_metadata;

    if( aTrace_Mode == SKETCH )
    {
        PlotPoly( cornerList, FILL_TYPE::NO_FILL, GetCurrentLineWidth(), &metadata );
        return;
    }

    // Plot a filled polygon:
    #ifdef GBR_USE_MACROS_FOR_TRAPEZOID
    if( !m_gerberDisableApertMacros )
    #endif
    {
        m_hasApertureOutline4P = true;
        DPOINT pos_dev = userToDeviceCoordinates( aPadPos );
        // polygon corners list
        std::vector<wxPoint> corners = { aCorners[0], aCorners[1], aCorners[2], aCorners[3] };
        int aperture_attrib = gbr_metadata ? gbr_metadata->GetApertureAttrib() : 0;
        selectAperture( corners, aPadOrient/10.0, APERTURE::APER_MACRO_OUTLINE4P, aperture_attrib );

        if( gbr_metadata )
            formatNetAttribute( &gbr_metadata->m_NetlistMetadata );

        emitDcode( pos_dev, 3 );
        return;
    }

    PlotGerberRegion( cornerList, &metadata );
}


void GERBER_PLOTTER::FlashRegularPolygon( const wxPoint& aShapePos, int aDiameter,
                                          int aCornerCount, double aOrient,
                                          OUTLINE_MODE aTraceMode, void* aData )
{
    GBR_METADATA* gbr_metadata = static_cast<GBR_METADATA*>( aData );

    GBR_METADATA metadata;

    if( gbr_metadata )
        metadata = *gbr_metadata;

    if( aTraceMode == SKETCH )
    {
        // Build the polygon:
        std::vector< wxPoint > cornerList;

        double angle_delta = 3600.0 / aCornerCount; // in 0.1 degree

        for( int ii = 0; ii < aCornerCount; ii++ )
        {
            double rot = aOrient + (angle_delta*ii);
            wxPoint vertice( aDiameter/2, 0 );
            RotatePoint( &vertice, rot );
            vertice += aShapePos;
            cornerList.push_back( vertice );
        }

        cornerList.push_back( cornerList[0] );  // Close the shape

        PlotPoly( cornerList, FILL_TYPE::NO_FILL, GetCurrentLineWidth(), &gbr_metadata );
    }
    else
    {
        DPOINT pos_dev = userToDeviceCoordinates( aShapePos );

        int aperture_attrib = gbr_metadata ? gbr_metadata->GetApertureAttrib() : 0;

        APERTURE::APERTURE_TYPE apert_type =
                (APERTURE::APERTURE_TYPE)(APERTURE::AT_REGULAR_POLY3 + aCornerCount - 3);
        selectAperture( aDiameter, aOrient, apert_type, aperture_attrib );

        if( gbr_metadata )
            formatNetAttribute( &gbr_metadata->m_NetlistMetadata );

        emitDcode( pos_dev, 3 );
    }
}


<<<<<<< HEAD
void GERBER_PLOTTER::Text( const wxPoint& aPos, const COLOR4D aColor, const wxString& aText,
                           const EDA_ANGLE& aOrient, const wxSize& aSize,
                           TEXT_ATTRIBUTES::HORIZONTAL_ALIGNMENT aHorizontalAlignment,
                           TEXT_ATTRIBUTES::VERTICAL_ALIGNMENT aVerticalAlignment, int aWidth,
                           bool aItalic, bool aBold, bool aMultilineAllowed, KIFONT::FONT* aFont,
                           void* aData )
=======
void GERBER_PLOTTER::Text( const wxPoint& aPos, const COLOR4D& aColor,
                           const wxString& aText, double aOrient, const wxSize& aSize,
                           enum EDA_TEXT_HJUSTIFY_T aH_justify,
                           enum EDA_TEXT_VJUSTIFY_T aV_justify, int aWidth, bool aItalic,
                           bool aBold, bool aMultilineAllowed, void* aData )
>>>>>>> 75ce97e2
{
    GBR_METADATA* gbr_metadata = static_cast<GBR_METADATA*>( aData );

    if( gbr_metadata )
        formatNetAttribute( &gbr_metadata->m_NetlistMetadata );

    PLOTTER::Text( aPos, aColor, aText, aOrient, aSize, aHorizontalAlignment, aVerticalAlignment,
                   aWidth, aItalic, aBold, aMultilineAllowed, aFont, aData );
}


void GERBER_PLOTTER::Text( const EDA_TEXT* aText, const COLOR4D aColor, void* aData )
{
    GBR_METADATA* gbr_metadata = static_cast<GBR_METADATA*>( aData );

    if( gbr_metadata )
        formatNetAttribute( &gbr_metadata->m_NetlistMetadata );

    PLOTTER::Text( aText, aColor, aData );
}


void GERBER_PLOTTER::SetLayerPolarity( bool aPositive )
{
    if( aPositive )
        fprintf( m_outputFile, "%%LPD*%%\n" );
    else
        fprintf( m_outputFile, "%%LPC*%%\n" );
}


bool APER_MACRO_FREEPOLY::IsSamePoly( const std::vector<wxPoint>& aPolygon ) const
{
    return polyCompare( m_Corners, aPolygon );
}


void APER_MACRO_FREEPOLY::Format( FILE * aOutput, double aIu2GbrMacroUnit )
{
   // Write aperture header
    fprintf( aOutput, "%%AM%s%d*\n", AM_FREEPOLY_BASENAME, m_Id );
    fprintf( aOutput, "4,1,%d,", (int)m_Corners.size() );

    // Insert a newline after curr_line_count_max coordinates.
    int curr_line_corner_count = 0;
    const int curr_line_count_max = 20;     // <= 0 to disable newlines

    for( size_t ii = 0; ii <= m_Corners.size(); ii++ )
    {
        int jj = ii;

        if( ii >= m_Corners.size() )
            jj = 0;

        // Note: parameter values are always mm or inches
        fprintf( aOutput, "%#f,%#f,",
                 m_Corners[jj].x * aIu2GbrMacroUnit, -m_Corners[jj].y * aIu2GbrMacroUnit );

        if( curr_line_count_max >= 0 && ++curr_line_corner_count >= curr_line_count_max )
        {
            fprintf( aOutput, "\n" );
            curr_line_corner_count = 0;
        }
    }

    // output rotation parameter
    fputs( "$1*%\n", aOutput );
}


void APER_MACRO_FREEPOLY_LIST::Format( FILE * aOutput, double aIu2GbrMacroUnit )
{
    for( int idx = 0; idx < AmCount(); idx++ )
        m_AMList[idx].Format( aOutput, aIu2GbrMacroUnit );
}


void APER_MACRO_FREEPOLY_LIST::Append( const std::vector<wxPoint>& aPolygon )
{
    m_AMList.emplace_back( aPolygon, AmCount() );
}


int APER_MACRO_FREEPOLY_LIST::FindAm( const std::vector<wxPoint>& aPolygon ) const
{
    for( int idx = 0; idx < AmCount(); idx++ )
    {
        if( m_AMList[idx].IsSamePoly( aPolygon ) )
            return idx;
    }

    return -1;
}<|MERGE_RESOLUTION|>--- conflicted
+++ resolved
@@ -1924,20 +1924,12 @@
 }
 
 
-<<<<<<< HEAD
 void GERBER_PLOTTER::Text( const wxPoint& aPos, const COLOR4D aColor, const wxString& aText,
                            const EDA_ANGLE& aOrient, const wxSize& aSize,
                            TEXT_ATTRIBUTES::HORIZONTAL_ALIGNMENT aHorizontalAlignment,
                            TEXT_ATTRIBUTES::VERTICAL_ALIGNMENT aVerticalAlignment, int aWidth,
                            bool aItalic, bool aBold, bool aMultilineAllowed, KIFONT::FONT* aFont,
                            void* aData )
-=======
-void GERBER_PLOTTER::Text( const wxPoint& aPos, const COLOR4D& aColor,
-                           const wxString& aText, double aOrient, const wxSize& aSize,
-                           enum EDA_TEXT_HJUSTIFY_T aH_justify,
-                           enum EDA_TEXT_VJUSTIFY_T aV_justify, int aWidth, bool aItalic,
-                           bool aBold, bool aMultilineAllowed, void* aData )
->>>>>>> 75ce97e2
 {
     GBR_METADATA* gbr_metadata = static_cast<GBR_METADATA*>( aData );
 
