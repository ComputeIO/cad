--- conflicted
+++ resolved
@@ -1755,30 +1755,18 @@
 }
 
 
-<<<<<<< HEAD
-void GERBER_PLOTTER::Text( const wxPoint& aPos, const COLOR4D aColor,
-                           const wxString& aText, double aOrient, const wxSize& aSize,
-                           enum EDA_TEXT_HJUSTIFY_T aH_justify,
-                           enum EDA_TEXT_VJUSTIFY_T aV_justify, int aWidth, bool aItalic,
-                           bool aBold, bool aMultilineAllowed, KIFONT::FONT* aFont, void* aData )
-=======
 void GERBER_PLOTTER::Text( const wxPoint& aPos, const COLOR4D aColor, const wxString& aText,
                            const EDA_ANGLE& aOrient, const wxSize& aSize,
                            TEXT_ATTRIBUTES::HORIZONTAL_ALIGNMENT aHorizontalAlignment,
                            TEXT_ATTRIBUTES::VERTICAL_ALIGNMENT aVerticalAlignment, int aWidth,
                            bool aItalic, bool aBold, bool aMultilineAllowed, KIFONT::FONT* aFont,
                            void* aData )
->>>>>>> 60a58f2c
 {
     GBR_METADATA* gbr_metadata = static_cast<GBR_METADATA*>( aData );
 
     if( gbr_metadata )
         formatNetAttribute( &gbr_metadata->m_NetlistMetadata );
 
-<<<<<<< HEAD
-    PLOTTER::Text( aPos, aColor, aText, aOrient, aSize, aH_justify, aV_justify, aWidth, aItalic,
-                   aBold, aMultilineAllowed, aFont, aData );
-=======
     PLOTTER::Text( aPos, aColor, aText, aOrient, aSize, aHorizontalAlignment, aVerticalAlignment,
                    aWidth, aItalic, aBold, aMultilineAllowed, aFont, aData );
 }
@@ -1792,7 +1780,6 @@
         formatNetAttribute( &gbr_metadata->m_NetlistMetadata );
 
     PLOTTER::Text( aText, aColor, aData );
->>>>>>> 60a58f2c
 }
 
 
