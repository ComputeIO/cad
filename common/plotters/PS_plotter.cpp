--- conflicted
+++ resolved
@@ -989,17 +989,10 @@
 void PS_PLOTTER::Text( const wxPoint&              aPos,
                        const COLOR4D               aColor,
                        const wxString&             aText,
-<<<<<<< HEAD
-                       double                      aOrient,
-                       const wxSize&               aSize,
-                       enum EDA_TEXT_HJUSTIFY_T    aH_justify,
-                       enum EDA_TEXT_VJUSTIFY_T    aV_justify,
-=======
                        const EDA_ANGLE&            aOrient,
                        const wxSize&               aSize,
                        TEXT_ATTRIBUTES::HORIZONTAL_ALIGNMENT aHorizontalAlignment,
                        TEXT_ATTRIBUTES::VERTICAL_ALIGNMENT   aVerticalAlignment,
->>>>>>> 60a58f2c
                        int                         aWidth,
                        bool                        aItalic,
                        bool                        aBold,
@@ -1018,13 +1011,8 @@
         fprintf( m_outputFile, "%s %g %g phantomshow\n", ps_test.c_str(), pos_dev.x, pos_dev.y );
     }
 
-<<<<<<< HEAD
-    PLOTTER::Text( aPos, aColor, aText, aOrient, aSize, aH_justify, aV_justify, aWidth,
-                   aItalic, aBold, aMultilineAllowed, aFont, aData );
-=======
     PLOTTER::Text( aPos, aColor, aText, aOrient, aSize, aHorizontalAlignment, aVerticalAlignment,
                    aWidth, aItalic, aBold, aMultilineAllowed, aFont, aData );
->>>>>>> 60a58f2c
 }
 
 
