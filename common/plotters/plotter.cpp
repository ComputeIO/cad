--- conflicted
+++ resolved
@@ -611,20 +611,6 @@
 }
 
 
-<<<<<<< HEAD
-
-
-/**
- * Function PLOTTER::Text
- * same as GRText, but plot graphic text insteed of draw it
- *  @param aPos = text position (according to aH_justify, aV_justify)
- *  @param aColor (COLOR4D) = text color
- *  @param aText = text to draw
- *  @param aOrient = angle in 0.1 degree
- *  @param aSize = text size (size.x or size.y can be < 0 for mirrored texts)
- *  @param aH_justify = horizontal justification (Left, center, right)
- *  @param aV_justify = vertical justification (bottom, center, top)
-=======
 /**
  * Function PLOTTER::Text
  * same as GRText, but plot graphic text insteed of draw it
@@ -635,7 +621,6 @@
  *  @param aSize = text size (size.x or size.y can be < 0 for mirrored texts)
  *  @param aHorizontalAlignment = horizontal alignment (Left, Center, Right)
  *  @param aVerticalAlignment = vertical alignment (Top, Center, Bottom)
->>>>>>> 60a58f2c
  *  @param aPenWidth = line width (if = 0, use plot default line width)
  *  @param aItalic = true to simulate an italic font
  *  @param aBold = true to use a bold font Useful only with default width value (aWidth = 0)
@@ -643,28 +628,6 @@
  *  @param aData = a parameter used by some plotters in SetCurrentLineWidth(),
  * not directly used here.
  */
-<<<<<<< HEAD
-void PLOTTER::Text( const wxPoint&              aPos,
-                    const COLOR4D               aColor,
-                    const wxString&             aText,
-                    double                      aOrient,
-                    const wxSize&               aSize,
-                    enum EDA_TEXT_HJUSTIFY_T    aH_justify,
-                    enum EDA_TEXT_VJUSTIFY_T    aV_justify,
-                    int                         aPenWidth,
-                    bool                        aItalic,
-                    bool                        aBold,
-                    bool                        aMultilineAllowed,
-                    KIFONT::FONT*               aFont,
-                    void*                       aData )
-{
-    SetColor( aColor );
-    SetCurrentLineWidth( aPenWidth, aData );
-    SetFont( aFont );
-
-    GRText( NULL, aPos, aColor, aText, aOrient, aSize, aH_justify, aV_justify, aPenWidth,
-            aItalic, aBold, nullptr, nullptr, this );
-=======
 void PLOTTER::Text( const wxPoint& aPos, const COLOR4D aColor, const wxString& aText,
                     const EDA_ANGLE& aOrient, const wxSize& aSize,
                     TEXT_ATTRIBUTES::HORIZONTAL_ALIGNMENT aHorizontalAlignment,
@@ -706,5 +669,4 @@
     SetFont( aText->GetFont() );
 
     GRText( aText, aColor, nullptr, nullptr, this );
->>>>>>> 60a58f2c
 }