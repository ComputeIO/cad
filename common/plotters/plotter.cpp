/*
 * This program source code file is part of KiCad, a free EDA CAD application.
 *
 * Copyright (C) 2017 Jean-Pierre Charras, jp.charras at wanadoo.fr
 * Copyright (C) 2017-2021 KiCad Developers, see AUTHORS.txt for contributors.
 *
 * This program is free software; you can redistribute it and/or
 * modify it under the terms of the GNU General Public License
 * as published by the Free Software Foundation; either version 2
 * of the License, or (at your option) any later version.
 *
 * This program is distributed in the hope that it will be useful,
 * but WITHOUT ANY WARRANTY; without even the implied warranty of
 * MERCHANTABILITY or FITNESS FOR A PARTICULAR PURPOSE.  See the
 * GNU General Public License for more details.
 *
 * You should have received a copy of the GNU General Public License
 * along with this program; if not, you may find one here:
 * http://www.gnu.org/licenses/old-licenses/gpl-2.0.html
 * or you may search the http://www.gnu.org website for the version 2 license,
 * or you may write to the Free Software Foundation, Inc.,
 * 51 Franklin Street, Fifth Floor, Boston, MA  02110-1301, USA
 */

/**
 * @file plotter.cpp
 * @brief KiCad: Base of all the specialized plotters
 * the class PLOTTER handle basic functions to plot schematic and boards
 * with different plot formats.
 *
 * There are currently engines for:
 * HPGL
 * POSTSCRIPT
 * GERBER
 * DXF
 * an SVG 'plot' is also provided along with the 'print' function by wx, but
 * is not handled here.
 */

#include <fill_type.h>
#include <vector>
#include <trigo.h>
#include <eda_item.h>
#include <plotter.h>
#include <geometry/shape_line_chain.h>
#include <geometry/geometry_utils.h>
#include <bezier_curves.h>
#include <math/util.h> // for KiROUND
#include <font/font.h>

PLOTTER::PLOTTER()
{
    m_plotScale = 1;
    m_currentPenWidth = -1; // To-be-set marker
    m_penState = 'Z';       // End-of-path idle
    m_plotMirror = false;   // Plot mirror option flag
    m_mirrorIsHorizontal = true;
    m_yaxisReversed = false;
    m_outputFile = nullptr;
    m_colorMode = false; // Starts as a BW plot
    m_negativeMode = false;
    // Temporary init to avoid not initialized vars, will be set later
    m_IUsPerDecimil = 1;   // will be set later to the actual value
    m_iuPerDeviceUnit = 1; // will be set later to the actual value
    m_renderSettings = nullptr;
}

PLOTTER::~PLOTTER()
{
    // Emergency cleanup, but closing the file is
    // usually made in EndPlot().
    if( m_outputFile )
        fclose( m_outputFile );
}


bool PLOTTER::OpenFile( const wxString& aFullFilename )
{
    m_filename = aFullFilename;

    wxASSERT( !m_outputFile );

    // Open the file in text mode (not suitable for all plotters
    // but only for most of them
    m_outputFile = wxFopen( m_filename, wxT( "wt" ) );

<<<<<<< HEAD
    if( m_outputFile == NULL )
        return false;
=======
    if( m_outputFile == nullptr )
        return false ;
>>>>>>> cf00319c

    return true;
}


DPOINT PLOTTER::userToDeviceCoordinates( const wxPoint& aCoordinate )
{
    wxPoint pos = aCoordinate - m_plotOffset;

    // Don't allow overflows; they can cause rendering failures in some file viewers
    // (such as Acrobat)
    int clampSize = MAX_PAGE_SIZE_MILS * m_IUsPerDecimil * 10 / 2;
    pos.x = std::max( -clampSize, std::min( pos.x, clampSize ) );
    pos.y = std::max( -clampSize, std::min( pos.y, clampSize ) );

    double x = pos.x * m_plotScale;
    double y = ( m_paperSize.y - pos.y * m_plotScale );

    if( m_plotMirror )
    {
        if( m_mirrorIsHorizontal )
            x = ( m_paperSize.x - pos.x * m_plotScale );
        else
            y = pos.y * m_plotScale;
    }

    if( m_yaxisReversed )
        y = m_paperSize.y - y;

    x *= m_iuPerDeviceUnit;
    y *= m_iuPerDeviceUnit;

    return DPOINT( x, y );
}


DPOINT PLOTTER::userToDeviceSize( const wxSize& size )
{
    return DPOINT( size.x * m_plotScale * m_iuPerDeviceUnit,
                   size.y * m_plotScale * m_iuPerDeviceUnit );
}


double PLOTTER::userToDeviceSize( double size ) const
{
    return size * m_plotScale * m_iuPerDeviceUnit;
}


#define IU_PER_MILS ( m_IUsPerDecimil * 10 )


double PLOTTER::GetDotMarkLenIU() const
{
    return userToDeviceSize( DOT_MARK_LEN( GetCurrentLineWidth() ) );
}


double PLOTTER::GetDashMarkLenIU() const
{
    return userToDeviceSize( DASH_MARK_LEN( GetCurrentLineWidth() ) );
}


double PLOTTER::GetDashGapLenIU() const
{
    return userToDeviceSize( DASH_GAP_LEN( GetCurrentLineWidth() ) );
}


void PLOTTER::Arc( const SHAPE_ARC& aArc )
{
    Arc( wxPoint( aArc.GetCenter() ), aArc.GetStartAngle(), aArc.GetEndAngle(), aArc.GetRadius(),
         FILL_TYPE::NO_FILL, aArc.GetWidth() );
}


void PLOTTER::Arc( const wxPoint& centre, double StAngle, double EndAngle, int radius,
                   FILL_TYPE fill, int width )
{
    wxPoint   start, end;
    const int delta = 50; // increment (in 0.1 degrees) to draw circles

    if( StAngle > EndAngle )
        std::swap( StAngle, EndAngle );

    SetCurrentLineWidth( width );
    /* Please NOTE the different sign due to Y-axis flip */
    start.x = centre.x + KiROUND( cosdecideg( radius, -StAngle ) );
    start.y = centre.y + KiROUND( sindecideg( radius, -StAngle ) );

    if( fill != FILL_TYPE::NO_FILL )
    {
        MoveTo( centre );
        LineTo( start );
    }
    else
    {
        MoveTo( start );
    }

    for( int ii = StAngle + delta; ii < EndAngle; ii += delta )
    {
        end.x = centre.x + KiROUND( cosdecideg( radius, -ii ) );
        end.y = centre.y + KiROUND( sindecideg( radius, -ii ) );
        LineTo( end );
    }

    end.x = centre.x + KiROUND( cosdecideg( radius, -EndAngle ) );
    end.y = centre.y + KiROUND( sindecideg( radius, -EndAngle ) );

    if( fill != FILL_TYPE::NO_FILL )
    {
        LineTo( end );
        FinishTo( centre );
    }
    else
    {
        FinishTo( end );
    }
}


void PLOTTER::BezierCurve( const wxPoint& aStart, const wxPoint& aControl1,
                           const wxPoint& aControl2, const wxPoint& aEnd, int aTolerance,
                           int aLineThickness )
{
    // Generic fallback: Quadratic Bezier curve plotted as a polyline
    int minSegLen = aLineThickness; // The segment min length to approximate a bezier curve

    std::vector<wxPoint> ctrlPoints;
    ctrlPoints.push_back( aStart );
    ctrlPoints.push_back( aControl1 );
    ctrlPoints.push_back( aControl2 );
    ctrlPoints.push_back( aEnd );

    BEZIER_POLY bezier_converter( ctrlPoints );

    std::vector<wxPoint> approxPoints;
    bezier_converter.GetPoly( approxPoints, minSegLen );

    SetCurrentLineWidth( aLineThickness );
    MoveTo( aStart );

    for( unsigned ii = 1; ii < approxPoints.size() - 1; ii++ )
        LineTo( approxPoints[ii] );

    FinishTo( aEnd );
}


void PLOTTER::PlotImage( const wxImage& aImage, const wxPoint& aPos, double aScaleFactor )
{
    wxSize size( aImage.GetWidth() * aScaleFactor, aImage.GetHeight() * aScaleFactor );

    wxPoint start = aPos;
    start.x -= size.x / 2;
    start.y -= size.y / 2;

    wxPoint end = start;
    end.x += size.x;
    end.y += size.y;

    Rect( start, end, FILL_TYPE::NO_FILL );
}


void PLOTTER::markerSquare( const wxPoint& position, int radius )
{
    double               r = KiROUND( radius / 1.4142 );
    std::vector<wxPoint> corner_list;
    wxPoint              corner;
    corner.x = position.x + r;
    corner.y = position.y + r;
    corner_list.push_back( corner );
    corner.x = position.x + r;
    corner.y = position.y - r;
    corner_list.push_back( corner );
    corner.x = position.x - r;
    corner.y = position.y - r;
    corner_list.push_back( corner );
    corner.x = position.x - r;
    corner.y = position.y + r;
    corner_list.push_back( corner );
    corner.x = position.x + r;
    corner.y = position.y + r;
    corner_list.push_back( corner );

    PlotPoly( corner_list, FILL_TYPE::NO_FILL, GetCurrentLineWidth() );
}


void PLOTTER::markerCircle( const wxPoint& position, int radius )
{
    Circle( position, radius * 2, FILL_TYPE::NO_FILL, GetCurrentLineWidth() );
}


void PLOTTER::markerLozenge( const wxPoint& position, int radius )
{
    std::vector<wxPoint> corner_list;
    wxPoint              corner;
    corner.x = position.x;
    corner.y = position.y + radius;
    corner_list.push_back( corner );
    corner.x = position.x + radius;
    corner.y = position.y, corner_list.push_back( corner );
    corner.x = position.x;
    corner.y = position.y - radius;
    corner_list.push_back( corner );
    corner.x = position.x - radius;
    corner.y = position.y;
    corner_list.push_back( corner );
    corner.x = position.x;
    corner.y = position.y + radius;
    corner_list.push_back( corner );

    PlotPoly( corner_list, FILL_TYPE::NO_FILL, GetCurrentLineWidth() );
}


void PLOTTER::markerHBar( const wxPoint& pos, int radius )
{
    MoveTo( wxPoint( pos.x - radius, pos.y ) );
    FinishTo( wxPoint( pos.x + radius, pos.y ) );
}


void PLOTTER::markerSlash( const wxPoint& pos, int radius )
{
    MoveTo( wxPoint( pos.x - radius, pos.y - radius ) );
    FinishTo( wxPoint( pos.x + radius, pos.y + radius ) );
}


void PLOTTER::markerBackSlash( const wxPoint& pos, int radius )
{
    MoveTo( wxPoint( pos.x + radius, pos.y - radius ) );
    FinishTo( wxPoint( pos.x - radius, pos.y + radius ) );
}


void PLOTTER::markerVBar( const wxPoint& pos, int radius )
{
    MoveTo( wxPoint( pos.x, pos.y - radius ) );
    FinishTo( wxPoint( pos.x, pos.y + radius ) );
}


void PLOTTER::Marker( const wxPoint& position, int diametre, unsigned aShapeId )
{
    int radius = diametre / 2;

    /* Marker are composed by a series of 'parts' superimposed; not every
       combination make sense, obviously. Since they are used in order I
       tried to keep the uglier/more complex constructions at the end.
       Also I avoided the |/ |\ -/ -\ construction because they're *very*
       ugly... if needed they could be added anyway... I'd like to see
       a board with more than 58 drilling/slotting tools!
       If Visual C++ supported the 0b literals they would be optimally
       and easily encoded as an integer array. We have to do with octal */
    static const unsigned char marker_patterns[MARKER_COUNT] = {
<<<<<<< HEAD
        // Bit order:  O Square Lozenge - | \ /
        // First choice: simple shapes
        0003, // X
        0100, // O
        0014, // +
        0040, // Sq
        0020, // Lz
        // Two simple shapes
        0103, // X O
        0017, // X +
        0043, // X Sq
        0023, // X Lz
        0114, // O +
        0140, // O Sq
        0120, // O Lz
        0054, // + Sq
        0034, // + Lz
        0060, // Sq Lz
        // Three simple shapes
        0117, // X O +
        0143, // X O Sq
        0123, // X O Lz
        0057, // X + Sq
        0037, // X + Lz
        0063, // X Sq Lz
        0154, // O + Sq
        0134, // O + Lz
        0074, // + Sq Lz
        // Four simple shapes
        0174, // O Sq Lz +
        0163, // X O Sq Lz
        0157, // X O Sq +
        0137, // X O Lz +
        0077, // X Sq Lz +
        // This draws *everything *
        0177, // X O Sq Lz +
        // Here we use the single bars... so the cross is forbidden
        0110, // O -
        0104, // O |
        0101, // O /
        0050, // Sq -
        0044, // Sq |
        0041, // Sq /
        0030, // Lz -
        0024, // Lz |
        0021, // Lz /
        0150, // O Sq -
        0144, // O Sq |
        0141, // O Sq /
        0130, // O Lz -
        0124, // O Lz |
        0121, // O Lz /
        0070, // Sq Lz -
        0064, // Sq Lz |
        0061, // Sq Lz /
        0170, // O Sq Lz -
        0164, // O Sq Lz |
        0161, // O Sq Lz /
        // Last resort: the backlash component (easy to confound)
        0102, // \ O
        0042, // \ Sq
        0022, // \ Lz
        0142, // \ O Sq
        0122, // \ O Lz
        0062, // \ Sq Lz
        0162  // \ O Sq Lz
=======

        // Bit order:  O Square Lozenge - | \ /
        // First choice: simple shapes
        0003,  // X
        0100,  // O
        0014,  // +
        0040,  // Sq
        0020,  // Lz
        // Two simple shapes
        0103,  // X O
        0017,  // X +
        0043,  // X Sq
        0023,  // X Lz
        0114,  // O +
        0140,  // O Sq
        0120,  // O Lz
        0054,  // + Sq
        0034,  // + Lz
        0060,  // Sq Lz
        // Three simple shapes
        0117,  // X O +
        0143,  // X O Sq
        0123,  // X O Lz
        0057,  // X + Sq
        0037,  // X + Lz
        0063,  // X Sq Lz
        0154,  // O + Sq
        0134,  // O + Lz
        0074,  // + Sq Lz
        // Four simple shapes
        0174,  // O Sq Lz +
        0163,  // X O Sq Lz
        0157,  // X O Sq +
        0137,  // X O Lz +
        0077,  // X Sq Lz +
        // This draws *everything *
        0177,  // X O Sq Lz +
        // Here we use the single bars... so the cross is forbidden
        0110,  // O -
        0104,  // O |
        0101,  // O /
        0050,  // Sq -
        0044,  // Sq |
        0041,  // Sq /
        0030,  // Lz -
        0024,  // Lz |
        0021,  // Lz /
        0150,  // O Sq -
        0144,  // O Sq |
        0141,  // O Sq /
        0130,  // O Lz -
        0124,  // O Lz |
        0121,  // O Lz /
        0070,  // Sq Lz -
        0064,  // Sq Lz |
        0061,  // Sq Lz /
        0170,  // O Sq Lz -
        0164,  // O Sq Lz |
        0161,  // O Sq Lz /
        // Last resort: the backlash component (easy to confound)
        0102,  // \ O
        0042,  // \ Sq
        0022,  // \ Lz
        0142,  // \ O Sq
        0122,  // \ O Lz
        0062,  // \ Sq Lz
        0162   // \ O Sq Lz
>>>>>>> cf00319c
    };
    if( aShapeId >= MARKER_COUNT )
    {
        // Fallback shape
        markerCircle( position, radius );
    }
    else
    {
        // Decode the pattern and draw the corresponding parts
        unsigned char pat = marker_patterns[aShapeId];
<<<<<<< HEAD
        if( pat & 0001 )
            markerSlash( position, radius );
        if( pat & 0002 )
            markerBackSlash( position, radius );
        if( pat & 0004 )
            markerVBar( position, radius );
        if( pat & 0010 )
            markerHBar( position, radius );
        if( pat & 0020 )
            markerLozenge( position, radius );
        if( pat & 0040 )
            markerSquare( position, radius );
=======

        if( pat & 0001 )
            markerSlash( position, radius );

        if( pat & 0002 )
            markerBackSlash( position, radius );

        if( pat & 0004 )
            markerVBar( position, radius );

        if( pat & 0010 )
            markerHBar( position, radius );

        if( pat & 0020 )
            markerLozenge( position, radius );

        if( pat & 0040 )
            markerSquare( position, radius );

>>>>>>> cf00319c
        if( pat & 0100 )
            markerCircle( position, radius );
    }
}


void PLOTTER::segmentAsOval( const wxPoint& start, const wxPoint& end, int width,
                             OUTLINE_MODE tracemode )
{
    wxPoint center( ( start.x + end.x ) / 2, ( start.y + end.y ) / 2 );
    wxSize  size( end.x - start.x, end.y - start.y );
    double  orient;

    if( size.y == 0 )
        orient = 0;
    else if( size.x == 0 )
        orient = 900;
    else
        orient = -ArcTangente( size.y, size.x );

    size.x = KiROUND( EuclideanNorm( size ) ) + width;
    size.y = width;

    FlashPadOval( center, size, orient, tracemode, nullptr );
}


void PLOTTER::sketchOval( const wxPoint& pos, const wxSize& aSize, double orient, int width )
{
    SetCurrentLineWidth( width );
    width = m_currentPenWidth;
    int    radius, deltaxy, cx, cy;
    wxSize size( aSize );

    if( size.x > size.y )
    {
        std::swap( size.x, size.y );
        orient = AddAngles( orient, 900 );
    }

    deltaxy = size.y - size.x; /* distance between centers of the oval */
    radius = ( size.x - width ) / 2;
    cx = -radius;
    cy = -deltaxy / 2;
    RotatePoint( &cx, &cy, orient );
    MoveTo( wxPoint( cx + pos.x, cy + pos.y ) );
    cx = -radius;
    cy = deltaxy / 2;
    RotatePoint( &cx, &cy, orient );
    FinishTo( wxPoint( cx + pos.x, cy + pos.y ) );

    cx = radius;
    cy = -deltaxy / 2;
    RotatePoint( &cx, &cy, orient );
    MoveTo( wxPoint( cx + pos.x, cy + pos.y ) );
    cx = radius;
    cy = deltaxy / 2;
    RotatePoint( &cx, &cy, orient );
    FinishTo( wxPoint( cx + pos.x, cy + pos.y ) );

    cx = 0;
    cy = deltaxy / 2;
    RotatePoint( &cx, &cy, orient );
    Arc( wxPoint( cx + pos.x, cy + pos.y ), orient + 1800, orient + 3600, radius,
         FILL_TYPE::NO_FILL );
    cx = 0;
    cy = -deltaxy / 2;
    RotatePoint( &cx, &cy, orient );
    Arc( wxPoint( cx + pos.x, cy + pos.y ), orient, orient + 1800, radius, FILL_TYPE::NO_FILL );
}


void PLOTTER::ThickSegment( const wxPoint& start, const wxPoint& end, int width,
                            OUTLINE_MODE tracemode, void* aData )
{
    if( tracemode == FILLED )
    {
        if( start == end )
        {
            Circle( start, width, FILL_TYPE::FILLED_SHAPE, 0 );
        }
        else
        {
            SetCurrentLineWidth( width );
            MoveTo( start );
            FinishTo( end );
        }
    }
    else
    {
        SetCurrentLineWidth( -1 );
        segmentAsOval( start, end, width, tracemode );
    }
}


void PLOTTER::ThickArc( const wxPoint& centre, double StAngle, double EndAngle, int radius,
                        int width, OUTLINE_MODE tracemode, void* aData )
{
    if( tracemode == FILLED )
    {
        Arc( centre, StAngle, EndAngle, radius, FILL_TYPE::NO_FILL, width );
    }
    else
    {
        SetCurrentLineWidth( -1 );
        Arc( centre, StAngle, EndAngle, radius - ( width - m_currentPenWidth ) / 2,
             FILL_TYPE::NO_FILL, -1 );
        Arc( centre, StAngle, EndAngle, radius + ( width - m_currentPenWidth ) / 2,
             FILL_TYPE::NO_FILL, -1 );
    }
}


void PLOTTER::ThickRect( const wxPoint& p1, const wxPoint& p2, int width, OUTLINE_MODE tracemode,
                         void* aData )
{
    if( tracemode == FILLED )
    {
        Rect( p1, p2, FILL_TYPE::NO_FILL, width );
    }
    else
    {
        SetCurrentLineWidth( -1 );
<<<<<<< HEAD
        wxPoint offsetp1( p1.x - ( width - m_currentPenWidth ) / 2,
                          p1.y - ( width - m_currentPenWidth ) / 2 );
        wxPoint offsetp2( p2.x + ( width - m_currentPenWidth ) / 2,
                          p2.y + ( width - m_currentPenWidth ) / 2 );
=======
        wxPoint offsetp1( p1.x - (width - m_currentPenWidth) / 2,
                          p1.y - (width - m_currentPenWidth) / 2 );
        wxPoint offsetp2( p2.x + (width - m_currentPenWidth) / 2,
                          p2.y + (width - m_currentPenWidth) / 2 );
>>>>>>> cf00319c
        Rect( offsetp1, offsetp2, FILL_TYPE::NO_FILL, -1 );
        offsetp1.x += ( width - m_currentPenWidth );
        offsetp1.y += ( width - m_currentPenWidth );
        offsetp2.x -= ( width - m_currentPenWidth );
        offsetp2.y -= ( width - m_currentPenWidth );
        Rect( offsetp1, offsetp2, FILL_TYPE::NO_FILL, -1 );
    }
}


void PLOTTER::ThickCircle( const wxPoint& pos, int diametre, int width, OUTLINE_MODE tracemode,
                           void* aData )
{
    if( tracemode == FILLED )
    {
        Circle( pos, diametre, FILL_TYPE::NO_FILL, width );
    }
    else
    {
        SetCurrentLineWidth( -1 );
        Circle( pos, diametre - width + m_currentPenWidth, FILL_TYPE::NO_FILL, -1 );
        Circle( pos, diametre + width - m_currentPenWidth, FILL_TYPE::NO_FILL, -1 );
    }
}


void PLOTTER::FilledCircle( const wxPoint& pos, int diametre, OUTLINE_MODE tracemode, void* aData )
{
    if( tracemode == FILLED )
    {
        Circle( pos, diametre, FILL_TYPE::FILLED_SHAPE, 0 );
    }
    else
    {
        SetCurrentLineWidth( -1 );
        Circle( pos, diametre, FILL_TYPE::NO_FILL, -1 );
    }
}


<<<<<<< HEAD
void PLOTTER::PlotPoly( const SHAPE_LINE_CHAIN& aCornerList, FILL_TYPE aFill, int aWidth,
                        void* aData )
=======
void PLOTTER::PlotPoly( const SHAPE_LINE_CHAIN& aCornerList, FILL_TYPE aFill,
                        int aWidth, void* aData )
>>>>>>> cf00319c
{
#ifdef DEBUG
    std::cerr << "PLOTTER::PlotPoly( [SHAPE_LINE_CHAIN], " << aFill << ", " << aWidth << ", ... )"
              << std::endl;
#endif
    std::vector<wxPoint> cornerList;
    cornerList.reserve( aCornerList.PointCount() );

    for( int ii = 0; ii < aCornerList.PointCount(); ii++ )
        cornerList.emplace_back( aCornerList.CPoint( ii ) );

    if( aCornerList.IsClosed() && cornerList.front() != cornerList.back() )
        cornerList.emplace_back( aCornerList.CPoint( 0 ) );

    PlotPoly( cornerList, aFill, aWidth, aData );
}


/**
 * Function PLOTTER::Text
 * same as GRText, but plot graphic text insteed of draw it
 *  @param aPos = text position (according to a{Horizontal,Vertical}Alignment)
 *  @param aColor (COLOR4D) = text color
 *  @param aText = text to draw
 *  @param aOrient = angle
 *  @param aSize = text size (size.x or size.y can be < 0 for mirrored texts)
 *  @param aHorizontalAlignment = horizontal alignment (Left, Center, Right)
 *  @param aVerticalAlignment = vertical alignment (Top, Center, Bottom)
 *  @param aPenWidth = line width (if = 0, use plot default line width)
 *  @param aItalic = true to simulate an italic font
 *  @param aBold = true to use a bold font Useful only with default width value (aWidth = 0)
 *  @param aMultilineAllowed = true to plot text as multiline, otherwise single line
 *  @param aData = a parameter used by some plotters in SetCurrentLineWidth(),
 * not directly used here.
 */
void PLOTTER::Text( const wxPoint& aPos, const COLOR4D& aColor, const wxString& aText,
                    const EDA_ANGLE& aOrient, const wxSize& aSize,
                    TEXT_ATTRIBUTES::HORIZONTAL_ALIGNMENT aHorizontalAlignment,
                    TEXT_ATTRIBUTES::VERTICAL_ALIGNMENT aVerticalAlignment, int aPenWidth,
                    bool aItalic, bool aBold, bool aMultilineAllowed, KIFONT::FONT* aFont,
                    void* aData )
{
#ifdef DEBUG
    std::cerr << "PLOTTER::Text( " << aPos << ", " << aColor << ", \"" << aText << "\", " << aOrient
              << ", " << aSize << ", " << aHorizontalAlignment << ", " << aVerticalAlignment << ", "
              << aPenWidth << ", " << aItalic << ", " << aBold << ", " << aMultilineAllowed << ", "
              << ( aFont ? aFont->Name() : "(default font)" ) << ", [aData] )" << std::endl;
#endif
    SetColor( aColor );
    SetCurrentLineWidth( aPenWidth, aData );
    SetFont( aFont ? aFont : KIFONT::FONT::GetFont() );

    GRText( NULL, aPos, aColor, aText, aOrient, aSize, aHorizontalAlignment, aVerticalAlignment,
            aPenWidth, aItalic, aBold, nullptr, nullptr, this );
}


void PLOTTER::Text( const EDA_TEXT* aText, const COLOR4D& aColor, void* aData )
{
#ifdef DEBUG
    std::cerr << "PLOTTER::Text( ";
    if( aText )
        std::cerr << *aText;
    else
        std::cerr << "nullptr";
    std::cerr << ", " << aColor << ", [aData] )" << std::endl;
#endif
    wxSize size = aText->GetTextSize();
    if( aText->IsMirrored() )
        size.x = -size.x;

    SetColor( aColor );
    SetCurrentLineWidth( aText->GetEffectiveTextPenWidth(), aData );
    SetFont( aText->GetFont() );

    GRText( aText, aColor, nullptr, nullptr, this );
}<|MERGE_RESOLUTION|>--- conflicted
+++ resolved
@@ -84,13 +84,8 @@
     // but only for most of them
     m_outputFile = wxFopen( m_filename, wxT( "wt" ) );
 
-<<<<<<< HEAD
-    if( m_outputFile == NULL )
+    if( m_outputFile == nullptr )
         return false;
-=======
-    if( m_outputFile == nullptr )
-        return false ;
->>>>>>> cf00319c
 
     return true;
 }
@@ -353,75 +348,6 @@
        If Visual C++ supported the 0b literals they would be optimally
        and easily encoded as an integer array. We have to do with octal */
     static const unsigned char marker_patterns[MARKER_COUNT] = {
-<<<<<<< HEAD
-        // Bit order:  O Square Lozenge - | \ /
-        // First choice: simple shapes
-        0003, // X
-        0100, // O
-        0014, // +
-        0040, // Sq
-        0020, // Lz
-        // Two simple shapes
-        0103, // X O
-        0017, // X +
-        0043, // X Sq
-        0023, // X Lz
-        0114, // O +
-        0140, // O Sq
-        0120, // O Lz
-        0054, // + Sq
-        0034, // + Lz
-        0060, // Sq Lz
-        // Three simple shapes
-        0117, // X O +
-        0143, // X O Sq
-        0123, // X O Lz
-        0057, // X + Sq
-        0037, // X + Lz
-        0063, // X Sq Lz
-        0154, // O + Sq
-        0134, // O + Lz
-        0074, // + Sq Lz
-        // Four simple shapes
-        0174, // O Sq Lz +
-        0163, // X O Sq Lz
-        0157, // X O Sq +
-        0137, // X O Lz +
-        0077, // X Sq Lz +
-        // This draws *everything *
-        0177, // X O Sq Lz +
-        // Here we use the single bars... so the cross is forbidden
-        0110, // O -
-        0104, // O |
-        0101, // O /
-        0050, // Sq -
-        0044, // Sq |
-        0041, // Sq /
-        0030, // Lz -
-        0024, // Lz |
-        0021, // Lz /
-        0150, // O Sq -
-        0144, // O Sq |
-        0141, // O Sq /
-        0130, // O Lz -
-        0124, // O Lz |
-        0121, // O Lz /
-        0070, // Sq Lz -
-        0064, // Sq Lz |
-        0061, // Sq Lz /
-        0170, // O Sq Lz -
-        0164, // O Sq Lz |
-        0161, // O Sq Lz /
-        // Last resort: the backlash component (easy to confound)
-        0102, // \ O
-        0042, // \ Sq
-        0022, // \ Lz
-        0142, // \ O Sq
-        0122, // \ O Lz
-        0062, // \ Sq Lz
-        0162  // \ O Sq Lz
-=======
-
         // Bit order:  O Square Lozenge - | \ /
         // First choice: simple shapes
         0003,  // X
@@ -488,7 +414,6 @@
         0122,  // \ O Lz
         0062,  // \ Sq Lz
         0162   // \ O Sq Lz
->>>>>>> cf00319c
     };
     if( aShapeId >= MARKER_COUNT )
     {
@@ -499,40 +424,25 @@
     {
         // Decode the pattern and draw the corresponding parts
         unsigned char pat = marker_patterns[aShapeId];
-<<<<<<< HEAD
+
         if( pat & 0001 )
             markerSlash( position, radius );
+
         if( pat & 0002 )
             markerBackSlash( position, radius );
+
         if( pat & 0004 )
             markerVBar( position, radius );
+
         if( pat & 0010 )
             markerHBar( position, radius );
+
         if( pat & 0020 )
             markerLozenge( position, radius );
+
         if( pat & 0040 )
             markerSquare( position, radius );
-=======
-
-        if( pat & 0001 )
-            markerSlash( position, radius );
-
-        if( pat & 0002 )
-            markerBackSlash( position, radius );
-
-        if( pat & 0004 )
-            markerVBar( position, radius );
-
-        if( pat & 0010 )
-            markerHBar( position, radius );
-
-        if( pat & 0020 )
-            markerLozenge( position, radius );
-
-        if( pat & 0040 )
-            markerSquare( position, radius );
-
->>>>>>> cf00319c
+
         if( pat & 0100 )
             markerCircle( position, radius );
     }
@@ -657,17 +567,11 @@
     else
     {
         SetCurrentLineWidth( -1 );
-<<<<<<< HEAD
-        wxPoint offsetp1( p1.x - ( width - m_currentPenWidth ) / 2,
-                          p1.y - ( width - m_currentPenWidth ) / 2 );
-        wxPoint offsetp2( p2.x + ( width - m_currentPenWidth ) / 2,
-                          p2.y + ( width - m_currentPenWidth ) / 2 );
-=======
         wxPoint offsetp1( p1.x - (width - m_currentPenWidth) / 2,
                           p1.y - (width - m_currentPenWidth) / 2 );
         wxPoint offsetp2( p2.x + (width - m_currentPenWidth) / 2,
                           p2.y + (width - m_currentPenWidth) / 2 );
->>>>>>> cf00319c
+
         Rect( offsetp1, offsetp2, FILL_TYPE::NO_FILL, -1 );
         offsetp1.x += ( width - m_currentPenWidth );
         offsetp1.y += ( width - m_currentPenWidth );
@@ -708,13 +612,8 @@
 }
 
 
-<<<<<<< HEAD
-void PLOTTER::PlotPoly( const SHAPE_LINE_CHAIN& aCornerList, FILL_TYPE aFill, int aWidth,
-                        void* aData )
-=======
 void PLOTTER::PlotPoly( const SHAPE_LINE_CHAIN& aCornerList, FILL_TYPE aFill,
                         int aWidth, void* aData )
->>>>>>> cf00319c
 {
 #ifdef DEBUG
     std::cerr << "PLOTTER::PlotPoly( [SHAPE_LINE_CHAIN], " << aFill << ", " << aWidth << ", ... )"
