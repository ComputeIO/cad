--- conflicted
+++ resolved
@@ -55,13 +55,8 @@
     m_plotMirror = false;   // Plot mirror option flag
     m_mirrorIsHorizontal = true;
     m_yaxisReversed = false;
-<<<<<<< HEAD
-    m_outputFile = 0;
-    m_colorMode = false; // Starts as a BW plot
-=======
     m_outputFile = nullptr;
     m_colorMode = false;          // Starts as a BW plot
->>>>>>> 7569fc8a
     m_negativeMode = false;
     // Temporary init to avoid not initialized vars, will be set later
     m_IUsPerDecimil = 1;   // will be set later to the actual value
