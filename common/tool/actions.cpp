--- conflicted
+++ resolved
@@ -41,17 +41,11 @@
         _( "New..." ), _( "Create a new document in the editor" ),
         BITMAPS::new_generic );
 
-<<<<<<< HEAD
-TOOL_ACTION ACTIONS::newLibrary( "common.Control.newLibrary", AS_GLOBAL, 0, "",
-                                 _( "New Library..." ), _( "Create a new library folder" ),
-                                 new_library_xpm );
-=======
 TOOL_ACTION ACTIONS::newLibrary( "common.Control.newLibrary",
         AS_GLOBAL,
         0, "",
         _( "New Library..." ), _( "Create a new library folder" ),
         BITMAPS::new_library );
->>>>>>> 77f5d317
 
 TOOL_ACTION ACTIONS::addLibrary( "common.Control.addLibrary",
         AS_GLOBAL,
@@ -409,19 +403,11 @@
          AS_GLOBAL );
 
 TOOL_ACTION ACTIONS::pinLibrary( "common.Control.pinLibrary", AS_GLOBAL, 0, "", _( "Pin Library" ),
-<<<<<<< HEAD
-                                 "Keep the library at the top of the list" );
-
-TOOL_ACTION ACTIONS::unpinLibrary( "common.Control.unpinLibrary", AS_GLOBAL, 0, "",
-                                   _( "Unpin Library" ),
-                                   "No longer keep the library at the top of the list" );
-=======
                                  _( "Keep the library at the top of the list" ) );
 
 TOOL_ACTION ACTIONS::unpinLibrary( "common.Control.unpinLibrary", AS_GLOBAL, 0, "",
                                    _( "Unpin Library" ),
                                    _( "No longer keep the library at the top of the list" ) );
->>>>>>> 77f5d317
 
 TOOL_ACTION ACTIONS::panUp( "common.Control.panUp",
         AS_GLOBAL,
@@ -537,18 +523,6 @@
         _( "Full-Window Crosshairs" ), _( "Switch display of full-window crosshairs" ),
         BITMAPS::cursor_shape );
 
-<<<<<<< HEAD
-TOOL_ACTION ACTIONS::highContrastMode( "common.Control.highContrastMode", AS_GLOBAL, 0,
-                                       LEGACY_HK_NAME( "Toggle High Contrast Mode" ),
-                                       _( "Single Layer View Mode" ),
-                                       _( "Toggle inactive layers between normal and dimmed" ),
-                                       contrast_mode_xpm );
-
-TOOL_ACTION ACTIONS::highContrastModeCycle(
-        "common.Control.highContrastModeCycle", AS_GLOBAL, MD_CTRL + 'H', "",
-        _( "Single Layer View Mode (3-state)" ),
-        _( "Toggle inactive layers between normal, dimmed, and hidden" ), contrast_mode_xpm );
-=======
 TOOL_ACTION ACTIONS::highContrastMode( "common.Control.highContrastMode",
         AS_GLOBAL, 0, LEGACY_HK_NAME( "Toggle High Contrast Mode" ),
         _( "Single Layer View Mode" ), _( "Toggle inactive layers between normal and dimmed" ),
@@ -557,7 +531,6 @@
 TOOL_ACTION ACTIONS::highContrastModeCycle( "common.Control.highContrastModeCycle",
         AS_GLOBAL, MD_CTRL + 'H', "",  _( "Single Layer View Mode (3-state)" ),
         _( "Toggle inactive layers between normal, dimmed, and hidden" ), BITMAPS::contrast_mode );
->>>>>>> 77f5d317
 
 TOOL_ACTION ACTIONS::selectionTool( "common.InteractiveSelection.selectionTool",
         AS_GLOBAL, 0, "",
@@ -634,16 +607,11 @@
         _( "Open \"Getting Started in KiCad\" guide for beginners" ),
         BITMAPS::help );
 
-<<<<<<< HEAD
-TOOL_ACTION ACTIONS::help( "common.SuiteControl.help", AS_GLOBAL, 0, "", _( "Help" ),
-                           _( "Open product documentation in a web browser" ), help_online_xpm );
-=======
 TOOL_ACTION ACTIONS::help( "common.SuiteControl.help",
         AS_GLOBAL, 0, "",
         _( "Help" ),
         _( "Open product documentation in a web browser" ),
         BITMAPS::help_online );
->>>>>>> 77f5d317
 
 TOOL_ACTION ACTIONS::listHotKeys( "common.SuiteControl.listHotKeys",
         AS_GLOBAL,
