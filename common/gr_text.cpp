/**
 * Functions to draw and plot text on screen
 * @file draw_graphic_text.cpp
 */

/*
 * This program source code file is part of KiCad, a free EDA CAD application.
 *
 * Copyright (C) 2018 Jean-Pierre Charras, jp.charras at wanadoo.fr
 * Copyright (C) 2012 SoftPLC Corporation, Dick Hollenbeck <dick@softplc.com>
 * Copyright (C) 2012 Wayne Stambaugh <stambaughw@verizon.net>
 * Copyright (C) 1992-2018 KiCad Developers, see AUTHORS.txt for contributors.
 *
 * This program is free software; you can redistribute it and/or
 * modify it under the terms of the GNU General Public License
 * as published by the Free Software Foundation; either version 2
 * of the License, or (at your option) any later version.
 *
 * This program is distributed in the hope that it will be useful,
 * but WITHOUT ANY WARRANTY; without even the implied warranty of
 * MERCHANTABILITY or FITNESS FOR A PARTICULAR PURPOSE.  See the
 * GNU General Public License for more details.
 *
 * You should have received a copy of the GNU General Public License
 * along with this program; if not, you may find one here:
 * http://www.gnu.org/licenses/old-licenses/gpl-2.0.html
 * or you may search the http://www.gnu.org website for the version 2 license,
 * or you may write to the Free Software Foundation, Inc.,
 * 51 Franklin Street, Fifth Floor, Boston, MA  02110-1301, USA
 */

#include <kicad_string.h>
#include <gr_basic.h>
#include <plotter.h>
<<<<<<< HEAD
#include <eda_text.h>
=======
#include <eda_text.h> // EDA_TEXT_HJUSTIFY_T and EDA_TEXT_VJUSTIFY_T
>>>>>>> 77f5d317
#include <trigo.h>
#include <base_screen.h>
#include <gr_text.h>
#include <math/util.h> // for KiROUND

#include <basic_gal.h>


/**
 * Function GetPensizeForBold
 * @return the "best" value for a pen size to draw/plot a bold text
 * @param aTextSize = the char size (height or width)
 */
int GetPenSizeForBold( int aTextSize )
{
    return KiROUND( aTextSize / 5.0 );
}


int GetPenSizeForNormal( int aTextSize )
{
    return KiROUND( aTextSize / 8.0 );
}


/**
 * Function  Clamp_Text_PenSize
 * Don't allow text to become cluttered up in its own fatness.  Bold fonts are generally around
 * aSize/5 in width, so we limit them to aSize/4, and normal text to aSize/6.
 * @param aPenSize = the pen size to clamp
 * @param aSize the char size (height or width)
 * @param aBold = true if text accept bold pen size
 * @return the max pen size allowed
 */
int Clamp_Text_PenSize( int aPenSize, int aSize, bool aBold )
{
    double scale = aBold ? 4.0 : 6.0;
    int    maxWidth = KiROUND( (double) aSize / scale );

    return std::min( aPenSize, maxWidth );
}


float Clamp_Text_PenSize( float aPenSize, int aSize, bool aBold )
{
    float scale = aBold ? 4.0 : 6.0;
    float maxWidth = (float) aSize / scale;

    return std::min( aPenSize, maxWidth );
}


int Clamp_Text_PenSize( int aPenSize, wxSize aSize, bool aBold )
{
    int size = std::min( std::abs( aSize.x ), std::abs( aSize.y ) );

    return Clamp_Text_PenSize( aPenSize, size, aBold );
}


int GraphicTextWidth( const wxString& aText, const wxSize& aSize, bool aItalic, bool aBold )
{
    basic_gal.SetFontItalic( aItalic );
    basic_gal.SetFontBold( aBold );
    basic_gal.SetGlyphSize( VECTOR2D( aSize ) );

    VECTOR2D tsize = basic_gal.GetTextLineSize( aText );

    return KiROUND( tsize.x );
}


/**
 * Function GRText
 * Draw a graphic text (like footprint texts)
 *  @param aDC = the current Device Context. NULL if draw within a 3D GL Canvas
 *  @param aPos = text position (according to h_justify, v_justify)
 *  @param aColor (COLOR4D) = text color
 *  @param aText = text to draw
 *  @param aOrient = angle in 0.1 degree
 *  @param aSize = text size (size.x or size.y can be < 0 for mirrored texts)
 *  @param aH_justify = horizontal justification (Left, center, right)
 *  @param aV_justify = vertical justification (bottom, center, top)
 *  @param aWidth = line width (pen width) (use default width if aWidth = 0)
 *      if width < 0 : draw segments in sketch mode, width = abs(width)
 *      Use a value min(aSize.x, aSize.y) / 5 for a bold text
 *  @param aItalic = true to simulate an italic font
 *  @param aBold = true to use a bold font. Useful only with default width value (aWidth = 0)
 *  @param aCallback( int x0, int y0, int xf, int yf, void* aData ) is a function called
 *                  (if non null) to draw each segment. used to draw 3D texts or for plotting.
 *                  NULL for normal drawings
 *  @param aCallbackData = is the auxiliary parameter aData for the callback function.
 *                         can be nullptr if no auxiliary parameter is needed
 *  @param aPlotter = a pointer to a PLOTTER instance, when this function is used to plot
 *                  the text. NULL to draw this text.
 *  @param aFont name of font to use (NULL for Newstroke)
 */
void GRText( wxDC* aDC, const wxPoint& aPos, COLOR4D aColor, const wxString& aText, double aOrient,
             const wxSize& aSize, enum EDA_TEXT_HJUSTIFY_T aH_justify,
             enum EDA_TEXT_VJUSTIFY_T aV_justify, int aWidth, bool aItalic, bool aBold,
<<<<<<< HEAD
             TEXT_SEGMENT_CALLBACK aCallback, void* aCallbackData, PLOTTER* aPlotter, FONT* aFont,
             bool aMultilineAllowed )
=======
             void ( *aCallback )( int x0, int y0, int xf, int yf, void* aData ),
             void* aCallbackData, PLOTTER* aPlotter )
>>>>>>> 77f5d317
{
    bool fill_mode = true;

    if( aWidth == 0 && aBold ) // Use default values if aWidth == 0
        aWidth = GetPenSizeForBold( std::min( aSize.x, aSize.y ) );

    if( aWidth < 0 )
    {
        aWidth = -aWidth;
        fill_mode = false;
    }

    basic_gal.SetIsFill( fill_mode );
    basic_gal.SetLineWidth( aWidth );

    EDA_TEXT dummy;
    dummy.SetItalic( aItalic );
    dummy.SetBold( aBold );
    dummy.SetHorizJustify( aH_justify );
    dummy.SetVertJustify( aV_justify );

    wxSize size = aSize;
    dummy.SetMirrored( size.x < 0 );

    if( size.x < 0 )
        size.x = -size.x;

    dummy.SetTextSize( size );

    basic_gal.SetTextAttributes( &dummy );
    basic_gal.SetPlotter( aPlotter );
    basic_gal.SetCallback( aCallback, aCallbackData );
    basic_gal.m_DC = aDC;
    basic_gal.m_Color = aColor;
    basic_gal.SetClipBox( nullptr );

<<<<<<< HEAD
    basic_gal.StrokeText( aText, VECTOR2D( aPos ), aOrient * M_PI / 1800, aFont,
                          aMultilineAllowed );
}


void GRShowText( const EDA_TEXT* aTextItem, COLOR4D aColor, bool aForceBold, int aPenWidth,
                 TEXT_SEGMENT_CALLBACK aCallback, void* aCallbackData, wxDC* aDC )
{
    wxSize size = aTextItem->GetTextSize();
    if( aTextItem->IsMirrored() )
        size.x = -size.x;

    int penWidth = aForceBold ? 0 : aPenWidth;
#if 0
    bool          multiLine = aTextItem->IsMultilineAllowed();
    wxArrayString strings_list;
    int           n = 1;
    if( multiLine )
    {
        wxStringSplit( aTextItem->GetShownText(), strings_list, '\n' );
        n = strings_list.Count();
    }
    else
    {
        strings_list.Add( aTextItem->GetShownText() );
    }
    std::vector<wxPoint> positions;
    positions.reserve( n );
    if( multiLine )
    {
        aTextItem->GetLinePositions( positions, n );
    }
    else
    {
        positions[0] = aTextItem->GetTextPos();
    }

    for( int i = 0; i < n; i++ )
    {
        GRText( aDC, aTextItem->GetTextPos(), aColor, strings_list.Item( i ),
                aTextItem->GetTextAngle(), size, aTextItem->GetHorizJustify(),
                aTextItem->GetVertJustify(), penWidth, aTextItem->IsItalic(),
                aForceBold ? aForceBold : aTextItem->IsBold(), aCallback, aCallbackData, nullptr,
                aTextItem->GetFont(), aTextItem->IsMultilineAllowed() );
    }
#else
    GRText( aDC, aTextItem->GetTextPos(), aColor, aTextItem->GetShownText(),
            aTextItem->GetTextAngle(), size, aTextItem->GetHorizJustify(),
            aTextItem->GetVertJustify(), penWidth, aTextItem->IsItalic(),
            aForceBold ? aForceBold : aTextItem->IsBold(), aCallback, aCallbackData, nullptr,
            aTextItem->GetFont(), aTextItem->IsMultilineAllowed() );
#endif
}


void GRHaloText( wxDC* aDC, const wxPoint& aPos, COLOR4D aBgColor, COLOR4D aColor1, COLOR4D aColor2,
                 const wxString& aText, double aOrient, const wxSize& aSize,
                 enum EDA_TEXT_HJUSTIFY_T aH_justify, enum EDA_TEXT_VJUSTIFY_T aV_justify,
                 int aWidth, bool aItalic, bool aBold, TEXT_SEGMENT_CALLBACK aCallback,
=======
    KIFONT::FONT* font = aPlotter && aPlotter->GetFont() ? aPlotter->GetFont() : nullptr;

    basic_gal.StrokeText( aText, VECTOR2D( aPos ), aOrient * M_PI / 1800, font );
}


void GRHaloText( wxDC* aDC, const wxPoint& aPos, COLOR4D aBgColor, COLOR4D aColor1, COLOR4D aColor2,
                 const wxString& aText, double aOrient, const wxSize& aSize,
                 enum EDA_TEXT_HJUSTIFY_T aH_justify, enum EDA_TEXT_VJUSTIFY_T aV_justify,
                 int aWidth, bool aItalic, bool aBold,
                 void ( *aCallback )( int x0, int y0, int xf, int yf, void* aData ),
>>>>>>> 77f5d317
                 void* aCallbackData, PLOTTER* aPlotter )
{
    // Swap color if contrast would be better
    // TODO: Maybe calculate contrast some way other than brightness
    if( aBgColor.GetBrightness() > 0.5 )
    {
        COLOR4D c = aColor1;
        aColor1 = aColor2;
        aColor2 = c;
    }

    // Draw the background
    GRText( aDC, aPos, aColor1, aText, aOrient, aSize, aH_justify, aV_justify, aWidth, aItalic,
            aBold, aCallback, aCallbackData, aPlotter );

    // Draw the text
    GRText( aDC, aPos, aColor2, aText, aOrient, aSize, aH_justify, aV_justify, aWidth / 4, aItalic,
            aBold, aCallback, aCallbackData, aPlotter );
<<<<<<< HEAD
}


/**
 * Function PLOTTER::Text
 * same as GRText, but plot graphic text insteed of draw it
 *  @param aPos = text position (according to aH_justify, aV_justify)
 *  @param aColor (COLOR4D) = text color
 *  @param aText = text to draw
 *  @param aOrient = angle in 0.1 degree
 *  @param aSize = text size (size.x or size.y can be < 0 for mirrored texts)
 *  @param aH_justify = horizontal justification (Left, center, right)
 *  @param aV_justify = vertical justification (bottom, center, top)
 *  @param aPenWidth = line width (if = 0, use plot default line width)
 *  @param aItalic = true to simulate an italic font
 *  @param aBold = true to use a bold font Useful only with default width value (aWidth = 0)
 *  @param aMultilineAllowed = true to plot text as multiline, otherwise single line
 *  @param aData = a parameter used by some plotters in SetCurrentLineWidth(),
 * not directly used here.
 *  @param aFont = name of font (nullptr for default)
 */
void PLOTTER::Text( const wxPoint& aPos, const COLOR4D aColor, const wxString& aText,
                    double aOrient, const wxSize& aSize, enum EDA_TEXT_HJUSTIFY_T aH_justify,
                    enum EDA_TEXT_VJUSTIFY_T aV_justify, int aPenWidth, bool aItalic, bool aBold,
                    bool aMultilineAllowed, void* aData, FONT* aFont )
{
    SetColor( aColor );
    SetCurrentLineWidth( aPenWidth );

    GRText( NULL, aPos, aColor, aText, aOrient, aSize, aH_justify, aV_justify, aPenWidth, aItalic,
            aBold, nullptr, nullptr, this, aFont, aMultilineAllowed );
=======
>>>>>>> 77f5d317
}<|MERGE_RESOLUTION|>--- conflicted
+++ resolved
@@ -32,11 +32,7 @@
 #include <kicad_string.h>
 #include <gr_basic.h>
 #include <plotter.h>
-<<<<<<< HEAD
-#include <eda_text.h>
-=======
 #include <eda_text.h> // EDA_TEXT_HJUSTIFY_T and EDA_TEXT_VJUSTIFY_T
->>>>>>> 77f5d317
 #include <trigo.h>
 #include <base_screen.h>
 #include <gr_text.h>
@@ -137,13 +133,8 @@
 void GRText( wxDC* aDC, const wxPoint& aPos, COLOR4D aColor, const wxString& aText, double aOrient,
              const wxSize& aSize, enum EDA_TEXT_HJUSTIFY_T aH_justify,
              enum EDA_TEXT_VJUSTIFY_T aV_justify, int aWidth, bool aItalic, bool aBold,
-<<<<<<< HEAD
-             TEXT_SEGMENT_CALLBACK aCallback, void* aCallbackData, PLOTTER* aPlotter, FONT* aFont,
-             bool aMultilineAllowed )
-=======
              void ( *aCallback )( int x0, int y0, int xf, int yf, void* aData ),
              void* aCallbackData, PLOTTER* aPlotter )
->>>>>>> 77f5d317
 {
     bool fill_mode = true;
 
@@ -180,67 +171,6 @@
     basic_gal.m_Color = aColor;
     basic_gal.SetClipBox( nullptr );
 
-<<<<<<< HEAD
-    basic_gal.StrokeText( aText, VECTOR2D( aPos ), aOrient * M_PI / 1800, aFont,
-                          aMultilineAllowed );
-}
-
-
-void GRShowText( const EDA_TEXT* aTextItem, COLOR4D aColor, bool aForceBold, int aPenWidth,
-                 TEXT_SEGMENT_CALLBACK aCallback, void* aCallbackData, wxDC* aDC )
-{
-    wxSize size = aTextItem->GetTextSize();
-    if( aTextItem->IsMirrored() )
-        size.x = -size.x;
-
-    int penWidth = aForceBold ? 0 : aPenWidth;
-#if 0
-    bool          multiLine = aTextItem->IsMultilineAllowed();
-    wxArrayString strings_list;
-    int           n = 1;
-    if( multiLine )
-    {
-        wxStringSplit( aTextItem->GetShownText(), strings_list, '\n' );
-        n = strings_list.Count();
-    }
-    else
-    {
-        strings_list.Add( aTextItem->GetShownText() );
-    }
-    std::vector<wxPoint> positions;
-    positions.reserve( n );
-    if( multiLine )
-    {
-        aTextItem->GetLinePositions( positions, n );
-    }
-    else
-    {
-        positions[0] = aTextItem->GetTextPos();
-    }
-
-    for( int i = 0; i < n; i++ )
-    {
-        GRText( aDC, aTextItem->GetTextPos(), aColor, strings_list.Item( i ),
-                aTextItem->GetTextAngle(), size, aTextItem->GetHorizJustify(),
-                aTextItem->GetVertJustify(), penWidth, aTextItem->IsItalic(),
-                aForceBold ? aForceBold : aTextItem->IsBold(), aCallback, aCallbackData, nullptr,
-                aTextItem->GetFont(), aTextItem->IsMultilineAllowed() );
-    }
-#else
-    GRText( aDC, aTextItem->GetTextPos(), aColor, aTextItem->GetShownText(),
-            aTextItem->GetTextAngle(), size, aTextItem->GetHorizJustify(),
-            aTextItem->GetVertJustify(), penWidth, aTextItem->IsItalic(),
-            aForceBold ? aForceBold : aTextItem->IsBold(), aCallback, aCallbackData, nullptr,
-            aTextItem->GetFont(), aTextItem->IsMultilineAllowed() );
-#endif
-}
-
-
-void GRHaloText( wxDC* aDC, const wxPoint& aPos, COLOR4D aBgColor, COLOR4D aColor1, COLOR4D aColor2,
-                 const wxString& aText, double aOrient, const wxSize& aSize,
-                 enum EDA_TEXT_HJUSTIFY_T aH_justify, enum EDA_TEXT_VJUSTIFY_T aV_justify,
-                 int aWidth, bool aItalic, bool aBold, TEXT_SEGMENT_CALLBACK aCallback,
-=======
     KIFONT::FONT* font = aPlotter && aPlotter->GetFont() ? aPlotter->GetFont() : nullptr;
 
     basic_gal.StrokeText( aText, VECTOR2D( aPos ), aOrient * M_PI / 1800, font );
@@ -252,7 +182,6 @@
                  enum EDA_TEXT_HJUSTIFY_T aH_justify, enum EDA_TEXT_VJUSTIFY_T aV_justify,
                  int aWidth, bool aItalic, bool aBold,
                  void ( *aCallback )( int x0, int y0, int xf, int yf, void* aData ),
->>>>>>> 77f5d317
                  void* aCallbackData, PLOTTER* aPlotter )
 {
     // Swap color if contrast would be better
@@ -271,38 +200,4 @@
     // Draw the text
     GRText( aDC, aPos, aColor2, aText, aOrient, aSize, aH_justify, aV_justify, aWidth / 4, aItalic,
             aBold, aCallback, aCallbackData, aPlotter );
-<<<<<<< HEAD
-}
-
-
-/**
- * Function PLOTTER::Text
- * same as GRText, but plot graphic text insteed of draw it
- *  @param aPos = text position (according to aH_justify, aV_justify)
- *  @param aColor (COLOR4D) = text color
- *  @param aText = text to draw
- *  @param aOrient = angle in 0.1 degree
- *  @param aSize = text size (size.x or size.y can be < 0 for mirrored texts)
- *  @param aH_justify = horizontal justification (Left, center, right)
- *  @param aV_justify = vertical justification (bottom, center, top)
- *  @param aPenWidth = line width (if = 0, use plot default line width)
- *  @param aItalic = true to simulate an italic font
- *  @param aBold = true to use a bold font Useful only with default width value (aWidth = 0)
- *  @param aMultilineAllowed = true to plot text as multiline, otherwise single line
- *  @param aData = a parameter used by some plotters in SetCurrentLineWidth(),
- * not directly used here.
- *  @param aFont = name of font (nullptr for default)
- */
-void PLOTTER::Text( const wxPoint& aPos, const COLOR4D aColor, const wxString& aText,
-                    double aOrient, const wxSize& aSize, enum EDA_TEXT_HJUSTIFY_T aH_justify,
-                    enum EDA_TEXT_VJUSTIFY_T aV_justify, int aPenWidth, bool aItalic, bool aBold,
-                    bool aMultilineAllowed, void* aData, FONT* aFont )
-{
-    SetColor( aColor );
-    SetCurrentLineWidth( aPenWidth );
-
-    GRText( NULL, aPos, aColor, aText, aOrient, aSize, aH_justify, aV_justify, aPenWidth, aItalic,
-            aBold, nullptr, nullptr, this, aFont, aMultilineAllowed );
-=======
->>>>>>> 77f5d317
 }