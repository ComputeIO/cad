--- conflicted
+++ resolved
@@ -41,11 +41,7 @@
 #include <gal/graphics_abstraction_layer.h>
 #include <gal/opengl/opengl_gal.h>
 #include <gal/cairo/cairo_gal.h>
-<<<<<<< HEAD
-#include <gal/dummy_gal.h>
-=======
 #include <basic_gal.h>
->>>>>>> 77f5d317
 
 #include <tool/tool_dispatcher.h>
 #include <tool/tool_manager.h>
@@ -438,27 +434,19 @@
         case GAL_TYPE_NONE:
             // KIGFX::DUMMY_GAL is a stub - it actually does cannot display anything,
             // but prevents code relying on GAL canvas existence from crashing
-<<<<<<< HEAD
-            new_gal = new KIGFX::DUMMY_GAL( m_options );
-=======
             //
             // Since KIGFX::GAL is now pure virtual, we use BASIC_GAL
             // instead - two proper fixes for this: a) fix code
             // relying on new_gal being a valid KIGFX::GAL or b)
             // implement a real dummy KIGFX::GAL subclass
             new_gal = new BASIC_GAL( m_options );
->>>>>>> 77f5d317
             break;
         }
     }
     catch( std::runtime_error& err )
     {
         // Create a dummy GAL
-<<<<<<< HEAD
-        new_gal = new KIGFX::DUMMY_GAL( m_options );
-=======
         new_gal = new BASIC_GAL( m_options );
->>>>>>> 77f5d317
         aGalType = GAL_TYPE_NONE;
         DisplayError( m_parent, wxString( err.what() ) );
         result = false;
