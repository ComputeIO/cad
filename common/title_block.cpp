--- conflicted
+++ resolved
@@ -126,13 +126,9 @@
         case '6':
         case '7':
         case '8':
-<<<<<<< HEAD
-        case '9': *aToken = GetComment( c - '0' ); tokenUpdated = true;
-=======
         case '9':
             *aToken = GetComment( c - '1' );
             tokenUpdated = true;
->>>>>>> 77f5d317
         }
     }
 
