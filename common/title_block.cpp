--- conflicted
+++ resolved
@@ -116,13 +116,8 @@
 
     if( tokenUpdated )
     {
-<<<<<<< HEAD
-        *aToken = ExpandTextVars( *aToken, nullptr, aProject );
-        return true;
-=======
        *aToken = ExpandTextVars( *aToken, aProject );
        return true;
->>>>>>> 07d4a280
     }
 
     return false;
