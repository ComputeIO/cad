/*
 * This program source code file is part of KiCad, a free EDA CAD application.
 *
 * Copyright (C) 2019-2020 KiCad Developers, see AUTHORS.txt for contributors.
 *
 * This program is free software: you can redistribute it and/or modify it
 * under the terms of the GNU General Public License as published by the
 * Free Software Foundation, either version 3 of the License, or (at your
 * option) any later version.
 *
 * This program is distributed in the hope that it will be useful, but
 * WITHOUT ANY WARRANTY; without even the implied warranty of
 * MERCHANTABILITY or FITNESS FOR A PARTICULAR PURPOSE.  See the GNU
 * General Public License for more details.
 *
 * You should have received a copy of the GNU General Public License along
 * with this program.  If not, see <http://www.gnu.org/licenses/>.
 */

#include <confirm.h>
#include <widgets/resettable_panel.h>
#include <wx/treebook.h>
#include <wx/treectrl.h>
#include <wx/grid.h>
#include <wx/statline.h>

#include <widgets/infobar.h>
#include <widgets/paged_dialog.h>
#include <wx/stc/stc.h>

#include <algorithm>

// Maps from dialogTitle <-> pageTitle for keeping track of last-selected pages.
// This is not a simple page index because some dialogs have dynamic page sets.
std::map<wxString, wxString> g_lastPage;
std::map<wxString, wxString> g_lastParentPage;


PAGED_DIALOG::PAGED_DIALOG( wxWindow* aParent, const wxString& aTitle, bool aShowReset,
                            const wxString& aAuxiliaryAction ) :
        DIALOG_SHIM( aParent, wxID_ANY, aTitle, wxDefaultPosition, wxDefaultSize,
                     wxDEFAULT_DIALOG_STYLE | wxRESIZE_BORDER ),
        m_title( aTitle ),
        m_dirty( false ),
        m_errorCtrl( nullptr ),
        m_errorRow( 0 ),
        m_errorCol( 0 ),
        m_auxiliaryButton( nullptr ),
        m_resetButton( nullptr ),
        m_cancelButton( nullptr )
{
    auto mainSizer = new wxBoxSizer( wxVERTICAL );
    SetSizer( mainSizer );

    m_infoBar = new WX_INFOBAR( this );
    mainSizer->Add( m_infoBar, 0, wxEXPAND, 0 );

    m_treebook = new wxTreebook( this, wxID_ANY );
    mainSizer->Add( m_treebook, 1, wxEXPAND|wxLEFT|wxTOP, 10 );

    auto line = new wxStaticLine( this, wxID_ANY, wxDefaultPosition, wxDefaultSize,
                                  wxLI_HORIZONTAL );
    mainSizer->Add( line, 0, wxEXPAND|wxLEFT|wxTOP|wxRIGHT, 10 );

    m_buttonsSizer = new wxBoxSizer( wxHORIZONTAL );

    if( aShowReset )
    {
        m_resetButton = new wxButton( this, wxID_ANY, _( "Reset to Defaults" ) );
<<<<<<< HEAD
        m_buttonsSizer->Add( m_resetButton, 0, wxRIGHT | wxLEFT, 5 );
=======
        m_buttonsSizer->Add( m_resetButton, 0, wxALIGN_CENTER_VERTICAL|wxRIGHT|wxLEFT, 5 );
>>>>>>> 77f5d317
    }

    if( !aAuxiliaryAction.IsEmpty() )
    {
        m_auxiliaryButton = new wxButton( this, wxID_ANY, aAuxiliaryAction );
<<<<<<< HEAD
        m_buttonsSizer->Add( m_auxiliaryButton, 0, wxRIGHT | wxLEFT, 5 );
=======
        m_buttonsSizer->Add( m_auxiliaryButton, 0, wxALIGN_CENTER_VERTICAL|wxRIGHT|wxLEFT, 5 );
>>>>>>> 77f5d317
    }

    m_buttonsSizer->AddStretchSpacer();

    wxStdDialogButtonSizer* sdbSizer = new wxStdDialogButtonSizer();
    wxButton* sdbSizerOK = new wxButton( this, wxID_OK );
    sdbSizer->AddButton( sdbSizerOK );
    wxButton* sdbSizerCancel = new wxButton( this, wxID_CANCEL );
    sdbSizer->AddButton( sdbSizerCancel );
    sdbSizer->Realize();

    m_buttonsSizer->Add( sdbSizer, 1, 0, 5 );
    mainSizer->Add( m_buttonsSizer, 0, wxALL | wxEXPAND, 5 );

    sdbSizerOK->SetDefault();

    // We normally save the dialog size and position based on its class-name.  This class
    // substitutes the title so that each distinctly-titled dialog can have its own saved
    // size and position.
    m_hash_key = aTitle;

    if( m_auxiliaryButton )
    {
        m_auxiliaryButton->Connect( wxEVT_COMMAND_BUTTON_CLICKED,
                                    wxCommandEventHandler( PAGED_DIALOG::OnAuxiliaryAction ),
                                    nullptr, this );
    }

    if( m_resetButton )
    {
        m_resetButton->Connect( wxEVT_COMMAND_BUTTON_CLICKED,
                                wxCommandEventHandler( PAGED_DIALOG::OnResetButton ), nullptr,
                                this );
    }

    m_treebook->Connect( wxEVT_TREEBOOK_PAGE_CHANGED,
                         wxBookCtrlEventHandler( PAGED_DIALOG::OnPageChange ), NULL, this );
    Connect( wxEVT_UPDATE_UI, wxUpdateUIEventHandler( PAGED_DIALOG::OnUpdateUI ), nullptr, this );
}


// Finish initialization after the bookctrl pages have been added.
void PAGED_DIALOG::finishInitialization()
{
    for( size_t i = 0; i < m_treebook->GetPageCount(); ++i )
   	    m_macHack.push_back( true );

    // For some reason adding page labels to the treeCtrl doesn't invalidate its bestSize
    // cache so we have to do it by hand
    m_treebook->GetTreeCtrl()->InvalidateBestSize();

    for( size_t i = 0; i < m_treebook->GetPageCount(); ++i )
    {
        m_treebook->ExpandNode( i );
        m_treebook->GetPage( i )->Layout();
    }

    m_treebook->Fit();
    m_treebook->Layout();

    finishDialogSettings();
}


void PAGED_DIALOG::SetInitialPage( const wxString& aPage, const wxString& aParentPage )
{
    g_lastPage[ m_title ] = aPage;
    g_lastParentPage[ m_title ] = aParentPage;
}


PAGED_DIALOG::~PAGED_DIALOG()
{
    // Store the current parentPageTitle/pageTitle hierarchy so we can re-select it
    // next time.
    wxString lastPage = wxEmptyString;
    wxString lastParentPage = wxEmptyString;

    int selected = m_treebook->GetSelection();

    if( selected != wxNOT_FOUND )
    {
        lastPage = m_treebook->GetPageText( (unsigned) selected );

        int parent = m_treebook->GetPageParent( (unsigned) selected );

        if( parent != wxNOT_FOUND )
            lastParentPage = m_treebook->GetPageText( (unsigned) parent );
    }

    g_lastPage[ m_title ] = lastPage;
    g_lastParentPage[ m_title ] = lastParentPage;

    if( m_auxiliaryButton )
    {
        m_auxiliaryButton->Disconnect( wxEVT_COMMAND_BUTTON_CLICKED,
                                       wxCommandEventHandler( PAGED_DIALOG::OnAuxiliaryAction ),
                                       nullptr, this );
    }

    if( m_resetButton )
    {
        m_resetButton->Disconnect( wxEVT_COMMAND_BUTTON_CLICKED,
                                   wxCommandEventHandler( PAGED_DIALOG::OnResetButton ), nullptr,
                                   this );
    }

    m_treebook->Disconnect( wxEVT_TREEBOOK_PAGE_CHANGED,
                            wxBookCtrlEventHandler( PAGED_DIALOG::OnPageChange ), NULL, this );
    Disconnect( wxEVT_UPDATE_UI, wxUpdateUIEventHandler( PAGED_DIALOG::OnUpdateUI ),
                nullptr, this );
}


bool PAGED_DIALOG::TransferDataToWindow()
{
    finishInitialization();

    // Call TransferDataToWindow() only once:
    // this is enough on wxWidgets 3.1
    if( !DIALOG_SHIM::TransferDataToWindow() )
        return false;

    // On wxWidgets 3.0, TransferDataFromWindow() is not called recursively
    // so we have to call it for each page
#if !wxCHECK_VERSION( 3, 1, 0 )
    for( size_t i = 0; i < m_treebook->GetPageCount(); ++i )
    {
        wxWindow* page = m_treebook->GetPage( i );

        if( !page->TransferDataToWindow() )
            return false;
    }
#endif

    // Search for a page matching the lastParentPageTitle/lastPageTitle hierarchy
    wxString lastPage = g_lastPage[ m_title ];
    wxString lastParentPage = g_lastParentPage[ m_title ];
    int lastPageIndex = wxNOT_FOUND;

    for( size_t i = 0; i < m_treebook->GetPageCount(); ++i )
    {
        if( m_treebook->GetPageText( i ) == lastPage )
        {
            if( lastParentPage.IsEmpty() )
            {
                lastPageIndex = i;
                break;
            }

            if( m_treebook->GetPageParent( i ) >= 0
                && m_treebook->GetPageText( (unsigned) m_treebook->GetPageParent( i ) ) == lastParentPage )
            {
                lastPageIndex = i;
                break;
            }
        }
    }

    m_treebook->SetSelection( (unsigned) std::max( 0, lastPageIndex ) );

    return true;
}


bool PAGED_DIALOG::TransferDataFromWindow()
{
    bool ret = true;

    // Call TransferDataFromWindow() only once:
    // this is enough on wxWidgets 3.1
    if( !DIALOG_SHIM::TransferDataFromWindow() )
        ret = false;

    // On wxWidgets 3.0, TransferDataFromWindow() is not called recursively
    // so we have to call it for each page
#if !wxCHECK_VERSION( 3, 1, 0 )
    for( size_t i = 0; i < m_treebook->GetPageCount(); ++i )
    {
        wxWindow* page = m_treebook->GetPage( i );

        if( !page->TransferDataFromWindow() )
        {
            ret = false;
            break;
        }
    }
#endif

    if( !ret && !m_errorMessage.IsEmpty() )
        m_infoBar->ShowMessage( m_errorMessage, wxICON_WARNING );

    return ret;
}


void PAGED_DIALOG::SetError( const wxString& aMessage, const wxString& aPageName, int aCtrlId,
                             int aRow, int aCol )
{
    SetError( aMessage, FindWindow( aPageName ), FindWindow( aCtrlId ), aRow, aCol );
}


void PAGED_DIALOG::SetError( const wxString& aMessage, wxWindow* aPage, wxWindow* aCtrl,
                             int aRow, int aCol )
{
    for( size_t i = 0; i < m_treebook->GetPageCount(); ++i )
    {
        if( m_treebook->GetPage( i ) == aPage )
        {
            m_treebook->SetSelection( i );
            break;
        }
    }

    // Once the page has been changed we want to wait for it to update before displaying
    // the error dialog.  So store the rest of the error info and wait for OnUpdateUI.
    m_errorMessage = aMessage;
    m_errorCtrl = aCtrl;
    m_errorRow = aRow;
    m_errorCol = aCol;
}


void PAGED_DIALOG::OnUpdateUI( wxUpdateUIEvent& event )
{
    // Handle an error.  This is delayed to OnUpdateUI so that we can change the focus
    // even when the original validation was triggered from a killFocus event, and so
    // that the corresponding notebook page can be shown in the background when triggered
    // from an OK.
    if( m_errorCtrl )
    {
        // We will re-enter this routine when the error dialog is displayed, so make
        // sure we don't keep putting up more dialogs.
        wxWindow* ctrl = m_errorCtrl;
        m_errorCtrl = nullptr;

        m_infoBar->ShowMessageFor( m_errorMessage, 10000, wxICON_WARNING );

        if( wxTextCtrl* textCtrl = dynamic_cast<wxTextCtrl*>( ctrl ) )
        {
            textCtrl->SetSelection( -1, -1 );
            textCtrl->SetFocus();
            return;
        }

        if( wxStyledTextCtrl* scintilla = dynamic_cast<wxStyledTextCtrl*>( ctrl ) )
        {
            if( m_errorRow > 0 )
            {
                int pos = scintilla->PositionFromLine( m_errorRow - 1 ) + ( m_errorCol - 1 );
                scintilla->GotoPos( pos );
            }

            scintilla->SetFocus();
            return;
        }

        if( wxGrid* grid = dynamic_cast<wxGrid*>( ctrl ) )
        {
            grid->SetFocus();
            grid->MakeCellVisible( m_errorRow, m_errorCol );
            grid->SetGridCursor( m_errorRow, m_errorCol );

            grid->EnableCellEditControl( true );
            grid->ShowCellEditControl();
            return;
        }
    }

    if( m_treebook->GetCurrentPage()->GetChildren().IsEmpty() )
    {
        unsigned next = m_treebook->GetSelection() + 1;

        if( next < m_treebook->GetPageCount() )
            m_treebook->SetSelection( next );
    }
}


void PAGED_DIALOG::OnPageChange( wxBookCtrlEvent& event )
{
    size_t page = event.GetSelection();

    // Enable the reset button only if the page is resettable
    if( m_resetButton )
    {
        if( auto panel = dynamic_cast<RESETTABLE_PANEL*>( m_treebook->GetPage( page ) ) )
        {
            m_resetButton->SetToolTip( panel->GetResetTooltip() );
            m_resetButton->Enable( true );
        }
        else
        {
            m_resetButton->SetToolTip( wxString() );
            m_resetButton->Enable( false );
        }

    }

    // Work around an OSX bug where the wxGrid children don't get placed correctly until
    // the first resize event
#ifdef __WXMAC__
    if( page + 1 <= m_macHack.size() && m_macHack[ page ] )
    {
        wxSize pageSize = m_treebook->GetPage( page )->GetSize();
        pageSize.x -= 5;
        pageSize.y += 2;

        m_treebook->GetPage( page )->SetSize( pageSize );
        m_macHack[ page ] = false;
    }
#endif

    Layout();
}


void PAGED_DIALOG::OnResetButton( wxCommandEvent& aEvent )
{
    int sel = m_treebook->GetSelection();

    if( sel == wxNOT_FOUND )
        return;

    RESETTABLE_PANEL* panel = dynamic_cast<RESETTABLE_PANEL*>( m_treebook->GetPage( sel ) );

    if( panel )
        panel->ResetPanel();
}<|MERGE_RESOLUTION|>--- conflicted
+++ resolved
@@ -67,21 +67,13 @@
     if( aShowReset )
     {
         m_resetButton = new wxButton( this, wxID_ANY, _( "Reset to Defaults" ) );
-<<<<<<< HEAD
-        m_buttonsSizer->Add( m_resetButton, 0, wxRIGHT | wxLEFT, 5 );
-=======
         m_buttonsSizer->Add( m_resetButton, 0, wxALIGN_CENTER_VERTICAL|wxRIGHT|wxLEFT, 5 );
->>>>>>> 77f5d317
     }
 
     if( !aAuxiliaryAction.IsEmpty() )
     {
         m_auxiliaryButton = new wxButton( this, wxID_ANY, aAuxiliaryAction );
-<<<<<<< HEAD
-        m_buttonsSizer->Add( m_auxiliaryButton, 0, wxRIGHT | wxLEFT, 5 );
-=======
         m_buttonsSizer->Add( m_auxiliaryButton, 0, wxALIGN_CENTER_VERTICAL|wxRIGHT|wxLEFT, 5 );
->>>>>>> 77f5d317
     }
 
     m_buttonsSizer->AddStretchSpacer();
