/*
 * This program source code file is part of KiCad, a free EDA CAD application.
 *
 * Copyright (C) 1992-2020 KiCad Developers, see AUTHORS.txt for contributors.
 *
 * This program is free software; you can redistribute it and/or
 * modify it under the terms of the GNU General Public License
 * as published by the Free Software Foundation; either version 2
 * of the License, or (at your option) any later version.
 *
 * This program is distributed in the hope that it will be useful,
 * but WITHOUT ANY WARRANTY; without even the implied warranty of
 * MERCHANTABILITY or FITNESS FOR A PARTICULAR PURPOSE.  See the
 * GNU General Public License for more details.
 *
 * You should have received a copy of the GNU General Public License
 * along with this program; if not, you may find one here:
 * http://www.gnu.org/licenses/old-licenses/gpl-2.0.html
 * or you may search the http://www.gnu.org website for the version 2 license,
 * or you may write to the Free Software Foundation, Inc.,
 * 51 Franklin Street, Fifth Floor, Boston, MA  02110-1301, USA
 */

#include <dialogs/dialog_grid_settings.h>
#include <base_units.h>
#include <common.h>
#include <settings/app_settings.h>
#include <eda_draw_frame.h>
#include <tool/tool_manager.h>
#include <tool/actions.h>
#include <tool/grid_menu.h>
#include <tool/common_tools.h>

DIALOG_GRID_SETTINGS::DIALOG_GRID_SETTINGS( EDA_DRAW_FRAME* aParent ):
    DIALOG_GRID_SETTINGS_BASE( aParent ),
    m_parent( aParent ),
    m_gridOriginX( aParent, m_staticTextGridPosX, m_GridOriginXCtrl, m_TextPosXUnits ),
    m_gridOriginY( aParent, m_staticTextGridPosY, m_GridOriginYCtrl, m_TextPosYUnits ),
    m_userGridX( aParent, m_staticTextSizeX, m_OptGridSizeX, m_TextSizeXUnits ),
    m_userGridY( aParent, m_staticTextSizeY, m_OptGridSizeY, m_TextSizeYUnits )
{
    // Configure display origin transforms
    m_gridOriginX.SetCoordType( ORIGIN_TRANSFORMS::ABS_X_COORD );
    m_gridOriginY.SetCoordType( ORIGIN_TRANSFORMS::ABS_Y_COORD );

    RebuildGridSizes();

    if( m_parent->IsType( FRAME_SCH )
        || m_parent->IsType( FRAME_SCH_SYMBOL_EDITOR )
        || m_parent->IsType( FRAME_SCH_VIEWER )
        || m_parent->IsType( FRAME_SCH_VIEWER_MODAL )
        || m_parent->IsType( FRAME_SIMULATOR ) )
    {
        m_book->SetSelection( 1 );
<<<<<<< HEAD
        m_buttonReset->Hide(); // Eeschema and friends don't use grid origin
=======
        m_buttonResetOrigin->Hide();              // Eeschema and friends don't use grid origin
>>>>>>> 77f5d317
    }
    else
    {
        m_book->SetSelection( 0 );
    }

    m_sdbSizerOK->SetDefault();         // set OK button as default response to 'Enter' key
    SetInitialFocus( m_GridOriginXCtrl );

    Layout();

    // Now all widgets have the size fixed, call FinishDialogSettings
    finishDialogSettings();

    m_buttonResetSizes->Bind( wxEVT_BUTTON,
            [&]( wxCommandEvent& )
            {
                APP_SETTINGS_BASE* settings   = m_parent->config();
                settings->m_Window.grid.sizes = settings->DefaultGridSizeList();
                RebuildGridSizes();
                settings->m_Window.grid.last_size_idx = m_currentGridCtrl->GetSelection();
            } );
}


void DIALOG_GRID_SETTINGS::RebuildGridSizes()
{
    APP_SETTINGS_BASE* settings = m_parent->config();

    wxString savedCurrentGrid = m_currentGridCtrl->GetStringSelection();
    wxString savedGrid1       = m_grid1Ctrl->GetStringSelection();
    wxString savedGrid2       = m_grid2Ctrl->GetStringSelection();

    wxArrayString grids;
    GRID_MENU::BuildChoiceList( &grids, settings, m_parent );

    m_currentGridCtrl->Set( grids );
    m_grid1Ctrl->Set( grids );
    m_grid2Ctrl->Set( grids );

    m_currentGridCtrl->SetStringSelection( savedCurrentGrid );
    m_grid1Ctrl->SetStringSelection( savedGrid1 );
    m_grid2Ctrl->SetStringSelection( savedGrid2 );
}


bool DIALOG_GRID_SETTINGS::TransferDataFromWindow()
{
    // Validate new settings
    if( !m_userGridX.Validate( 0.001, 1000.0, EDA_UNITS::MILLIMETRES ) )
        return false;

    if( !m_userGridY.Validate( 0.001, 1000.0, EDA_UNITS::MILLIMETRES ) )
        return false;

    // Apply the new settings
    GRID_SETTINGS& gridCfg = m_parent->config()->m_Window.grid;

    gridCfg.last_size_idx = m_currentGridCtrl->GetSelection();
    m_parent->SetGridOrigin( wxPoint( m_gridOriginX.GetValue(), m_gridOriginY.GetValue() ) );
    gridCfg.user_grid_x = StringFromValue( GetUserUnits(), m_userGridX.GetValue(), true );
    gridCfg.user_grid_y = StringFromValue( GetUserUnits(), m_userGridY.GetValue(), true );
    gridCfg.fast_grid_1 = m_grid1Ctrl->GetSelection();
    gridCfg.fast_grid_2 = m_grid2Ctrl->GetSelection();

    // Notify TOOLS
    TOOL_MANAGER* mgr = m_parent->GetToolManager();
    mgr->ResetTools( TOOL_BASE::MODEL_RELOAD );

    // Notify GAL
    mgr->RunAction( ACTIONS::gridPreset, true, gridCfg.last_size_idx );
    mgr->RunAction( ACTIONS::gridSetOrigin, true, new VECTOR2D( m_parent->GetGridOrigin() ) );

    m_parent->UpdateGridSelectBox();

    return wxDialog::TransferDataFromWindow();
}


bool DIALOG_GRID_SETTINGS::TransferDataToWindow()
{
    APP_SETTINGS_BASE* settings = m_parent->config();

    GRID_SETTINGS& gridCfg = settings->m_Window.grid;

    m_buttonResetSizes->Show( gridCfg.sizes != settings->DefaultGridSizeList() );
    Layout();

    m_currentGridCtrl->SetSelection( settings->m_Window.grid.last_size_idx );

    m_userGridX.SetValue( ValueFromString( GetUserUnits(), gridCfg.user_grid_x ) );
    m_userGridY.SetValue( ValueFromString( GetUserUnits(), gridCfg.user_grid_y ) );

    m_gridOriginX.SetValue( m_parent->GetGridOrigin().x );
    m_gridOriginY.SetValue( m_parent->GetGridOrigin().y );

    m_grid1Ctrl->SetSelection( gridCfg.fast_grid_1 );
    m_grid2Ctrl->SetSelection( gridCfg.fast_grid_2 );

    int hk1 = ACTIONS::gridFast1.GetHotKey();
    int hk2 = ACTIONS::gridFast2.GetHotKey();
    m_grid1HotKey->SetLabel( wxString::Format( wxT( "(%s)" ), KeyNameFromKeyCode( hk1 ) ) );
    m_grid2HotKey->SetLabel( wxString::Format( wxT( "(%s)" ), KeyNameFromKeyCode( hk2 ) ) );

    return wxDialog::TransferDataToWindow();
}


void DIALOG_GRID_SETTINGS::OnResetGridOriginClick( wxCommandEvent& event )
{
    m_gridOriginX.SetValue( 0 );
    m_gridOriginY.SetValue( 0 );
}

<|MERGE_RESOLUTION|>--- conflicted
+++ resolved
@@ -52,11 +52,7 @@
         || m_parent->IsType( FRAME_SIMULATOR ) )
     {
         m_book->SetSelection( 1 );
-<<<<<<< HEAD
-        m_buttonReset->Hide(); // Eeschema and friends don't use grid origin
-=======
         m_buttonResetOrigin->Hide();              // Eeschema and friends don't use grid origin
->>>>>>> 77f5d317
     }
     else
     {
