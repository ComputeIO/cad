/*
 * This program source code file is part of KiCad, a free EDA CAD application.
 *
 * Copyright (C) 2012 Torsten Hueter, torstenhtr <at> gmx.de
 * Copyright (C) 2013-2015 CERN
 * Copyright (C) 2012-2016 KiCad Developers, see AUTHORS.txt for contributors.
 *
 * @author Tomasz Wlostowski <tomasz.wlostowski@cern.ch>
 * @author Maciej Suminski <maciej.suminski@cern.ch>
 *
 * This program is free software; you can redistribute it and/or
 * modify it under the terms of the GNU General Public License
 * as published by the Free Software Foundation; either version 2
 * of the License, or (at your option) any later version.
 *
 * This program is distributed in the hope that it will be useful,
 * but WITHOUT ANY WARRANTY; without even the implied warranty of
 * MERCHANTABILITY or FITNESS FOR A PARTICULAR PURPOSE.  See the
 * GNU General Public License for more details.
 *
 * You should have received a copy of the GNU General Public License
 * along with this program; if not, you may find one here:
 * http://www.gnu.org/licenses/old-licenses/gpl-2.0.html
 * or you may search the http://www.gnu.org website for the version 2 license,
 * or you may write to the Free Software Foundation, Inc.,
 * 51 Franklin Street, Fifth Floor, Boston, MA  02110-1301, USA
 */

#include <pgm_base.h>
#include <view/view.h>
#include <view/wx_view_controls.h>
#include <view/zoom_controller.h>
#include <gal/graphics_abstraction_layer.h>
#include <tool/tool_dispatcher.h>
#include <trace_helpers.h>
#include <settings/common_settings.h>
#include <math/util.h>      // for KiROUND
#include <widgets/ui_common.h>

#if defined __WXMSW__
    #define USE_MOUSE_CAPTURE
#endif

using namespace KIGFX;

const wxEventType WX_VIEW_CONTROLS::EVT_REFRESH_MOUSE = wxNewEventType();


static std::unique_ptr<ZOOM_CONTROLLER> GetZoomControllerForPlatform()
{
#ifdef __WXMAC__
    // On Apple pointer devices, wheel events occur frequently and with
    // smaller rotation values.  For those devices, let's handle zoom
    // based on the rotation amount rather than the time difference.
    return std::make_unique<CONSTANT_ZOOM_CONTROLLER>( CONSTANT_ZOOM_CONTROLLER::MAC_SCALE );
#elif __WXGTK3__
    // GTK3 is similar, but the scale constant is smaller
    return std::make_unique<CONSTANT_ZOOM_CONTROLLER>( CONSTANT_ZOOM_CONTROLLER::GTK3_SCALE );
#else
    return std::make_unique<ACCELERATING_ZOOM_CONTROLLER>();
#endif
}


WX_VIEW_CONTROLS::WX_VIEW_CONTROLS( VIEW* aView, wxScrolledCanvas* aParentPanel ) :
        VIEW_CONTROLS( aView ),
        m_state( IDLE ),
        m_parentPanel( aParentPanel ),
        m_scrollScale( 1.0, 1.0 ),
        m_initialZoomScale( 0.0 ),
#ifdef __WXGTK3__
        m_lastTimestamp( 0 ),
#endif
        m_cursorPos( 0, 0 ),
        m_updateCursor( true )
{
    LoadSettings();

    m_parentPanel->Connect( wxEVT_MOTION,
                            wxMouseEventHandler( WX_VIEW_CONTROLS::onMotion ), NULL, this );
#if wxCHECK_VERSION( 3, 1, 0 ) || defined( USE_OSX_MAGNIFY_EVENT )
    m_parentPanel->Connect( wxEVT_MAGNIFY,
                            wxMouseEventHandler( WX_VIEW_CONTROLS::onMagnify ), NULL, this );
#endif
    m_parentPanel->Connect( wxEVT_MOUSEWHEEL,
                            wxMouseEventHandler( WX_VIEW_CONTROLS::onWheel ), NULL, this );
    m_parentPanel->Connect( wxEVT_MIDDLE_UP,
                            wxMouseEventHandler( WX_VIEW_CONTROLS::onButton ), NULL, this );
    m_parentPanel->Connect( wxEVT_MIDDLE_DOWN,
                            wxMouseEventHandler( WX_VIEW_CONTROLS::onButton ), NULL, this );
    m_parentPanel->Connect( wxEVT_LEFT_UP,
                            wxMouseEventHandler( WX_VIEW_CONTROLS::onButton ), NULL, this );
    m_parentPanel->Connect( wxEVT_LEFT_DOWN,
                            wxMouseEventHandler( WX_VIEW_CONTROLS::onButton ), NULL, this );
    m_parentPanel->Connect( wxEVT_RIGHT_UP,
                            wxMouseEventHandler( WX_VIEW_CONTROLS::onButton ), NULL, this );
    m_parentPanel->Connect( wxEVT_RIGHT_DOWN,
                            wxMouseEventHandler( WX_VIEW_CONTROLS::onButton ), NULL, this );
#if defined __WXMSW__
    m_parentPanel->Connect( wxEVT_ENTER_WINDOW,
                            wxMouseEventHandler( WX_VIEW_CONTROLS::onEnter ), NULL, this );
#endif
    m_parentPanel->Connect( wxEVT_LEAVE_WINDOW,
                            wxMouseEventHandler( WX_VIEW_CONTROLS::onLeave ), NULL, this );
    m_parentPanel->Connect( wxEVT_SCROLLWIN_THUMBTRACK,
                            wxScrollWinEventHandler( WX_VIEW_CONTROLS::onScroll ), NULL, this );
    m_parentPanel->Connect( wxEVT_SCROLLWIN_PAGEUP,
                            wxScrollWinEventHandler( WX_VIEW_CONTROLS::onScroll ), NULL, this );
    m_parentPanel->Connect( wxEVT_SCROLLWIN_PAGEDOWN,
                            wxScrollWinEventHandler( WX_VIEW_CONTROLS::onScroll ), NULL, this );

    m_parentPanel->Connect( wxEVT_SCROLLWIN_BOTTOM,
                            wxScrollWinEventHandler( WX_VIEW_CONTROLS::onScroll ), NULL, this );
    m_parentPanel->Connect( wxEVT_SCROLLWIN_TOP,
                            wxScrollWinEventHandler( WX_VIEW_CONTROLS::onScroll ), NULL, this );
    m_parentPanel->Connect( wxEVT_SCROLLWIN_LINEUP,
                            wxScrollWinEventHandler( WX_VIEW_CONTROLS::onScroll ), NULL, this );
    m_parentPanel->Connect( wxEVT_SCROLLWIN_LINEDOWN,
                            wxScrollWinEventHandler( WX_VIEW_CONTROLS::onScroll ), NULL, this );
#if defined USE_MOUSE_CAPTURE
    m_parentPanel->Connect( wxEVT_MOUSE_CAPTURE_LOST,
                            wxMouseEventHandler( WX_VIEW_CONTROLS::onCaptureLost ), NULL, this );
#endif

    m_cursorWarped = false;

    m_panTimer.SetOwner( this );
    this->Connect( wxEVT_TIMER, wxTimerEventHandler( WX_VIEW_CONTROLS::onTimer ), NULL, this );

    m_settings.m_lastKeyboardCursorPositionValid = false;
    m_settings.m_lastKeyboardCursorPosition = { 0.0, 0.0 };
    m_settings.m_lastKeyboardCursorCommand = 0;
}


WX_VIEW_CONTROLS::~WX_VIEW_CONTROLS()
{
#if defined USE_MOUSE_CAPTURE
    if( m_parentPanel->HasCapture() )
        m_parentPanel->ReleaseMouse();
#endif
}


void WX_VIEW_CONTROLS::LoadSettings()
{
    COMMON_SETTINGS* cfg = Pgm().GetCommonSettings();

    m_settings.m_warpCursor            = cfg->m_Input.center_on_zoom;
    m_settings.m_autoPanSettingEnabled = cfg->m_Input.auto_pan;
    m_settings.m_autoPanAcceleration   = cfg->m_Input.auto_pan_acceleration;
    m_settings.m_horizontalPan         = cfg->m_Input.horizontal_pan;
    m_settings.m_zoomAcceleration      = cfg->m_Input.zoom_acceleration;
    m_settings.m_zoomSpeed             = cfg->m_Input.zoom_speed;
    m_settings.m_zoomSpeedAuto         = cfg->m_Input.zoom_speed_auto;
    m_settings.m_scrollModifierZoom    = cfg->m_Input.scroll_modifier_zoom;
    m_settings.m_scrollModifierPanH    = cfg->m_Input.scroll_modifier_pan_h;
    m_settings.m_scrollModifierPanV    = cfg->m_Input.scroll_modifier_pan_v;
    m_settings.m_dragLeft = cfg->m_Input.drag_left;
    m_settings.m_dragMiddle = cfg->m_Input.drag_middle;
    m_settings.m_dragRight = cfg->m_Input.drag_right;

    m_zoomController.reset();

    if( cfg->m_Input.zoom_speed_auto )
    {
        // TODO(JE) this ignores the acceleration option
        m_zoomController = GetZoomControllerForPlatform();
    }
    else
    {
        if( cfg->m_Input.zoom_acceleration )
        {
            m_zoomController =
                    std::make_unique<ACCELERATING_ZOOM_CONTROLLER>( cfg->m_Input.zoom_speed );
        }
        else
        {
            double scale = CONSTANT_ZOOM_CONTROLLER::MANUAL_SCALE_FACTOR * cfg->m_Input.zoom_speed;

            m_zoomController = std::make_unique<CONSTANT_ZOOM_CONTROLLER>( scale );
        }
    }
}


void WX_VIEW_CONTROLS::onMotion( wxMouseEvent& aEvent )
{
    bool isAutoPanning = false;
    int      x = aEvent.GetX();
    int      y = aEvent.GetY();
    VECTOR2D mousePos( x, y );

<<<<<<< HEAD
    if( !aEvent.Dragging()
        && ( m_settings.m_cursorCaptured || m_settings.m_grabMouse
             || m_settings.m_autoPanEnabled ) )
    {
        bool   warp = false;
        wxSize parentSize = m_parentPanel->GetClientSize();

        if( x < 0 )
        {
            x = 0;
            warp = true;
        }
        else if( x >= parentSize.x )
        {
            x = parentSize.x - 1;
            warp = true;
        }

        if( y < 0 )
        {
            y = 0;
            warp = true;
        }
        else if( y >= parentSize.y )
        {
            y = parentSize.y - 1;
            warp = true;
        }

        if( warp )
            m_parentPanel->WarpPointer( x, y );
    }
=======
    if( m_state != DRAG_PANNING && m_state != DRAG_ZOOMING )
        handleCursorCapture( x, y );
>>>>>>> 25956152

    if( m_settings.m_autoPanEnabled && m_settings.m_autoPanSettingEnabled )
        isAutoPanning = handleAutoPanning( aEvent );

    if( !isAutoPanning && aEvent.Dragging() )
    {
        if( m_state == DRAG_PANNING )
        {
            static bool justWarped = false;
            int         warpX = 0;
            int         warpY = 0;
            wxSize      parentSize = m_parentPanel->GetClientSize();

            if( x < 0 )
            {
                warpX = parentSize.x;
            }
            else if( x >= parentSize.x )
            {
                warpX = -parentSize.x;
            }

            if( y < 0 )
            {
                warpY = parentSize.y;
            }
            else if( y >= parentSize.y )
            {
                warpY = -parentSize.y;
            }

            if( !justWarped )
            {
                VECTOR2D d = m_dragStartPoint - mousePos;
                VECTOR2D delta = m_view->ToWorld( d, false );
                m_view->SetCenter( m_lookStartPoint + delta );
                aEvent.StopPropagation();
            }

            if( warpX || warpY )
            {
                if( !justWarped )
                {
                    m_parentPanel->WarpPointer( x + warpX, y + warpY );
                    m_dragStartPoint += VECTOR2D( warpX, warpY );
                    justWarped = true;
                }
                else
                    justWarped = false;
            }
            else
                justWarped = false;
        }
        else if( m_state == DRAG_ZOOMING )
        {
            static bool justWarped = false;
            int         warpY = 0;
            wxSize      parentSize = m_parentPanel->GetClientSize();

            if( y < 0 )
            {
                warpY = parentSize.y;
            }
            else if( y >= parentSize.y )
            {
                warpY = -parentSize.y;
            }

            if( !justWarped )
            {
                VECTOR2D d = m_dragStartPoint - mousePos;
                double   scale = exp( d.y * m_settings.m_zoomSpeed * 0.001 );

                wxLogTrace( traceZoomScroll, wxString::Format( "dy: %f  scale: %f", d.y, scale ) );

                m_view->SetScale( m_initialZoomScale * scale, m_view->ToWorld( m_zoomStartPoint ) );
                aEvent.StopPropagation();
            }

            if( warpY )
            {
                if( !justWarped )
                {
                    m_parentPanel->WarpPointer( x, y + warpY );
                    m_dragStartPoint += VECTOR2D( 0, warpY );
                    justWarped = true;
                }
                else
                    justWarped = false;
            }
            else
                justWarped = false;
        }
    }

    if( m_updateCursor )        // do not update the cursor position if it was explicitly set
        m_cursorPos = m_view->ToWorld( mousePos );
    else
        m_updateCursor = true;

    aEvent.Skip();
}


void WX_VIEW_CONTROLS::onWheel( wxMouseEvent& aEvent )
{
#ifdef __WXGTK3__
    if( aEvent.GetTimestamp() == m_lastTimestamp )
    {
        aEvent.Skip( false );
        return;
    }

    m_lastTimestamp = aEvent.GetTimestamp();
#endif

    const double wheelPanSpeed = 0.001;
    const int    axis = aEvent.GetWheelAxis();

    if( axis == wxMOUSE_WHEEL_HORIZONTAL && !m_settings.m_horizontalPan )
        return;

    // Pick the modifier, if any.  Shift beats control beats alt, we don't support more than one.
    int modifiers =
            aEvent.ShiftDown() ? WXK_SHIFT :
            ( aEvent.ControlDown() ? WXK_CONTROL : ( aEvent.AltDown() ? WXK_ALT : 0 ) );

    // Restrict zoom handling to the vertical axis, otherwise horizontal
    // scrolling events (e.g. touchpads and some mice) end up interpreted
    // as vertical scroll events and confuse the user.
    if( axis == wxMOUSE_WHEEL_VERTICAL && modifiers == m_settings.m_scrollModifierZoom )
    {
        const int    rotation  = aEvent.GetWheelRotation();
        const double zoomScale = m_zoomController->GetScaleForRotation( rotation );

        if( IsCursorWarpingEnabled() )
        {
            CenterOnCursor();
            m_view->SetScale( m_view->GetScale() * zoomScale );
        }
        else
        {
            const VECTOR2D anchor = m_view->ToWorld( VECTOR2D( aEvent.GetX(), aEvent.GetY() ) );
            m_view->SetScale( m_view->GetScale() * zoomScale, anchor );
        }

        // Refresh the zoom level and mouse position on message panel
        // (mouse position has not changed, only the zoom level has changed):
        refreshMouse();
    }
    else
    {
        // Scrolling
        VECTOR2D scrollVec = m_view->ToWorld( m_view->GetScreenPixelSize(), false ) *
                             ( (double) aEvent.GetWheelRotation() * wheelPanSpeed );
        double scrollX = 0.0;
        double scrollY = 0.0;

        if( axis == wxMOUSE_WHEEL_HORIZONTAL || modifiers == m_settings.m_scrollModifierPanH )
            scrollX = scrollVec.x;
        else
            scrollY = -scrollVec.y;

        VECTOR2D delta( scrollX, scrollY );

        m_view->SetCenter( m_view->GetCenter() + delta );
        refreshMouse();
    }

    // Do not skip this event, otherwise wxWidgets will fire
    // 3 wxEVT_SCROLLWIN_LINEUP or wxEVT_SCROLLWIN_LINEDOWN (normal wxWidgets behavior)
    // and we do not want that.
    m_parentPanel->Refresh();
}


#if wxCHECK_VERSION( 3, 1, 0 ) || defined( USE_OSX_MAGNIFY_EVENT )
void WX_VIEW_CONTROLS::onMagnify( wxMouseEvent& aEvent )
{
    // Scale based on the magnification from our underlying magnification event.
    VECTOR2D anchor = m_view->ToWorld( VECTOR2D( aEvent.GetX(), aEvent.GetY() ) );
    m_view->SetScale( m_view->GetScale() * ( aEvent.GetMagnification() + 1.0f ), anchor );

    aEvent.Skip();
}
#endif


void WX_VIEW_CONTROLS::onButton( wxMouseEvent& aEvent )
{
    switch( m_state )
    {
    case IDLE:
    case AUTO_PANNING:
        if( ( aEvent.MiddleDown() && m_settings.m_dragMiddle == MOUSE_DRAG_ACTION::PAN ) ||
            ( aEvent.RightDown() && m_settings.m_dragRight == MOUSE_DRAG_ACTION::PAN ) )
        {
            m_dragStartPoint = VECTOR2D( aEvent.GetX(), aEvent.GetY() );
            m_lookStartPoint = m_view->GetCenter();
            m_state = DRAG_PANNING;
#if defined USE_MOUSE_CAPTURE
            if( !m_parentPanel->HasCapture() )
                m_parentPanel->CaptureMouse();
#endif
        }
        else if( ( aEvent.MiddleDown() && m_settings.m_dragMiddle == MOUSE_DRAG_ACTION::ZOOM ) ||
                 ( aEvent.RightDown() && m_settings.m_dragRight == MOUSE_DRAG_ACTION::ZOOM ) )
        {
            m_dragStartPoint   = VECTOR2D( aEvent.GetX(), aEvent.GetY() );
            m_zoomStartPoint = m_dragStartPoint;
            m_initialZoomScale = m_view->GetScale();
            m_state = DRAG_ZOOMING;
#if defined USE_MOUSE_CAPTURE
            if( !m_parentPanel->HasCapture() )
                m_parentPanel->CaptureMouse();
#endif
        }

        if( aEvent.LeftUp() )
            m_state = IDLE;     // Stop autopanning when user release left mouse button

        break;

    case DRAG_ZOOMING:
    case DRAG_PANNING:
        if( aEvent.MiddleUp() || aEvent.LeftUp() || aEvent.RightUp() )
        {
            m_state = IDLE;
#if defined USE_MOUSE_CAPTURE
            if( !m_settings.m_cursorCaptured && m_parentPanel->HasCapture() )
                m_parentPanel->ReleaseMouse();
#endif
        }

        break;
    }

    aEvent.Skip();
}


void WX_VIEW_CONTROLS::onEnter( wxMouseEvent& aEvent )
{
    // Avoid stealing focus from text controls
    // This is particularly important for users using On-Screen-Keyboards
    // They may move the mouse over the canvas to reach the keyboard
    if( KIUI::IsInputControlFocused() )
    {
        return;
    }

#if defined( _WIN32 )
    // Win32 transmits mouse move and wheel events to all controls below the mouse regardless of focus
    // Forcing the focus here will cause the EDA FRAMES to immediately become the top level active window
    if( m_parentPanel->GetParent() != nullptr )
    {
        // this assumes the parent panel's parent is the eda window
        if( GetForegroundWindow() == m_parentPanel->GetParent()->GetHWND() )
        {
            m_parentPanel->SetFocus();
        }
    }
#else
    m_parentPanel->SetFocus();
#endif
}


void WX_VIEW_CONTROLS::onLeave( wxMouseEvent& aEvent )
{
#if !defined USE_MOUSE_CAPTURE
    onMotion( aEvent );
#endif
}

void WX_VIEW_CONTROLS::onCaptureLost( wxMouseEvent& aEvent )
{
   // This method must be present to suppress the capture-lost assertion
}

void WX_VIEW_CONTROLS::onTimer( wxTimerEvent& aEvent )
{
    switch( m_state )
    {
    case AUTO_PANNING:
    {
        if( !m_settings.m_autoPanEnabled )
        {
            m_state = IDLE;
            return;
        }

        if( !m_parentPanel->HasFocus() )
            break;

        double borderSize = std::min( m_settings.m_autoPanMargin * m_view->GetScreenPixelSize().x,
                                      m_settings.m_autoPanMargin * m_view->GetScreenPixelSize().y );

        // When the mouse cursor is outside the area with no pan,
        // m_panDirection is the dist to this area limit ( in pixels )
        // It will be used also as pan value (the pan speed depends on this dist).
        VECTOR2D dir( m_panDirection );

        // When the mouse cursor is outside the area with no pan, the pan value
        // is accelerated depending on the dist between the area and the cursor
        float accel = 0.5f + ( m_settings.m_autoPanAcceleration / 5.0f );

        // For a small mouse cursor dist to area, just use the distance.
        // But for a dist > borderSize / 2, use an accelerated pan value

        if( dir.EuclideanNorm() >= borderSize ) // far from area limits
            dir = dir.Resize( borderSize * accel );
        else if( dir.EuclideanNorm() > borderSize / 2 ) // Near from area limits
            dir = dir.Resize( borderSize );

        dir = m_view->ToWorld( dir, false );
        m_view->SetCenter( m_view->GetCenter() + dir );

        refreshMouse();
    }
    break;

    case IDLE:    // Just remove unnecessary warnings
    case DRAG_PANNING:
    case DRAG_ZOOMING:
        break;
    }
}


void WX_VIEW_CONTROLS::onScroll( wxScrollWinEvent& aEvent )
{
    const double linePanDelta = 0.05;
    const double pagePanDelta = 0.5;

    int type = aEvent.GetEventType();
    int dir = aEvent.GetOrientation();

    if( type == wxEVT_SCROLLWIN_THUMBTRACK )
    {
        auto center = m_view->GetCenter();
        const auto& boundary = m_view->GetBoundary();

        // Flip scroll direction in flipped view
        const double xstart = ( m_view->IsMirroredX() ?
                                boundary.GetRight() : boundary.GetLeft() );
        const double xdelta = ( m_view->IsMirroredX() ? -1 : 1 );

        if( dir == wxHORIZONTAL )
            center.x = xstart + xdelta * ( aEvent.GetPosition() / m_scrollScale.x );
        else
            center.y = boundary.GetTop() + aEvent.GetPosition() / m_scrollScale.y;

        m_view->SetCenter( center );
    }
    else
    {
        double dist = 0;

        if( type == wxEVT_SCROLLWIN_PAGEUP )
            dist = pagePanDelta;
        else if( type == wxEVT_SCROLLWIN_PAGEDOWN )
            dist = -pagePanDelta;
        else if( type == wxEVT_SCROLLWIN_LINEUP )
            dist = linePanDelta;
        else if( type == wxEVT_SCROLLWIN_LINEDOWN )
            dist = -linePanDelta;
        else
        {
            wxASSERT( "Unhandled event type" );
            return;
        }

        VECTOR2D scroll = m_view->ToWorld( m_view->GetScreenPixelSize(), false ) * dist;

        double scrollX = 0.0;
        double scrollY = 0.0;

        if ( dir == wxHORIZONTAL )
            scrollX = -scroll.x;
        else
            scrollY = -scroll.y;

        VECTOR2D delta( scrollX, scrollY );

        m_view->SetCenter( m_view->GetCenter() + delta );
    }

    m_parentPanel->Refresh();
}


void WX_VIEW_CONTROLS::CaptureCursor( bool aEnabled )
{
#if defined USE_MOUSE_CAPTURE
    if( aEnabled && !m_parentPanel->HasCapture() )
        m_parentPanel->CaptureMouse();
    else if( !aEnabled && m_parentPanel->HasCapture()
             && m_state != DRAG_PANNING && m_state != DRAG_ZOOMING )
        m_parentPanel->ReleaseMouse();
#endif
    VIEW_CONTROLS::CaptureCursor( aEnabled );
}


VECTOR2D WX_VIEW_CONTROLS::GetMousePosition( bool aWorldCoordinates ) const
{
    wxPoint msp = getMouseScreenPosition();
    VECTOR2D screenPos( msp.x, msp.y );

    return aWorldCoordinates ? m_view->ToWorld( screenPos ) : screenPos;
}


VECTOR2D WX_VIEW_CONTROLS::GetRawCursorPosition( bool aEnableSnapping ) const
{
    GAL* gal = m_view->GetGAL();

    if( aEnableSnapping && gal->GetGridSnapping() )
    {
        return gal->GetGridPoint( m_cursorPos );
    }
    else
    {
        return m_cursorPos;
    }
}


VECTOR2D WX_VIEW_CONTROLS::GetCursorPosition( bool aEnableSnapping ) const
{
    if( m_settings.m_forceCursorPosition )
    {
        return m_settings.m_forcedPosition;
    }
    else
    {
        return GetRawCursorPosition( aEnableSnapping );
    }
}


void WX_VIEW_CONTROLS::SetCursorPosition( const VECTOR2D& aPosition, bool aWarpView,
                                          bool aTriggeredByArrows, long aArrowCommand )
{
    m_updateCursor = false;

    if( aTriggeredByArrows )
    {
        m_settings.m_lastKeyboardCursorPositionValid = true;
        m_settings.m_lastKeyboardCursorPosition = aPosition;
        m_settings.m_lastKeyboardCursorCommand = aArrowCommand;
        m_cursorWarped = false;
    }
    else
    {
        m_settings.m_lastKeyboardCursorPositionValid = false;
        m_settings.m_lastKeyboardCursorPosition = { 0.0, 0.0 };
        m_settings.m_lastKeyboardCursorCommand = 0;
        m_cursorWarped = true;
    }

    WarpCursor( aPosition, true, aWarpView );
    m_cursorPos = aPosition;
}


void WX_VIEW_CONTROLS::SetCrossHairCursorPosition( const VECTOR2D& aPosition, bool aWarpView = true )
{
    m_updateCursor = false;

    const VECTOR2I& screenSize = m_view->GetGAL()->GetScreenPixelSize();
    BOX2I screen( VECTOR2I( 0, 0 ), screenSize );
    VECTOR2D screenPos = m_view->ToScreen( aPosition );

    if( aWarpView && !screen.Contains( screenPos ) )
        m_view->SetCenter( aPosition );

    m_cursorPos = aPosition;
}


void WX_VIEW_CONTROLS::WarpCursor( const VECTOR2D& aPosition, bool aWorldCoordinates,
                                    bool aWarpView )
{
    if( aWorldCoordinates )
    {
        const VECTOR2I& screenSize = m_view->GetGAL()->GetScreenPixelSize();
        BOX2I screen( VECTOR2I( 0, 0 ), screenSize );
        VECTOR2D screenPos = m_view->ToScreen( aPosition );

        if( !screen.Contains( screenPos ) )
        {
            if( aWarpView )
            {
                m_view->SetCenter( aPosition );
                m_parentPanel->WarpPointer( screenSize.x / 2, screenSize.y / 2 );
            }
        }
        else
        {
            m_parentPanel->WarpPointer( screenPos.x, screenPos.y );
        }
    }
    else
    {
        m_parentPanel->WarpPointer( aPosition.x, aPosition.y );
    }

    refreshMouse();
}


void WX_VIEW_CONTROLS::CenterOnCursor() const
{
    const VECTOR2I& screenSize = m_view->GetGAL()->GetScreenPixelSize();
    VECTOR2I screenCenter( screenSize / 2 );

    if( GetMousePosition( false ) != screenCenter )
    {
        m_view->SetCenter( GetCursorPosition() );
        m_parentPanel->WarpPointer( KiROUND( screenSize.x / 2 ), KiROUND( screenSize.y / 2 ) );
    }
}


bool WX_VIEW_CONTROLS::handleAutoPanning( const wxMouseEvent& aEvent )
{
    VECTOR2I p( aEvent.GetX(), aEvent.GetY() );
    VECTOR2I pKey( m_view->ToScreen(m_settings.m_lastKeyboardCursorPosition ) );

    if( m_cursorWarped || ( m_settings.m_lastKeyboardCursorPositionValid && p == pKey ) )
    {
        // last cursor move event came from keyboard cursor control. If auto-panning is enabled and
        // the next position is inside the autopan zone, check if it really came from a mouse event, otherwise
        // disable autopan temporarily. Also temporaly disable autopan if the cursor is in the autopan zone
        // because the application warped the cursor.

        m_cursorWarped = false;
        return true;
    }

    m_cursorWarped = false;

    // Compute areas where autopanning is active
    int borderStart = std::min( m_settings.m_autoPanMargin * m_view->GetScreenPixelSize().x,
                                   m_settings.m_autoPanMargin * m_view->GetScreenPixelSize().y );
    borderStart = std::max( borderStart, 2 );
    int borderEndX = m_view->GetScreenPixelSize().x - borderStart;
    int borderEndY = m_view->GetScreenPixelSize().y - borderStart;

    if( p.x < borderStart )
        m_panDirection.x = -( borderStart - p.x );
    else if( p.x > borderEndX )
        m_panDirection.x = ( p.x - borderEndX );
    else
        m_panDirection.x = 0;

    if( p.y < borderStart )
        m_panDirection.y = -( borderStart - p.y );
    else if( p.y > borderEndY )
        m_panDirection.y = ( p.y - borderEndY );
    else
        m_panDirection.y = 0;

    bool borderHit = ( m_panDirection.x != 0 || m_panDirection.y != 0 );

    switch( m_state )
    {
    case AUTO_PANNING:
        if( !borderHit )
        {
            m_panTimer.Stop();
            m_state = IDLE;

            return false;
        }

        return true;
        break;

    case IDLE:
        if( borderHit )
        {
            m_state = AUTO_PANNING;
            m_panTimer.Start( (int) ( 250.0 / 60.0 ) );

            return true;
        }

        return false;
        break;

    case DRAG_PANNING:
    case DRAG_ZOOMING:
        return false;
    }

    wxASSERT_MSG( false, wxT( "This line should never be reached" ) );
    return false;    // Should not be reached, just avoid the compiler warnings..
}


void WX_VIEW_CONTROLS::handleCursorCapture( int x, int y )
{
    if( m_settings.m_cursorCaptured )
    {
        bool warp = false;
        wxSize parentSize = m_parentPanel->GetClientSize();

        if( x < 0 )
        {
            x = 0;
            warp = true;
        }
        else if( x >= parentSize.x )
        {
            x = parentSize.x - 1;
            warp = true;
        }

        if( y < 0 )
        {
            y = 0;
            warp = true;
        }
        else if( y >= parentSize.y )
        {
            y = parentSize.y - 1;
            warp = true;
        }

        if( warp )
            m_parentPanel->WarpPointer( x, y );
    }
}


void WX_VIEW_CONTROLS::refreshMouse()
{
    // Notify tools that the cursor position has changed in the world coordinates
    wxMouseEvent moveEvent( EVT_REFRESH_MOUSE );
    wxPoint msp = getMouseScreenPosition();
    moveEvent.SetX( msp.x );
    moveEvent.SetY( msp.y );

    // Set the modifiers state
    moveEvent.SetControlDown( wxGetKeyState( WXK_CONTROL ) );
    moveEvent.SetShiftDown( wxGetKeyState( WXK_SHIFT ) );
    moveEvent.SetAltDown( wxGetKeyState( WXK_ALT ) );

    m_cursorPos = m_view->ToWorld( VECTOR2D( msp.x, msp.y ) );
    wxPostEvent( m_parentPanel, moveEvent );
}


wxPoint WX_VIEW_CONTROLS::getMouseScreenPosition() const
{
    wxPoint msp = wxGetMousePosition();
    m_parentPanel->ScreenToClient( &msp.x, &msp.y );
    return msp;
}


void WX_VIEW_CONTROLS::UpdateScrollbars()
{
    const BOX2D viewport = m_view->GetViewport();
    const BOX2D& boundary = m_view->GetBoundary();

    m_scrollScale.x = 2e3 / viewport.GetWidth();    // TODO it does not have to be updated so often
    m_scrollScale.y = 2e3 / viewport.GetHeight();
    VECTOR2I newScroll( ( viewport.Centre().x - boundary.GetLeft() ) * m_scrollScale.x,
                ( viewport.Centre().y - boundary.GetTop() ) * m_scrollScale.y );

    // We add the width of the scroll bar thumb to the range because the scroll range is given by
    // the full bar while the position is given by the left/top position of the thumb
    VECTOR2I newRange( m_scrollScale.x * boundary.GetWidth() + m_parentPanel->GetScrollThumb( wxSB_HORIZONTAL ),
            m_scrollScale.y * boundary.GetHeight() + m_parentPanel->GetScrollThumb( wxSB_VERTICAL ) );

    // Flip scroll direction in flipped view
    if( m_view->IsMirroredX() )
        newScroll.x = ( boundary.GetRight() - viewport.Centre().x ) * m_scrollScale.x;

    // Adjust scrollbars only if it is needed. Otherwise there are cases when canvas is continuously
    // refreshed (Windows)
    if( m_scrollPos != newScroll || newRange.x != m_parentPanel->GetScrollRange( wxSB_HORIZONTAL )
            || newRange.y != m_parentPanel->GetScrollRange( wxSB_VERTICAL ) )
    {
        m_parentPanel->SetScrollbars( 1, 1, newRange.x, newRange.y, newScroll.x, newScroll.y, true );
        m_scrollPos = newScroll;

#if !defined( __APPLE__ ) && !defined( WIN32 )
        // Trigger a mouse refresh to get the canvas update in GTK (re-draws the scrollbars).
        // Note that this causes an infinite loop on OSX and Windows (in certain cases) as it generates a paint event.
        refreshMouse();
#endif
    }
}

void WX_VIEW_CONTROLS::ForceCursorPosition( bool aEnabled, const VECTOR2D& aPosition )
{
    m_settings.m_forceCursorPosition = aEnabled;
    m_settings.m_forcedPosition = aPosition;
}<|MERGE_RESOLUTION|>--- conflicted
+++ resolved
@@ -191,43 +191,8 @@
     int      y = aEvent.GetY();
     VECTOR2D mousePos( x, y );
 
-<<<<<<< HEAD
-    if( !aEvent.Dragging()
-        && ( m_settings.m_cursorCaptured || m_settings.m_grabMouse
-             || m_settings.m_autoPanEnabled ) )
-    {
-        bool   warp = false;
-        wxSize parentSize = m_parentPanel->GetClientSize();
-
-        if( x < 0 )
-        {
-            x = 0;
-            warp = true;
-        }
-        else if( x >= parentSize.x )
-        {
-            x = parentSize.x - 1;
-            warp = true;
-        }
-
-        if( y < 0 )
-        {
-            y = 0;
-            warp = true;
-        }
-        else if( y >= parentSize.y )
-        {
-            y = parentSize.y - 1;
-            warp = true;
-        }
-
-        if( warp )
-            m_parentPanel->WarpPointer( x, y );
-    }
-=======
     if( m_state != DRAG_PANNING && m_state != DRAG_ZOOMING )
         handleCursorCapture( x, y );
->>>>>>> 25956152
 
     if( m_settings.m_autoPanEnabled && m_settings.m_autoPanSettingEnabled )
         isAutoPanning = handleAutoPanning( aEvent );
