--- conflicted
+++ resolved
@@ -960,13 +960,8 @@
         LAYER_VIA_HOLEWALLS,
         LAYER_DRC_ERROR,
         LAYER_DRC_WARNING,
-<<<<<<< HEAD
-        // LAYER_DRC_EXCLUSION,      // DRC exclusions hidden by default
-        LAYER_WORKSHEET,
-=======
        // LAYER_DRC_EXCLUSION,      // DRC exclusions hidden by default
         LAYER_DRAWINGSHEET,
->>>>>>> 77f5d317
         LAYER_GP_OVERLAY,
         LAYER_SELECT_OVERLAY,
         LAYER_PCB_BACKGROUND,
