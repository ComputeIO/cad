/*
 * This program source code file is part of KiCad, a free EDA CAD application.
 *
 * Copyright (C) 2004-2017 Jean-Pierre Charras, jp.charras at wanadoo.fr
 * Copyright (C) 2008 Wayne Stambaugh <stambaughw@gmail.com>
 * Copyright (C) 2004-2020 KiCad Developers, see AUTHORS.txt for contributors.
 *
 * This program is free software; you can redistribute it and/or
 * modify it under the terms of the GNU General Public License
 * as published by the Free Software Foundation; either version 2
 * of the License, or (at your option) any later version.
 *
 * This program is distributed in the hope that it will be useful,
 * but WITHOUT ANY WARRANTY; without even the implied warranty of
 * MERCHANTABILITY or FITNESS FOR A PARTICULAR PURPOSE.  See the
 * GNU General Public License for more details.
 *
 * You should have received a copy of the GNU General Public License
 * along with this program; if not, you may find one here:
 * http://www.gnu.org/licenses/old-licenses/gpl-2.0.html
 * or you may search the http://www.gnu.org website for the version 2 license,
 * or you may write to the Free Software Foundation, Inc.,
 * 51 Franklin Street, Fifth Floor, Boston, MA  02110-1301, USA
 */

#include <base_screen.h>
#include <bitmaps.h>
#include <confirm.h>
#include <core/arraydim.h>
#include <dialog_shim.h>
#include <eda_draw_frame.h>
#include <filehistory.h>
#include <id.h>
#include <kiface_i.h>
#include <lockfile.h>
#include <macros.h>
#include <page_info.h>
#include <paths.h>
#include <pgm_base.h>
#include <render_settings.h>
#include <settings/app_settings.h>
#include <settings/color_settings.h>
#include <settings/common_settings.h>
#include <settings/settings_manager.h>
#include <title_block.h>
#include <tool/actions.h>
#include <tool/common_tools.h>
#include <tool/grid_menu.h>
#include <tool/selection_conditions.h>
#include <tool/tool_dispatcher.h>
#include <tool/tool_manager.h>
#include <tool/tool_menu.h>
#include <tool/zoom_menu.h>
#include <trace_helpers.h>
#include <view/view.h>
#include <drawing_sheet/ds_draw_item.h>
#include <widgets/msgpanel.h>
#include <wx/event.h>
#include <wx/snglinst.h>
#include <dialogs/dialog_grid_settings.h>
#include <widgets/ui_common.h>

#define FR_HISTORY_LIST_CNT     10   ///< Maximum size of the find/replace history stacks.


BEGIN_EVENT_TABLE( EDA_DRAW_FRAME, KIWAY_PLAYER )
    EVT_UPDATE_UI( ID_ON_GRID_SELECT, EDA_DRAW_FRAME::OnUpdateSelectGrid )
    EVT_UPDATE_UI( ID_ON_ZOOM_SELECT, EDA_DRAW_FRAME::OnUpdateSelectZoom )

    EVT_ACTIVATE( EDA_DRAW_FRAME::onActivate )
END_EVENT_TABLE()


EDA_DRAW_FRAME::EDA_DRAW_FRAME( KIWAY* aKiway, wxWindow* aParent, FRAME_T aFrameType,
                                const wxString& aTitle, const wxPoint& aPos, const wxSize& aSize,
                                long aStyle, const wxString & aFrameName ) :
    KIWAY_PLAYER( aKiway, aParent, aFrameType, aTitle, aPos, aSize, aStyle, aFrameName )
{
    m_socketServer        = nullptr;
    m_mainToolBar         = NULL;
    m_drawToolBar         = NULL;
    m_optionsToolBar      = NULL;
    m_auxiliaryToolBar    = NULL;
    m_gridSelectBox       = NULL;
    m_zoomSelectBox       = NULL;
    m_firstRunDialogSetting = 0;
    m_undoRedoCountMax    = DEFAULT_MAX_UNDO_ITEMS;

    m_canvasType          = EDA_DRAW_PANEL_GAL::GAL_TYPE_NONE;
    m_canvas              = NULL;
    m_toolDispatcher      = NULL;
    m_messagePanel        = NULL;
    m_currentScreen       = NULL;
    m_showBorderAndTitleBlock = false;  // true to display reference sheet.
    m_gridColor           = COLOR4D( DARKGRAY );   // Default grid color
    m_showPageLimits      = false;
    m_drawBgColor         = COLOR4D( BLACK );   // the background color of the draw canvas:
                                                // BLACK for Pcbnew, BLACK or WHITE for Eeschema
    m_colorSettings       = nullptr;
    m_msgFrameHeight      = EDA_MSG_PANEL::GetRequiredHeight();
    m_userUnits           = EDA_UNITS::MILLIMETRES;
    m_polarCoords         = false;
    m_findReplaceData     = new wxFindReplaceData( wxFR_DOWN );

    m_auimgr.SetFlags(wxAUI_MGR_DEFAULT);

    CreateStatusBar( 7 );

    // set the size of the status bar subwindows:

    wxWindow* stsbar = GetStatusBar();

    int dims[] = {

        // remainder of status bar on far left is set to a default or whatever is left over.
        -1,

        // When using GetTextSize() remember the width of character '1' is not the same
        // as the width of '0' unless the font is fixed width, and it usually won't be.

        // zoom:
        KIUI::GetTextSize( wxT( "Z 762000" ), stsbar ).x + 10,

        // cursor coords
        KIUI::GetTextSize( wxT( "X 0234.567890  Y 0234.567890" ), stsbar ).x + 10,

        // delta distances
        KIUI::GetTextSize( wxT( "dx 0234.567890  dx 0234.567890  d 0234.567890" ), stsbar ).x + 10,

        // grid size
        KIUI::GetTextSize( wxT( "grid X 0234.567890  Y 0234.567890" ), stsbar ).x + 10,

        // units display, Inches is bigger than mm
        KIUI::GetTextSize( _( "Inches" ), stsbar ).x + 10,

            // Size for the "Current Tool" panel; longest string from SetTool()
        KIUI::GetTextSize( wxT( "Add layer alignment target" ), stsbar ).x + 10,
    };

    SetStatusWidths( arrayDim( dims ), dims );

    // Create child subwindows.
    GetClientSize( &m_frameSize.x, &m_frameSize.y );
    m_framePos.x   = m_framePos.y = 0;
    m_frameSize.y -= m_msgFrameHeight;

    m_messagePanel  = new EDA_MSG_PANEL( this, -1, wxPoint( 0, m_frameSize.y ),
                                         wxSize( m_frameSize.x, m_msgFrameHeight ) );

    m_messagePanel->SetBackgroundColour( COLOR4D( LIGHTGRAY ).ToColour() );
}


EDA_DRAW_FRAME::~EDA_DRAW_FRAME()
{
    delete m_socketServer;

    for( auto socket : m_sockets )
    {
        socket->Shutdown();
        socket->Destroy();
    }

    saveCanvasTypeSetting( m_canvasType );

    delete m_actions;
    delete m_toolManager;
    delete m_toolDispatcher;
    delete m_canvas;

    delete m_currentScreen;
    m_currentScreen = NULL;

    delete m_findReplaceData;

    m_auimgr.UnInit();

    ReleaseFile();
}


void EDA_DRAW_FRAME::ReleaseFile()
{
    m_file_checker = nullptr;
}


bool EDA_DRAW_FRAME::LockFile( const wxString& aFileName )
{
    m_file_checker = ::LockFile( aFileName );

    return bool( m_file_checker );
}


void EDA_DRAW_FRAME::unitsChangeRefresh()
{
    // Notify all tools the units have changed
    if( m_toolManager )
        m_toolManager->RunAction( ACTIONS::updateUnits, true );

    UpdateStatusBar();
    UpdateMsgPanel();
}


void EDA_DRAW_FRAME::ToggleUserUnits()
{
    SetUserUnits( m_userUnits == EDA_UNITS::INCHES ? EDA_UNITS::MILLIMETRES : EDA_UNITS::INCHES );
    unitsChangeRefresh();

    wxCommandEvent e( UNITS_CHANGED );
    ProcessEventLocally( e );
}


void EDA_DRAW_FRAME::CommonSettingsChanged( bool aEnvVarsChanged, bool aTextVarsChanged )
{
    EDA_BASE_FRAME::CommonSettingsChanged( aEnvVarsChanged, aTextVarsChanged );

    COMMON_SETTINGS*      settings = Pgm().GetCommonSettings();
    KIGFX::VIEW_CONTROLS* viewControls = GetCanvas()->GetViewControls();

    SetAutoSaveInterval( settings->m_System.autosave_interval );

    viewControls->LoadSettings();

    m_galDisplayOptions.ReadCommonConfig( *settings, this );
}


void EDA_DRAW_FRAME::EraseMsgBox()
{
    if( m_messagePanel )
        m_messagePanel->EraseMsgBox();
}


void EDA_DRAW_FRAME::UpdateGridSelectBox()
{
    UpdateStatusBar();
    DisplayUnitsMsg();

    if( m_gridSelectBox == NULL )
        return;

    // Update grid values with the current units setting.
    m_gridSelectBox->Clear();
    wxArrayString gridsList;

    GRID_MENU::BuildChoiceList( &gridsList, config(), this );

    for( const wxString& grid : gridsList )
        m_gridSelectBox->Append( grid );

    m_gridSelectBox->Append( wxT( "---" ) );
    m_gridSelectBox->Append( _( "Edit User Grid..." ) );

    m_gridSelectBox->SetSelection( config()->m_Window.grid.last_size_idx );
}


void EDA_DRAW_FRAME::OnUpdateSelectGrid( wxUpdateUIEvent& aEvent )
{
    // No need to update the grid select box if it doesn't exist or the grid setting change
    // was made using the select box.
    if( m_gridSelectBox == NULL )
        return;

    int idx = config()->m_Window.grid.last_size_idx;
    idx = std::max( 0, std::min( idx, (int) m_gridSelectBox->GetCount() - 1 ) );

    if( idx != m_gridSelectBox->GetSelection() )
        m_gridSelectBox->SetSelection( idx );
}


void EDA_DRAW_FRAME::PrintPage( const RENDER_SETTINGS* aSettings )
{
    wxMessageBox( wxT("EDA_DRAW_FRAME::PrintPage() error") );
}


/*
 * Respond to selections in the toolbar grid popup
 */
void EDA_DRAW_FRAME::OnSelectGrid( wxCommandEvent& event )
{
    wxCHECK_RET( m_gridSelectBox, "m_gridSelectBox uninitialized" );

    int idx = m_gridSelectBox->GetCurrentSelection();

    if( idx == int( m_gridSelectBox->GetCount() ) - 2 )
    {
        // wxWidgets will check the separator, which we don't want.
        // Re-check the current grid.
        wxUpdateUIEvent dummy;
        OnUpdateSelectGrid( dummy );
    }
    else if( idx == int( m_gridSelectBox->GetCount() ) - 1 )
    {
        // wxWidgets will check the Grid Settings... entry, which we don't want.
        // Re-check the current grid.
        wxUpdateUIEvent dummy;
        OnUpdateSelectGrid( dummy );

        // Give a time-slice to close the menu before opening the dialog.
        // (Only matters on some versions of GTK.)
        wxSafeYield();

        m_toolManager->RunAction( ACTIONS::gridProperties, true );
    }
    else
    {
        m_toolManager->RunAction( ACTIONS::gridPreset, true, idx );
    }

    UpdateStatusBar();
    m_canvas->Refresh();
}


void EDA_DRAW_FRAME::OnGridSettings( wxCommandEvent& aEvent )
{
    DIALOG_GRID_SETTINGS dlg( this );

    if( dlg.ShowModal() == wxID_OK )
    {
        UpdateStatusBar();
        GetCanvas()->Refresh();
    }
}


bool EDA_DRAW_FRAME::IsGridVisible() const
{
    return config()->m_Window.grid.show;
}


void EDA_DRAW_FRAME::SetGridVisibility( bool aVisible )
{
    config()->m_Window.grid.show = aVisible;

    // Update the display with the new grid
    if( GetCanvas() )
    {
        // Check to ensure these exist, since this function could be called before
        // the GAL and View have been created
        if( GetCanvas()->GetGAL() )
            GetCanvas()->GetGAL()->SetGridVisibility( aVisible );

        if( GetCanvas()->GetView() )
            GetCanvas()->GetView()->MarkTargetDirty( KIGFX::TARGET_NONCACHED );

        GetCanvas()->Refresh();
    }
}


void EDA_DRAW_FRAME::UpdateZoomSelectBox()
{
    if( m_zoomSelectBox == NULL )
        return;

    double zoom = m_canvas->GetGAL()->GetZoomFactor();

    m_zoomSelectBox->Clear();
    m_zoomSelectBox->Append( _( "Zoom Auto" ) );
    m_zoomSelectBox->SetSelection( 0 );

    for( unsigned i = 0;  i < config()->m_Window.zoom_factors.size();  ++i )
    {
        double current = config()->m_Window.zoom_factors[i];

        m_zoomSelectBox->Append( wxString::Format( _( "Zoom %.2f" ), current ) );

        if( zoom == current )
            m_zoomSelectBox->SetSelection( i + 1 );
    }
}


void EDA_DRAW_FRAME::OnUpdateSelectZoom( wxUpdateUIEvent& aEvent )
{
    if( m_zoomSelectBox == NULL || m_zoomSelectBox->GetParent() == NULL )
        return;

    int current = 0;    // display Auto if no match found

    // check for a match within 1%
    double zoom = GetCanvas()->GetGAL()->GetZoomFactor();

    for( unsigned i = 0; i < config()->m_Window.zoom_factors.size(); i++ )
    {
        if( std::fabs( zoom - config()->m_Window.zoom_factors[i] ) < ( zoom / 100.0 ) )
        {
            current = i + 1;
            break;
        }
    }

    if( current != m_zoomSelectBox->GetSelection() )
        m_zoomSelectBox->SetSelection( current );
}


/*
 * Respond to selections in the toolbar zoom popup
 */
void EDA_DRAW_FRAME::OnSelectZoom( wxCommandEvent& event )
{
    wxCHECK_RET( m_zoomSelectBox, "m_zoomSelectBox uninitialized" );

    int id = m_zoomSelectBox->GetCurrentSelection();

    if( id < 0 || !( id < (int)m_zoomSelectBox->GetCount() ) )
        return;

    m_toolManager->RunAction( "common.Control.zoomPreset", true, id );
    UpdateStatusBar();
    m_canvas->Refresh();
}


void EDA_DRAW_FRAME::OnMove( wxMoveEvent& aEvent )
{
    // If the window is moved to a different display, the scaling factor may change
    double oldFactor = m_galDisplayOptions.m_scaleFactor;
    m_galDisplayOptions.UpdateScaleFactor();

    if( oldFactor != m_galDisplayOptions.m_scaleFactor && m_canvas )
    {
        wxSize clientSize = GetClientSize();
        GetCanvas()->GetGAL()->ResizeScreen( clientSize.x, clientSize.y );
        GetCanvas()->GetView()->MarkDirty();
    }

    aEvent.Skip();
}


void EDA_DRAW_FRAME::AddStandardSubMenus( TOOL_MENU& aToolMenu )
{
    COMMON_TOOLS*     commonTools = m_toolManager->GetTool<COMMON_TOOLS>();
    CONDITIONAL_MENU& aMenu = aToolMenu.GetMenu();

    aMenu.AddSeparator( 1000 );

    auto zoomMenu = std::make_shared<ZOOM_MENU>( this );
    zoomMenu->SetTool( commonTools );
    aToolMenu.AddSubMenu( zoomMenu );

    auto gridMenu = std::make_shared<GRID_MENU>( this );
    gridMenu->SetTool( commonTools );
    aToolMenu.AddSubMenu( gridMenu );

    aMenu.AddMenu( zoomMenu.get(),   SELECTION_CONDITIONS::ShowAlways, 1000 );
    aMenu.AddMenu( gridMenu.get(), SELECTION_CONDITIONS::ShowAlways, 1000 );
}


void EDA_DRAW_FRAME::DisplayToolMsg( const wxString& msg )
{
    SetStatusText( msg, 6 );
}


void EDA_DRAW_FRAME::DisplayGridMsg()
{
    wxString line;

    line.Printf( "grid %s",
                 MessageTextFromValue( GetUserUnits(), GetCanvas()->GetGAL()->GetGridSize().x, false ) );

    SetStatusText( line, 4 );
}


void EDA_DRAW_FRAME::DisplayUnitsMsg()
{
    wxString msg;

    switch( m_userUnits )
    {
    case EDA_UNITS::INCHES:      msg = _( "inches" ); break;
    case EDA_UNITS::MILS:        msg = _( "mils" );   break;
    case EDA_UNITS::MILLIMETRES: msg = _( "mm" );     break;
    default:                     msg = _( "Units" );  break;
    }

    SetStatusText( msg, 5 );
}


void EDA_DRAW_FRAME::OnSize( wxSizeEvent& SizeEv )
{
    m_frameSize = GetClientSize( );

    SizeEv.Skip();
}


void EDA_DRAW_FRAME::UpdateStatusBar()
{
    SetStatusText( GetZoomLevelIndicator(), 1 );

    // Absolute and relative cursor positions are handled by overloading this function and
    // handling the internal to user units conversion at the appropriate level.

    // refresh units display
    DisplayUnitsMsg();
}


const wxString EDA_DRAW_FRAME::GetZoomLevelIndicator() const
{
    // returns a human readable value which can be displayed as zoom
    // level indicator in dialogs.
    double zoom = m_canvas->GetGAL()->GetZoomFactor();
    return wxString::Format( wxT( "Z %.2f" ), zoom );
}


void EDA_DRAW_FRAME::LoadSettings( APP_SETTINGS_BASE* aCfg )
{
    EDA_BASE_FRAME::LoadSettings( aCfg );

    COMMON_SETTINGS* cmnCfg = Pgm().GetCommonSettings();
    WINDOW_SETTINGS* window = GetWindowSettings( aCfg );

    // Read units used in dialogs and toolbars
    SetUserUnits( static_cast<EDA_UNITS>( aCfg->m_System.units ) );

    m_undoRedoCountMax = aCfg->m_System.max_undo_items;
    m_firstRunDialogSetting = aCfg->m_System.first_run_shown;

    m_galDisplayOptions.ReadConfig( *cmnCfg, *window, this );

    m_findReplaceData->SetFlags( aCfg->m_FindReplace.flags );
    m_findReplaceData->SetFindString( aCfg->m_FindReplace.find_string );
    m_findReplaceData->SetReplaceString( aCfg->m_FindReplace.replace_string );

    for( auto& s : aCfg->m_FindReplace.find_history )
        m_findStringHistoryList.Add( s );

    for( auto& s : aCfg->m_FindReplace.replace_history )
        m_replaceStringHistoryList.Add( s );
}


void EDA_DRAW_FRAME::SaveSettings( APP_SETTINGS_BASE* aCfg )
{
    EDA_BASE_FRAME::SaveSettings( aCfg );

    WINDOW_SETTINGS* window = GetWindowSettings( aCfg );

    aCfg->m_System.units = static_cast<int>( m_userUnits );
    aCfg->m_System.first_run_shown = m_firstRunDialogSetting;
    aCfg->m_System.max_undo_items = GetMaxUndoItems();

    m_galDisplayOptions.WriteConfig( *window );

    aCfg->m_FindReplace.flags = m_findReplaceData->GetFlags();
    aCfg->m_FindReplace.find_string = m_findReplaceData->GetFindString();
    aCfg->m_FindReplace.replace_string = m_findReplaceData->GetReplaceString();

    aCfg->m_FindReplace.find_history.clear();
    aCfg->m_FindReplace.replace_history.clear();

    for( size_t i = 0; i < m_findStringHistoryList.GetCount() && i < FR_HISTORY_LIST_CNT; i++ )
    {
        aCfg->m_FindReplace.find_history.push_back( m_findStringHistoryList[ i ].ToStdString() );
    }

    for( size_t i = 0; i < m_replaceStringHistoryList.GetCount() && i < FR_HISTORY_LIST_CNT; i++ )
    {
        aCfg->m_FindReplace.replace_history.push_back(
                m_replaceStringHistoryList[ i ].ToStdString() );
    }

    // Save the units used in this frame
    if( m_toolManager )
    {
        if( COMMON_TOOLS* cmnTool = m_toolManager->GetTool<COMMON_TOOLS>() )
        {
            aCfg->m_System.last_imperial_units = static_cast<int>( cmnTool->GetLastImperialUnits() );
            aCfg->m_System.last_metric_units   = static_cast<int>( cmnTool->GetLastMetricUnits() );
        }
    }
}


void EDA_DRAW_FRAME::AppendMsgPanel( const wxString& aTextUpper, const wxString& aTextLower,
                                     int aPadding )
{
    if( m_messagePanel )
        m_messagePanel->AppendMessage( aTextUpper, aTextLower, aPadding );
}


void EDA_DRAW_FRAME::ClearMsgPanel()
{
    if( m_messagePanel )
        m_messagePanel->EraseMsgBox();
}


void EDA_DRAW_FRAME::SetMsgPanel( const MSG_PANEL_ITEMS& aList )
{
    if( m_messagePanel )
    {
        m_messagePanel->EraseMsgBox();

        for( const MSG_PANEL_ITEM& item : aList )
            m_messagePanel->AppendMessage( item );
    }
}


void EDA_DRAW_FRAME::SetMsgPanel(
        const wxString& aTextUpper, const wxString& aTextLower, int aPadding )
{
    if( m_messagePanel )
    {
        m_messagePanel->EraseMsgBox();

        m_messagePanel->AppendMessage( aTextUpper, aTextLower, aPadding );
    }
}


void EDA_DRAW_FRAME::SetMsgPanel( EDA_ITEM* aItem )
{
    wxCHECK_RET( aItem, wxT( "Invalid EDA_ITEM pointer.  Bad programmer." ) );

    MSG_PANEL_ITEMS items;
    aItem->GetMsgPanelInfo( this, items );
    SetMsgPanel( items );
}


void EDA_DRAW_FRAME::UpdateMsgPanel()
{
    GetToolManager()->PostEvent( EVENTS::SelectedItemsModified );
}


void EDA_DRAW_FRAME::ActivateGalCanvas()
{
    GetCanvas()->SetEvtHandlerEnabled( true );
    GetCanvas()->StartDrawing();
}


void EDA_DRAW_FRAME::SwitchCanvas( EDA_DRAW_PANEL_GAL::GAL_TYPE aCanvasType )
{
    GetCanvas()->SwitchBackend( aCanvasType );
    m_canvasType = GetCanvas()->GetBackend();

    ActivateGalCanvas();
}


EDA_DRAW_PANEL_GAL::GAL_TYPE EDA_DRAW_FRAME::loadCanvasTypeSetting()
{
#ifdef __WXMAC__
    // Cairo renderer doesn't handle Retina displays so there's really only one game
    // in town for Mac
    return EDA_DRAW_PANEL_GAL::GAL_TYPE_OPENGL;
#endif

    EDA_DRAW_PANEL_GAL::GAL_TYPE canvasType = EDA_DRAW_PANEL_GAL::GAL_TYPE_NONE;
    APP_SETTINGS_BASE* cfg = Kiface().KifaceSettings();

    if( cfg )
        canvasType = static_cast<EDA_DRAW_PANEL_GAL::GAL_TYPE>( cfg->m_Graphics.canvas_type );

    if( canvasType < EDA_DRAW_PANEL_GAL::GAL_TYPE_NONE
            || canvasType >= EDA_DRAW_PANEL_GAL::GAL_TYPE_LAST )
    {
        wxASSERT( false );
        canvasType = EDA_DRAW_PANEL_GAL::GAL_TYPE_NONE;
    }

    // Legacy canvas no longer supported.  Switch to Cairo, and on the first instantiation
    // the user will be prompted to switch to OpenGL
    if( canvasType == EDA_DRAW_PANEL_GAL::GAL_TYPE_NONE )
        canvasType = EDA_DRAW_PANEL_GAL::GAL_FALLBACK;

    return canvasType;
}


bool EDA_DRAW_FRAME::saveCanvasTypeSetting( EDA_DRAW_PANEL_GAL::GAL_TYPE aCanvasType )
{
    // Not all classes derived from EDA_DRAW_FRAME can save the canvas type, because some
    // have a fixed type, or do not have a option to set the canvas type (they inherit from
    // a parent frame)
    FRAME_T allowed_frames[] =
    {
        FRAME_SCH,
        FRAME_PCB_EDITOR, FRAME_FOOTPRINT_EDITOR,
        FRAME_GERBER,
        FRAME_PL_EDITOR
    };

    bool allow_save = false;

    for( unsigned ii = 0; ii < arrayDim( allowed_frames ); ii++ )
    {
        if( m_ident == allowed_frames[ii] )
        {
            allow_save = true;
            break;
        }
    }

    if( !allow_save )
        return false;

    if( aCanvasType < EDA_DRAW_PANEL_GAL::GAL_TYPE_NONE
            || aCanvasType >= EDA_DRAW_PANEL_GAL::GAL_TYPE_LAST )
    {
        wxASSERT( false );
        return false;
    }

    APP_SETTINGS_BASE* cfg = Kiface().KifaceSettings();

    if( cfg )
        cfg->m_Graphics.canvas_type = static_cast<int>( aCanvasType );

    return false;
}


wxPoint EDA_DRAW_FRAME::GetNearestGridPosition( const wxPoint& aPosition ) const
{
    const wxPoint& gridOrigin = GetGridOrigin();
    VECTOR2D       gridSize = GetCanvas()->GetGAL()->GetGridSize();

    double xOffset = fmod( gridOrigin.x, gridSize.x );
    int    x = KiROUND( (aPosition.x - xOffset) / gridSize.x );
    double yOffset = fmod( gridOrigin.y, gridSize.y );
    int    y = KiROUND( (aPosition.y - yOffset) / gridSize.y );

    return wxPoint( KiROUND( x * gridSize.x + xOffset ), KiROUND( y * gridSize.y + yOffset ) );
}


wxPoint EDA_DRAW_FRAME::GetNearestHalfGridPosition( const wxPoint& aPosition ) const
{
    const wxPoint& gridOrigin = GetGridOrigin();
    VECTOR2D       gridSize = GetCanvas()->GetGAL()->GetGridSize() / 2.0;

    double xOffset = fmod( gridOrigin.x, gridSize.x );
    int    x = KiROUND( (aPosition.x - xOffset) / gridSize.x );
    double yOffset = fmod( gridOrigin.y, gridSize.y );
    int    y = KiROUND( (aPosition.y - yOffset) / gridSize.y );

    return wxPoint( KiROUND( x * gridSize.x + xOffset ), KiROUND( y * gridSize.y + yOffset ) );
}


const BOX2I EDA_DRAW_FRAME::GetDocumentExtents( bool aIncludeAllVisible ) const
{
    return BOX2I();
}


void EDA_DRAW_FRAME::HardRedraw()
{
    // To be implemented by subclasses.
}


void EDA_DRAW_FRAME::Zoom_Automatique( bool aWarpPointer )
{
    m_toolManager->RunAction( ACTIONS::zoomFitScreen, true );
}


// Find the first child dialog.
wxWindow* findDialog( wxWindowList& aList )
{
    for( wxWindow* window : aList )
    {
        if( dynamic_cast<DIALOG_SHIM*>( window ) )
            return window;
    }
    return NULL;
}


void EDA_DRAW_FRAME::FocusOnLocation( const wxPoint& aPos )
{
    bool  centerView = false;
    BOX2D r = GetCanvas()->GetView()->GetViewport();

    // Center if we're off the current view, or within 10% of its edge
    r.Inflate( - (int) r.GetWidth() / 10 );

    if( !r.Contains( aPos ) )
        centerView = true;

    // Center if we're behind an obscuring dialog, or within 10% of its edge
    wxWindow* dialog = findDialog( GetChildren() );

    if( dialog )
    {
        wxRect dialogRect( GetCanvas()->ScreenToClient( dialog->GetScreenPosition() ),
                           dialog->GetSize() );
        dialogRect.Inflate( dialogRect.GetWidth() / 10 );

        if( dialogRect.Contains( (wxPoint) GetCanvas()->GetView()->ToScreen( aPos ) ) )
            centerView = true;
    }

    if( centerView )
    {
        // If a dialog partly obscures the window, then center on the uncovered area.
        if( dialog )
        {
            wxRect dialogRect( GetCanvas()->ScreenToClient( dialog->GetScreenPosition() ),
                               dialog->GetSize() );
            GetCanvas()->GetView()->SetCenter( aPos, dialogRect );
        }
        else
            GetCanvas()->GetView()->SetCenter( aPos );
    }

    GetCanvas()->GetViewControls()->SetCrossHairCursorPosition( aPos );
}


static const wxString productName = wxT( "KiCad E.D.A.  " );

void PrintDrawingSheet( const RENDER_SETTINGS* aSettings, const PAGE_INFO& aPageInfo,
                        const wxString& aFullSheetName, const wxString& aFileName,
                        const TITLE_BLOCK& aTitleBlock, int aSheetCount,
                        const wxString& aPageNumber, double aMils2Iu, const PROJECT* aProject,
                        const wxString& aSheetLayer, bool aIsFirstPage )
{
    DS_DRAW_ITEM_LIST drawList;

    drawList.SetDefaultPenSize( aSettings->GetDefaultPenWidth() );
    drawList.SetMilsToIUfactor( aMils2Iu );
    drawList.SetPageNumber( aPageNumber );
    drawList.SetSheetCount( aSheetCount );
    drawList.SetFileName( aFileName );
    drawList.SetSheetName( aFullSheetName );
    drawList.SetSheetLayer( aSheetLayer );
    drawList.SetProject( aProject );
    drawList.SetIsFirstPage( aIsFirstPage );

    drawList.BuildDrawItemsList( aPageInfo, aTitleBlock );

    // Draw item list
    drawList.Print( aSettings );
}


<<<<<<< HEAD
void EDA_DRAW_FRAME::PrintWorkSheet( const RENDER_SETTINGS* aSettings, BASE_SCREEN* aScreen,
                                     double aMils2Iu, const wxString& aFilename,
                                     const wxString& aSheetLayer )
=======
void EDA_DRAW_FRAME::PrintDrawingSheet( const RENDER_SETTINGS* aSettings, BASE_SCREEN* aScreen,
                                        double aMils2Iu, const wxString &aFilename,
                                        const wxString &aSheetLayer )
>>>>>>> 77f5d317
{
    if( !m_showBorderAndTitleBlock )
        return;

    wxDC*   DC = aSettings->GetPrintDC();
    wxPoint origin = DC->GetDeviceOrigin();

    if( origin.y > 0 )
    {
        DC->SetDeviceOrigin( 0, 0 );
        DC->SetAxisOrientation( true, false );
    }

    ::PrintDrawingSheet( aSettings, GetPageSettings(), GetScreenDesc(), aFilename, GetTitleBlock(),
                         aScreen->GetPageCount(), aScreen->GetPageNumber(), aMils2Iu, &Prj(),
                         aSheetLayer, aScreen->GetVirtualPageNumber() == 1 );

    if( origin.y > 0 )
    {
        DC->SetDeviceOrigin( origin.x, origin.y );
        DC->SetAxisOrientation( true, true );
    }
}


wxString EDA_DRAW_FRAME::GetScreenDesc() const
{
    // Virtual function. Base class implementation returns an empty string.
    return wxEmptyString;
}


bool EDA_DRAW_FRAME::LibraryFileBrowser( bool doOpen, wxFileName& aFilename,
                                         const wxString& wildcard, const wxString& ext,
                                         bool isDirectory, bool aIsGlobal,
                                         const wxString& aGlobalPath )
{
    wxString prompt = doOpen ? _( "Select Library" ) : _( "New Library" );
    aFilename.SetExt( ext );

    wxString dir = aGlobalPath;


    if( isDirectory && doOpen )
    {
        if( !aIsGlobal )
        {
            dir = Prj().GetProjectPath();
        }

        wxDirDialog dlg( this, prompt, dir, wxDD_DEFAULT_STYLE | wxDD_DIR_MUST_EXIST );

        if( dlg.ShowModal() == wxID_CANCEL )
            return false;

        aFilename = dlg.GetPath();
        aFilename.SetExt( ext );
    }
    else
    {
        // Ensure the file has a dummy name, otherwise GTK will display the regex from the filter
        if( aFilename.GetName().empty() )
            aFilename.SetName( "Library" );

        if( !aIsGlobal )
        {
            dir = Prj().IsNullProject() ? aFilename.GetFullPath() : Prj().GetProjectPath();
        }

        wxFileDialog dlg( this, prompt, dir, aFilename.GetFullName(),
                          wildcard, doOpen ? wxFD_OPEN | wxFD_FILE_MUST_EXIST
                                           : wxFD_SAVE | wxFD_CHANGE_DIR | wxFD_OVERWRITE_PROMPT );

        if( dlg.ShowModal() == wxID_CANCEL )
            return false;

        aFilename = dlg.GetPath();
        aFilename.SetExt( ext );
    }

    return true;
}


void EDA_DRAW_FRAME::RecreateToolbars()
{
    // Rebuild all toolbars, and update the checked state of check tools
    if( m_mainToolBar )
        ReCreateHToolbar();

    if( m_drawToolBar )         // Drawing tools (typically on right edge of window)
        ReCreateVToolbar();

    if( m_optionsToolBar )      // Options (typically on left edge of window)
        ReCreateOptToolbar();

    if( m_auxiliaryToolBar )    // Additional tools under main toolbar
       ReCreateAuxiliaryToolbar();
}


COLOR_SETTINGS* EDA_DRAW_FRAME::GetColorSettings() const
{
    if( !m_colorSettings )
    {
        COLOR_SETTINGS* colorSettings = Pgm().GetSettingsManager().GetColorSettings();

        const_cast<EDA_DRAW_FRAME*>( this )->m_colorSettings = colorSettings;
    }

    return m_colorSettings;
}


void EDA_DRAW_FRAME::setupUnits( APP_SETTINGS_BASE* aCfg )
{
    COMMON_TOOLS* cmnTool = m_toolManager->GetTool<COMMON_TOOLS>();

    if( cmnTool )
    {
        // Tell the tool what the units used last session
        cmnTool->SetLastUnits( static_cast<EDA_UNITS>( aCfg->m_System.last_imperial_units ) );
        cmnTool->SetLastUnits( static_cast<EDA_UNITS>( aCfg->m_System.last_metric_units ) );
    }

    // Tell the tool what units the frame is currently using
    switch( static_cast<EDA_UNITS>( aCfg->m_System.units ) )
    {
    default:
    case EDA_UNITS::MILLIMETRES: m_toolManager->RunAction( ACTIONS::millimetersUnits ); break;
    case EDA_UNITS::INCHES:      m_toolManager->RunAction( ACTIONS::inchesUnits );      break;
    case EDA_UNITS::MILS:        m_toolManager->RunAction( ACTIONS::milsUnits );        break;
    }
}


void EDA_DRAW_FRAME::GetUnitPair( EDA_UNITS& aPrimaryUnit, EDA_UNITS& aSecondaryUnits )
{
    COMMON_TOOLS* cmnTool = m_toolManager->GetTool<COMMON_TOOLS>();

    aPrimaryUnit    = GetUserUnits();
    aSecondaryUnits = EDA_UNITS::MILS;

    if( EDA_UNIT_UTILS::IsImperialUnit( aPrimaryUnit ) )
    {
        if( cmnTool )
            aSecondaryUnits = cmnTool->GetLastMetricUnits();
        else
            aSecondaryUnits = EDA_UNITS::MILLIMETRES;
    }
    else
    {
        if( cmnTool )
            aSecondaryUnits = cmnTool->GetLastImperialUnits();
        else
            aSecondaryUnits = EDA_UNITS::MILS;
    }
}


void EDA_DRAW_FRAME::resolveCanvasType()
{
    m_canvasType = loadCanvasTypeSetting();

    // Nudge user to switch to OpenGL if they are on legacy or Cairo
    if( m_firstRunDialogSetting < 1 )
    {
        if( m_canvasType != EDA_DRAW_PANEL_GAL::GAL_TYPE_OPENGL )
        {
            wxString msg =
                    _( "KiCad can use your graphics card to give you a smoother "
                       "and faster experience. This option is turned off by "
                       "default since it is not compatible with all computers.\n\n"
                       "Would you like to try enabling graphics acceleration?\n\n"
                       "If you'd like to choose later, select Accelerated Graphics "
                       "in the Preferences menu." );

            wxMessageDialog dlg( this, msg, _( "Enable Graphics Acceleration" ), wxYES_NO );

            dlg.SetYesNoLabels( _( "&Enable Acceleration" ), _( "&No Thanks" ) );

            if( dlg.ShowModal() == wxID_YES )
            {
                // Save Cairo as default in case OpenGL crashes
                saveCanvasTypeSetting( EDA_DRAW_PANEL_GAL::GAL_TYPE_CAIRO );

                // Switch to OpenGL, which will save the new setting if successful
                SwitchCanvas( EDA_DRAW_PANEL_GAL::GAL_TYPE_OPENGL );

                // Switch back to Cairo if OpenGL is not supported
                if( GetCanvas()->GetBackend() == EDA_DRAW_PANEL_GAL::GAL_TYPE_NONE )
                    SwitchCanvas( EDA_DRAW_PANEL_GAL::GAL_TYPE_CAIRO );

                HardRedraw();
            }
            else
            {
                // If they were on legacy, switch to Cairo
                SwitchCanvas( EDA_DRAW_PANEL_GAL::GAL_TYPE_CAIRO );
                HardRedraw();
            }
        }

        m_firstRunDialogSetting = 1;
        SaveSettings( config() );
    }
}


void EDA_DRAW_FRAME::handleActivateEvent( wxActivateEvent& aEvent )
{
    // Force a refresh of the message panel to ensure that the text is the right color
    // when the window activates
    if( !IsIconized() )
        m_messagePanel->Refresh();
}


void EDA_DRAW_FRAME::onActivate( wxActivateEvent& aEvent )
{
    handleActivateEvent( aEvent );

    aEvent.Skip();
}<|MERGE_RESOLUTION|>--- conflicted
+++ resolved
@@ -861,15 +861,9 @@
 }
 
 
-<<<<<<< HEAD
-void EDA_DRAW_FRAME::PrintWorkSheet( const RENDER_SETTINGS* aSettings, BASE_SCREEN* aScreen,
-                                     double aMils2Iu, const wxString& aFilename,
-                                     const wxString& aSheetLayer )
-=======
 void EDA_DRAW_FRAME::PrintDrawingSheet( const RENDER_SETTINGS* aSettings, BASE_SCREEN* aScreen,
                                         double aMils2Iu, const wxString &aFilename,
                                         const wxString &aSheetLayer )
->>>>>>> 77f5d317
 {
     if( !m_showBorderAndTitleBlock )
         return;
