--- conflicted
+++ resolved
@@ -115,100 +115,9 @@
 // after replacing format symbols by the corresponding value
 wxString WS_DRAW_ITEM_LIST::BuildFullText( const wxString& aTextbase )
 {
-    std::function<bool( wxString* )> wsResolver = [this]( wxString* token ) -> bool {
-        bool tokenUpdated = false;
-
-        if( token->IsSameAs( wxT( "KICAD_VERSION" ) ) && PgmOrNull() )
-        {
-            // TODO: it'd be nice to get the Python script name/version here for when
-            // PgmOrNull() is null...
-
-            *token = wxString::Format( wxT( "%s%s %s" ), productName, Pgm().App().GetAppName(),
-                                       GetBuildVersion() );
-            tokenUpdated = true;
-        }
-        else if( token->IsSameAs( wxT( "#" ) ) )
-        {
-            *token = wxString::Format( wxT( "%s" ), m_pageNumber );
-            tokenUpdated = true;
-        }
-        else if( token->IsSameAs( wxT( "##" ) ) )
-        {
-            *token = wxString::Format( wxT( "%d" ), m_sheetCount );
-            tokenUpdated = true;
-        }
-        else if( token->IsSameAs( wxT( "SHEETNAME" ) ) )
-        {
-            *token = m_sheetFullName;
-            tokenUpdated = true;
-        }
-        else if( token->IsSameAs( wxT( "FILENAME" ) ) )
-        {
-            wxFileName fn( m_fileName );
-            *token = fn.GetFullName();
-            tokenUpdated = true;
-        }
-        else if( token->IsSameAs( wxT( "PAPER" ) ) )
-        {
-            *token = m_paperFormat ? *m_paperFormat : wxString( "" );
-            tokenUpdated = true;
-        }
-        else if( token->IsSameAs( wxT( "LAYER" ) ) )
-        {
-            *token = m_sheetLayer ? *m_sheetLayer : wxString( "" );
-            tokenUpdated = true;
-        }
-        else if( token->IsSameAs( wxT( "ISSUE_DATE" ) ) )
-        {
-            *token = m_titleBlock ? m_titleBlock->GetDate() : wxString( "" );
-            tokenUpdated = true;
-        }
-        else if( token->IsSameAs( wxT( "REVISION" ) ) )
-        {
-            *token = m_titleBlock ? m_titleBlock->GetRevision() : wxString( "" );
-            tokenUpdated = true;
-        }
-        else if( token->IsSameAs( wxT( "TITLE" ) ) )
-        {
-            *token = m_titleBlock ? m_titleBlock->GetTitle() : wxString( "" );
-            tokenUpdated = true;
-        }
-        else if( token->IsSameAs( wxT( "COMPANY" ) ) )
-        {
-            *token = m_titleBlock ? m_titleBlock->GetCompany() : wxString( "" );
-            tokenUpdated = true;
-        }
-        else if( token->Left( token->Len() - 1 ).IsSameAs( wxT( "COMMENT" ) ) )
-        {
-            wxChar c = token->Last();
-
-            switch( c )
+    std::function<bool( wxString* )> wsResolver =
+            [this]( wxString* token ) -> bool
             {
-<<<<<<< HEAD
-            case '0':
-            case '1':
-            case '2':
-            case '3':
-            case '4':
-            case '5':
-            case '6':
-            case '7':
-            case '8':
-            case '9':
-                *token = m_titleBlock ? m_titleBlock->GetComment( c - '0' ) : wxString( "" );
-                tokenUpdated = true;
-            }
-        }
-
-        if( tokenUpdated )
-        {
-            *token = ExpandTextVars( *token, nullptr, m_project );
-            return true;
-        }
-
-        return false;
-    };
-=======
                 bool tokenUpdated = false;
 
                 if( token->IsSameAs( wxT( "KICAD_VERSION" ) ) && PgmOrNull() )
@@ -266,7 +175,6 @@
 
                 return false;
             };
->>>>>>> 08d595c9
 
     return ExpandTextVars( aTextbase, &wsResolver, m_project );
 }
