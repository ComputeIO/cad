/*
 * This program source code file is part of KiCad, a free EDA CAD application.
 *
 * Copyright (C) 2020 Jon Evans <jon@craftyjon.com>
 * Copyright (C) 2020-2021 KiCad Developers, see AUTHORS.txt for contributors.
 *
 * This program is free software: you can redistribute it and/or modify it
 * under the terms of the GNU General Public License as published by the
 * Free Software Foundation, either version 3 of the License, or (at your
 * option) any later version.
 *
 * This program is distributed in the hope that it will be useful, but
 * WITHOUT ANY WARRANTY; without even the implied warranty of
 * MERCHANTABILITY or FITNESS FOR A PARTICULAR PURPOSE.  See the GNU
 * General Public License for more details.
 *
 * You should have received a copy of the GNU General Public License along
 * with this program.  If not, see <http://www.gnu.org/licenses/>.
 */

#include <set>
#include <settings/common_settings.h>
#include <settings/parameters.h>
#include <wx/config.h>
#include <wx/log.h>


///! The following environment variables will never be migrated from a previous version
const std::set<wxString> envVarBlacklist =
        {
            wxT( "KICAD6_SYMBOL_DIR" ),
            wxT( "KICAD6_FOOTPRINT_DIR" ),
            wxT( "KICAD6_TEMPLATES_DIR" ),
            wxT( "KICAD6_3DMODEL_DIR" )
        };


///! Update the schema version whenever a migration is required
const int commonSchemaVersion = 2;

COMMON_SETTINGS::COMMON_SETTINGS() :
        JSON_SETTINGS( "kicad_common", SETTINGS_LOC::USER, commonSchemaVersion ),
        m_Appearance(),
        m_Backup(),
        m_Env(),
        m_Input(),
        m_Graphics(),
        m_Session(),
        m_System(),
        m_NetclassPanel()
{
    // This only effect the first time KiCad is run.  The user's setting will be used for all
    // subsequent runs.
    // Menu icons are off by default on OSX and on for all other platforms.
    // Use automatic canvas scaling on OSX, but not on the other platforms (their detection
    // isn't as good).
#if defined( __WXMAC__ )
    bool   defaultUseIconsInMenus = false;
    double canvasScale = 0.0;
#else
    bool   defaultUseIconsInMenus = true;
    double canvasScale = 1.0;
#endif

    m_params.emplace_back( new PARAM<double>( "appearance.canvas_scale",
            &m_Appearance.canvas_scale, canvasScale ) );

    m_params.emplace_back( new PARAM<int>( "appearance.icon_scale",
            &m_Appearance.icon_scale, 0 ) );

    m_params.emplace_back( new PARAM_ENUM<ICON_THEME>( "appearance.icon_theme",
            &m_Appearance.icon_theme, ICON_THEME::AUTO, ICON_THEME::LIGHT, ICON_THEME::AUTO ) );

    m_params.emplace_back( new PARAM<bool>( "appearance.use_icons_in_menus",
            &m_Appearance.use_icons_in_menus, defaultUseIconsInMenus ) );

    m_params.emplace_back( new PARAM<bool>( "auto_backup.enabled", &m_Backup.enabled, true ) );

    m_params.emplace_back( new PARAM<bool>( "auto_backup.backup_on_autosave",
                                            &m_Backup.backup_on_autosave, false ) );

    m_params.emplace_back(
            new PARAM<int>( "auto_backup.limit_total_files", &m_Backup.limit_total_files, 25 ) );

    m_params.emplace_back( new PARAM<unsigned long long>( "auto_backup.limit_total_size",
                                                          &m_Backup.limit_total_size, 104857600 ) );

    m_params.emplace_back(
            new PARAM<int>( "auto_backup.limit_daily_files", &m_Backup.limit_daily_files, 5 ) );

    m_params.emplace_back(
            new PARAM<int>( "auto_backup.min_interval", &m_Backup.min_interval, 300 ) );

    m_params.emplace_back( new PARAM<bool>( "environment.show_warning_dialog",
                                            &m_Env.show_warning_dialog, false ) );

    m_params.emplace_back( new PARAM_MAP<wxString>( "environment.vars", &m_Env.vars, {} ) );

    m_params.emplace_back( new PARAM<bool>( "input.auto_pan", &m_Input.auto_pan, false ) );

    m_params.emplace_back(
            new PARAM<int>( "input.auto_pan_acceleration", &m_Input.auto_pan_acceleration, 5 ) );

    m_params.emplace_back(
            new PARAM<bool>( "input.center_on_zoom", &m_Input.center_on_zoom, true ) );

    m_params.emplace_back( new PARAM<bool>( "input.immediate_actions",
            &m_Input.immediate_actions, true ) );

    m_params.emplace_back( new PARAM<bool>( "input.warp_mouse_on_move",
            &m_Input.warp_mouse_on_move, true ) );

    m_params.emplace_back(
            new PARAM<bool>( "input.horizontal_pan", &m_Input.horizontal_pan, false ) );

<<<<<<< HEAD
#if defined(__WXMAC__) || defined(__WXGTK3__)
    bool default_zoom_acceleration = false;
#else
    bool default_zoom_acceleration = true;
#endif

    m_params.emplace_back( new PARAM<bool>( "input.zoom_acceleration", &m_Input.zoom_acceleration,
                                            default_zoom_acceleration ) );
=======
    m_params.emplace_back( new PARAM<bool>( "input.zoom_acceleration",
            &m_Input.zoom_acceleration, false ) );
>>>>>>> 77f5d317

#ifdef __WXMAC__
    int default_zoom_speed = 5;
#else
    int default_zoom_speed = 1;
#endif

    m_params.emplace_back(
            new PARAM<int>( "input.zoom_speed", &m_Input.zoom_speed, default_zoom_speed ) );

    m_params.emplace_back(
            new PARAM<bool>( "input.zoom_speed_auto", &m_Input.zoom_speed_auto, true ) );

    m_params.emplace_back(
            new PARAM<int>( "input.scroll_modifier_zoom", &m_Input.scroll_modifier_zoom, 0 ) );

    m_params.emplace_back( new PARAM<int>( "input.scroll_modifier_pan_h",
                                           &m_Input.scroll_modifier_pan_h, WXK_CONTROL ) );

    m_params.emplace_back( new PARAM<int>( "input.scroll_modifier_pan_v",
                                           &m_Input.scroll_modifier_pan_v, WXK_SHIFT ) );

    m_params.emplace_back( new PARAM_ENUM<MOUSE_DRAG_ACTION>(
            "input.mouse_left", &m_Input.drag_left, MOUSE_DRAG_ACTION::DRAG_SELECTED,
            MOUSE_DRAG_ACTION::DRAG_ANY, MOUSE_DRAG_ACTION::SELECT ) );

    m_params.emplace_back( new PARAM_ENUM<MOUSE_DRAG_ACTION>(
            "input.mouse_middle", &m_Input.drag_middle, MOUSE_DRAG_ACTION::PAN,
            MOUSE_DRAG_ACTION::SELECT, MOUSE_DRAG_ACTION::NONE ) );

    m_params.emplace_back( new PARAM_ENUM<MOUSE_DRAG_ACTION>(
            "input.mouse_right", &m_Input.drag_right, MOUSE_DRAG_ACTION::PAN,
            MOUSE_DRAG_ACTION::SELECT, MOUSE_DRAG_ACTION::NONE ) );

    m_params.emplace_back( new PARAM<int>( "graphics.opengl_antialiasing_mode",
                                           &m_Graphics.opengl_aa_mode, 0, 0, 4 ) );

    m_params.emplace_back( new PARAM<int>( "graphics.cairo_antialiasing_mode",
                                           &m_Graphics.cairo_aa_mode, 0, 0, 3 ) );

    m_params.emplace_back( new PARAM<int>( "system.autosave_interval",
            &m_System.autosave_interval, 600 ) );

    m_params.emplace_back( new PARAM<wxString>( "system.editor_name",
            &m_System.editor_name, "" ) );

    m_params.emplace_back( new PARAM<int>( "system.file_history_size",
            &m_System.file_history_size, 9 ) );

    m_params.emplace_back( new PARAM<wxString>( "system.language",
            &m_System.language, "Default" ) );

    m_params.emplace_back( new PARAM<wxString>( "system.pdf_viewer_name",
            &m_System.pdf_viewer_name, "" ) );

    m_params.emplace_back( new PARAM<bool>( "system.use_system_pdf_viewer",
            &m_System.use_system_pdf_viewer, true ) );

    m_params.emplace_back( new PARAM<wxString>( "system.working_dir",
            &m_System.working_dir, "" ) );

    m_params.emplace_back( new PARAM<int>( "system.clear_3d_cache_interval",
            &m_System.clear_3d_cache_interval, 30 ) );

    m_params.emplace_back( new PARAM<bool>( "session.remember_open_files",
            &m_Session.remember_open_files, false ) );

    m_params.emplace_back( new PARAM<int>( "netclass_panel.sash_pos",
            &m_NetclassPanel.sash_pos, 160 ) );

    registerMigration( 0, 1, std::bind( &COMMON_SETTINGS::migrateSchema0to1, this ) );
    registerMigration( 1, 2, std::bind( &COMMON_SETTINGS::migrateSchema1to2, this ) );
}


bool COMMON_SETTINGS::migrateSchema0to1()
{
    /**
     * Schema version 0 to 1:
     *
     * mousewheel_pan is replaced by explicit settings for scroll wheel behavior
     */

    nlohmann::json::json_pointer mwp_pointer( "/input/mousewheel_pan"_json_pointer );

    bool mwp = false;

    try
    {
        mwp = at( mwp_pointer );
        at( nlohmann::json::json_pointer( "/input"_json_pointer ) ).erase( "mousewheel_pan" );
    }
    catch( ... )
    {
        wxLogTrace( traceSettings, "COMMON_SETTINGS::Migrate 0->1: mousewheel_pan not found" );
    }

    if( mwp )
    {
        ( *this )[nlohmann::json::json_pointer( "/input/horizontal_pan" )] = true;

        ( *this )[nlohmann::json::json_pointer( "/input/scroll_modifier_pan_h" )] = WXK_SHIFT;
        ( *this )[nlohmann::json::json_pointer( "/input/scroll_modifier_pan_v" )] = 0;
        ( *this )[nlohmann::json::json_pointer( "/input/scroll_modifier_zoom" )]  = WXK_CONTROL;
    }
    else
    {
        ( *this )[nlohmann::json::json_pointer( "/input/horizontal_pan" )] = false;

        ( *this )[nlohmann::json::json_pointer( "/input/scroll_modifier_pan_h" )] = WXK_CONTROL;
        ( *this )[nlohmann::json::json_pointer( "/input/scroll_modifier_pan_v" )] = WXK_SHIFT;
        ( *this )[nlohmann::json::json_pointer( "/input/scroll_modifier_zoom" )]  = 0;
    }

    return true;
}


bool COMMON_SETTINGS::migrateSchema1to2()
{
    nlohmann::json::json_pointer v1_pointer( "/input/prefer_select_to_drag"_json_pointer );

    bool prefer_selection = false;

    try
    {
        prefer_selection = at( v1_pointer );
        at( nlohmann::json::json_pointer( "/input"_json_pointer ) )
                .erase( "prefer_select_to_drag" );
    }
    catch( ... )
    {
        wxLogTrace( traceSettings,
                    "COMMON_SETTINGS::Migrate 1->2: prefer_select_to_drag not found" );
    }

    if( prefer_selection )
        ( *this )[nlohmann::json::json_pointer( "/input/mouse_left" )] = MOUSE_DRAG_ACTION::SELECT;
    else
        ( *this )[nlohmann::json::json_pointer( "/input/mouse_left" )] =
                MOUSE_DRAG_ACTION::DRAG_ANY;

    return true;
}


bool COMMON_SETTINGS::MigrateFromLegacy( wxConfigBase* aCfg )
{
    bool ret = true;

    ret &= fromLegacy<double>( aCfg, "CanvasScale",     "appearance.canvas_scale" );
    ret &= fromLegacy<int>( aCfg,    "IconScale",       "appearance.icon_scale" );
    ret &= fromLegacy<bool>( aCfg,   "UseIconsInMenus", "appearance.use_icons_in_menus" );

// Force OSX to automatically scale the canvas. Before v6, the user setting wasn't used on OSX
// and was set to 1.0. In v6, the setting is now used by OSX and should default to automatic
// scaling.
#ifdef __WXMAC__
    ( *this )[PointerFromString( "appearance.canvas_scale" )] = 0.0;
#endif

    ret &= fromLegacy<bool>( aCfg, "ShowEnvVarWarningDialog", "environment.show_warning_dialog" );

    auto load_env_vars = [&] () {
          wxString key, value;
          long index = 0;
          nlohmann::json::json_pointer ptr = PointerFromString( "environment.vars" );

          aCfg->SetPath( "EnvironmentVariables" );
          ( *this )[ptr] = nlohmann::json( {} );

          while( aCfg->GetNextEntry( key, index ) )
          {
              if( envVarBlacklist.count( key ) )
              {
                  wxLogTrace( traceSettings, "Migrate Env: %s is blacklisted; skipping.", key );
                  continue;
              }

              value = aCfg->Read( key, wxEmptyString );

              if( !value.IsEmpty() )
              {
                  ptr.push_back( key.ToStdString() );

                  wxLogTrace( traceSettings, "Migrate Env: %s=%s", ptr.to_string(), value );
                  ( *this )[ptr] = value.ToUTF8();

                  ptr.pop_back();
              }
          }

          aCfg->SetPath( ".." );
    };

    load_env_vars();

    bool mousewheel_pan = false;

    if( aCfg->Read( "MousewheelPAN", &mousewheel_pan ) && mousewheel_pan )
    {
        ( *this )[PointerFromString( "input.horizontal_pan" )] = true;

        ( *this )[PointerFromString( "input.scroll_modifier_pan_h" )] = WXK_SHIFT;
        ( *this )[PointerFromString( "input.scroll_modifier_pan_v" )] = 0;
        ( *this )[PointerFromString( "input.scroll_modifier_zoom" )]  = WXK_CONTROL;
    }

    ret &= fromLegacy<bool>( aCfg, "AutoPAN",                   "input.auto_pan" );
    ret &= fromLegacy<bool>( aCfg, "ImmediateActions",          "input.immediate_actions" );
    ret &= fromLegacy<bool>( aCfg, "PreferSelectionToDragging", "input.prefer_select_to_drag" );
    ret &= fromLegacy<bool>( aCfg, "MoveWarpsCursor",           "input.warp_mouse_on_move" );
    ret &= fromLegacy<bool>( aCfg, "ZoomNoCenter",              "input.center_on_zoom" );

    // This was stored inverted in legacy config
    if( ret )
    {
        auto p = PointerFromString( "input.center_on_zoom" );
        ( *this )[p] = !( *this )[p];
    }

    ret &= fromLegacy<int>( aCfg, "OpenGLAntialiasingMode", "graphics.opengl_antialiasing_mode" );
    ret &= fromLegacy<int>( aCfg, "CairoAntialiasingMode",  "graphics.cairo_antialiasing_mode" );

    ret &= fromLegacy<int>(  aCfg, "AutoSaveInterval",        "system.autosave_interval" );
    ret &= fromLegacyString( aCfg, "Editor",                  "system.editor_name" );
    ret &= fromLegacy<int>(  aCfg, "FileHistorySize",         "system.file_history_size" );
    ret &= fromLegacyString( aCfg, "LanguageID",              "system.language" );
    ret &= fromLegacyString( aCfg, "PdfBrowserName",          "system.pdf_viewer_name" );
    ret &= fromLegacy<bool>( aCfg, "UseSystemBrowser",        "system.use_system_pdf_viewer" );
    ret &= fromLegacyString( aCfg, "WorkingDir",              "system.working_dir" );

    return ret;
}<|MERGE_RESOLUTION|>--- conflicted
+++ resolved
@@ -113,19 +113,8 @@
     m_params.emplace_back(
             new PARAM<bool>( "input.horizontal_pan", &m_Input.horizontal_pan, false ) );
 
-<<<<<<< HEAD
-#if defined(__WXMAC__) || defined(__WXGTK3__)
-    bool default_zoom_acceleration = false;
-#else
-    bool default_zoom_acceleration = true;
-#endif
-
-    m_params.emplace_back( new PARAM<bool>( "input.zoom_acceleration", &m_Input.zoom_acceleration,
-                                            default_zoom_acceleration ) );
-=======
     m_params.emplace_back( new PARAM<bool>( "input.zoom_acceleration",
             &m_Input.zoom_acceleration, false ) );
->>>>>>> 77f5d317
 
 #ifdef __WXMAC__
     int default_zoom_speed = 5;
