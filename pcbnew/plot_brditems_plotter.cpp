--- conflicted
+++ resolved
@@ -401,13 +401,7 @@
 
     m_plotter->SetCurrentLineWidth( thickness );
 
-<<<<<<< HEAD
-    m_plotter->Text( pos, aColor, aTextMod->GetShownText(), orient, size,
-                     aTextMod->GetHorizJustify(), aTextMod->GetVertJustify(), thickness,
-                     aTextMod->IsItalic(), allow_bold, false, nullptr, &gbr_metadata );
-=======
     m_plotter->Text( aTextMod, aColor, &gbr_metadata );
->>>>>>> 60a58f2c
 }
 
 
@@ -729,33 +723,7 @@
 
     m_plotter->SetCurrentLineWidth( thickness );
 
-<<<<<<< HEAD
-    if( aText->IsMultilineAllowed() )
-    {
-        std::vector<wxPoint> positions;
-        wxArrayString strings_list;
-        wxStringSplit( shownText, strings_list, '\n' );
-        positions.reserve(  strings_list.Count() );
-
-        aText->GetLinePositions( positions, strings_list.Count() );
-
-        for( unsigned ii = 0; ii < strings_list.Count(); ii++ )
-        {
-            wxString& txt =  strings_list.Item( ii );
-            m_plotter->Text( positions[ii], color, txt, orient, size, aText->GetHorizJustify(),
-                             aText->GetVertJustify(), thickness, aText->IsItalic(),
-                             allow_bold, false, aText->GetFont(), &gbr_metadata );
-        }
-    }
-    else
-    {
-        m_plotter->Text( pos, color, shownText, orient, size, aText->GetHorizJustify(),
-                         aText->GetVertJustify(), thickness, aText->IsItalic(), allow_bold,
-                         false, aText->GetFont(), &gbr_metadata );
-    }
-=======
     m_plotter->Text( aText, color, &gbr_metadata );
->>>>>>> 60a58f2c
 }
 
 
