--- conflicted
+++ resolved
@@ -53,10 +53,7 @@
         EAGLE,
         PCAD,
         GEDA_PCB,           //< Geda PCB file formats.
-<<<<<<< HEAD
-=======
-
->>>>>>> 8fd0c322
+
         // add your type here.
 
         // ALTIUM,
