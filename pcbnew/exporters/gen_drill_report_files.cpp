--- conflicted
+++ resolved
@@ -249,15 +249,9 @@
 
     // Plot title  "Info"
     wxString Text = wxT( "Drill Map:" );
-<<<<<<< HEAD
     plotter->Text( wxPoint( plotX, plotY ), COLOR4D::UNSPECIFIED, Text, EDA_ANGLE::ANGLE_0,
                    wxSize( KiROUND( charSize * charScale ), KiROUND( charSize * charScale ) ),
                    TEXT_ATTRIBUTES::H_LEFT, TEXT_ATTRIBUTES::V_CENTER, TextWidth, false, false );
-=======
-    plotter->Text( wxPoint( plotX, plotY ), COLOR4D::UNSPECIFIED, Text, 0,
-                   wxSize( KiROUND( charSize * charScale ), KiROUND( charSize * charScale ) ),
-                   GR_TEXT_HJUSTIFY_LEFT, GR_TEXT_VJUSTIFY_CENTER, TextWidth, false, false );
->>>>>>> 91620131
 
     // For some formats (PS, PDF SVG) we plot the drill size list on more than one column
     // because the list must be contained inside the printed page
@@ -315,16 +309,10 @@
         if( tool.m_Hole_NotPlated )
             msg += wxT( " (not plated)" );
 
-<<<<<<< HEAD
         plotter->Text( wxPoint( plotX, y ), COLOR4D::UNSPECIFIED, msg, EDA_ANGLE::ANGLE_0,
                        wxSize( KiROUND( charSize * charScale ), KiROUND( charSize * charScale ) ),
                        TEXT_ATTRIBUTES::H_LEFT, TEXT_ATTRIBUTES::V_CENTER, TextWidth, false,
                        false );
-=======
-        plotter->Text( wxPoint( plotX, y ), COLOR4D::UNSPECIFIED, msg, 0,
-                       wxSize( KiROUND( charSize * charScale ), KiROUND( charSize * charScale ) ),
-                       GR_TEXT_HJUSTIFY_LEFT, GR_TEXT_VJUSTIFY_CENTER, TextWidth, false, false );
->>>>>>> 91620131
 
         intervalle = KiROUND( ( ( charSize * charScale ) + TextWidth ) * 1.2 );
 
