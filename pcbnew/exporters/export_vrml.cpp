--- conflicted
+++ resolved
@@ -540,57 +540,7 @@
     // previously to their main outline.
     for( int icnt = 0; icnt < aOutlines.OutlineCount(); icnt++ )
     {
-<<<<<<< HEAD
-    case S_ARC:
-        export_vrml_arc( aModel, layer,
-                         (double) drawseg->GetCenter().x * BOARD_SCALE,
-                         (double) drawseg->GetCenter().y * BOARD_SCALE,
-                         (double) drawseg->GetArcStart().x * BOARD_SCALE,
-                         (double) drawseg->GetArcStart().y * BOARD_SCALE,
-                         w, drawseg->GetAngle() / 10 );
-        break;
-
-    case S_CIRCLE:
-        // Break circles into two 180 arcs to prevent the vrml hole from obscuring objects
-        // within the hole area of the circle.
-        export_vrml_arc( aModel, layer, x, y, x, y-r, w, 180.0 );
-        export_vrml_arc( aModel, layer, x, y, x, y+r, w, 180.0 );
-        break;
-
-    case S_POLYGON:
-        export_vrml_polygon( aModel, layer, drawseg, 0.0, wxPoint( 0, 0 ) );
-        break;
-
-    case S_SEGMENT:
-        export_vrml_line( aModel, layer, x, y, xf, yf, w );
-        break;
-
-    case S_CURVE:
-    {
-        std::vector<VECTOR2D> output;
-        std::vector<VECTOR2D> pointCtrl;
-
-        pointCtrl.emplace_back( x, y );
-        pointCtrl.emplace_back( drawseg->GetBezControl1().x * BOARD_SCALE,
-                                drawseg->GetBezControl1().y * BOARD_SCALE );
-        pointCtrl.emplace_back( drawseg->GetBezControl2().x * BOARD_SCALE,
-                                drawseg->GetBezControl2().y * BOARD_SCALE );
-        pointCtrl.emplace_back( xf, yf );
-
-        BEZIER_POLY converter( pointCtrl );
-        converter.GetPoly( output, w );
-
-        for( size_t i = 1; i < output.size(); ++i )
-        {
-            export_vrml_line( aModel, layer, output[i - 1].x, output[i - 1].y, output[i].x,
-                              output[i].y, w );
-        }
-
-        break;
-    }
-=======
         const SHAPE_LINE_CHAIN& outline = aOutlines.COutline( icnt );
->>>>>>> 77f5d317
 
         int seg = aVlayer->NewContour();
 
@@ -664,143 +614,8 @@
 
     for( TRACK* track : m_Pcb->Tracks() )
     {
-<<<<<<< HEAD
-        std::vector<VECTOR2D> output;
-        std::vector<VECTOR2D> pointCtrl;
-
-        pointCtrl.emplace_back( x, y );
-        pointCtrl.emplace_back( aOutline->GetBezControl1().x * BOARD_SCALE,
-                                aOutline->GetBezControl1().y * BOARD_SCALE );
-        pointCtrl.emplace_back( aOutline->GetBezControl2().x * BOARD_SCALE,
-                                aOutline->GetBezControl2().y * BOARD_SCALE );
-        pointCtrl.emplace_back( xf, yf );
-
-        BEZIER_POLY converter( pointCtrl );
-        converter.GetPoly( output, w );
-
-        for( size_t i = 1; i < output.size(); ++i )
-        {
-            export_vrml_line( aModel, layer, output[i - 1].x, output[i - 1].y, output[i].x,
-                              output[i].y, w );
-        }
-
-        break;
-    }
-
-    case S_RECT:
-        export_vrml_line( aModel, layer, x, y, xf, y, w );
-        export_vrml_line( aModel, layer, xf, y, xf, yf, w );
-        export_vrml_line( aModel, layer, xf, yf, x, yf, w );
-        export_vrml_line( aModel, layer, x, yf, x, y, w );
-        break;
-
-    default:
-        break;
-    }
-}
-
-
-static void export_vrml_padshape( MODEL_VRML& aModel, VRML_LAYER* aTinLayer, PAD* aPad )
-{
-    // The (maybe offset) pad position
-    wxPoint pad_pos = aPad->ShapePos();
-    double  pad_x   = pad_pos.x * BOARD_SCALE;
-    double  pad_y   = pad_pos.y * BOARD_SCALE;
-    wxSize  pad_delta = aPad->GetDelta();
-
-    double  pad_dx  = pad_delta.x * BOARD_SCALE / 2.0;
-    double  pad_dy  = pad_delta.y * BOARD_SCALE / 2.0;
-
-    double  pad_w   = aPad->GetSize().x * BOARD_SCALE / 2.0;
-    double  pad_h   = aPad->GetSize().y * BOARD_SCALE / 2.0;
-
-    switch( aPad->GetShape() )
-    {
-    case PAD_SHAPE_CIRCLE:
-
-        if( !aTinLayer->AddCircle( pad_x, -pad_y, pad_w, false ) )
-            throw( std::runtime_error( aTinLayer->GetError() ) );
-
-        break;
-
-    case PAD_SHAPE_OVAL:
-
-        if( !aTinLayer->AddSlot( pad_x, -pad_y, pad_w * 2.0, pad_h * 2.0,
-                                 aPad->GetOrientation()/10.0, false ) )
-            throw( std::runtime_error( aTinLayer->GetError() ) );
-
-        break;
-
-    case PAD_SHAPE_ROUNDRECT:
-    case PAD_SHAPE_CHAMFERED_RECT:
-    {
-        SHAPE_POLY_SET polySet;
-        const int corner_radius = aPad->GetRoundRectCornerRadius();
-        TransformRoundChamferedRectToPolygon( polySet, wxPoint( 0, 0 ), aPad->GetSize(), 0.0,
-                                              corner_radius, 0.0, 0, ARC_HIGH_DEF, ERROR_INSIDE );
-        std::vector< wxRealPoint > cornerList;
-        // TransformRoundChamferedRectToPolygon creates only one convex polygon
-        SHAPE_LINE_CHAIN poly( polySet.Outline( 0 ) );
-
-        cornerList.reserve( poly.PointCount() );
-        for( int ii = 0; ii < poly.PointCount(); ++ii )
-            cornerList.emplace_back(
-                    poly.CPoint( ii ).x * BOARD_SCALE, -poly.CPoint( ii ).y * BOARD_SCALE );
-
-        // Close polygon
-        cornerList.push_back( cornerList[0] );
-        if( !aTinLayer->AddPolygon( cornerList, pad_x, -pad_y, aPad->GetOrientation() ) )
-            throw( std::runtime_error( aTinLayer->GetError() ) );
-
-        break;
-    }
-
-    case PAD_SHAPE_CUSTOM:
-    {
-        SHAPE_POLY_SET polySet;
-        std::vector< wxRealPoint > cornerList;
-        aPad->MergePrimitivesAsPolygon( &polySet, UNDEFINED_LAYER );
-
-        for( int cnt = 0; cnt < polySet.OutlineCount(); ++cnt )
-        {
-            SHAPE_LINE_CHAIN& poly = polySet.Outline( cnt );
-            cornerList.clear();
-
-            for( int ii = 0; ii < poly.PointCount(); ++ii )
-                cornerList.emplace_back(
-                        poly.CPoint( ii ).x * BOARD_SCALE, -poly.CPoint( ii ).y * BOARD_SCALE );
-
-            // Close polygon
-            cornerList.push_back( cornerList[0] );
-
-            if( !aTinLayer->AddPolygon( cornerList, pad_x, -pad_y, aPad->GetOrientation() ) )
-                throw( std::runtime_error( aTinLayer->GetError() ) );
-        }
-
-        break;
-    }
-
-    case PAD_SHAPE_RECT:
-        // Just to be sure :D
-        pad_dx  = 0;
-        pad_dy  = 0;
-
-        // Intentionally fall through and treat a rectangle as a trapezoid with no sloped sides
-        KI_FALLTHROUGH;
-
-    case PAD_SHAPE_TRAPEZOID:
-        {
-        double coord[8] =
-        {
-            -pad_w + pad_dy, -pad_h - pad_dx,
-            -pad_w - pad_dy, pad_h + pad_dx,
-            +pad_w - pad_dy, -pad_h + pad_dx,
-            +pad_w + pad_dy, pad_h - pad_dx
-        };
-=======
         if( track->Type() != PCB_VIA_T )
             continue;
->>>>>>> 77f5d317
 
         const VIA* via = (const VIA*) track;
 
