/**
 * @file class_marker_pcb.h
 * @brief Markers used to show a drc problem on boards.
 */

#ifndef CLASS_MARKER_PCB_H
#define CLASS_MARKER_PCB_H


#include <class_board_item.h>
#include <class_marker_base.h>


class MSG_PANEL_ITEM;


class MARKER_PCB : public BOARD_ITEM, public MARKER_BASE
{

public:

    MARKER_PCB( BOARD_ITEM* aParent );

    /**
     * Constructor
     * @param aErrorCode The categorizing identifier for an error
     * @param aMarkerPos The position of the MARKER_PCB on the BOARD
     * @param aText Text describing the first of two objects
     * @param aPos The position of the first of two objects
     * @param bText Text describing the second of the two conflicting objects
     * @param bPos The position of the second of two objects
     */
    MARKER_PCB( int aErrorCode, const wxPoint& aMarkerPos,
                const wxString& aText, const wxPoint& aPos,
                const wxString& bText, const wxPoint& bPos );

    /**
     * Constructor
     * @param aErrorCode The categorizing identifier for an error
     * @param aMarkerPos The position of the MARKER_PCB on the BOARD
     * @param aText Text describing the object
     * @param aPos The position of the object
     */
    MARKER_PCB( int aErrorCode, const wxPoint& aMarkerPos,
                const wxString& aText, const wxPoint& aPos );

    ~MARKER_PCB();

    void Move(const wxPoint& aMoveVector)
    {
        m_Pos += aMoveVector;
    }

    void Rotate( const wxPoint& aRotCentre, double aAngle );

    void Flip( const wxPoint& aCentre );

    void Draw( EDA_DRAW_PANEL* aPanel, wxDC* aDC,
               GR_DRAWMODE aDrawMode, const wxPoint& aOffset = ZeroOffset )
    {
        DrawMarker( aPanel, aDC, aDrawMode, aOffset );
    }

    const wxPoint& GetPosition() const          { return m_Pos; }
    void SetPosition( const wxPoint& aPos )     { m_Pos = aPos; }

<<<<<<< HEAD
    void SetItem( const BOARD_ITEM* aItem )
    {
        m_item = aItem;
    }

    const BOARD_ITEM* GetItem() const
    {
        return m_item;
    }

    bool HitTest( const wxPoint& aPosition )
=======
    bool HitTest( const wxPoint& aPosition ) const
>>>>>>> fc26cdfb
    {
        return HitTestMarker( aPosition );
    }

    bool IsOnLayer( LAYER_NUM aLayer ) const;

    void GetMsgPanelInfo( std::vector< MSG_PANEL_ITEM >& aList );

    wxString GetSelectMenuText() const;

    BITMAP_DEF GetMenuImage() const { return  drc_xpm; }

    ///> @copydoc VIEW_ITEM::ViewBBox()
    virtual const BOX2I ViewBBox() const
    {
        return GetParent()->ViewBBox();
    }

    ///> @copydoc VIEW_ITEM::ViewGetLayers()
    virtual void ViewGetLayers( int aLayers[], int& aCount ) const;

#if defined(DEBUG)
    void Show( int nestLevel, std::ostream& os ) const { ShowDummy( os ); } // override
#endif

protected:
    ///> Pointer to BOARD_ITEM that causes DRC error.
    const BOARD_ITEM* m_item;
};

#endif      //  CLASS_MARKER_PCB_H<|MERGE_RESOLUTION|>--- conflicted
+++ resolved
@@ -64,7 +64,6 @@
     const wxPoint& GetPosition() const          { return m_Pos; }
     void SetPosition( const wxPoint& aPos )     { m_Pos = aPos; }
 
-<<<<<<< HEAD
     void SetItem( const BOARD_ITEM* aItem )
     {
         m_item = aItem;
@@ -75,10 +74,7 @@
         return m_item;
     }
 
-    bool HitTest( const wxPoint& aPosition )
-=======
     bool HitTest( const wxPoint& aPosition ) const
->>>>>>> fc26cdfb
     {
         return HitTestMarker( aPosition );
     }
