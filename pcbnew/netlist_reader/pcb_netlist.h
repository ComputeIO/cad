--- conflicted
+++ resolved
@@ -77,48 +77,6 @@
  */
 class COMPONENT
 {
-<<<<<<< HEAD
-    COMPONENT_NETS m_nets;             ///< list of nets shared by the component pins
-    wxArrayString  m_footprintFilters; ///< Footprint filters found in netlist.
-    int            m_pinCount;         ///< Number of pins found in netlist.
-    wxString       m_reference;        ///< The component reference designator found in netlist.
-    wxString       m_value;            ///< The component value found in netlist.
-
-    /// A fully specified path to the component: [ sheetUUID, sheetUUID, .., componentUUID ]
-    KIID_PATH m_path;
-
-    /// The name of the component in #m_library used when it was placed on the schematic..
-    wxString m_name;
-
-    /// The name of the component library where #m_name was found.
-    wxString m_library;
-
-    /// The #LIB_ID of the footprint assigned to the component.
-    LIB_ID m_fpid;
-
-    /// The alt LIB_ID of the footprint, when there are 2 different assigned footprints,
-    /// One from the netlist, the other from the .cmp file.
-    /// this one is a copy of the netlist footprint assignment
-    LIB_ID m_altFpid;
-
-    /// The #FOOTPRINT loaded for #m_FPID.
-    std::unique_ptr<FOOTPRINT> m_footprint;
-
-    /// Component-specific properties found in the netlist.
-    std::map<wxString, wxString> m_properties;
-
-    static COMPONENT_NET m_emptyNet;
-
-public:
-    COMPONENT( const LIB_ID& aFPID, const wxString& aReference, const wxString& aValue,
-               const KIID_PATH& aPath )
-    {
-        m_fpid = aFPID;
-        m_reference = aReference;
-        m_value = aValue;
-        m_pinCount = 0;
-        m_path = aPath;
-=======
 public:
     COMPONENT( const LIB_ID&            aFPID,
                const wxString&          aReference,
@@ -132,7 +90,6 @@
         m_pinCount         = 0;
         m_path             = aPath;
         m_kiids            = aKiids;
->>>>>>> 77f5d317
     }
 
     virtual ~COMPONENT(){};
@@ -242,14 +199,6 @@
  */
 class NETLIST
 {
-<<<<<<< HEAD
-    COMPONENTS m_components; // Components found in the netlist.
-
-    bool m_findByTimeStamp;   // Associate components by KIID (or refdes if false)
-    bool m_replaceFootprints; // Update footprints to match footprints defined in netlist
-
-=======
->>>>>>> 77f5d317
 public:
     NETLIST() : m_findByTimeStamp( false ), m_replaceFootprints( false ) {}
 
@@ -318,16 +267,10 @@
 
     void Format( const char* aDocName, OUTPUTFORMATTER* aOut, int aNestLevel, int aCtl = 0 );
 
-<<<<<<< HEAD
-#define CTL_OMIT_EXTRA ( 1 << 0 )
-#define CTL_OMIT_NETS ( 1 << 1 )
-#define CTL_OMIT_FILTERS ( 1 << 2 )
-=======
 #define CTL_OMIT_EXTRA      (1<<0)
 #define CTL_OMIT_NETS       (1<<1)
 #define CTL_OMIT_FILTERS    (1<<2)
 #define CTL_OMIT_FP_UUID    (1<<3)  ///< Don't prefix the footprint UUID to the sheet path.
->>>>>>> 77f5d317
 
 #define CTL_FOR_CVPCB ( CTL_OMIT_NETS | CTL_OMIT_FILTERS | CTL_OMIT_EXTRA )
 
