/*
 * This program source code file is part of KiCad, a free EDA CAD application.
 *
 * Copyright (C) 2020 Jon Evans <jon@craftyjon.com>
 * Copyright (C) 2020 KiCad Developers, see AUTHORS.txt for contributors.
 *
 * This program is free software: you can redistribute it and/or modify it
 * under the terms of the GNU General Public License as published by the
 * Free Software Foundation, either version 3 of the License, or (at your
 * option) any later version.
 *
 * This program is distributed in the hope that it will be useful, but
 * WITHOUT ANY WARRANTY; without even the implied warranty of
 * MERCHANTABILITY or FITNESS FOR A PARTICULAR PURPOSE.  See the GNU
 * General Public License for more details.
 *
 * You should have received a copy of the GNU General Public License along
 * with this program.  If not, see <http://www.gnu.org/licenses/>.
 */

#include <board.h>
#include <dimension.h>
#include <pcb_base_edit_frame.h>
#include <pcb_layer_box_selector.h>
#include <widgets/unit_binder.h>

#include "dialog_dimension_properties.h"


DIALOG_DIMENSION_PROPERTIES::DIALOG_DIMENSION_PROPERTIES( PCB_BASE_EDIT_FRAME* aParent,
                                                          BOARD_ITEM*          aItem ) :
        DIALOG_DIMENSION_PROPERTIES_BASE( aParent ),
<<<<<<< HEAD
        m_frame( aParent ), m_cbLayerActual( m_cbLayer ), m_txtValueActual( m_txtValue ),
        m_textWidth( aParent, m_lblTextWidth, m_txtTextWidth, m_lblTextWidthUnits, true ),
        m_textHeight( aParent, m_lblTextHeight, m_txtTextHeight, m_lblTextHeightUnits, true ),
        m_textThickness( aParent, m_lblTextThickness, m_txtTextThickness, m_lblTextThicknessUnits,
                         true ),
        m_textPosX( aParent, m_lblTextPosX, m_txtTextPosX, m_lblTextPosXUnits ),
        m_textPosY( aParent, m_lblTextPosY, m_txtTextPosY, m_lblTextPosYUnits ),
        m_orientValidator( 1, &m_orientValue ),
        m_lineThickness( aParent, m_lblLineThickness, m_txtLineThickness, m_lblLineThicknessUnits,
                         true ),
        m_arrowLength( aParent, m_lblArrowLength, m_txtArrowLength, m_lblArrowLengthUnits, true ),
        m_extensionOffset( aParent, m_lblExtensionOffset, m_txtExtensionOffset,
                           m_lblExtensionOffsetUnits )
=======
        m_frame( aParent ),
        m_cbLayerActual( m_cbLayer ),
        m_txtValueActual( m_txtValue ),
        m_textWidth( aParent, m_lblTextWidth, m_txtTextWidth, m_lblTextWidthUnits ),
        m_textHeight( aParent, m_lblTextHeight, m_txtTextHeight, m_lblTextHeightUnits ),
        m_textThickness( aParent, m_lblTextThickness, m_txtTextThickness, m_lblTextThicknessUnits ),
        m_textPosX( aParent, m_lblTextPosX, m_txtTextPosX, m_lblTextPosXUnits ),
        m_textPosY( aParent, m_lblTextPosY, m_txtTextPosY, m_lblTextPosYUnits ),
        m_orientValidator( 1, &m_orientValue ),
        m_lineThickness( aParent, m_lblLineThickness, m_txtLineThickness, m_lblLineThicknessUnits ),
        m_arrowLength( aParent, m_lblArrowLength, m_txtArrowLength, m_lblArrowLengthUnits ),
        m_extensionOffset( aParent, m_lblExtensionOffset, m_txtExtensionOffset, m_lblExtensionOffsetUnits )
>>>>>>> 77f5d317
{
    wxASSERT( BaseType( aItem->Type() ) == PCB_DIMENSION_T );
    m_dimension = static_cast<DIMENSION_BASE*>( aItem );
    m_previewDimension = static_cast<DIMENSION_BASE*>( m_dimension->Clone() );
    m_previewDimension->SetParent( m_frame->GetBoard() );

    switch( m_dimension->Type() )
    {
    case PCB_DIM_LEADER_T:
        // Hide the main format controls and keep the leader controls shown
        m_sizerFormat->GetStaticBox()->Hide();
        m_sizerCenter->GetStaticBox()->Hide();

        m_cbLayerActual = m_cbLeaderLayer;
        m_txtValueActual = m_txtLeaderValue;

        // Remove a fewings from text format
        m_lblTextPositionMode->Hide();
        m_cbTextPositionMode->Hide();
        break;

    case PCB_DIM_CENTER_T:
        m_sizerLeader->GetStaticBox()->Hide();
        m_sizerFormat->GetStaticBox()->Hide();
        m_sizerText->GetStaticBox()->Hide();

        m_lblArrowLength->Hide();
        m_txtArrowLength->Hide();
        m_lblArrowLengthUnits->Hide();

        m_lblExtensionOffset->Hide();
        m_txtExtensionOffset->Hide();
        m_lblExtensionOffsetUnits->Hide();

        m_cbLayerActual = m_cbCenterLayer;
        break;

    default:
        m_sizerLeader->GetStaticBox()->Hide();
        m_sizerCenter->GetStaticBox()->Hide();
        break;
    }

    // Fix the size after hiding/showing some of the properties
    Layout();

    // Configure display origin transforms
    m_textPosX.SetCoordType( ORIGIN_TRANSFORMS::ABS_X_COORD );
    m_textPosY.SetCoordType( ORIGIN_TRANSFORMS::ABS_Y_COORD );

    // Configure the layers list selector.  Note that footprints are built outside the current
    // board and so we may need to show all layers if the text is on an unactivated layer.
    if( !m_frame->GetBoard()->IsLayerEnabled( m_dimension->GetLayer() ) )
        m_cbLayerActual->ShowNonActivatedLayers( true );

    m_cbLayerActual->SetLayersHotkeys( false );
    m_cbLayerActual->SetBoardFrame( aParent );
    m_cbLayerActual->Resync();

    m_orientValue = 0.0;
    m_orientValidator.SetRange( -360.0, 360.0 );
    m_cbTextOrientation->SetValidator( m_orientValidator );
    m_orientValidator.SetWindow( m_cbTextOrientation );

    // Handle decimal separators in combo dropdown
    for( size_t i = 0; i < m_cbTextOrientation->GetCount(); ++i )
    {
        wxString item = m_cbTextOrientation->GetString( i );
        item.Replace( '.', localeconv()->decimal_point[0] );
        m_cbTextOrientation->SetString( i, item );
    }

    m_sdbSizerOK->SetDefault();

    m_cbOverrideValue->Bind( wxEVT_CHECKBOX,
            [&]( wxCommandEvent& evt )
            {
                m_txtValue->Enable( m_cbOverrideValue->GetValue() );

                if( !m_cbOverrideValue->GetValue() )
                    m_txtValue->SetValue( m_dimension->GetValueText() );
            } );

    auto updateEventHandler =
            [&]( wxCommandEvent& evt )
            {
                if( !m_cbOverrideValue->GetValue() )
                    m_txtValue->ChangeValue( m_dimension->GetValueText() );

                updatePreviewText();
            };

    // No need to use m_txtValueActual here since we don't have previewing for leaders
    m_txtValue->Bind( wxEVT_TEXT, updateEventHandler );
    m_txtPrefix->Bind( wxEVT_TEXT, updateEventHandler );
    m_txtSuffix->Bind( wxEVT_TEXT, updateEventHandler );

    m_cbUnits->Bind( wxEVT_CHOICE, updateEventHandler );
    m_cbUnitsFormat->Bind( wxEVT_CHOICE, updateEventHandler );
    m_cbPrecision->Bind( wxEVT_CHOICE, updateEventHandler );
    m_cbSuppressZeroes->Bind( wxEVT_CHECKBOX, updateEventHandler );

    m_cbTextPositionMode->Bind( wxEVT_CHOICE,
            [&]( wxCommandEvent& aEvt )
            {
                // manual mode
                bool allowPositioning = ( m_cbTextPositionMode->GetSelection() == 2 );

                m_txtTextPosX->Enable( allowPositioning );
                m_txtTextPosY->Enable( allowPositioning );
            } );

    m_cbKeepAligned->Bind( wxEVT_CHECKBOX,
            [&]( wxCommandEvent& aEvt )
            {
                m_cbTextOrientation->Enable( !m_cbKeepAligned->GetValue() );
            } );

    finishDialogSettings();
}


DIALOG_DIMENSION_PROPERTIES::~DIALOG_DIMENSION_PROPERTIES()
{
    delete m_previewDimension;
}


bool DIALOG_DIMENSION_PROPERTIES::TransferDataToWindow()
{
    BOARD*  board = m_frame->GetBoard();

    m_txtValue->Enable( m_dimension->GetOverrideTextEnabled() );
    m_cbOverrideValue->SetValue( m_dimension->GetOverrideTextEnabled() );

    switch( m_dimension->GetUnitsMode() )
    {
        case DIM_UNITS_MODE::INCHES:        m_cbUnits->SetSelection( 0 ); break;
        case DIM_UNITS_MODE::MILS:          m_cbUnits->SetSelection( 1 ); break;
        case DIM_UNITS_MODE::MILLIMETRES:   m_cbUnits->SetSelection( 2 ); break;
        case DIM_UNITS_MODE::AUTOMATIC:     m_cbUnits->SetSelection( 3 ); break;
    }

    m_cbUnitsFormat->SetSelection( static_cast<int>( m_dimension->GetUnitsFormat() ) );
    m_cbPrecision->SetSelection( static_cast<int>( m_dimension->GetPrecision() ) );

    m_txtPrefix->SetValue( board->ConvertKIIDsToCrossReferences( m_dimension->GetPrefix() ) );
    m_txtSuffix->SetValue( board->ConvertKIIDsToCrossReferences( m_dimension->GetSuffix() ) );

    if( m_cbLayerActual->SetLayerSelection( m_dimension->GetLayer() ) < 0 )
    {
        wxMessageBox( _( "This item was on a non-existing or forbidden layer.\n"
                         "It has been moved to the first allowed layer." ) );
        m_cbLayerActual->SetSelection( 0 );
    }

    m_cbSuppressZeroes->SetValue( m_dimension->GetSuppressZeroes() );

    PCB_TEXT& text = m_dimension->Text();

    m_textWidth.SetValue( text.GetTextSize().x );
    m_textHeight.SetValue( text.GetTextSize().y );
    m_textThickness.SetValue( text.GetTextThickness() );

    m_textPosX.SetValue( text.GetTextPos().x );
    m_textPosY.SetValue( text.GetTextPos().y );
    m_cbTextPositionMode->SetSelection( static_cast<int>( m_dimension->GetTextPositionMode() ) );

    if( m_dimension->GetTextPositionMode() != DIM_TEXT_POSITION::MANUAL )
    {
        m_txtTextPosX->Disable();
        m_txtTextPosY->Disable();
    }

    m_orientValue = text.GetTextAngleDegrees();
    m_cbKeepAligned->SetValue( m_dimension->GetKeepTextAligned() );
    m_cbTextOrientation->Enable( !m_dimension->GetKeepTextAligned() );

    m_cbItalic->SetValue( text.IsItalic() );
    m_cbMirrored->SetValue( text.IsMirrored() );
    EDA_TEXT_HJUSTIFY_T hJustify = text.GetHorizJustify();
    m_cbJustification->SetSelection( (int) hJustify + 1 );

    m_lineThickness.SetValue( m_dimension->GetLineThickness() );
    m_arrowLength.SetValue( m_dimension->GetArrowLength() );
    m_extensionOffset.SetValue( m_dimension->GetExtensionOffset() );

    // Do this last; it depends on the other settings
    if( m_dimension->GetOverrideTextEnabled() )
    {
        wxString txt = board->ConvertKIIDsToCrossReferences( m_dimension->GetOverrideText() );
        m_txtValueActual->SetValue( txt );
    }
    else
    {
        m_txtValueActual->SetValue( m_dimension->GetValueText() );
    }

    m_orientValidator.TransferToWindow();

    if( m_dimension->Type() == PCB_DIM_LEADER_T )
    {
        LEADER* leader = static_cast<LEADER*>( m_dimension );
        m_cbTextFrame->SetSelection( static_cast<int>( leader->GetTextFrame() ) );
    }

    return DIALOG_DIMENSION_PROPERTIES_BASE::TransferDataToWindow();
}


bool DIALOG_DIMENSION_PROPERTIES::TransferDataFromWindow()
{
    if( !DIALOG_DIMENSION_PROPERTIES_BASE::TransferDataFromWindow() )
        return false;

    BOARD_COMMIT commit( m_frame );
    commit.Modify( m_dimension );

    // If no other command in progress, prepare undo command
    // (for a command in progress, will be made later, at the completion of command)
    bool pushCommit = ( m_dimension->GetEditFlags() == 0 );

    /* set flag in edit to force undo/redo/abort proper operation,
     * and avoid new calls to SaveCopyInUndoList for the same dimension
     * this can occurs when a dimension is moved, and then rotated, edited ..
    */
    if( !pushCommit )
        m_dimension->SetFlags( IN_EDIT );

    updateDimensionFromDialog( m_dimension );

    if( pushCommit )
        commit.Push( _( "Change dimension properties" ) );

    return true;
}


void DIALOG_DIMENSION_PROPERTIES::updateDimensionFromDialog( DIMENSION_BASE* aTarget )
{
    BOARD* board = m_frame->GetBoard();

    m_orientValidator.TransferFromWindow();

    aTarget->SetOverrideTextEnabled( m_cbOverrideValue->GetValue() );

    if( m_cbOverrideValue->GetValue() )
    {
        wxString txt = board->ConvertCrossReferencesToKIIDs( m_txtValueActual->GetValue() );
        aTarget->SetOverrideText( txt );
    }

    aTarget->SetPrefix( board->ConvertCrossReferencesToKIIDs( m_txtPrefix->GetValue() ) );
    aTarget->SetSuffix( board->ConvertCrossReferencesToKIIDs( m_txtSuffix->GetValue() ) );
    aTarget->SetLayer( static_cast<PCB_LAYER_ID>( m_cbLayerActual->GetLayerSelection() ) );

    switch( m_cbUnits->GetSelection() )
    {
        case 0:
            aTarget->SetUnitsMode( DIM_UNITS_MODE::INCHES );
            break;

        case 1:
            aTarget->SetUnitsMode( DIM_UNITS_MODE::MILS );
            break;

        case 2:
            aTarget->SetUnitsMode( DIM_UNITS_MODE::MILLIMETRES );
            break;

        case 3:
            aTarget->SetUnitsMode( DIM_UNITS_MODE::AUTOMATIC );
            aTarget->SetUnits( m_frame->GetUserUnits() );
            break;
    }

    aTarget->SetUnitsFormat( static_cast<DIM_UNITS_FORMAT>( m_cbUnitsFormat->GetSelection() ) );
    aTarget->SetPrecision( m_cbPrecision->GetSelection() );
    aTarget->SetSuppressZeroes( m_cbSuppressZeroes->GetValue() );

    PCB_TEXT& text = aTarget->Text();

    DIM_TEXT_POSITION tpm = static_cast<DIM_TEXT_POSITION>( m_cbTextPositionMode->GetSelection() );
    aTarget->SetTextPositionMode( tpm );

    if( tpm == DIM_TEXT_POSITION::MANUAL )
    {
        wxPoint pos( m_textPosX.GetValue(), m_textPosY.GetValue() );
        text.SetPosition( pos );
    }

    aTarget->SetKeepTextAligned( m_cbKeepAligned->GetValue() );

    text.SetTextAngle( KiROUND( m_orientValue * 10.0 ) );
    text.SetTextWidth( m_textWidth.GetValue() );
    text.SetTextHeight( m_textHeight.GetValue() );
    text.SetTextThickness( m_textThickness.GetValue() );
    text.SetItalic( m_cbItalic->GetValue() );
    text.SetMirrored( m_cbMirrored->GetValue() );
    int justification = m_cbJustification->GetSelection() - 1;
    text.SetHorizJustify( static_cast<EDA_TEXT_HJUSTIFY_T>( justification ) );

    aTarget->SetLineThickness( m_lineThickness.GetValue() );
    aTarget->SetArrowLength( m_arrowLength.GetValue() );
    aTarget->SetExtensionOffset( m_extensionOffset.GetValue() );

    if( aTarget->Type() == PCB_DIM_LEADER_T )
    {
        LEADER* leader = static_cast<LEADER*>( aTarget );
        leader->SetTextFrame( static_cast<DIM_TEXT_FRAME>( m_cbTextFrame->GetSelection() ) );
    }

    aTarget->Update();
}


void DIALOG_DIMENSION_PROPERTIES::updatePreviewText()
{
    updateDimensionFromDialog( m_previewDimension );
    m_staticTextPreview->SetLabel( m_previewDimension->Text().GetShownText() );
}<|MERGE_RESOLUTION|>--- conflicted
+++ resolved
@@ -30,21 +30,6 @@
 DIALOG_DIMENSION_PROPERTIES::DIALOG_DIMENSION_PROPERTIES( PCB_BASE_EDIT_FRAME* aParent,
                                                           BOARD_ITEM*          aItem ) :
         DIALOG_DIMENSION_PROPERTIES_BASE( aParent ),
-<<<<<<< HEAD
-        m_frame( aParent ), m_cbLayerActual( m_cbLayer ), m_txtValueActual( m_txtValue ),
-        m_textWidth( aParent, m_lblTextWidth, m_txtTextWidth, m_lblTextWidthUnits, true ),
-        m_textHeight( aParent, m_lblTextHeight, m_txtTextHeight, m_lblTextHeightUnits, true ),
-        m_textThickness( aParent, m_lblTextThickness, m_txtTextThickness, m_lblTextThicknessUnits,
-                         true ),
-        m_textPosX( aParent, m_lblTextPosX, m_txtTextPosX, m_lblTextPosXUnits ),
-        m_textPosY( aParent, m_lblTextPosY, m_txtTextPosY, m_lblTextPosYUnits ),
-        m_orientValidator( 1, &m_orientValue ),
-        m_lineThickness( aParent, m_lblLineThickness, m_txtLineThickness, m_lblLineThicknessUnits,
-                         true ),
-        m_arrowLength( aParent, m_lblArrowLength, m_txtArrowLength, m_lblArrowLengthUnits, true ),
-        m_extensionOffset( aParent, m_lblExtensionOffset, m_txtExtensionOffset,
-                           m_lblExtensionOffsetUnits )
-=======
         m_frame( aParent ),
         m_cbLayerActual( m_cbLayer ),
         m_txtValueActual( m_txtValue ),
@@ -57,7 +42,6 @@
         m_lineThickness( aParent, m_lblLineThickness, m_txtLineThickness, m_lblLineThicknessUnits ),
         m_arrowLength( aParent, m_lblArrowLength, m_txtArrowLength, m_lblArrowLengthUnits ),
         m_extensionOffset( aParent, m_lblExtensionOffset, m_txtExtensionOffset, m_lblExtensionOffsetUnits )
->>>>>>> 77f5d317
 {
     wxASSERT( BaseType( aItem->Type() ) == PCB_DIMENSION_T );
     m_dimension = static_cast<DIMENSION_BASE*>( aItem );
