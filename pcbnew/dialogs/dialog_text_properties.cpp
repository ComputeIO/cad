/*
 * This program source code file is part of KiCad, a free EDA CAD application.
 *
 * Copyright (C) 2004-2018 Jean-Pierre Charras jp.charras at wanadoo.fr
 * Copyright (C) 2010-2020 KiCad Developers, see AUTHORS.txt for contributors.
 *
 * This program is free software; you can redistribute it and/or
 * modify it under the terms of the GNU General Public License
 * as published by the Free Software Foundation; either version 2
 * of the License, or (at your option) any later version.
 *
 * This program is distributed in the hope that it will be useful,
 * but WITHOUT ANY WARRANTY; without even the implied warranty of
 * MERCHANTABILITY or FITNESS FOR A PARTICULAR PURPOSE.  See the
 * GNU General Public License for more details.
 *
 * You should have received a copy of the GNU General Public License
 * along with this program; if not, you may find one here:
 * http://www.gnu.org/licenses/old-licenses/gpl-2.0.html
 * or you may search the http://www.gnu.org website for the version 2 license,
 * or you may write to the Free Software Foundation, Inc.,
 * 51 Franklin Street, Fifth Floor, Boston, MA  02110-1301, USA
 */

#include <dialog_text_properties.h>
#include <confirm.h>
#include <widgets/unit_binder.h>
#include <board_commit.h>
#include <board.h>
#include <footprint.h>
#include <kicad_string.h>
#include <pcb_text.h>
#include <fp_text.h>
#include <pcb_edit_frame.h>
#include <pcb_layer_box_selector.h>
#include <wx/valnum.h>
#include <math/util.h> // for KiROUND
<<<<<<< HEAD
#ifdef KICAD_USE_FONTCONFIG
#include <wx/fontdlg.h>
#include <font/fontconfig.h>
#endif
=======
#include <wx/fontdlg.h>
>>>>>>> 77f5d317

DIALOG_TEXT_PROPERTIES::DIALOG_TEXT_PROPERTIES( PCB_BASE_EDIT_FRAME* aParent, BOARD_ITEM* aItem ) :
        DIALOG_TEXT_PROPERTIES_BASE( aParent ), m_Parent( aParent ), m_item( aItem ),
        m_edaText( nullptr ), m_fpText( nullptr ), m_pcbText( nullptr ),
<<<<<<< HEAD
        m_textWidth( aParent, m_SizeXLabel, m_SizeXCtrl, m_SizeXUnits, true ),
        m_textHeight( aParent, m_SizeYLabel, m_SizeYCtrl, m_SizeYUnits, true ),
        m_thickness( aParent, m_ThicknessLabel, m_ThicknessCtrl, m_ThicknessUnits, true ),
        m_posX( aParent, m_PositionXLabel, m_PositionXCtrl, m_PositionXUnits ),
        m_posY( aParent, m_PositionYLabel, m_PositionYCtrl, m_PositionYUnits ),
        m_orientation( aParent, m_OrientLabel, m_OrientCtrl, nullptr, false )
=======
        m_textWidth( aParent, m_SizeXLabel, m_SizeXCtrl, m_SizeXUnits ),
        m_textHeight( aParent, m_SizeYLabel, m_SizeYCtrl, m_SizeYUnits ),
        m_thickness( aParent, m_ThicknessLabel, m_ThicknessCtrl, m_ThicknessUnits ),
        m_posX( aParent, m_PositionXLabel, m_PositionXCtrl, m_PositionXUnits ),
        m_posY( aParent, m_PositionYLabel, m_PositionYCtrl, m_PositionYUnits ),
        m_orientation( aParent, m_OrientLabel, m_OrientCtrl, nullptr )
>>>>>>> 77f5d317
{
    wxString title;

    // Configure display origin transforms
    m_posX.SetCoordType( ORIGIN_TRANSFORMS::ABS_X_COORD );
    m_posY.SetCoordType( ORIGIN_TRANSFORMS::ABS_Y_COORD );

    m_MultiLineText->SetEOLMode( wxSTC_EOL_LF );

    // A hack which causes Scintilla to auto-size the text editor canvas
    // See: https://github.com/jacobslusser/ScintillaNET/issues/216
    m_MultiLineText->SetScrollWidth( 1 );
    m_MultiLineText->SetScrollWidthTracking( true );

    if( m_item->Type() == PCB_FP_TEXT_T )
    {
        title = _( "Footprint Text Properties" );

        m_fpText = (FP_TEXT*) m_item;
        m_edaText = static_cast<EDA_TEXT*>( m_fpText );

        switch( m_fpText->GetType() )
        {
        case FP_TEXT::TEXT_is_REFERENCE: m_TextLabel->SetLabel( _( "Reference:" ) ); break;
        case FP_TEXT::TEXT_is_VALUE: m_TextLabel->SetLabel( _( "Value:" ) ); break;
        case FP_TEXT::TEXT_is_DIVERS: m_TextLabel->SetLabel( _( "Text:" ) ); break;
        }

        SetInitialFocus( m_SingleLineText );
        m_MultiLineSizer->Show( false );
    }
    else
    {
        title = _( "Text Properties" );

        m_pcbText = (PCB_TEXT*) aItem;
        m_edaText = static_cast<EDA_TEXT*>( m_pcbText );

        SetInitialFocus( m_MultiLineText );
        m_SingleLineSizer->Show( false );

        int    size = wxNORMAL_FONT->GetPointSize();
        wxFont fixedFont( size, wxFONTFAMILY_TELETYPE, wxFONTSTYLE_NORMAL, wxFONTWEIGHT_NORMAL );

        for( size_t i = 0; i < wxSTC_STYLE_MAX; ++i )
            m_MultiLineText->StyleSetFont( i, fixedFont );

        // Addresses a bug in wx3.0 where styles are not correctly set
        m_MultiLineText->StyleClearAll();

        // This option makes sense only for footprint texts; texts on board are always visible.
        m_Visible->SetValue( true );
        m_Visible->Enable( false );

        m_KeepUpright->Show( false );
        m_statusLine->Show( false );
    }

    SetTitle( title );
    m_hash_key = title;

    // Configure the layers list selector.  Note that footprints are built outside the current
    // board and so we may need to show all layers if the text is on an unactivated layer.
    if( !m_Parent->GetBoard()->IsLayerEnabled( m_item->GetLayer() ) )
        m_LayerSelectionCtrl->ShowNonActivatedLayers( true );

    m_LayerSelectionCtrl->SetLayersHotkeys( false );
    m_LayerSelectionCtrl->SetBoardFrame( m_Parent );
    m_LayerSelectionCtrl->Resync();

    m_OrientValue = 0.0;
    m_orientation.SetUnits( EDA_UNITS::DEGREES );
    m_orientation.SetPrecision( 3 );

    // Set predefined rotations in combo dropdown, according to the locale floating point
    // separator notation
    double rot_list[] = { 0.0, 90.0, -90.0, 180.0 };

    for( size_t ii = 0; ii < m_OrientCtrl->GetCount() && ii < 4; ++ii )
        m_OrientCtrl->SetString( ii, wxString::Format( "%.1f", rot_list[ii] ) );

    // Set font sizes
    wxFont infoFont = wxSystemSettings::GetFont( wxSYS_DEFAULT_GUI_FONT );
    infoFont.SetSymbolicSize( wxFONTSIZE_X_SMALL );
    m_statusLine->SetFont( infoFont );

    m_sdbSizerOK->SetDefault();

    // We can't set the tab order through wxWidgets due to shortcomings in their mnemonics
    // implementation on MSW
<<<<<<< HEAD
    m_tabOrder = { m_LayerLabel,    m_LayerSelectionCtrl,
#ifdef KICAD_USE_FONTCONFIG
                   m_FontLabel,     m_Font,
#endif
                   m_SizeXCtrl,     m_SizeYCtrl,
                   m_ThicknessCtrl, m_PositionXCtrl,
                   m_PositionYCtrl, m_Visible,
                   m_Italic,        m_JustifyChoice,
                   m_OrientCtrl,    m_Mirrored,
                   m_KeepUpright,   m_sdbSizerOK,
                   m_sdbSizerCancel };

#ifdef KICAD_USE_FONTCONFIG
    setupFontMenu();
#endif
=======
    m_tabOrder = { m_LayerLabel,    m_LayerSelectionCtrl, m_SizeXCtrl,     m_SizeYCtrl,
                   m_ThicknessCtrl, m_PositionXCtrl,      m_PositionYCtrl, m_Visible,
                   m_Italic,        m_JustifyChoice,      m_OrientCtrl,    m_Mirrored,
                   m_KeepUpright,   m_sdbSizerOK,         m_sdbSizerCancel };
>>>>>>> 77f5d317

    // wxTextCtrls fail to generate wxEVT_CHAR events when the wxTE_MULTILINE flag is set,
    // so we have to listen to wxEVT_CHAR_HOOK events instead.
    Connect( wxEVT_CHAR_HOOK, wxKeyEventHandler( DIALOG_TEXT_PROPERTIES::OnCharHook ), NULL, this );

    // If this item has a custom font, display font name
    // Default font is named "" so it's OK to always display font name
    m_FontCtrl->SetValue( m_edaText->GetFont()->Name() );

    finishDialogSettings();
}


void DIALOG_TEXT_PROPERTIES::setupFontMenu()
{
#ifdef KICAD_USE_FONTCONFIG
    std::vector<std::string> fonts;

    Fontconfig().ListFonts( fonts );

    for( const std::string& font : fonts )
    {
#ifdef DEBUG
        std::cerr << "Adding " << font << " to font menu" << std::endl;
#endif
        // TODO: m_Font->Append( wxString( font ) );
    }
#endif
}


#ifdef KICAD_USE_FONTCONFIG
void DIALOG_TEXT_PROPERTIES::onShowFontDialog( wxCommandEvent& aEvent )
{
    wxFontData fontData;
    wxFont     theFont;
    wxColour   colour;

    //theFont = theText->GetFont();
    //fontData.SetInitialFont(theFont);
    //colour = theText->GetForegroundColour();
    //fontData.SetColour(colour);
    fontData.SetShowHelp( true );

    wxFontDialog* dialog = new wxFontDialog( this, fontData );
    if( dialog->ShowModal() == wxID_OK )
    {
        fontData = dialog->GetFontData();
        theFont = fontData.GetChosenFont();
#ifdef DEBUG
        wxFontStyle  style = theFont.GetStyle();
        wxFontWeight weight = theFont.GetWeight();
        std::cerr << "chosen font is " << theFont.GetFaceName() << " desc ["
                  << theFont.GetNativeFontInfoDesc() << "]"
                  << " userDesc [" << theFont.GetNativeFontInfoUserDesc() << "]"
                  << " style "
                  << ( style == wxFONTSTYLE_NORMAL
                               ? "NORMAL"
                               : ( style == wxFONTSTYLE_ITALIC
                                           ? "ITALIC"
                                           : ( style == wxFONTSTYLE_SLANT ? "SLANT" : "?" ) ) )
                  << " weight "
                  << ( weight == wxFONTWEIGHT_NORMAL
                               ? "NORMAL"
                               : ( weight == wxFONTWEIGHT_LIGHT
                                           ? "LIGHT"
                                           : ( weight == wxFONTWEIGHT_BOLD ? "BOLD" : "?" ) ) )
                  << ( theFont.GetUnderlined() ? " underlined" : "" )
                  << ( theFont.IsFixedWidth() ? " fixed-width" : "" )
                  << ( theFont.IsOk() ? " OK" : " (not ok)" ) << std::endl;

#endif
        m_Font->SetValue( theFont.GetFaceName() );
        //theText->SetFont(theFont);
        //theText->SetForegroundColour(fontData.GetColour());
    }
}
#endif


DIALOG_TEXT_PROPERTIES::~DIALOG_TEXT_PROPERTIES()
{
    Disconnect( wxEVT_CHAR_HOOK, wxKeyEventHandler( DIALOG_TEXT_PROPERTIES::OnCharHook ), NULL,
                this );
}


// Launch the text properties dialog in quasi modal mode.
void PCB_BASE_EDIT_FRAME::ShowTextPropertiesDialog( BOARD_ITEM* aText )
{
    DIALOG_TEXT_PROPERTIES dlg( this, aText );
    dlg.ShowQuasiModal();
}


void DIALOG_TEXT_PROPERTIES::OnCharHook( wxKeyEvent& aEvent )
{
    if( aEvent.GetKeyCode() == WXK_RETURN && aEvent.ShiftDown() )
    {
        if( TransferDataFromWindow() )
        {
            // Do not use EndModal to close the dialog that can be opened
            // in quasi modal mode
            SetReturnCode( wxID_OK );
            Close();
        }
    }
    else if( m_MultiLineText->IsShown() && m_MultiLineText->HasFocus() )
    {
        if( aEvent.GetKeyCode() == WXK_TAB && !aEvent.ControlDown() )
        {
            m_MultiLineText->Tab();
        }
        else if( IsCtrl( 'Z', aEvent ) )
        {
            m_MultiLineText->Undo();
        }
        else if( IsShiftCtrl( 'Z', aEvent ) || IsCtrl( 'Y', aEvent ) )
        {
            m_MultiLineText->Redo();
        }
        else if( IsCtrl( 'X', aEvent ) )
        {
            m_MultiLineText->Cut();
        }
        else if( IsCtrl( 'C', aEvent ) )
        {
            m_MultiLineText->Copy();
        }
        else if( IsCtrl( 'V', aEvent ) )
        {
            m_MultiLineText->Paste();
        }
        else if( IsCtrl( 'A', aEvent ) )
        {
            m_MultiLineText->SelectAll();
        }
        else
        {
            aEvent.Skip();
        }
    }
    else
    {
        aEvent.Skip();
    }
}


#ifdef DEBUG
std::ostream& operator<<( std::ostream& os, const wxFont& aFont )
{
    os << "(font " << aFont.GetFaceName() << " [" << aFont.GetNativeFontInfoDesc() << ","
       << aFont.GetNativeFontInfoUserDesc() << "] ";
    switch( aFont.GetStyle() )
    {
    case wxFONTSTYLE_NORMAL: os << "normal"; break;
    case wxFONTSTYLE_ITALIC: os << "italic"; break;
    case wxFONTSTYLE_SLANT: os << "slant"; break;
    default: os << "unknown style";
    }
    os << ",";
    switch( aFont.GetWeight() )
    {
    case wxFONTWEIGHT_NORMAL: os << "normal"; break;
    case wxFONTWEIGHT_LIGHT: os << "light"; break;
    case wxFONTWEIGHT_BOLD: os << "bold"; break;
    default: os << "unknown style";
    }
    if (aFont.GetUnderlined())
        os << ",underlined";
    if (aFont.IsFixedWidth())
        os << ",fixed-width";
    os << "," << (aFont.IsOk() ? "OK" : "not-ok") << ")" << std::endl;

    return os;
}
#endif


void DIALOG_TEXT_PROPERTIES::OnShowFontDialog( wxCommandEvent& aEvent )
{
    wxFontData fontData;

    fontData.SetShowHelp( true );

    wxFontDialog* fontDialog = new wxFontDialog( this, fontData );
    if( fontDialog->ShowModal() == wxID_OK )
    {
        wxFont theFont = fontDialog->GetFontData().GetChosenFont();
        KIFONT::FONT* font = KIFONT::FONT::GetFont( theFont.GetFaceName() );
        m_FontCtrl->SetValue( font->Name() );
    }
}


void DIALOG_TEXT_PROPERTIES::OnOkClick( wxCommandEvent& aEvent )
{
    SetFontByName( m_FontCtrl->GetValue() );
    aEvent.Skip();
}


void DIALOG_TEXT_PROPERTIES::SetFontByName( const wxString& aFontName )
{
#ifdef DEBUG
    std::cerr << "chosen font is \"" << aFontName << "\", ";
#endif
    m_edaText->SetFont( KIFONT::FONT::GetFont( aFontName ) );
    m_FontCtrl->SetValue( m_edaText->GetFont()->Name() );
#ifdef DEBUG
    std::cerr << "font is now \"" << m_edaText->GetFont()->Name() << "\"" << std::endl;
#endif
}


void DIALOG_TEXT_PROPERTIES::OnSetFocusText( wxFocusEvent& event )
{
#ifdef __WXGTK__
    // Force an update of the text control before setting the text selection
    // This is needed because GTK seems to ignore the selection on first update
    //
    // Note that we can't do this on OSX as it tends to provoke Apple's
    // "[NSAlert runModal] may not be invoked inside of transaction begin/commit pair"
    // bug.  See: https://bugs.launchpad.net/kicad/+bug/1837225
    if( m_fpText->GetType() == FP_TEXT::TEXT_is_REFERENCE )
        m_SingleLineText->Update();
#endif

    if( m_fpText->GetType() == FP_TEXT::TEXT_is_REFERENCE )
        KIUI::SelectReferenceNumber( static_cast<wxTextEntry*>( m_SingleLineText ) );
    else
        m_SingleLineText->SetSelection( -1, -1 );

    event.Skip();
}


bool DIALOG_TEXT_PROPERTIES::TransferDataToWindow()
{
    if( m_SingleLineText->IsShown() )
    {
        m_SingleLineText->SetValue( m_edaText->GetText() );

        if( m_fpText && m_fpText->GetType() == FP_TEXT::TEXT_is_REFERENCE )
            KIUI::SelectReferenceNumber( static_cast<wxTextEntry*>( m_SingleLineText ) );
        else
            m_SingleLineText->SetSelection( -1, -1 );
    }
    else if( m_MultiLineText->IsShown() )
    {
        BOARD*   board = m_Parent->GetBoard();
        wxString converted = board->ConvertKIIDsToCrossReferences( m_edaText->GetText() );

        m_MultiLineText->SetValue( converted );
        m_MultiLineText->SetSelection( -1, -1 );
    }

    if( m_item->Type() == PCB_FP_TEXT_T && m_fpText )
    {
        FOOTPRINT* footprint = dynamic_cast<FOOTPRINT*>( m_fpText->GetParent() );
        wxString   msg;

        if( footprint )
        {
            msg.Printf( _( "Footprint %s (%s), %s, rotated %.1f deg" ), footprint->GetReference(),
                        footprint->GetValue(),
                        footprint->IsFlipped() ? _( "back side (mirrored)" ) : _( "front side" ),
                        footprint->GetOrientation() / 10.0 );
        }

        m_statusLine->SetLabel( msg );
    }
    else
    {
        m_statusLine->Show( false );
    }

    m_cbLocked->SetValue( m_item->IsLocked() );

    m_LayerSelectionCtrl->SetLayerSelection( m_item->GetLayer() );

#ifdef KICAD_USE_FONTCONFIG
    if( m_edaText->GetFont() )
        m_Font->SetValue( m_edaText->GetFont()->Name() );
#endif
    m_textWidth.SetValue( m_edaText->GetTextSize().x );
    m_textHeight.SetValue( m_edaText->GetTextSize().y );
    m_thickness.SetValue( m_edaText->GetTextThickness() );
    m_posX.SetValue( m_edaText->GetTextPos().x );
    m_posY.SetValue( m_edaText->GetTextPos().y );

    m_Visible->SetValue( m_edaText->IsVisible() );
    m_Italic->SetValue( m_edaText->IsItalic() );
    EDA_TEXT_HJUSTIFY_T hJustify = m_edaText->GetHorizJustify();
    m_JustifyChoice->SetSelection( (int) hJustify + 1 );
    m_OrientValue = m_edaText->GetTextAngle();
    m_orientation.SetDoubleValue( m_OrientValue );
    m_Mirrored->SetValue( m_edaText->IsMirrored() );

    if( m_fpText )
        m_KeepUpright->SetValue( m_fpText->IsKeepUpright() );

    return DIALOG_TEXT_PROPERTIES_BASE::TransferDataToWindow();
}


bool DIALOG_TEXT_PROPERTIES::TransferDataFromWindow()
{
    if( !DIALOG_TEXT_PROPERTIES_BASE::TransferDataFromWindow() )
        return false;

    if( !m_textWidth.Validate( TEXTS_MIN_SIZE, TEXTS_MAX_SIZE )
        || !m_textHeight.Validate( TEXTS_MIN_SIZE, TEXTS_MAX_SIZE ) )
    {
        return false;
    }

    BOARD_COMMIT commit( m_Parent );
    commit.Modify( m_item );

    // If no other command in progress, prepare undo command
    // (for a command in progress, will be made later, at the completion of command)
    bool pushCommit = ( m_item->GetEditFlags() == 0 );

    // Set IN_EDIT flag to force undo/redo/abort proper operation and avoid new calls to
    // SaveCopyInUndoList for the same text if is moved, and then rotated, edited, etc....
    if( !pushCommit )
        m_item->SetFlags( IN_EDIT );

    // Set the new text content
    if( m_SingleLineText->IsShown() )
    {
        if( !m_SingleLineText->GetValue().IsEmpty() )
            m_edaText->SetText( m_SingleLineText->GetValue() );
    }
    else if( m_MultiLineText->IsShown() )
    {
        if( !m_MultiLineText->GetValue().IsEmpty() )
        {
            BOARD*   board = m_Parent->GetBoard();
            wxString txt = board->ConvertCrossReferencesToKIIDs( m_MultiLineText->GetValue() );

#ifdef __WINDOWS__
            // On Windows, a new line is coded as \r\n.  We use only \n in kicad files and in
            // drawing routines so strip the \r char.
            txt.Replace( "\r", "" );
#endif
            m_edaText->SetText( EscapeString( txt, CTX_QUOTED_STR ) );
        }
    }

    m_item->SetLocked( m_cbLocked->GetValue() );

    m_item->SetLayer( ToLAYER_ID( m_LayerSelectionCtrl->GetLayerSelection() ) );

#ifdef KICAD_USE_FONTCONFIG
    if( !m_Font->IsEmpty() )
    {
        wxString    fontNameFromField = m_Font->GetValue();
        std::string fontName( fontNameFromField );
        m_edaText->SetFont( fontName );
    }
#endif
    m_edaText->SetTextSize( wxSize( m_textWidth.GetValue(), m_textHeight.GetValue() ) );
    m_edaText->SetTextThickness( m_thickness.GetValue() );
    m_edaText->SetTextPos( wxPoint( m_posX.GetValue(), m_posY.GetValue() ) );

    if( m_fpText )
        m_fpText->SetLocalCoord();

    // Test for acceptable values for thickness and size and clamp if fails
    int maxPenWidth = Clamp_Text_PenSize( m_edaText->GetTextThickness(), m_edaText->GetTextSize() );

    if( m_edaText->GetTextThickness() > maxPenWidth )
    {
        DisplayError( this, _( "The text thickness is too large for the text size.\n"
                               "It will be clamped." ) );
        m_edaText->SetTextThickness( maxPenWidth );
    }

    m_edaText->SetVisible( m_Visible->GetValue() );
    m_edaText->SetItalic( m_Italic->GetValue() );
    m_OrientValue = m_orientation.GetDoubleValue();
    m_edaText->SetTextAngle( m_OrientValue );
    m_edaText->SetMirrored( m_Mirrored->GetValue() );

    if( m_fpText )
        m_fpText->SetKeepUpright( m_KeepUpright->GetValue() );

    switch( m_JustifyChoice->GetSelection() )
    {
    case 0: m_edaText->SetHorizJustify( GR_TEXT_HJUSTIFY_LEFT ); break;
    case 1: m_edaText->SetHorizJustify( GR_TEXT_HJUSTIFY_CENTER ); break;
    case 2: m_edaText->SetHorizJustify( GR_TEXT_HJUSTIFY_RIGHT ); break;
    default: break;
    }

    if( pushCommit )
        commit.Push( _( "Change text properties" ) );

    return true;
}<|MERGE_RESOLUTION|>--- conflicted
+++ resolved
@@ -35,33 +35,17 @@
 #include <pcb_layer_box_selector.h>
 #include <wx/valnum.h>
 #include <math/util.h> // for KiROUND
-<<<<<<< HEAD
-#ifdef KICAD_USE_FONTCONFIG
 #include <wx/fontdlg.h>
-#include <font/fontconfig.h>
-#endif
-=======
-#include <wx/fontdlg.h>
->>>>>>> 77f5d317
 
 DIALOG_TEXT_PROPERTIES::DIALOG_TEXT_PROPERTIES( PCB_BASE_EDIT_FRAME* aParent, BOARD_ITEM* aItem ) :
         DIALOG_TEXT_PROPERTIES_BASE( aParent ), m_Parent( aParent ), m_item( aItem ),
         m_edaText( nullptr ), m_fpText( nullptr ), m_pcbText( nullptr ),
-<<<<<<< HEAD
-        m_textWidth( aParent, m_SizeXLabel, m_SizeXCtrl, m_SizeXUnits, true ),
-        m_textHeight( aParent, m_SizeYLabel, m_SizeYCtrl, m_SizeYUnits, true ),
-        m_thickness( aParent, m_ThicknessLabel, m_ThicknessCtrl, m_ThicknessUnits, true ),
-        m_posX( aParent, m_PositionXLabel, m_PositionXCtrl, m_PositionXUnits ),
-        m_posY( aParent, m_PositionYLabel, m_PositionYCtrl, m_PositionYUnits ),
-        m_orientation( aParent, m_OrientLabel, m_OrientCtrl, nullptr, false )
-=======
         m_textWidth( aParent, m_SizeXLabel, m_SizeXCtrl, m_SizeXUnits ),
         m_textHeight( aParent, m_SizeYLabel, m_SizeYCtrl, m_SizeYUnits ),
         m_thickness( aParent, m_ThicknessLabel, m_ThicknessCtrl, m_ThicknessUnits ),
         m_posX( aParent, m_PositionXLabel, m_PositionXCtrl, m_PositionXUnits ),
         m_posY( aParent, m_PositionYLabel, m_PositionYCtrl, m_PositionYUnits ),
         m_orientation( aParent, m_OrientLabel, m_OrientCtrl, nullptr )
->>>>>>> 77f5d317
 {
     wxString title;
 
@@ -152,28 +136,10 @@
 
     // We can't set the tab order through wxWidgets due to shortcomings in their mnemonics
     // implementation on MSW
-<<<<<<< HEAD
-    m_tabOrder = { m_LayerLabel,    m_LayerSelectionCtrl,
-#ifdef KICAD_USE_FONTCONFIG
-                   m_FontLabel,     m_Font,
-#endif
-                   m_SizeXCtrl,     m_SizeYCtrl,
-                   m_ThicknessCtrl, m_PositionXCtrl,
-                   m_PositionYCtrl, m_Visible,
-                   m_Italic,        m_JustifyChoice,
-                   m_OrientCtrl,    m_Mirrored,
-                   m_KeepUpright,   m_sdbSizerOK,
-                   m_sdbSizerCancel };
-
-#ifdef KICAD_USE_FONTCONFIG
-    setupFontMenu();
-#endif
-=======
     m_tabOrder = { m_LayerLabel,    m_LayerSelectionCtrl, m_SizeXCtrl,     m_SizeYCtrl,
                    m_ThicknessCtrl, m_PositionXCtrl,      m_PositionYCtrl, m_Visible,
                    m_Italic,        m_JustifyChoice,      m_OrientCtrl,    m_Mirrored,
                    m_KeepUpright,   m_sdbSizerOK,         m_sdbSizerCancel };
->>>>>>> 77f5d317
 
     // wxTextCtrls fail to generate wxEVT_CHAR events when the wxTE_MULTILINE flag is set,
     // so we have to listen to wxEVT_CHAR_HOOK events instead.
