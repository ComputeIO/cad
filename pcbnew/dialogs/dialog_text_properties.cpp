--- conflicted
+++ resolved
@@ -36,18 +36,12 @@
 #include <wx/valnum.h>
 #include <math/util.h> // for KiROUND
 #include <wx/fontdlg.h>
-<<<<<<< HEAD
-
-DIALOG_TEXT_PROPERTIES::DIALOG_TEXT_PROPERTIES( PCB_BASE_EDIT_FRAME* aParent, BOARD_ITEM* aItem ) :
-        DIALOG_TEXT_PROPERTIES_BASE( aParent ), m_Parent( aParent ), m_item( aItem ),
-=======
 #include <wx/numformatter.h>
 
 #define OUTLINEFONT_DEBUG
 
 DIALOG_TEXT_PROPERTIES::DIALOG_TEXT_PROPERTIES( PCB_BASE_EDIT_FRAME* aParent, BOARD_ITEM* aItem ) :
         DIALOG_TEXT_ITEM_PROPERTIES_BASE( aParent ), m_Parent( aParent ), m_item( aItem ),
->>>>>>> 60a58f2c
         m_edaText( nullptr ), m_fpText( nullptr ), m_pcbText( nullptr ),
         m_textWidth( aParent, m_SizeXLabel, m_SizeXCtrl, m_SizeXUnits ),
         m_textHeight( aParent, m_SizeYLabel, m_SizeYCtrl, m_SizeYUnits ),
@@ -78,15 +72,9 @@
 
         switch( m_fpText->GetType() )
         {
-<<<<<<< HEAD
-        case FP_TEXT::TEXT_is_REFERENCE: m_TextLabel->SetLabel( _( "Reference:" ) ); break;
-        case FP_TEXT::TEXT_is_VALUE: m_TextLabel->SetLabel( _( "Value:" ) ); break;
-        case FP_TEXT::TEXT_is_DIVERS: m_TextLabel->SetLabel( _( "Text:" ) ); break;
-=======
         case FP_TEXT::TEXT_is_REFERENCE: m_SingleLineLabel->SetLabel( _( "Reference:" ) ); break;
         case FP_TEXT::TEXT_is_VALUE: m_SingleLineLabel->SetLabel( _( "Value:" ) ); break;
         case FP_TEXT::TEXT_is_DIVERS: m_SingleLineLabel->SetLabel( _( "Text:" ) ); break;
->>>>>>> 60a58f2c
         }
 
         SetInitialFocus( m_SingleLineText );
@@ -154,17 +142,10 @@
 
     // We can't set the tab order through wxWidgets due to shortcomings in their mnemonics
     // implementation on MSW
-<<<<<<< HEAD
-    m_tabOrder = { m_LayerLabel,    m_LayerSelectionCtrl, m_SizeXCtrl,     m_SizeYCtrl,
-                   m_ThicknessCtrl, m_PositionXCtrl,      m_PositionYCtrl, m_Visible,
-                   m_Italic,        m_JustifyChoice,      m_OrientCtrl,    m_Mirrored,
-                   m_KeepUpright,   m_sdbSizerOK,         m_sdbSizerCancel };
-=======
     m_tabOrder = { m_LayerLabel,    m_pcbLayerSelector, m_SizeXCtrl,     m_SizeYCtrl,
                    m_ThicknessCtrl, m_PositionXCtrl,      m_PositionYCtrl, m_Visible,
                    m_Justify,       m_OrientCtrl,         m_Mirrored,      m_KeepUpright,
                    m_sdbSizerOK,    m_sdbSizerCancel };
->>>>>>> 60a58f2c
 
     // wxTextCtrls fail to generate wxEVT_CHAR events when the wxTE_MULTILINE flag is set,
     // so we have to listen to wxEVT_CHAR_HOOK events instead.
@@ -173,11 +154,8 @@
     // If this item has a custom font, display font name
     // Default font is named "" so it's OK to always display font name
     m_FontCtrl->SetValue( m_edaText->GetFont()->Name() );
-<<<<<<< HEAD
-=======
     m_FontBold->SetValue( m_edaText->IsBold() );
     m_FontItalic->SetValue( m_edaText->IsItalic() );
->>>>>>> 60a58f2c
 
     finishDialogSettings();
 }
@@ -252,11 +230,7 @@
 }
 
 
-<<<<<<< HEAD
-#ifdef DEBUG
-=======
 #ifdef OUTLINEFONT_DEBUG
->>>>>>> 60a58f2c
 std::ostream& operator<<( std::ostream& os, const wxFont& aFont )
 {
     os << "(font " << aFont.GetFaceName() << " [" << aFont.GetNativeFontInfoDesc() << ","
@@ -276,27 +250,17 @@
     case wxFONTWEIGHT_BOLD: os << "bold"; break;
     default: os << "unknown style";
     }
-<<<<<<< HEAD
-    if (aFont.GetUnderlined())
-        os << ",underlined";
-    if (aFont.IsFixedWidth())
-        os << ",fixed-width";
-    os << "," << (aFont.IsOk() ? "OK" : "not-ok") << ")" << std::endl;
-=======
     if( aFont.GetUnderlined() )
         os << ",underlined";
     if( aFont.IsFixedWidth() )
         os << ",fixed-width";
     os << "," << ( aFont.IsOk() ? "OK" : "not-ok" ) << ")" << std::endl;
->>>>>>> 60a58f2c
 
     return os;
 }
 #endif
 
 
-<<<<<<< HEAD
-=======
 void DIALOG_TEXT_PROPERTIES::OnFontFieldChange( wxCommandEvent& aEvent )
 {
 #if 0
@@ -312,7 +276,6 @@
 }
 
 
->>>>>>> 60a58f2c
 void DIALOG_TEXT_PROPERTIES::OnShowFontDialog( wxCommandEvent& aEvent )
 {
     wxFontData fontData;
@@ -323,10 +286,6 @@
     if( fontDialog->ShowModal() == wxID_OK )
     {
         wxFont theFont = fontDialog->GetFontData().GetChosenFont();
-<<<<<<< HEAD
-        KIFONT::FONT* font = KIFONT::FONT::GetFont( theFont.GetFaceName() );
-        m_FontCtrl->SetValue( font->Name() );
-=======
         bool   bold = false;
         bool   italic = false;
         switch( theFont.GetStyle() )
@@ -353,37 +312,22 @@
         m_FontCtrl->SetValue( font->Name() );
         m_FontBold->SetValue( bold );
         m_FontItalic->SetValue( italic );
->>>>>>> 60a58f2c
     }
 }
 
 
 void DIALOG_TEXT_PROPERTIES::OnOkClick( wxCommandEvent& aEvent )
 {
-<<<<<<< HEAD
-    SetFontByName( m_FontCtrl->GetValue() );
-=======
     bool requestingOutlineFont = !m_FontCtrl->GetValue().IsEmpty();
     bool bold = requestingOutlineFont ? m_FontBold->GetValue() : false;
     bool italic = requestingOutlineFont ? m_FontItalic->GetValue() : false;
 
     SetFontByName( m_FontCtrl->GetValue(), bold, italic );
 
->>>>>>> 60a58f2c
     aEvent.Skip();
 }
 
 
-<<<<<<< HEAD
-void DIALOG_TEXT_PROPERTIES::SetFontByName( const wxString& aFontName )
-{
-#ifdef DEBUG
-    std::cerr << "chosen font is \"" << aFontName << "\", ";
-#endif
-    m_edaText->SetFont( KIFONT::FONT::GetFont( aFontName ) );
-    m_FontCtrl->SetValue( m_edaText->GetFont()->Name() );
-#ifdef DEBUG
-=======
 void DIALOG_TEXT_PROPERTIES::SetFontByName( const wxString& aFontName, bool aBold, bool aItalic )
 {
 #ifdef OUTLINEFONT_DEBUG
@@ -396,7 +340,6 @@
     m_edaText->SetBold( aBold );
     m_edaText->SetItalic( aBold );
 #ifdef OUTLINEFONT_DEBUG
->>>>>>> 60a58f2c
     std::cerr << "font is now \"" << m_edaText->GetFont()->Name() << "\"" << std::endl;
 #endif
 }
@@ -582,15 +525,9 @@
 
     switch( m_Justify->GetSelection() )
     {
-<<<<<<< HEAD
-    case 0: m_edaText->SetHorizJustify( GR_TEXT_HJUSTIFY_LEFT ); break;
-    case 1: m_edaText->SetHorizJustify( GR_TEXT_HJUSTIFY_CENTER ); break;
-    case 2: m_edaText->SetHorizJustify( GR_TEXT_HJUSTIFY_RIGHT ); break;
-=======
     case 0: m_edaText->Align( TEXT_ATTRIBUTES::H_LEFT ); break;
     case 1: m_edaText->Align( TEXT_ATTRIBUTES::H_CENTER ); break;
     case 2: m_edaText->Align( TEXT_ATTRIBUTES::H_RIGHT ); break;
->>>>>>> 60a58f2c
     default: break;
     }
 
