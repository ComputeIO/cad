/*
 * This program source code file is part of KiCad, a free EDA CAD application.
 *
 * Copyright (C) 2004-2018 Jean-Pierre Charras jp.charras at wanadoo.fr
 * Copyright (C) 2010-2020 KiCad Developers, see AUTHORS.txt for contributors.
 *
 * This program is free software; you can redistribute it and/or
 * modify it under the terms of the GNU General Public License
 * as published by the Free Software Foundation; either version 2
 * of the License, or (at your option) any later version.
 *
 * This program is distributed in the hope that it will be useful,
 * but WITHOUT ANY WARRANTY; without even the implied warranty of
 * MERCHANTABILITY or FITNESS FOR A PARTICULAR PURPOSE.  See the
 * GNU General Public License for more details.
 *
 * You should have received a copy of the GNU General Public License
 * along with this program; if not, you may find one here:
 * http://www.gnu.org/licenses/old-licenses/gpl-2.0.html
 * or you may search the http://www.gnu.org website for the version 2 license,
 * or you may write to the Free Software Foundation, Inc.,
 * 51 Franklin Street, Fifth Floor, Boston, MA  02110-1301, USA
 */

#include <dialog_text_properties.h>
#include <confirm.h>
#include <widgets/unit_binder.h>
#include <board_commit.h>
#include <board.h>
#include <footprint.h>
#include <kicad_string.h>
#include <pcb_text.h>
#include <fp_text.h>
#include <pcbnew.h>
#include <pcb_edit_frame.h>
#include <pcb_layer_box_selector.h>
#include <wx/valnum.h>
<<<<<<< HEAD
#include <math/util.h> // for KiROUND
#include <wx/fontdlg.h>
#include <wx/numformatter.h>

#define OUTLINEFONT_DEBUG
=======
#include <math/util.h>      // for KiROUND
#include <scintilla_tricks.h>
>>>>>>> ff219063

DIALOG_TEXT_PROPERTIES::DIALOG_TEXT_PROPERTIES( PCB_BASE_EDIT_FRAME* aParent, BOARD_ITEM* aItem ) :
        DIALOG_TEXT_ITEM_PROPERTIES_BASE( aParent ), m_Parent( aParent ), m_item( aItem ),
        m_edaText( nullptr ), m_fpText( nullptr ), m_pcbText( nullptr ),
        m_textWidth( aParent, m_SizeXLabel, m_SizeXCtrl, m_SizeXUnits ),
        m_textHeight( aParent, m_SizeYLabel, m_SizeYCtrl, m_SizeYUnits ),
        m_thickness( aParent, m_ThicknessLabel, m_ThicknessCtrl, m_ThicknessUnits ),
        m_posX( aParent, m_PositionXLabel, m_PositionXCtrl, m_PositionXUnits ),
        m_posY( aParent, m_PositionYLabel, m_PositionYCtrl, m_PositionYUnits ),
        m_orientation( aParent, m_OrientLabel, m_OrientCtrl, nullptr )
{
    wxString title;

    // Configure display origin transforms
    m_posX.SetCoordType( ORIGIN_TRANSFORMS::ABS_X_COORD );
    m_posY.SetCoordType( ORIGIN_TRANSFORMS::ABS_Y_COORD );

    m_MultiLineText->SetEOLMode( wxSTC_EOL_LF );

    m_scintillaTricks = new SCINTILLA_TRICKS( m_MultiLineText, wxT( "{}" ) );

    // A hack which causes Scintilla to auto-size the text editor canvas
    // See: https://github.com/jacobslusser/ScintillaNET/issues/216
    m_MultiLineText->SetScrollWidth( 1 );
    m_MultiLineText->SetScrollWidthTracking( true );

    if( m_item->Type() == PCB_FP_TEXT_T )
    {
        title = _( "Footprint Text Properties" );

        m_fpText = (FP_TEXT*) m_item;
        m_edaText = static_cast<EDA_TEXT*>( m_fpText );

        switch( m_fpText->GetType() )
        {
        case FP_TEXT::TEXT_is_REFERENCE: m_SingleLineLabel->SetLabel( _( "Reference:" ) ); break;
        case FP_TEXT::TEXT_is_VALUE: m_SingleLineLabel->SetLabel( _( "Value:" ) ); break;
        case FP_TEXT::TEXT_is_DIVERS: m_SingleLineLabel->SetLabel( _( "Text:" ) ); break;
        }

        SetInitialFocus( m_SingleLineText );
        m_MultiLineSizer->Show( false );
    }
    else
    {
        title = _( "Text Properties" );

        m_pcbText = (PCB_TEXT*) aItem;
        m_edaText = static_cast<EDA_TEXT*>( m_pcbText );

        SetInitialFocus( m_MultiLineText );
        m_SingleLineSizer->Show( false );

        // This option makes sense only for footprint texts; texts on board are always visible.
        m_Visible->SetValue( true );
        m_Visible->Enable( false );

        m_KeepUpright->Show( false );
        m_statusLine->Show( false );
    }

    SetTitle( title );
    m_hash_key = title;

	m_pcbLayerSelector = new PCB_LAYER_BOX_SELECTOR( this, wxID_ANY, wxEmptyString, wxDefaultPosition, wxDefaultSize, 0, NULL, 0 );
    fgSizerSetup->Replace( m_LayerSelectionCtrl, m_pcbLayerSelector );

    // Configure the layers list selector.  Note that footprints are built outside the current
    // board and so we may need to show all layers if the text is on an unactivated layer.
    if( !m_Parent->GetBoard()->IsLayerEnabled( m_item->GetLayer() ) )
        m_pcbLayerSelector->ShowNonActivatedLayers( true );

    m_pcbLayerSelector->SetLayersHotkeys( false );
    m_pcbLayerSelector->SetBoardFrame( m_Parent );
    m_pcbLayerSelector->Resync();

    m_OrientValue = 0.0;
    m_orientation.SetUnits( EDA_UNITS::DEGREES );
    m_orientation.SetPrecision( 3 );

    // Set predefined rotations in combo dropdown, according to the locale floating point
    // separator notation
    double rot_list[] = { 0.0, 90.0, -90.0, 180.0 };

    for( size_t ii = 0; ii < m_OrientCtrl->GetCount() && ii < 4; ++ii )
        m_OrientCtrl->SetString( ii, wxString::Format( "%.1f", rot_list[ii] ) );

    // Set font sizes
    wxFont infoFont = wxSystemSettings::GetFont( wxSYS_DEFAULT_GUI_FONT );
    infoFont.SetSymbolicSize( wxFONTSIZE_X_SMALL );
    m_statusLine->SetFont( infoFont );

    m_sdbSizerOK->SetDefault();

    // We can't set the tab order through wxWidgets due to shortcomings in their mnemonics
    // implementation on MSW
    m_tabOrder = { m_LayerLabel,    m_pcbLayerSelector, m_SizeXCtrl,     m_SizeYCtrl,
                   m_ThicknessCtrl, m_PositionXCtrl,      m_PositionYCtrl, m_Visible,
                   m_Justify,       m_OrientCtrl,         m_Mirrored,      m_KeepUpright,
                   m_sdbSizerOK,    m_sdbSizerCancel };

    // wxTextCtrls fail to generate wxEVT_CHAR events when the wxTE_MULTILINE flag is set,
    // so we have to listen to wxEVT_CHAR_HOOK events instead.
    Connect( wxEVT_CHAR_HOOK, wxKeyEventHandler( DIALOG_TEXT_PROPERTIES::OnCharHook ), NULL, this );

    // If this item has a custom font, display font name
    // Default font is named "" so it's OK to always display font name
    m_FontCtrl->SetValue( m_edaText->GetFont()->Name() );
    m_FontBold->SetValue( m_edaText->IsBold() );
    m_FontItalic->SetValue( m_edaText->IsItalic() );

    finishDialogSettings();
}


DIALOG_TEXT_PROPERTIES::~DIALOG_TEXT_PROPERTIES()
{
<<<<<<< HEAD
    Disconnect( wxEVT_CHAR_HOOK, wxKeyEventHandler( DIALOG_TEXT_PROPERTIES::OnCharHook ), NULL,
                this );
=======
    Disconnect( wxEVT_CHAR_HOOK, wxKeyEventHandler( DIALOG_TEXT_PROPERTIES::OnCharHook ), NULL, this );

    delete m_scintillaTricks;
>>>>>>> ff219063
}


// Launch the text properties dialog in quasi modal mode.
void PCB_BASE_EDIT_FRAME::ShowTextPropertiesDialog( BOARD_ITEM* aText )
{
    DIALOG_TEXT_PROPERTIES dlg( this, aText );
    dlg.ShowQuasiModal();
}


<<<<<<< HEAD
void DIALOG_TEXT_PROPERTIES::OnCharHook( wxKeyEvent& aEvent )
{
    if( aEvent.GetKeyCode() == WXK_RETURN && aEvent.ShiftDown() )
    {
        if( TransferDataFromWindow() )
        {
            // Do not use EndModal to close the dialog that can be opened
            // in quasi modal mode
            SetReturnCode( wxID_OK );
            Close();
        }
    }
    else if( m_MultiLineText->IsShown() && m_MultiLineText->HasFocus() )
    {
        if( aEvent.GetKeyCode() == WXK_TAB && !aEvent.ControlDown() )
        {
            m_MultiLineText->Tab();
        }
        else if( IsCtrl( 'Z', aEvent ) )
        {
            m_MultiLineText->Undo();
        }
        else if( IsShiftCtrl( 'Z', aEvent ) || IsCtrl( 'Y', aEvent ) )
        {
            m_MultiLineText->Redo();
        }
        else if( IsCtrl( 'X', aEvent ) )
        {
            m_MultiLineText->Cut();
        }
        else if( IsCtrl( 'C', aEvent ) )
        {
            m_MultiLineText->Copy();
        }
        else if( IsCtrl( 'V', aEvent ) )
        {
            m_MultiLineText->Paste();
        }
        else if( IsCtrl( 'A', aEvent ) )
        {
            m_MultiLineText->SelectAll();
        }
        else
        {
            aEvent.Skip();
        }
    }
    else
    {
        aEvent.Skip();
    }
}


#ifdef OUTLINEFONT_DEBUG
std::ostream& operator<<( std::ostream& os, const wxFont& aFont )
{
    os << "(font " << aFont.GetFaceName() << " [" << aFont.GetNativeFontInfoDesc() << ","
       << aFont.GetNativeFontInfoUserDesc() << "] ";
    switch( aFont.GetStyle() )
    {
    case wxFONTSTYLE_NORMAL: os << "normal"; break;
    case wxFONTSTYLE_ITALIC: os << "italic"; break;
    case wxFONTSTYLE_SLANT: os << "slant"; break;
    default: os << "unknown style";
    }
    os << ",";
    switch( aFont.GetWeight() )
    {
    case wxFONTWEIGHT_NORMAL: os << "normal"; break;
    case wxFONTWEIGHT_LIGHT: os << "light"; break;
    case wxFONTWEIGHT_BOLD: os << "bold"; break;
    default: os << "unknown style";
    }
    if( aFont.GetUnderlined() )
        os << ",underlined";
    if( aFont.IsFixedWidth() )
        os << ",fixed-width";
    os << "," << ( aFont.IsOk() ? "OK" : "not-ok" ) << ")" << std::endl;

    return os;
}
#endif


void DIALOG_TEXT_PROPERTIES::OnFontFieldChange( wxCommandEvent& aEvent )
{
#if 0
    bool enableOutlineFontControls = !m_FontCtrl->GetValue().IsEmpty();

    m_FontBold->Enable( enableOutlineFontControls );
    m_FontItalic->Enable( enableOutlineFontControls );
    m_FontLineSpacingLabel->Enable( enableOutlineFontControls );
    m_FontLineSpacing->Enable( enableOutlineFontControls );
#endif

    aEvent.Skip();
}


void DIALOG_TEXT_PROPERTIES::OnShowFontDialog( wxCommandEvent& aEvent )
{
    wxFontData fontData;

    fontData.SetShowHelp( true );

    wxFontDialog* fontDialog = new wxFontDialog( this, fontData );
    if( fontDialog->ShowModal() == wxID_OK )
    {
        wxFont theFont = fontDialog->GetFontData().GetChosenFont();
        bool   bold = false;
        bool   italic = false;
        switch( theFont.GetStyle() )
        {
        case wxFONTSTYLE_ITALIC:
        case wxFONTSTYLE_SLANT: italic = true; break;
        default: break;
        }
        switch( theFont.GetWeight() )
        {
        case wxFONTWEIGHT_BOLD: bold = true; break;
        default: break;
        }
#ifdef OUTLINEFONT_DEBUG
        std::cerr << "DIALOG_TEXT_PROPERTIES::OnShowFontDialog() face name \""
                  << theFont.GetFaceName() << "\"" << ( bold ? "bold " : "" )
                  << ( italic ? "italic " : "" ) << std::endl;
#endif
        KIFONT::FONT* font = KIFONT::FONT::GetFont( theFont.GetFaceName(), bold, italic );
#ifdef OUTLINEFONT_DEBUG
        std::cerr << "DIALOG_TEXT_PROPERTIES::OnShowFontDialog() face \"" << theFont.GetFaceName()
                  << "\" font \"" << font->Name() << "\"" << std::endl;
#endif
        m_FontCtrl->SetValue( font->Name() );
        m_FontBold->SetValue( bold );
        m_FontItalic->SetValue( italic );
    }
}


void DIALOG_TEXT_PROPERTIES::OnOkClick( wxCommandEvent& aEvent )
{
    bool requestingOutlineFont = !m_FontCtrl->GetValue().IsEmpty();
    bool bold = requestingOutlineFont ? m_FontBold->GetValue() : false;
    bool italic = requestingOutlineFont ? m_FontItalic->GetValue() : false;

    SetFontByName( m_FontCtrl->GetValue(), bold, italic );

    aEvent.Skip();
}


void DIALOG_TEXT_PROPERTIES::SetFontByName( const wxString& aFontName, bool aBold, bool aItalic )
{
#ifdef OUTLINEFONT_DEBUG
    std::cerr << "DIALOG_TEXT_PROPERTIES::SetFontByName( \"" << aFontName << "\", "
              << ( aBold ? "true, " : "false, " ) << ( aItalic ? "true" : "false" ) << " )"
              << std::endl;
#endif
    m_edaText->SetFont( KIFONT::FONT::GetFont( aFontName, aBold, aItalic ) );
    m_FontCtrl->SetValue( m_edaText->GetFont()->Name() );
    m_edaText->SetBold( aBold );
    m_edaText->SetItalic( aBold );
#ifdef OUTLINEFONT_DEBUG
    std::cerr << "font is now \"" << m_edaText->GetFont()->Name() << "\"" << std::endl;
#endif
}


=======
>>>>>>> ff219063
void DIALOG_TEXT_PROPERTIES::OnSetFocusText( wxFocusEvent& event )
{
#ifdef __WXGTK__
    // Force an update of the text control before setting the text selection
    // This is needed because GTK seems to ignore the selection on first update
    //
    // Note that we can't do this on OSX as it tends to provoke Apple's
    // "[NSAlert runModal] may not be invoked inside of transaction begin/commit pair"
    // bug.  See: https://bugs.launchpad.net/kicad/+bug/1837225
    if( m_fpText->GetType() == FP_TEXT::TEXT_is_REFERENCE )
        m_SingleLineText->Update();
#endif

    if( m_fpText->GetType() == FP_TEXT::TEXT_is_REFERENCE )
        KIUI::SelectReferenceNumber( static_cast<wxTextEntry*>( m_SingleLineText ) );
    else
        m_SingleLineText->SetSelection( -1, -1 );

    event.Skip();
}


bool DIALOG_TEXT_PROPERTIES::TransferDataToWindow()
{
    if( m_SingleLineText->IsShown() )
    {
        m_SingleLineText->SetValue( m_edaText->GetText() );

        if( m_fpText && m_fpText->GetType() == FP_TEXT::TEXT_is_REFERENCE )
            KIUI::SelectReferenceNumber( static_cast<wxTextEntry*>( m_SingleLineText ) );
        else
            m_SingleLineText->SetSelection( -1, -1 );
    }
    else if( m_MultiLineText->IsShown() )
    {
        BOARD*   board = m_Parent->GetBoard();
        wxString converted = board->ConvertKIIDsToCrossReferences( m_edaText->GetText() );

        m_MultiLineText->SetValue( converted );
        m_MultiLineText->SetSelection( -1, -1 );
    }

    if( m_item->Type() == PCB_FP_TEXT_T && m_fpText )
    {
        FOOTPRINT* footprint = dynamic_cast<FOOTPRINT*>( m_fpText->GetParent() );
        wxString   msg;

        if( footprint )
        {
            msg.Printf( _( "Footprint %s (%s), %s, rotated %.1f deg" ), footprint->GetReference(),
                        footprint->GetValue(),
                        footprint->IsFlipped() ? _( "back side (mirrored)" ) : _( "front side" ),
                        footprint->GetOrientation() / 10.0 );
        }

        m_statusLine->SetLabel( msg );
    }
    else
    {
        m_statusLine->Show( false );
    }

    m_cbLocked->SetValue( m_item->IsLocked() );

    m_pcbLayerSelector->SetLayerSelection( m_item->GetLayer() );

    m_textWidth.SetValue( m_edaText->GetTextSize().x );
    m_textHeight.SetValue( m_edaText->GetTextSize().y );
    m_thickness.SetValue( m_edaText->GetTextThickness() );
    m_posX.SetValue( m_edaText->GetTextPos().x );
    m_posY.SetValue( m_edaText->GetTextPos().y );

    m_Visible->SetValue( m_edaText->IsVisible() );
    m_FontBold->SetValue( m_edaText->IsBold() );
    m_FontItalic->SetValue( m_edaText->IsItalic() );
    m_FontLineSpacing->SetValue( wxNumberFormatter::ToString( m_edaText->GetLineSpacing(), 2 ) );
    switch( m_edaText->GetHorizontalAlignment() )
    {
    default:
    case TEXT_ATTRIBUTES::H_LEFT: m_Justify->SetSelection( 0 );
    case TEXT_ATTRIBUTES::H_CENTER: m_Justify->SetSelection( 1 );
    case TEXT_ATTRIBUTES::H_RIGHT: m_Justify->SetSelection( 2 );
    }
    m_OrientValue = m_edaText->GetTextAngle();
    m_orientation.SetDoubleValue( m_OrientValue );
    m_Mirrored->SetValue( m_edaText->IsMirrored() );

    if( m_fpText )
        m_KeepUpright->SetValue( m_fpText->IsKeepUpright() );

    return DIALOG_TEXT_ITEM_PROPERTIES_BASE::TransferDataToWindow();
}


bool DIALOG_TEXT_PROPERTIES::TransferDataFromWindow()
{
    if( !DIALOG_TEXT_ITEM_PROPERTIES_BASE::TransferDataFromWindow() )
        return false;

    if( !m_textWidth.Validate( TEXTS_MIN_SIZE, TEXTS_MAX_SIZE )
        || !m_textHeight.Validate( TEXTS_MIN_SIZE, TEXTS_MAX_SIZE ) )
    {
        return false;
    }

    BOARD_COMMIT commit( m_Parent );
    commit.Modify( m_item );

    // If no other command in progress, prepare undo command
    // (for a command in progress, will be made later, at the completion of command)
    bool pushCommit = ( m_item->GetEditFlags() == 0 );

    // Set IN_EDIT flag to force undo/redo/abort proper operation and avoid new calls to
    // SaveCopyInUndoList for the same text if is moved, and then rotated, edited, etc....
    if( !pushCommit )
        m_item->SetFlags( IN_EDIT );

    // Set the new text content
    if( m_SingleLineText->IsShown() )
    {
        if( !m_SingleLineText->GetValue().IsEmpty() )
            m_edaText->SetText( m_SingleLineText->GetValue() );
    }
    else if( m_MultiLineText->IsShown() )
    {
        if( !m_MultiLineText->GetValue().IsEmpty() )
        {
            BOARD*   board = m_Parent->GetBoard();
            wxString txt = board->ConvertCrossReferencesToKIIDs( m_MultiLineText->GetValue() );

#ifdef __WXMAC__
            // On macOS CTRL+Enter produces '\r' instead of '\n' regardless of EOL setting.
            // Replace it now.
            txt.Replace( "\r", "\n" );
#elif defined( __WINDOWS__ )
            // On Windows, a new line is coded as \r\n.  We use only \n in kicad files and in
            // drawing routines so strip the \r char.
            txt.Replace( "\r", "" );
#endif
            m_edaText->SetText( EscapeString( txt, CTX_QUOTED_STR ) );
        }
    }

    m_item->SetLocked( m_cbLocked->GetValue() );

    m_item->SetLayer( ToLAYER_ID( m_pcbLayerSelector->GetLayerSelection() ) );

    m_edaText->SetTextSize( wxSize( m_textWidth.GetValue(), m_textHeight.GetValue() ) );
    m_edaText->SetTextThickness( m_thickness.GetValue() );
    m_edaText->SetTextPos( wxPoint( m_posX.GetValue(), m_posY.GetValue() ) );

    if( m_fpText )
        m_fpText->SetLocalCoord();

    // Test for acceptable values for thickness and size and clamp if fails
    int maxPenWidth = Clamp_Text_PenSize( m_edaText->GetTextThickness(), m_edaText->GetTextSize() );

    if( m_edaText->GetTextThickness() > maxPenWidth )
    {
        DisplayError( this, _( "The text thickness is too large for the text size.\n"
                               "It will be clamped." ) );
        m_edaText->SetTextThickness( maxPenWidth );
    }

    double lineSpacing;
    if( !m_FontLineSpacing->GetValue().ToDouble( &lineSpacing ) )
    {
        // error in reading line spacing, defaulting to 1.0
        lineSpacing = 1.0;
    }

    m_edaText->SetVisible( m_Visible->GetValue() );
    m_edaText->SetBold( m_FontBold->GetValue() );
    m_edaText->SetItalic( m_FontItalic->GetValue() );
    m_edaText->SetLineSpacing( lineSpacing );
    m_OrientValue = m_orientation.GetDoubleValue();
    m_edaText->SetTextAngle( m_OrientValue );
    m_edaText->SetMirrored( m_Mirrored->GetValue() );

    if( m_fpText )
        m_fpText->SetKeepUpright( m_KeepUpright->GetValue() );

    switch( m_Justify->GetSelection() )
    {
    case 0: m_edaText->Align( TEXT_ATTRIBUTES::H_LEFT ); break;
    case 1: m_edaText->Align( TEXT_ATTRIBUTES::H_CENTER ); break;
    case 2: m_edaText->Align( TEXT_ATTRIBUTES::H_RIGHT ); break;
    default: break;
    }

    if( pushCommit )
        commit.Push( _( "Change text properties" ) );

    return true;
}<|MERGE_RESOLUTION|>--- conflicted
+++ resolved
@@ -35,16 +35,8 @@
 #include <pcb_edit_frame.h>
 #include <pcb_layer_box_selector.h>
 #include <wx/valnum.h>
-<<<<<<< HEAD
-#include <math/util.h> // for KiROUND
-#include <wx/fontdlg.h>
-#include <wx/numformatter.h>
-
-#define OUTLINEFONT_DEBUG
-=======
 #include <math/util.h>      // for KiROUND
 #include <scintilla_tricks.h>
->>>>>>> ff219063
 
 DIALOG_TEXT_PROPERTIES::DIALOG_TEXT_PROPERTIES( PCB_BASE_EDIT_FRAME* aParent, BOARD_ITEM* aItem ) :
         DIALOG_TEXT_ITEM_PROPERTIES_BASE( aParent ), m_Parent( aParent ), m_item( aItem ),
@@ -162,14 +154,9 @@
 
 DIALOG_TEXT_PROPERTIES::~DIALOG_TEXT_PROPERTIES()
 {
-<<<<<<< HEAD
-    Disconnect( wxEVT_CHAR_HOOK, wxKeyEventHandler( DIALOG_TEXT_PROPERTIES::OnCharHook ), NULL,
-                this );
-=======
     Disconnect( wxEVT_CHAR_HOOK, wxKeyEventHandler( DIALOG_TEXT_PROPERTIES::OnCharHook ), NULL, this );
 
     delete m_scintillaTricks;
->>>>>>> ff219063
 }
 
 
@@ -181,178 +168,6 @@
 }
 
 
-<<<<<<< HEAD
-void DIALOG_TEXT_PROPERTIES::OnCharHook( wxKeyEvent& aEvent )
-{
-    if( aEvent.GetKeyCode() == WXK_RETURN && aEvent.ShiftDown() )
-    {
-        if( TransferDataFromWindow() )
-        {
-            // Do not use EndModal to close the dialog that can be opened
-            // in quasi modal mode
-            SetReturnCode( wxID_OK );
-            Close();
-        }
-    }
-    else if( m_MultiLineText->IsShown() && m_MultiLineText->HasFocus() )
-    {
-        if( aEvent.GetKeyCode() == WXK_TAB && !aEvent.ControlDown() )
-        {
-            m_MultiLineText->Tab();
-        }
-        else if( IsCtrl( 'Z', aEvent ) )
-        {
-            m_MultiLineText->Undo();
-        }
-        else if( IsShiftCtrl( 'Z', aEvent ) || IsCtrl( 'Y', aEvent ) )
-        {
-            m_MultiLineText->Redo();
-        }
-        else if( IsCtrl( 'X', aEvent ) )
-        {
-            m_MultiLineText->Cut();
-        }
-        else if( IsCtrl( 'C', aEvent ) )
-        {
-            m_MultiLineText->Copy();
-        }
-        else if( IsCtrl( 'V', aEvent ) )
-        {
-            m_MultiLineText->Paste();
-        }
-        else if( IsCtrl( 'A', aEvent ) )
-        {
-            m_MultiLineText->SelectAll();
-        }
-        else
-        {
-            aEvent.Skip();
-        }
-    }
-    else
-    {
-        aEvent.Skip();
-    }
-}
-
-
-#ifdef OUTLINEFONT_DEBUG
-std::ostream& operator<<( std::ostream& os, const wxFont& aFont )
-{
-    os << "(font " << aFont.GetFaceName() << " [" << aFont.GetNativeFontInfoDesc() << ","
-       << aFont.GetNativeFontInfoUserDesc() << "] ";
-    switch( aFont.GetStyle() )
-    {
-    case wxFONTSTYLE_NORMAL: os << "normal"; break;
-    case wxFONTSTYLE_ITALIC: os << "italic"; break;
-    case wxFONTSTYLE_SLANT: os << "slant"; break;
-    default: os << "unknown style";
-    }
-    os << ",";
-    switch( aFont.GetWeight() )
-    {
-    case wxFONTWEIGHT_NORMAL: os << "normal"; break;
-    case wxFONTWEIGHT_LIGHT: os << "light"; break;
-    case wxFONTWEIGHT_BOLD: os << "bold"; break;
-    default: os << "unknown style";
-    }
-    if( aFont.GetUnderlined() )
-        os << ",underlined";
-    if( aFont.IsFixedWidth() )
-        os << ",fixed-width";
-    os << "," << ( aFont.IsOk() ? "OK" : "not-ok" ) << ")" << std::endl;
-
-    return os;
-}
-#endif
-
-
-void DIALOG_TEXT_PROPERTIES::OnFontFieldChange( wxCommandEvent& aEvent )
-{
-#if 0
-    bool enableOutlineFontControls = !m_FontCtrl->GetValue().IsEmpty();
-
-    m_FontBold->Enable( enableOutlineFontControls );
-    m_FontItalic->Enable( enableOutlineFontControls );
-    m_FontLineSpacingLabel->Enable( enableOutlineFontControls );
-    m_FontLineSpacing->Enable( enableOutlineFontControls );
-#endif
-
-    aEvent.Skip();
-}
-
-
-void DIALOG_TEXT_PROPERTIES::OnShowFontDialog( wxCommandEvent& aEvent )
-{
-    wxFontData fontData;
-
-    fontData.SetShowHelp( true );
-
-    wxFontDialog* fontDialog = new wxFontDialog( this, fontData );
-    if( fontDialog->ShowModal() == wxID_OK )
-    {
-        wxFont theFont = fontDialog->GetFontData().GetChosenFont();
-        bool   bold = false;
-        bool   italic = false;
-        switch( theFont.GetStyle() )
-        {
-        case wxFONTSTYLE_ITALIC:
-        case wxFONTSTYLE_SLANT: italic = true; break;
-        default: break;
-        }
-        switch( theFont.GetWeight() )
-        {
-        case wxFONTWEIGHT_BOLD: bold = true; break;
-        default: break;
-        }
-#ifdef OUTLINEFONT_DEBUG
-        std::cerr << "DIALOG_TEXT_PROPERTIES::OnShowFontDialog() face name \""
-                  << theFont.GetFaceName() << "\"" << ( bold ? "bold " : "" )
-                  << ( italic ? "italic " : "" ) << std::endl;
-#endif
-        KIFONT::FONT* font = KIFONT::FONT::GetFont( theFont.GetFaceName(), bold, italic );
-#ifdef OUTLINEFONT_DEBUG
-        std::cerr << "DIALOG_TEXT_PROPERTIES::OnShowFontDialog() face \"" << theFont.GetFaceName()
-                  << "\" font \"" << font->Name() << "\"" << std::endl;
-#endif
-        m_FontCtrl->SetValue( font->Name() );
-        m_FontBold->SetValue( bold );
-        m_FontItalic->SetValue( italic );
-    }
-}
-
-
-void DIALOG_TEXT_PROPERTIES::OnOkClick( wxCommandEvent& aEvent )
-{
-    bool requestingOutlineFont = !m_FontCtrl->GetValue().IsEmpty();
-    bool bold = requestingOutlineFont ? m_FontBold->GetValue() : false;
-    bool italic = requestingOutlineFont ? m_FontItalic->GetValue() : false;
-
-    SetFontByName( m_FontCtrl->GetValue(), bold, italic );
-
-    aEvent.Skip();
-}
-
-
-void DIALOG_TEXT_PROPERTIES::SetFontByName( const wxString& aFontName, bool aBold, bool aItalic )
-{
-#ifdef OUTLINEFONT_DEBUG
-    std::cerr << "DIALOG_TEXT_PROPERTIES::SetFontByName( \"" << aFontName << "\", "
-              << ( aBold ? "true, " : "false, " ) << ( aItalic ? "true" : "false" ) << " )"
-              << std::endl;
-#endif
-    m_edaText->SetFont( KIFONT::FONT::GetFont( aFontName, aBold, aItalic ) );
-    m_FontCtrl->SetValue( m_edaText->GetFont()->Name() );
-    m_edaText->SetBold( aBold );
-    m_edaText->SetItalic( aBold );
-#ifdef OUTLINEFONT_DEBUG
-    std::cerr << "font is now \"" << m_edaText->GetFont()->Name() << "\"" << std::endl;
-#endif
-}
-
-
-=======
->>>>>>> ff219063
 void DIALOG_TEXT_PROPERTIES::OnSetFocusText( wxFocusEvent& event )
 {
 #ifdef __WXGTK__
