--- conflicted
+++ resolved
@@ -1111,19 +1111,7 @@
                     }
                     else
                     {
-<<<<<<< HEAD
-                        m_gal->DrawSegment( position, position + VECTOR2I( r->GetWidth(), 0 ),
-                                            margin.x * 2 );
-                        m_gal->DrawSegment( position + VECTOR2I( r->GetWidth(), 0 ),
-                                            position + r->GetSize(), margin.x * 2 );
-                        m_gal->DrawSegment( position + r->GetSize(),
-                                            position + VECTOR2I( 0, r->GetHeight() ),
-                                            margin.x * 2 );
-                        m_gal->DrawSegment( position + VECTOR2I( 0, r->GetHeight() ), position,
-                                            margin.x * 2 );
-=======
                         m_gal->DrawRectangle( r->GetPosition(), r->GetPosition() + r->GetSize() );
->>>>>>> 60a58f2c
                     }
                 }
                 break;
@@ -1210,11 +1198,7 @@
                     // Use ERROR_INSIDE because it avoids Clipper and is therefore much faster.
                     aPad->TransformShapeWithClearanceToPolygon( polySet, ToLAYER_ID( aLayer ),
                                                                 clearance, bds.m_MaxError,
-<<<<<<< HEAD
-                                                                ERROR_OUTSIDE );
-=======
                                                                 ERROR_INSIDE );
->>>>>>> 60a58f2c
                     m_gal->DrawPolygon( polySet );
                 }
             }
@@ -1417,12 +1401,8 @@
         }
         break;
 
-<<<<<<< HEAD
-    case S_LAST: break;
-=======
     case PCB_SHAPE_TYPE::LAST:
         break;
->>>>>>> 60a58f2c
     }
 }
 
@@ -1434,12 +1414,7 @@
     if( shownText.Length() == 0 )
         return;
 
-<<<<<<< HEAD
-    const COLOR4D& color = m_pcbSettings.GetColor( aText, aText->GetLayer() );
-    //VECTOR2D position( aText->GetTextPos().x, aText->GetTextPos().y );
-=======
     bool outlineMode = m_pcbSettings.m_sketchText || m_pcbSettings.m_sketchMode[aLayer];
->>>>>>> 60a58f2c
 
     if( outlineMode )
     {
@@ -1461,11 +1436,6 @@
     m_gal->SetIsStroke( font->IsStroke() || outlineMode );
     m_gal->SetTextAttributes( aText );
 
-<<<<<<< HEAD
-    //m_gal->StrokeText( shownText, position, aText->GetTextAngleRadians() );
-    aText->GetFont()->Draw( m_gal, shownText, aText->GetTextPos(), VECTOR2D( 0, 0 ),
-                            EDA_ANGLE( aText->GetTextAngleRadians(), EDA_ANGLE::RADIANS ) );
-=======
     // TODO: make outline fonts respect outlineMode (currently always drawn filled)
 
 #if 0
@@ -1482,7 +1452,6 @@
     {
         drawAnchor( aText );
     }
->>>>>>> 60a58f2c
 }
 
 
