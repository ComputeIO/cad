--- conflicted
+++ resolved
@@ -101,25 +101,12 @@
     for( int i = GAL_LAYER_ID_START; i < GAL_LAYER_ID_END; i++ )
         m_layerColors[i] = aSettings->GetColor( i );
 
-<<<<<<< HEAD
-    // Default colors for specific layers (not really board layers).
-    m_layerColors[LAYER_PADS_PLATEDHOLES] = aSettings->GetColor( LAYER_PCB_BACKGROUND );
-    m_layerColors[LAYER_VIAS_NETNAMES] = COLOR4D( 0.2, 0.2, 0.2, 0.9 );
-    m_layerColors[LAYER_PADS_NETNAMES] = COLOR4D( 1.0, 1.0, 1.0, 0.9 );
+    // Colors for layers that aren't theme-able
+    m_layerColors[LAYER_PAD_PLATEDHOLES] = aSettings->GetColor( LAYER_PCB_BACKGROUND );
+    m_layerColors[LAYER_VIA_NETNAMES] = COLOR4D( 0.2, 0.2, 0.2, 0.9 );
+    m_layerColors[LAYER_PAD_NETNAMES] = COLOR4D( 1.0, 1.0, 1.0, 0.9 );
     m_layerColors[LAYER_PAD_FR_NETNAMES] = COLOR4D( 1.0, 1.0, 1.0, 0.9 );
     m_layerColors[LAYER_PAD_BK_NETNAMES] = COLOR4D( 1.0, 1.0, 1.0, 0.9 );
-
-    // LAYER_PADS_TH, LAYER_NON_PLATEDHOLES, LAYER_ANCHOR ,LAYER_RATSNEST,
-    // LAYER_VIA_THROUGH, LAYER_VIA_BBLIND, LAYER_VIA_MICROVIA
-    // are initialized from aSettings
-=======
-    // Colors for layers that aren't theme-able
-    m_layerColors[LAYER_PAD_PLATEDHOLES] = aSettings->GetColor( LAYER_PCB_BACKGROUND );
-    m_layerColors[LAYER_VIA_NETNAMES]    = COLOR4D( 0.2, 0.2, 0.2, 0.9 );
-    m_layerColors[LAYER_PAD_NETNAMES]    = COLOR4D( 1.0, 1.0, 1.0, 0.9 );
-    m_layerColors[LAYER_PAD_FR_NETNAMES] = COLOR4D( 1.0, 1.0, 1.0, 0.9 );
-    m_layerColors[LAYER_PAD_BK_NETNAMES] = COLOR4D( 1.0, 1.0, 1.0, 0.9 );
->>>>>>> 81b83a8f
 
     // Netnames for copper layers
     for( LSEQ cu = LSET::AllCuMask().CuStack(); cu; ++cu )
@@ -228,30 +215,16 @@
 
 COLOR4D PCB_RENDER_SETTINGS::GetColor( const VIEW_ITEM* aItem, int aLayer ) const
 {
-<<<<<<< HEAD
-    int                         netCode = -1;
     const EDA_ITEM*             item = dynamic_cast<const EDA_ITEM*>( aItem );
     const BOARD_CONNECTED_ITEM* conItem = dynamic_cast<const BOARD_CONNECTED_ITEM*>( aItem );
-=======
-    const EDA_ITEM*             item = dynamic_cast<const EDA_ITEM*>( aItem );
-    const BOARD_CONNECTED_ITEM* conItem = dynamic_cast<const BOARD_CONNECTED_ITEM*> ( aItem );
     int                         netCode = -1;
     int                         originalLayer = aLayer;
->>>>>>> 81b83a8f
 
     // Marker shadows
     if( aLayer == LAYER_MARKER_SHADOWS )
         return m_backgroundColor.WithAlpha( 0.6 );
 
-<<<<<<< HEAD
-    if( !item )
-        return m_layerColors[aLayer];
-
-    if( aLayer == LAYER_PADS_PLATEDHOLES || aLayer == LAYER_NON_PLATEDHOLES
-        || aLayer == LAYER_VIAS_HOLES )
-=======
     if( IsHoleLayer( aLayer ) && m_isPrinting )
->>>>>>> 81b83a8f
     {
         // Careful that we don't end up with the same colour for the annular ring and the hole
         // when printing in B&W.
@@ -484,34 +457,21 @@
 
     if( IsNetnameLayer( aLayer ) )
     {
-<<<<<<< HEAD
-        // If there is a net name - display it on the track
-        if( aTrack->GetNetCode() > NETINFO_LIST::UNCONNECTED )
-        {
-            VECTOR2D line = ( end - start );
-            double   length = line.EuclideanNorm();
-=======
         if( !m_pcbSettings.m_netNamesOnTracks )
             return;
->>>>>>> 81b83a8f
 
         if( aTrack->GetNetCode() <= NETINFO_LIST::UNCONNECTED )
             return;
 
-<<<<<<< HEAD
-            const wxString& netName = UnescapeString( aTrack->GetShortNetname() );
-            VECTOR2D        textPosition = start + line / 2.0; // center of the track
-=======
         VECTOR2D line = ( end - start );
-        double length = line.EuclideanNorm();
->>>>>>> 81b83a8f
+        double   length = line.EuclideanNorm();
 
         // Check if the track is long enough to have a netname displayed
         if( length < 10 * width )
             return;
 
         const wxString& netName = UnescapeString( aTrack->GetShortNetname() );
-        VECTOR2D textPosition = start + line / 2.0;     // center of the track
+        VECTOR2D        textPosition = start + line / 2.0; // center of the track
 
         double textOrientation;
 
@@ -542,12 +502,7 @@
     else if( IsCopperLayer( aLayer ) )
     {
         // Draw a regular track
-<<<<<<< HEAD
-        COLOR4D color = m_pcbSettings.GetColor( aTrack, aLayer );
-        bool    outline_mode = m_pcbSettings.m_sketchMode[LAYER_TRACKS];
-=======
         bool outline_mode = m_pcbSettings.m_sketchMode[LAYER_TRACKS];
->>>>>>> 81b83a8f
         m_gal->SetStrokeColor( color );
         m_gal->SetFillColor( color );
         m_gal->SetIsStroke( outline_mode );
@@ -557,15 +512,9 @@
         m_gal->DrawSegment( start, end, width );
     }
 
-<<<<<<< HEAD
-        // Clearance lines
-        constexpr int clearanceFlags =
-                PCB_RENDER_SETTINGS::CL_EXISTING | PCB_RENDER_SETTINGS::CL_TRACKS;
-=======
     // Clearance lines
-    constexpr int clearanceFlags = PCB_RENDER_SETTINGS::CL_EXISTING
-                                 | PCB_RENDER_SETTINGS::CL_TRACKS;
->>>>>>> 81b83a8f
+    constexpr int clearanceFlags =
+            PCB_RENDER_SETTINGS::CL_EXISTING | PCB_RENDER_SETTINGS::CL_TRACKS;
 
     if( ( m_pcbSettings.m_clearanceDisplayFlags & clearanceFlags ) == clearanceFlags )
     {
@@ -597,12 +546,7 @@
     else if( IsCopperLayer( aLayer ) )
     {
         // Draw a regular track
-<<<<<<< HEAD
-        COLOR4D color = m_pcbSettings.GetColor( aArc, aLayer );
-        bool    outline_mode = m_pcbSettings.m_sketchMode[LAYER_TRACKS];
-=======
         bool outline_mode = m_pcbSettings.m_sketchMode[LAYER_TRACKS];
->>>>>>> 81b83a8f
         m_gal->SetStrokeColor( color );
         m_gal->SetFillColor( color );
         m_gal->SetIsStroke( outline_mode );
@@ -612,15 +556,9 @@
         m_gal->DrawArcSegment( center, radius, start_angle, start_angle + angle, width );
     }
 
-<<<<<<< HEAD
-        // Clearance lines
-        constexpr int clearanceFlags =
-                PCB_RENDER_SETTINGS::CL_EXISTING | PCB_RENDER_SETTINGS::CL_TRACKS;
-=======
     // Clearance lines
-    constexpr int clearanceFlags = PCB_RENDER_SETTINGS::CL_EXISTING
-                                 | PCB_RENDER_SETTINGS::CL_TRACKS;
->>>>>>> 81b83a8f
+    constexpr int clearanceFlags =
+            PCB_RENDER_SETTINGS::CL_EXISTING | PCB_RENDER_SETTINGS::CL_TRACKS;
 
     if( ( m_pcbSettings.m_clearanceDisplayFlags & clearanceFlags ) == clearanceFlags )
     {
@@ -691,22 +629,7 @@
     }
     else if( aLayer == LAYER_VIA_HOLEWALLS )
     {
-<<<<<<< HEAD
-        radius = getDrillSize( aVia ) / 2.0;
-    }
-    else if( ( aLayer == LAYER_VIA_THROUGH && aVia->GetViaType() == VIATYPE::THROUGH )
-             || ( aLayer == LAYER_VIA_BBLIND && aVia->GetViaType() == VIATYPE::BLIND_BURIED )
-             || ( aLayer == LAYER_VIA_MICROVIA && aVia->GetViaType() == VIATYPE::MICROVIA ) )
-    {
-        radius = aVia->GetWidth() / 2.0;
-    }
-    else
-    {
-        return;
-    }
-=======
         int platingThickness = bds.GetHolePlatingThickness();
->>>>>>> 81b83a8f
 
         m_gal->SetIsFill( false );
         m_gal->SetIsStroke( true );
@@ -752,20 +675,14 @@
     {
         m_gal->DrawCircle( center, aVia->GetWidth() / 2.0 );
     }
-<<<<<<< HEAD
-    else if( ( aVia->GetViaType() == VIATYPE::BLIND_BURIED
-               || aVia->GetViaType() == VIATYPE::MICROVIA )
-             && !m_pcbSettings.GetDrawIndividualViaLayers() )
-=======
     else if( aLayer == LAYER_VIA_BBLIND || aLayer == LAYER_VIA_MICROVIA )
->>>>>>> 81b83a8f
     {
         // Outer circles of blind/buried and micro-vias are drawn in a special way to indicate the
         // top and bottom layers
         PCB_LAYER_ID layerTop, layerBottom;
         aVia->LayerPair( &layerTop, &layerBottom );
 
-        double radius =  aVia->GetWidth() / 2.0;
+        double radius = aVia->GetWidth() / 2.0;
 
         if( !sketchMode )
             m_gal->SetLineWidth( ( aVia->GetWidth() - aVia->GetDrillValue() ) / 2.0 );
@@ -787,63 +704,20 @@
 
         m_gal->DrawArc( center, radius, M_PI, 3.0 * M_PI / 2.0 );
     }
-<<<<<<< HEAD
-    else
-    {
-        bool drawHoleWallOnly = false;
-
-        if( m_pcbSettings.m_hiContrastEnabled && !aVia->IsSelected() )
-        {
-            if( !aVia->FlashLayer( m_pcbSettings.GetPrimaryHighContrastLayer() ) )
-                drawHoleWallOnly = true;
-        }
-        else
-        {
-            LSET visible = board->GetVisibleLayers() & board->GetEnabledLayers();
-
-            if( !aVia->FlashLayer( visible ) )
-                drawHoleWallOnly = true;
-        }
-
-        if( drawHoleWallOnly )
-        {
-            m_gal->SetIsFill( false );
-            m_gal->SetIsStroke( true );
-            m_gal->SetStrokeColor( color );
-            m_gal->SetLineWidth( bds.GetHolePlatingThickness() * 2 );
-            radius = getDrillSize( aVia ) / 2.0;
-        }
-
-        m_gal->DrawCircle( center, radius );
-    }
-=======
->>>>>>> 81b83a8f
 
     // Clearance lines
     constexpr int clearanceFlags = PCB_RENDER_SETTINGS::CL_EXISTING | PCB_RENDER_SETTINGS::CL_VIAS;
 
     if( ( m_pcbSettings.m_clearanceDisplayFlags & clearanceFlags ) == clearanceFlags
-<<<<<<< HEAD
-        && aLayer != LAYER_VIAS_HOLES )
-=======
-            && aLayer != LAYER_VIA_HOLES )
->>>>>>> 81b83a8f
+        && aLayer != LAYER_VIA_HOLES )
     {
         PCB_LAYER_ID activeLayer = m_pcbSettings.GetActiveLayer();
         double       radius;
 
-<<<<<<< HEAD
-        if( !aVia->FlashLayer( activeLayer ) )
-        {
-            radius = getDrillSize( aVia ) / 2.0
-                     + aVia->GetBoard()->GetDesignSettings().GetHolePlatingThickness();
-        }
-=======
         if( aVia->FlashLayer( activeLayer ) )
             radius = aVia->GetWidth() / 2.0;
         else
             radius = getDrillSize( aVia ) / 2.0 + bds.GetHolePlatingThickness();
->>>>>>> 81b83a8f
 
         m_gal->SetLineWidth( m_pcbSettings.m_outlineWidth );
         m_gal->SetIsFill( false );
@@ -983,7 +857,7 @@
         const SHAPE_SEGMENT* seg = aPad->GetEffectiveHoleShape();
         int                  holeSize = seg->GetWidth() + platingThickness;
 
-        if( seg->GetSeg().A == seg->GetSeg().B )    // Circular hole
+        if( seg->GetSeg().A == seg->GetSeg().B ) // Circular hole
             m_gal->DrawCircle( seg->GetSeg().A, holeSize / 2 );
         else
             m_gal->DrawSegment( seg->GetSeg().A, seg->GetSeg().B, holeSize );
@@ -1007,33 +881,7 @@
         m_gal->SetFillColor( color );
     }
 
-<<<<<<< HEAD
-    auto drawHoleWallCylinder = [&]( const PAD* aPad )
-    {
-        if( aPad->GetAttribute() != PAD_ATTRIB_PTH )
-            return false;
-
-        if( m_pcbSettings.m_hiContrastEnabled && !aPad->IsSelected() )
-        {
-            if( !aPad->FlashLayer( m_pcbSettings.GetPrimaryHighContrastLayer() ) )
-                return true;
-        }
-        else
-        {
-            LSET visible = board->GetVisibleLayers() & board->GetEnabledLayers();
-
-            if( !aPad->FlashLayer( visible ) )
-                return true;
-        }
-
-        return aPad->GetShape() != PAD_SHAPE_CUSTOM && aPad->GetSizeX() <= aPad->GetDrillSizeX()
-               && aPad->GetSizeY() <= aPad->GetDrillSizeY();
-    };
-
-    if( aLayer == LAYER_PADS_PLATEDHOLES || aLayer == LAYER_NON_PLATEDHOLES )
-=======
     if( aLayer == LAYER_PAD_PLATEDHOLES || aLayer == LAYER_NON_PLATEDHOLES )
->>>>>>> 81b83a8f
     {
         const SHAPE_SEGMENT* seg = aPad->GetEffectiveHoleShape();
 
@@ -1042,36 +890,6 @@
         else
             m_gal->DrawSegment( seg->GetSeg().A, seg->GetSeg().B, seg->GetWidth() );
     }
-<<<<<<< HEAD
-    else if( drawHoleWallCylinder( aPad ) )
-    {
-        // Drawing only the hole wall --------------------------------------------
-
-        bool draw = true;
-        m_gal->SetIsFill( false );
-        m_gal->SetIsStroke( true );
-        m_gal->SetStrokeColor( color );
-
-        if( aLayer == LAYER_PADS_TH )
-            m_gal->SetLineWidth( bds.GetHolePlatingThickness() * 2 );
-        else if( aLayer == F_Mask || aLayer == B_Mask )
-            m_gal->SetLineWidth( ( bds.GetHolePlatingThickness() + aPad->GetSolderMaskMargin() )
-                                 * 2 );
-        else
-            draw = false;
-
-        if( draw )
-        {
-            const SHAPE_SEGMENT* seg = aPad->GetEffectiveHoleShape();
-
-            if( seg->GetSeg().A == seg->GetSeg().B ) // Circular hole
-                m_gal->DrawCircle( seg->GetSeg().A, getDrillSize( aPad ).x / 2 );
-            else
-                m_gal->DrawSegment( seg->GetSeg().A, seg->GetSeg().B, seg->GetWidth() );
-        }
-    }
-=======
->>>>>>> 81b83a8f
     else
     {
         wxSize pad_size = aPad->GetSize();
@@ -1857,22 +1675,14 @@
     // Don't paint shadows for invisible markers.
     // It would be nice to do this through layer dependencies but we can't do an "or" there today
     if( isShadow && aMarker->GetBoard()
-<<<<<<< HEAD
         && !aMarker->GetBoard()->IsElementVisible( aMarker->GetColorLayer() ) )
-=======
-            && !aMarker->GetBoard()->IsElementVisible( aMarker->GetColorLayer() ) )
-    {
->>>>>>> 81b83a8f
+    {
         return;
     }
 
     SHAPE_LINE_CHAIN polygon;
     aMarker->ShapeToPolygon( polygon );
 
-<<<<<<< HEAD
-
-=======
->>>>>>> 81b83a8f
     COLOR4D color = m_pcbSettings.GetColor( aMarker, isShadow ? LAYER_MARKER_SHADOWS
                                                               : aMarker->GetColorLayer() );
 
