--- conflicted
+++ resolved
@@ -233,32 +233,9 @@
     if( !item )
         return m_layerColors[aLayer];
 
-<<<<<<< HEAD
-    // Pad hole color is pad-type-specific: the background color for PTHs (which are assumed
-    // to have an annular ring) and the pad color for NPTHs (which are assumed *not* to have
-    // an annular ring).
-    // However, this means a PTH pad with *no* annular ring won't get drawn, so we need to
-    // special-case that.
-    // We have the opposite issue when printing in B&W: both a PTH hole and its annular ring
-    // will normally get assigned black, so we need to special-case that too.
-    if( aLayer == LAYER_PADS_PLATEDHOLES || aLayer == LAYER_NON_PLATEDHOLES )
-    {
-        const PAD* pad = static_cast<const PAD*>( item );
-        bool       hasAnnularRing =
-                pad->GetSizeX() > pad->GetDrillSizeX() && pad->GetSizeY() > pad->GetDrillSizeY();
-
-        if( !hasAnnularRing && m_layerColors[aLayer] == m_layerColors[LAYER_PCB_BACKGROUND] )
-            aLayer = LAYER_MOD_TEXT_INVISIBLE;
-
-        if( hasAnnularRing && m_layerColors[aLayer] == m_layerColors[LAYER_PADS_TH] )
-            aLayer = LAYER_PCB_BACKGROUND;
-    }
-    else if( aLayer == LAYER_VIAS_HOLES )
-=======
     if( aLayer == LAYER_PADS_PLATEDHOLES
             || aLayer == LAYER_NON_PLATEDHOLES
             || aLayer == LAYER_VIAS_HOLES )
->>>>>>> 30ba3aa2
     {
         // Careful that we don't end up with the same colour for the annular ring and the hole
         // when printing in B&W.
@@ -276,11 +253,7 @@
         else
             annularRingLayer = LAYER_VIA_THROUGH;
 
-<<<<<<< HEAD
-        if( m_layerColors[aLayer] == m_layerColors[annularRingLayer] )
-=======
         if( m_layerColors[ holeLayer ] == m_layerColors[ annularRingLayer ] )
->>>>>>> 30ba3aa2
             aLayer = LAYER_PCB_BACKGROUND;
     }
 
@@ -680,20 +653,10 @@
         return;
     }
 
-<<<<<<< HEAD
-    /// Vias not connected to copper are optionally not drawn
-    /// We draw instead the hole size to ensure we show the proper clearance
-    if( IsCopperLayer( aLayer ) && !aVia->FlashLayer( aLayer, true ) )
-        radius = getDrillSize( aVia ) / 2.0;
-
-    bool    sketchMode = false;
-    COLOR4D color = m_pcbSettings.GetColor( aVia, aLayer );
-=======
     bool                   sketchMode = false;
     BOARD*                 board = aVia->GetBoard();
     BOARD_DESIGN_SETTINGS& bds = board->GetDesignSettings();
     COLOR4D                color = m_pcbSettings.GetColor( aVia, aLayer );
->>>>>>> 30ba3aa2
 
     if( color == COLOR4D::CLEAR )
         return;
@@ -721,17 +684,12 @@
         m_gal->SetFillColor( color );
     }
 
-<<<<<<< HEAD
-    if( ( aVia->GetViaType() == VIATYPE::BLIND_BURIED || aVia->GetViaType() == VIATYPE::MICROVIA )
-        && aLayer != LAYER_VIAS_HOLES && !m_pcbSettings.GetDrawIndividualViaLayers() )
-=======
     if( aLayer == LAYER_VIAS_HOLES )
     {
         m_gal->DrawCircle( center, radius );
     }
     else if( ( aVia->GetViaType() == VIATYPE::BLIND_BURIED || aVia->GetViaType() == VIATYPE::MICROVIA )
             && !m_pcbSettings.GetDrawIndividualViaLayers() )
->>>>>>> 30ba3aa2
     {
         // Outer circles of blind/buried and micro-vias are drawn in a special way to indicate the
         // top and bottom layers
@@ -981,13 +939,7 @@
         else
             m_gal->DrawSegment( seg->GetSeg().A, seg->GetSeg().B, seg->GetWidth() );
     }
-<<<<<<< HEAD
-    else if( aLayer == LAYER_PADS_TH && aPad->GetShape() != PAD_SHAPE_CUSTOM
-             && aPad->GetSizeX() <= aPad->GetDrillSizeX()
-             && aPad->GetSizeY() <= aPad->GetDrillSizeY() )
-=======
     else if( drawHoleWallCylinder( aPad ) )
->>>>>>> 30ba3aa2
     {
         // Drawing only the hole wall --------------------------------------------
 
