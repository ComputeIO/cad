/*
 * This program source code file is part of KiCad, a free EDA CAD application.
 *
 * Copyright (C) 2013-2019 CERN
 * @author Tomasz Wlostowski <tomasz.wlostowski@cern.ch>
 * @author Maciej Suminski <maciej.suminski@cern.ch>
 *
 * This program is free software; you can redistribute it and/or
 * modify it under the terms of the GNU General Public License
 * as published by the Free Software Foundation; either version 2
 * of the License, or (at your option) any later version.
 *
 * This program is distributed in the hope that it will be useful,
 * but WITHOUT ANY WARRANTY; without even the implied warranty of
 * MERCHANTABILITY or FITNESS FOR A PARTICULAR PURPOSE.  See the
 * GNU General Public License for more details.
 *
 * You should have received a copy of the GNU General Public License
 * along with this program; if not, you may find one here:
 * http://www.gnu.org/licenses/old-licenses/gpl-2.0.html
 * or you may search the http://www.gnu.org website for the version 2 license,
 * or you may write to the Free Software Foundation, Inc.,
 * 51 Franklin Street, Fifth Floor, Boston, MA  02110-1301, USA
 */

#include <board.h>
#include <track.h>
#include <pcb_group.h>
#include <footprint.h>
#include <pad.h>
#include <pcb_shape.h>
#include <kicad_string.h>
#include <zone.h>
#include <pcb_text.h>
#include <pcb_marker.h>
#include <dimension.h>
#include <pcb_target.h>
#include <advanced_config.h>
#include <core/arraydim.h>

#include <layers_id_colors_and_visibility.h>
#include <pcb_painter.h>
#include <pcb_display_options.h>
#include <project/net_settings.h>
#include <settings/color_settings.h>

#include <convert_basic_shapes_to_polygon.h>
#include <gal/graphics_abstraction_layer.h>
#include <geometry/geometry_utils.h>
#include <geometry/shape_line_chain.h>
#include <geometry/shape_rect.h>
#include <geometry/shape_segment.h>
#include <geometry/shape_simple.h>
#include <geometry/shape_circle.h>

using namespace KIGFX;

PCB_RENDER_SETTINGS::PCB_RENDER_SETTINGS()
{
    m_backgroundColor = COLOR4D( 0.0, 0.0, 0.0, 1.0 );
    m_padNumbers = true;
    m_netNamesOnPads = true;
    m_netNamesOnTracks = true;
    m_netNamesOnVias = true;
    m_zoneOutlines = true;
    m_zoneDisplayMode = ZONE_DISPLAY_MODE::SHOW_FILLED;
    m_clearanceDisplayFlags = CL_NONE;
    m_sketchGraphics = false;
    m_sketchText = false;
    m_netColorMode = NET_COLOR_MODE::RATSNEST;
    m_contrastModeDisplay = HIGH_CONTRAST_MODE::NORMAL;
    m_ratsnestDisplayMode = RATSNEST_MODE::ALL;

    m_trackOpacity = 1.0;
    m_viaOpacity = 1.0;
    m_padOpacity = 1.0;
    m_zoneOpacity = 1.0;

    // By default everything should be displayed as filled
    for( unsigned int i = 0; i < arrayDim( m_sketchMode ); ++i )
        m_sketchMode[i] = false;

    update();
}


void PCB_RENDER_SETTINGS::LoadColors( const COLOR_SETTINGS* aSettings )
{
    SetBackgroundColor( aSettings->GetColor( LAYER_PCB_BACKGROUND ) );

    // Init board layers colors:
    for( int i = 0; i < PCB_LAYER_ID_COUNT; i++ )
    {
        m_layerColors[i] = aSettings->GetColor( i );

        // Guard: if the alpah channel is too small, the layer is not visible.
        if( m_layerColors[i].a < 0.2 )
            m_layerColors[i].a = 0.2;
    }

    // Init specific graphic layers colors:
    for( int i = GAL_LAYER_ID_START; i < GAL_LAYER_ID_END; i++ )
        m_layerColors[i] = aSettings->GetColor( i );

    // Colors for layers that aren't theme-able
    m_layerColors[LAYER_PAD_PLATEDHOLES] = aSettings->GetColor( LAYER_PCB_BACKGROUND );
    m_layerColors[LAYER_VIA_NETNAMES] = COLOR4D( 0.2, 0.2, 0.2, 0.9 );
    m_layerColors[LAYER_PAD_NETNAMES] = COLOR4D( 1.0, 1.0, 1.0, 0.9 );
    m_layerColors[LAYER_PAD_FR_NETNAMES] = COLOR4D( 1.0, 1.0, 1.0, 0.9 );
    m_layerColors[LAYER_PAD_BK_NETNAMES] = COLOR4D( 1.0, 1.0, 1.0, 0.9 );

    // Netnames for copper layers
    for( LSEQ cu = LSET::AllCuMask().CuStack(); cu; ++cu )
    {
        const COLOR4D lightLabel( 0.8, 0.8, 0.8, 0.7 );
        const COLOR4D darkLabel = lightLabel.Inverted();
        PCB_LAYER_ID  layer = *cu;

        if( m_layerColors[layer].GetBrightness() > 0.5 )
            m_layerColors[GetNetnameLayer( layer )] = darkLabel;
        else
            m_layerColors[GetNetnameLayer( layer )] = lightLabel;
    }

    update();
}


void PCB_RENDER_SETTINGS::LoadDisplayOptions( const PCB_DISPLAY_OPTIONS& aOptions,
                                              bool                       aShowPageLimits )
{
    m_hiContrastEnabled = ( aOptions.m_ContrastModeDisplay != HIGH_CONTRAST_MODE::NORMAL );
    m_padNumbers = aOptions.m_DisplayPadNum;
    m_sketchGraphics = !aOptions.m_DisplayGraphicsFill;
    m_sketchText = !aOptions.m_DisplayTextFill;
    m_curvedRatsnestlines = aOptions.m_DisplayRatsnestLinesCurved;
    m_globalRatsnestlines = aOptions.m_ShowGlobalRatsnest;

    // Whether to draw tracks, vias & pads filled or as outlines
    m_sketchMode[LAYER_PADS_TH] = !aOptions.m_DisplayPadFill;
    m_sketchMode[LAYER_VIA_THROUGH] = !aOptions.m_DisplayViaFill;
    m_sketchMode[LAYER_VIA_BBLIND] = !aOptions.m_DisplayViaFill;
    m_sketchMode[LAYER_VIA_MICROVIA] = !aOptions.m_DisplayViaFill;
    m_sketchMode[LAYER_TRACKS] = !aOptions.m_DisplayPcbTrackFill;

    // Net names display settings
    switch( aOptions.m_DisplayNetNamesMode )
    {
    case 0:
        m_netNamesOnPads = false;
        m_netNamesOnTracks = false;
        m_netNamesOnVias = false;
        break;

    case 1:
        m_netNamesOnPads = true;
        m_netNamesOnTracks = false;
        m_netNamesOnVias = true; // Follow pads or tracks?  For now we chose pads....
        break;

    case 2:
        m_netNamesOnPads = false;
        m_netNamesOnTracks = true;
        m_netNamesOnVias = false; // Follow pads or tracks?  For now we chose pads....
        break;

    case 3:
        m_netNamesOnPads = true;
        m_netNamesOnTracks = true;
        m_netNamesOnVias = true;
        break;
    }

    // Zone display settings
    m_zoneDisplayMode = aOptions.m_ZoneDisplayMode;

    // Clearance settings
    switch( aOptions.m_ShowTrackClearanceMode )
    {
    case PCB_DISPLAY_OPTIONS::DO_NOT_SHOW_CLEARANCE: m_clearanceDisplayFlags = CL_NONE; break;

    case PCB_DISPLAY_OPTIONS::SHOW_TRACK_CLEARANCE_WHILE_ROUTING:
        m_clearanceDisplayFlags = CL_NEW | CL_TRACKS;
        break;

    case PCB_DISPLAY_OPTIONS::SHOW_TRACK_CLEARANCE_WITH_VIA_WHILE_ROUTING:
        m_clearanceDisplayFlags = CL_NEW | CL_TRACKS | CL_VIAS;
        break;

    case PCB_DISPLAY_OPTIONS::SHOW_WHILE_ROUTING_OR_DRAGGING:
        m_clearanceDisplayFlags = CL_NEW | CL_EDITED | CL_TRACKS | CL_VIAS;
        break;

    case PCB_DISPLAY_OPTIONS::SHOW_TRACK_CLEARANCE_WITH_VIA_ALWAYS:
        m_clearanceDisplayFlags = CL_NEW | CL_EDITED | CL_EXISTING | CL_TRACKS | CL_VIAS;
        break;
    }

    if( aOptions.m_DisplayPadClearance )
        m_clearanceDisplayFlags |= CL_PADS;

    m_contrastModeDisplay = aOptions.m_ContrastModeDisplay;

    m_netColorMode = aOptions.m_NetColorMode;

    m_ratsnestDisplayMode = aOptions.m_RatsnestMode;

    m_trackOpacity = aOptions.m_TrackOpacity;
    m_viaOpacity = aOptions.m_ViaOpacity;
    m_padOpacity = aOptions.m_PadOpacity;
    m_zoneOpacity = aOptions.m_ZoneOpacity;

    m_showPageLimits = aShowPageLimits;
}


COLOR4D PCB_RENDER_SETTINGS::GetColor( const VIEW_ITEM* aItem, int aLayer ) const
{
    const EDA_ITEM*             item = dynamic_cast<const EDA_ITEM*>( aItem );
    const BOARD_CONNECTED_ITEM* conItem = dynamic_cast<const BOARD_CONNECTED_ITEM*>( aItem );
    int                         netCode = -1;
    int                         originalLayer = aLayer;

    // Marker shadows
    if( aLayer == LAYER_MARKER_SHADOWS )
        return m_backgroundColor.WithAlpha( 0.6 );

    if( IsHoleLayer( aLayer ) && m_isPrinting )
    {
        // Careful that we don't end up with the same colour for the annular ring and the hole
        // when printing in B&W.
        const PAD* pad = dynamic_cast<const PAD*>( item );
        const VIA* via = dynamic_cast<const VIA*>( item );
        int        holeLayer = aLayer;
        int        annularRingLayer = UNDEFINED_LAYER;

        if( pad && pad->GetAttribute() == PAD_ATTRIB_PTH )
            annularRingLayer = LAYER_PADS_TH;
        else if( via && via->GetViaType() == VIATYPE::MICROVIA )
            annularRingLayer = LAYER_VIA_MICROVIA;
        else if( via && via->GetViaType() == VIATYPE::BLIND_BURIED )
            annularRingLayer = LAYER_VIA_BBLIND;
        else if( via && via->GetViaType() == VIATYPE::THROUGH )
            annularRingLayer = LAYER_VIA_THROUGH;

        if( annularRingLayer != UNDEFINED_LAYER
            && m_layerColors[holeLayer] == m_layerColors[annularRingLayer] )
        {
            aLayer = LAYER_PCB_BACKGROUND;
        }
    }

    // Zones should pull from the copper layer
    if( item && ( item->Type() == PCB_ZONE_T || item->Type() == PCB_FP_ZONE_T ) )
    {
        if( IsZoneLayer( aLayer ) )
            aLayer = aLayer - LAYER_ZONE_START;
    }

    // Hole walls should pull from the copper layer
    if( aLayer == LAYER_PAD_HOLEWALLS )
        aLayer = LAYER_PADS_TH;
    else if( aLayer == LAYER_VIA_HOLEWALLS )
        aLayer = LAYER_VIA_THROUGH;

    // Normal path: get the layer base color
    COLOR4D color = m_layerColors[aLayer];

    if( !item )
        return m_layerColors[aLayer];

    // Selection disambiguation
    if( item->IsBrightened() )
        return color.Brightened( m_selectFactor ).WithAlpha( 0.8 );

    // Normal selection
    if( item->IsSelected() )
        color = m_layerColorsSel[aLayer];

    // Try to obtain the netcode for the item
    if( conItem )
        netCode = conItem->GetNetCode();

    bool highlighted = m_highlightEnabled && m_highlightNetcodes.count( netCode );
    bool selected = item->IsSelected();

    // Apply net color overrides
    if( conItem && m_netColorMode == NET_COLOR_MODE::ALL && IsNetCopperLayer( aLayer ) )
    {
        COLOR4D netColor = COLOR4D::UNSPECIFIED;

        auto ii = m_netColors.find( netCode );

        if( ii != m_netColors.end() )
            netColor = ii->second;

        if( netColor == COLOR4D::UNSPECIFIED )
        {
            auto jj = m_netclassColors.find( conItem->GetNetClassName() );

            if( jj != m_netclassColors.end() )
                netColor = jj->second;
        }

        if( netColor == COLOR4D::UNSPECIFIED )
            netColor = color;

        if( selected )
        {
            // Selection brightening overrides highlighting
            netColor.Brighten( m_selectFactor );
        }
        else if( m_highlightEnabled )
        {
            // Highlight brightens objects on all layers and darkens everything else for contrast
            if( highlighted )
                netColor.Brighten( m_highlightFactor );
            else
                netColor.Darken( 1.0 - m_highlightFactor );
        }

        color = netColor;
    }
    else if( !selected && m_highlightEnabled )
    {
        // Single net highlight mode
        color = m_highlightNetcodes.count( netCode ) ? m_layerColorsHi[aLayer]
                                                     : m_layerColorsDark[aLayer];
    }

    // Apply high-contrast dimming
    if( m_hiContrastEnabled && m_highContrastLayers.size() && !highlighted && !selected )
    {
        PCB_LAYER_ID primary = GetPrimaryHighContrastLayer();
        bool         isActive = m_highContrastLayers.count( aLayer );

        switch( originalLayer )
        {
        case LAYER_PADS_TH:
            if( !static_cast<const PAD*>( item )->FlashLayer( primary ) )
                isActive = false;

            break;

        case LAYER_VIA_BBLIND:
        case LAYER_VIA_MICROVIA:
            // Target graphic is active if the via crosses the primary layer
            if( static_cast<const VIA*>( item )->GetLayerSet().test( primary ) == 0 )
                isActive = false;

            break;

        case LAYER_VIA_THROUGH:
            if( !static_cast<const VIA*>( item )->FlashLayer( primary ) )
                isActive = false;

            break;

        case LAYER_PAD_PLATEDHOLES:
        case LAYER_PAD_HOLEWALLS:
        case LAYER_NON_PLATEDHOLES:
            // Pad holes are active is any physical layer is active
            if( LSET::PhysicalLayersMask().test( primary ) == 0 )
                isActive = false;

            break;

        case LAYER_VIA_HOLES:
        case LAYER_VIA_HOLEWALLS:
            if( static_cast<const VIA*>( item )->GetViaType() == VIATYPE::BLIND_BURIED
                || static_cast<const VIA*>( item )->GetViaType() == VIATYPE::MICROVIA )
            {
                // A blind or micro via's hole is active if it crosses the primary layer
                if( static_cast<const VIA*>( item )->GetLayerSet().test( primary ) == 0 )
                    isActive = false;
            }
            else
            {
                // A through via's hole is active if any physical layer is active
                if( LSET::PhysicalLayersMask().test( primary ) == 0 )
                    isActive = false;
            }

            break;

        default: break;
        }

        if( !isActive )
        {
            if( m_contrastModeDisplay == HIGH_CONTRAST_MODE::HIDDEN || IsNetnameLayer( aLayer ) )
                color = COLOR4D::CLEAR;
            else
                color = color.Mix( m_layerColors[LAYER_PCB_BACKGROUND], m_hiContrastFactor );
        }
    }

    // Apply per-type opacity overrides
    if( item->Type() == PCB_TRACE_T || item->Type() == PCB_ARC_T )
        color.a *= m_trackOpacity;
    else if( item->Type() == PCB_VIA_T )
        color.a *= m_viaOpacity;
    else if( item->Type() == PCB_PAD_T )
        color.a *= m_padOpacity;
    else if( item->Type() == PCB_ZONE_T || item->Type() == PCB_FP_ZONE_T )
        color.a *= m_zoneOpacity;

    // No special modificators enabled
    return color;
}


PCB_PAINTER::PCB_PAINTER( GAL* aGal ) : PAINTER( aGal )
{
}


int PCB_PAINTER::getLineThickness( int aActualThickness ) const
{
    // if items have 0 thickness, draw them with the outline
    // width, otherwise respect the set value (which, no matter
    // how small will produce something)
    if( aActualThickness == 0 )
        return m_pcbSettings.m_outlineWidth;

    return aActualThickness;
}


int PCB_PAINTER::getDrillShape( const PAD* aPad ) const
{
    return aPad->GetDrillShape();
}


VECTOR2D PCB_PAINTER::getDrillSize( const PAD* aPad ) const
{
    return VECTOR2D( aPad->GetDrillSize() );
}


int PCB_PAINTER::getDrillSize( const VIA* aVia ) const
{
    return aVia->GetDrillValue();
}


bool PCB_PAINTER::Draw( const VIEW_ITEM* aItem, int aLayer )
{
    const EDA_ITEM* item = dynamic_cast<const EDA_ITEM*>( aItem );

    if( !item )
        return false;

    if( ADVANCED_CFG::GetCfg().m_DrawBoundingBoxes )
    {
        // Show bounding boxes of painted objects for debugging.
        EDA_RECT box = item->GetBoundingBox();
        m_gal->SetIsFill( false );
        m_gal->SetIsStroke( true );
        m_gal->SetStrokeColor( item->IsSelected() ? COLOR4D( 1.0, 0.2, 0.2, 1 )
                                                  : COLOR4D( 0.2, 0.2, 0.2, 1 ) );
        m_gal->SetLineWidth( Mils2iu( 3 ) );
        m_gal->DrawRectangle( box.GetOrigin(), box.GetEnd() );
    }

    // the "cast" applied in here clarifies which overloaded draw() is called
    switch( item->Type() )
    {
    case PCB_TRACE_T: draw( static_cast<const TRACK*>( item ), aLayer ); break;

    case PCB_ARC_T: draw( static_cast<const ARC*>( item ), aLayer ); break;

    case PCB_VIA_T: draw( static_cast<const VIA*>( item ), aLayer ); break;

    case PCB_PAD_T: draw( static_cast<const PAD*>( item ), aLayer ); break;

    case PCB_SHAPE_T:
    case PCB_FP_SHAPE_T: draw( static_cast<const PCB_SHAPE*>( item ), aLayer ); break;

    case PCB_TEXT_T: draw( static_cast<const PCB_TEXT*>( item ), aLayer ); break;

    case PCB_FP_TEXT_T: draw( static_cast<const FP_TEXT*>( item ), aLayer ); break;

    case PCB_FOOTPRINT_T: draw( static_cast<const FOOTPRINT*>( item ), aLayer ); break;

    case PCB_GROUP_T: draw( static_cast<const PCB_GROUP*>( item ), aLayer ); break;

    case PCB_ZONE_T: draw( static_cast<const ZONE*>( item ), aLayer ); break;

    case PCB_FP_ZONE_T: draw( static_cast<const ZONE*>( item ), aLayer ); break;

    case PCB_DIM_ALIGNED_T:
    case PCB_DIM_CENTER_T:
    case PCB_DIM_ORTHOGONAL_T:
    case PCB_DIM_LEADER_T: draw( static_cast<const DIMENSION_BASE*>( item ), aLayer ); break;

    case PCB_TARGET_T: draw( static_cast<const PCB_TARGET*>( item ) ); break;

    case PCB_MARKER_T: draw( static_cast<const PCB_MARKER*>( item ), aLayer ); break;

    default:
        // Painter does not know how to draw the object
        return false;
    }

    return true;
}


void PCB_PAINTER::draw( const TRACK* aTrack, int aLayer )
{
    VECTOR2D start( aTrack->GetStart() );
    VECTOR2D end( aTrack->GetEnd() );
    int      width = aTrack->GetWidth();
    COLOR4D  color = m_pcbSettings.GetColor( aTrack, aLayer );

    if( IsNetnameLayer( aLayer ) )
    {
        if( !m_pcbSettings.m_netNamesOnTracks )
            return;

        if( aTrack->GetNetCode() <= NETINFO_LIST::UNCONNECTED )
            return;

        VECTOR2D line = ( end - start );
        double   length = line.EuclideanNorm();

        // Check if the track is long enough to have a netname displayed
        if( length < 10 * width )
            return;

        const wxString& netName = UnescapeString( aTrack->GetShortNetname() );
        double          textSize = width;
        double          penWidth = width / 12.0;
        VECTOR2D        textPosition = start + line / 2.0; // center of the track
        double          textOrientation;

        if( end.y == start.y ) // horizontal
        {
            textOrientation = 0;
            textPosition.y += penWidth;
        }
        else if( end.x == start.x ) // vertical
        {
            textOrientation = M_PI / 2;
            textPosition.x += penWidth;
        }
        else
        {
            textOrientation = -atan( line.y / line.x );
            textPosition.x += penWidth / 1.4;
            textPosition.y += penWidth / 1.4;
        }


        m_gal->SetIsStroke( true );
        m_gal->SetIsFill( false );
        m_gal->SetStrokeColor( color );
        m_gal->SetLineWidth( penWidth );
        m_gal->SetFontBold( false );
        m_gal->SetFontItalic( false );
        m_gal->SetFontUnderlined( false );
        m_gal->SetTextMirrored( false );
        m_gal->SetGlyphSize( VECTOR2D( textSize * 0.55, textSize * 0.55 ) );
        m_gal->SetHorizontalJustify( GR_TEXT_HJUSTIFY_CENTER );
        m_gal->SetVerticalJustify( GR_TEXT_VJUSTIFY_CENTER );
        m_gal->BitmapText( netName, textPosition, textOrientation );

        return;
    }
    else if( IsCopperLayer( aLayer ) )
    {
        // Draw a regular track
        bool outline_mode = m_pcbSettings.m_sketchMode[LAYER_TRACKS];
        m_gal->SetStrokeColor( color );
        m_gal->SetFillColor( color );
        m_gal->SetIsStroke( outline_mode );
        m_gal->SetIsFill( not outline_mode );
        m_gal->SetLineWidth( m_pcbSettings.m_outlineWidth );

        m_gal->DrawSegment( start, end, width );
    }

    // Clearance lines
    constexpr int clearanceFlags =
            PCB_RENDER_SETTINGS::CL_EXISTING | PCB_RENDER_SETTINGS::CL_TRACKS;

    if( ( m_pcbSettings.m_clearanceDisplayFlags & clearanceFlags ) == clearanceFlags )
    {
        int clearance = aTrack->GetOwnClearance( m_pcbSettings.GetActiveLayer() );

        m_gal->SetLineWidth( m_pcbSettings.m_outlineWidth );
        m_gal->SetIsFill( false );
        m_gal->SetIsStroke( true );
        m_gal->SetStrokeColor( color );
        m_gal->DrawSegment( start, end, width + clearance * 2 );
    }
}


void PCB_PAINTER::draw( const ARC* aArc, int aLayer )
{
    VECTOR2D center( aArc->GetCenter() );
    int      width = aArc->GetWidth();
    COLOR4D  color = m_pcbSettings.GetColor( aArc, aLayer );
    double   radius = aArc->GetRadius();
    double   start_angle = DECIDEG2RAD( aArc->GetArcAngleStart() );
    double   angle = DECIDEG2RAD( aArc->GetAngle() );

    if( IsNetnameLayer( aLayer ) )
    {
        // Ummm, yeah.  Anyone fancy implementing text on a path?
        return;
    }
    else if( IsCopperLayer( aLayer ) )
    {
        // Draw a regular track
        bool outline_mode = m_pcbSettings.m_sketchMode[LAYER_TRACKS];
        m_gal->SetStrokeColor( color );
        m_gal->SetFillColor( color );
        m_gal->SetIsStroke( outline_mode );
        m_gal->SetIsFill( not outline_mode );
        m_gal->SetLineWidth( m_pcbSettings.m_outlineWidth );

        m_gal->DrawArcSegment( center, radius, start_angle, start_angle + angle, width );
    }

    // Clearance lines
    constexpr int clearanceFlags =
            PCB_RENDER_SETTINGS::CL_EXISTING | PCB_RENDER_SETTINGS::CL_TRACKS;

    if( ( m_pcbSettings.m_clearanceDisplayFlags & clearanceFlags ) == clearanceFlags )
    {
        int clearance = aArc->GetOwnClearance( m_pcbSettings.GetActiveLayer() );

        m_gal->SetLineWidth( m_pcbSettings.m_outlineWidth );
        m_gal->SetIsFill( false );
        m_gal->SetIsStroke( true );
        m_gal->SetStrokeColor( color );

        m_gal->DrawArcSegment( center, radius, start_angle, start_angle + angle,
                               width + clearance * 2 );
    }
}


void PCB_PAINTER::draw( const VIA* aVia, int aLayer )
{
    BOARD*                 board = aVia->GetBoard();
    BOARD_DESIGN_SETTINGS& bds = board->GetDesignSettings();
    COLOR4D                color = m_pcbSettings.GetColor( aVia, aLayer );
    VECTOR2D               center( aVia->GetStart() );

    if( color == COLOR4D::CLEAR )
        return;

    // Draw description layer
    if( IsNetnameLayer( aLayer ) )
    {
        VECTOR2D position( center );

        // Is anything that we can display enabled?
        if( !m_pcbSettings.m_netNamesOnVias || aVia->GetNetname().empty() )
            return;

        double maxSize = PCB_RENDER_SETTINGS::MAX_FONT_SIZE;
        double size = aVia->GetWidth();

        // Font size limits
        if( size > maxSize )
            size = maxSize;

        m_gal->Save();
        m_gal->Translate( position );

        // Default font settings
        m_gal->ResetTextAttributes();
        m_gal->SetStrokeColor( m_pcbSettings.GetColor( NULL, aLayer ) );

        // Set the text position to the pad shape position (the pad position is not the best place)
        VECTOR2D textpos( 0.0, 0.0 );

        wxString netname = UnescapeString( aVia->GetShortNetname() );
        // calculate the size of net name text:
        double tsize = 1.5 * size / netname.Length();
        tsize = std::min( tsize, size );
        // Use a smaller text size to handle interline, pen size..
        tsize *= 0.7;
        VECTOR2D namesize( tsize, tsize );

        m_gal->SetGlyphSize( namesize );
        m_gal->SetLineWidth( namesize.x / 12.0 );
        m_gal->BitmapText( netname, textpos, 0.0 );

        m_gal->Restore();

        return;
    }
    else if( aLayer == LAYER_VIA_HOLEWALLS )
    {
        int platingThickness = bds.GetHolePlatingThickness();

        m_gal->SetIsFill( false );
        m_gal->SetIsStroke( true );
        m_gal->SetStrokeColor( color );
        m_gal->SetLineWidth( platingThickness );

        m_gal->DrawCircle( center, ( getDrillSize( aVia ) + platingThickness ) / 2.0 );

        return;
    }

    bool sketchMode = false;

    switch( aVia->GetViaType() )
    {
    case VIATYPE::THROUGH: sketchMode = m_pcbSettings.m_sketchMode[LAYER_VIA_THROUGH]; break;
    case VIATYPE::BLIND_BURIED: sketchMode = m_pcbSettings.m_sketchMode[LAYER_VIA_BBLIND]; break;
    case VIATYPE::MICROVIA: sketchMode = m_pcbSettings.m_sketchMode[LAYER_VIA_MICROVIA]; break;
    default: wxASSERT( false ); break;
    }

    if( sketchMode )
    {
        // Outline mode
        m_gal->SetIsStroke( true );
        m_gal->SetIsFill( false );
        m_gal->SetLineWidth( m_pcbSettings.m_outlineWidth );
        m_gal->SetStrokeColor( color );
    }
    else
    {
        // Filled mode
        m_gal->SetIsFill( true );
        m_gal->SetIsStroke( false );
        m_gal->SetFillColor( color );
    }

    if( aLayer == LAYER_VIA_HOLES )
    {
        m_gal->DrawCircle( center, getDrillSize( aVia ) / 2.0 );
    }
    else if( aLayer == LAYER_VIA_THROUGH || m_pcbSettings.GetDrawIndividualViaLayers() )
    {
        m_gal->DrawCircle( center, aVia->GetWidth() / 2.0 );
    }
    else if( aLayer == LAYER_VIA_BBLIND || aLayer == LAYER_VIA_MICROVIA )
    {
        // Outer circles of blind/buried and micro-vias are drawn in a special way to indicate the
        // top and bottom layers
        PCB_LAYER_ID layerTop, layerBottom;
        aVia->LayerPair( &layerTop, &layerBottom );

        double radius = aVia->GetWidth() / 2.0;

        if( !sketchMode )
            m_gal->SetLineWidth( ( aVia->GetWidth() - aVia->GetDrillValue() ) / 2.0 );

        m_gal->DrawArc( center, radius, M_PI / 2.0, M_PI );
        m_gal->DrawArc( center, radius, 3.0 * M_PI / 2.0, 2.0 * M_PI );

        if( sketchMode )
            m_gal->SetStrokeColor( m_pcbSettings.GetColor( aVia, layerTop ) );
        else
            m_gal->SetFillColor( m_pcbSettings.GetColor( aVia, layerTop ) );

        m_gal->DrawArc( center, radius, 0.0, M_PI / 2.0 );

        if( sketchMode )
            m_gal->SetStrokeColor( m_pcbSettings.GetColor( aVia, layerBottom ) );
        else
            m_gal->SetFillColor( m_pcbSettings.GetColor( aVia, layerBottom ) );

        m_gal->DrawArc( center, radius, M_PI, 3.0 * M_PI / 2.0 );
    }

    // Clearance lines
    constexpr int clearanceFlags = PCB_RENDER_SETTINGS::CL_EXISTING | PCB_RENDER_SETTINGS::CL_VIAS;

    if( ( m_pcbSettings.m_clearanceDisplayFlags & clearanceFlags ) == clearanceFlags
        && aLayer != LAYER_VIA_HOLES )
    {
        PCB_LAYER_ID activeLayer = m_pcbSettings.GetActiveLayer();
        double       radius;

        if( aVia->FlashLayer( activeLayer ) )
            radius = aVia->GetWidth() / 2.0;
        else
            radius = getDrillSize( aVia ) / 2.0 + bds.GetHolePlatingThickness();

        m_gal->SetLineWidth( m_pcbSettings.m_outlineWidth );
        m_gal->SetIsFill( false );
        m_gal->SetIsStroke( true );
        m_gal->SetStrokeColor( color );
        m_gal->DrawCircle( center, radius + aVia->GetOwnClearance( activeLayer ) );
    }
}


bool isImplicitNet( const wxString& aNetName )
{
    return aNetName.StartsWith( wxT( "Net-(" ) ) || aNetName.StartsWith( wxT( "unconnected-(" ) );
}


void PCB_PAINTER::draw( const PAD* aPad, int aLayer )
{
    BOARD*                 board = aPad->GetBoard();
    BOARD_DESIGN_SETTINGS& bds = board->GetDesignSettings();
    COLOR4D                color = m_pcbSettings.GetColor( aPad, aLayer );

    if( IsNetnameLayer( aLayer ) )
    {
        // Is anything that we can display enabled?
        if( m_pcbSettings.m_netNamesOnPads || m_pcbSettings.m_padNumbers )
        {
            bool displayNetname = ( m_pcbSettings.m_netNamesOnPads && !aPad->GetNetname().empty() );
            EDA_RECT padBBox = aPad->GetBoundingBox();
            VECTOR2D position = padBBox.Centre();
            VECTOR2D padsize = VECTOR2D( padBBox.GetSize() );

            if( aPad->GetShape() != PAD_SHAPE_CUSTOM )
            {
                // Don't allow a 45º rotation to bloat a pad's bounding box unnecessarily
                double limit = std::min( aPad->GetSize().x, aPad->GetSize().y ) * 1.1;

                if( padsize.x > limit && padsize.y > limit )
                {
                    padsize.x = limit;
                    padsize.y = limit;
                }
            }

            double maxSize = PCB_RENDER_SETTINGS::MAX_FONT_SIZE;
            double size = padsize.y;

            m_gal->Save();
            m_gal->Translate( position );

            // Keep the size ratio for the font, but make it smaller
            if( padsize.x < padsize.y )
            {
                m_gal->Rotate( DECIDEG2RAD( -900.0 ) );
                size = padsize.x;
                std::swap( padsize.x, padsize.y );
            }

            // Font size limits
            if( size > maxSize )
                size = maxSize;

            // Default font settings
            m_gal->SetHorizontalJustify( GR_TEXT_HJUSTIFY_CENTER );
            m_gal->SetVerticalJustify( GR_TEXT_VJUSTIFY_CENTER );
            m_gal->SetFontBold( false );
            m_gal->SetFontItalic( false );
            m_gal->SetFontUnderlined( false );
            m_gal->SetTextMirrored( false );
            m_gal->SetStrokeColor( m_pcbSettings.GetColor( aPad, aLayer ) );
            m_gal->SetIsStroke( true );
            m_gal->SetIsFill( false );

            // We have already translated the GAL to be centered at the center of the pad's
            // bounding box
            VECTOR2D textpos( 0.0, 0.0 );

            // Divide the space, to display both pad numbers and netnames and set the Y text
            // position to display 2 lines
            if( displayNetname && m_pcbSettings.m_padNumbers )
            {
                size = size / 2.0;
                textpos.y = size / 2.0;
            }

            if( displayNetname )
            {
                wxString netname = UnescapeString( aPad->GetShortNetname() );
                wxString pinType = aPad->GetPinType();

                if( pinType == wxT( "no_connect" ) || pinType.EndsWith( wxT( "+no_connect" ) ) )
                    netname = "x";
                else if( pinType == wxT( "free" ) && isImplicitNet( netname ) )
                    netname = "*";

                // calculate the size of net name text:
                double tsize = 1.5 * padsize.x / netname.Length();
                tsize = std::min( tsize, size );
                // Use a smaller text size to handle interline, pen size..
                tsize *= 0.7;
                VECTOR2D namesize( tsize, tsize );

                m_gal->SetGlyphSize( namesize );
                m_gal->SetLineWidth( namesize.x / 12.0 );
                m_gal->BitmapText( netname, textpos, 0.0 );
            }

            if( m_pcbSettings.m_padNumbers )
            {
                const wxString& padName = aPad->GetName();
                textpos.y = -textpos.y;
                double tsize = 1.5 * padsize.x / padName.Length();
                tsize = std::min( tsize, size );
                // Use a smaller text size to handle interline, pen size..
                tsize *= 0.7;
                tsize = std::min( tsize, size );
                VECTOR2D numsize( tsize, tsize );

                m_gal->SetGlyphSize( numsize );
                m_gal->SetLineWidth( numsize.x / 12.0 );
                m_gal->BitmapText( padName, textpos, 0.0 );
            }

            m_gal->Restore();
        }
        return;
    }
    else if( aLayer == LAYER_PAD_HOLEWALLS )
    {
        int platingThickness = bds.GetHolePlatingThickness();

        m_gal->SetIsFill( false );
        m_gal->SetIsStroke( true );
        m_gal->SetLineWidth( platingThickness );
        m_gal->SetStrokeColor( color );

        const SHAPE_SEGMENT* seg = aPad->GetEffectiveHoleShape();
        int                  holeSize = seg->GetWidth() + platingThickness;

        if( seg->GetSeg().A == seg->GetSeg().B ) // Circular hole
            m_gal->DrawCircle( seg->GetSeg().A, holeSize / 2 );
        else
            m_gal->DrawSegment( seg->GetSeg().A, seg->GetSeg().B, holeSize );

        return;
    }

    if( m_pcbSettings.m_sketchMode[LAYER_PADS_TH] )
    {
        // Outline mode
        m_gal->SetIsFill( false );
        m_gal->SetIsStroke( true );
        m_gal->SetLineWidth( m_pcbSettings.m_outlineWidth );
        m_gal->SetStrokeColor( color );
    }
    else
    {
        // Filled mode
        m_gal->SetIsFill( true );
        m_gal->SetIsStroke( false );
        m_gal->SetFillColor( color );
    }

    if( aLayer == LAYER_PAD_PLATEDHOLES || aLayer == LAYER_NON_PLATEDHOLES )
    {
        const SHAPE_SEGMENT* seg = aPad->GetEffectiveHoleShape();

        if( seg->GetSeg().A == seg->GetSeg().B ) // Circular hole
            m_gal->DrawCircle( seg->GetSeg().A, getDrillSize( aPad ).x / 2 );
        else
            m_gal->DrawSegment( seg->GetSeg().A, seg->GetSeg().B, seg->GetWidth() );
    }
    else
    {
        wxSize pad_size = aPad->GetSize();
        wxSize margin;

        switch( aLayer )
        {
        case F_Mask:
        case B_Mask: margin.x = margin.y = aPad->GetSolderMaskMargin(); break;

        case F_Paste:
        case B_Paste: margin = aPad->GetSolderPasteMargin(); break;

        default: margin.x = margin.y = 0; break;
        }

        std::unique_ptr<PAD>            dummyPad;
        std::shared_ptr<SHAPE_COMPOUND> shapes;
        bool                            simpleShapes = true;

        if( margin.x != margin.y && aPad->GetShape() != PAD_SHAPE_CUSTOM )
        {
            // Our algorithms below (polygon inflation in particular) can't handle differential
            // inflation along separate axes.  So for those cases we build a dummy pad instead,
            // and inflate it.

            // Margin is added to both sides.  If the total margin is larger than the pad
            // then don't display this layer
            if( pad_size.x + 2 * margin.x <= 0 || pad_size.y + 2 * margin.y <= 0 )
                return;

            dummyPad.reset( static_cast<PAD*>( aPad->Duplicate() ) );
            dummyPad->SetSize( pad_size + margin + margin );
            shapes = std::dynamic_pointer_cast<SHAPE_COMPOUND>( dummyPad->GetEffectiveShape() );
            margin.x = margin.y = 0;
        }
        else
        {
            shapes = std::dynamic_pointer_cast<SHAPE_COMPOUND>( aPad->GetEffectiveShape() );
        }

        for( const SHAPE* shape : shapes->Shapes() )
        {
            // Drawing components of compound shapes in outline mode produces a mess.
            if( m_pcbSettings.m_sketchMode[LAYER_PADS_TH] )
                simpleShapes = false;

            if( !simpleShapes )
                break;

            switch( shape->Type() )
            {
            case SH_SEGMENT:
            case SH_CIRCLE:
            case SH_RECT:
            case SH_SIMPLE:
                // OK so far
                break;

            default:
                // Not OK
                simpleShapes = false;
                break;
            }
        }

        if( simpleShapes )
        {
            for( const SHAPE* shape : shapes->Shapes() )
            {
                switch( shape->Type() )
                {
                case SH_SEGMENT:
                {
                    const SHAPE_SEGMENT* seg = (const SHAPE_SEGMENT*) shape;
                    int                  effectiveWidth = seg->GetWidth() + 2 * margin.x;

                    if( effectiveWidth > 0 )
                        m_gal->DrawSegment( seg->GetSeg().A, seg->GetSeg().B, effectiveWidth );
                }
                break;

                case SH_CIRCLE:
                {
                    const SHAPE_CIRCLE* circle = (const SHAPE_CIRCLE*) shape;
                    int                 effectiveRadius = circle->GetRadius() + margin.x;

                    if( effectiveRadius > 0 )
                        m_gal->DrawCircle( circle->GetCenter(), effectiveRadius );
                }
                break;

                case SH_RECT:
                {
                    const SHAPE_RECT* r = (const SHAPE_RECT*) shape;
                    VECTOR2I          position = r->GetPosition();
                    VECTOR2I          effectiveSize = r->GetSize() + margin;

                    // At this point, if margin.x < 0 the actual rectangle size is
                    // smaller than SHAPE_RECT r (the pad size was not modifed)
                    if( margin.x < 0 )
                    {
                        if( effectiveSize.x > 0 && effectiveSize.y > 0 )
                            m_gal->DrawRectangle( position - margin, position + effectiveSize );
                    }
                    else
                    {
                        m_gal->DrawRectangle( r->GetPosition(), r->GetPosition() + r->GetSize() );
                    }

                    // Now add on a rounded margin (using segments) if the margin > 0
                    if( margin.x > 0 )
                    {
                        m_gal->DrawSegment( position, position + VECTOR2I( r->GetWidth(), 0 ),
                                            margin.x * 2 );
                        m_gal->DrawSegment( position + VECTOR2I( r->GetWidth(), 0 ),
                                            position + r->GetSize(), margin.x * 2 );
                        m_gal->DrawSegment( position + r->GetSize(),
                                            position + VECTOR2I( 0, r->GetHeight() ),
                                            margin.x * 2 );
                        m_gal->DrawSegment( position + VECTOR2I( 0, r->GetHeight() ), position,
                                            margin.x * 2 );
                    }
                }
                break;

                case SH_SIMPLE:
                {
                    const SHAPE_SIMPLE* poly = static_cast<const SHAPE_SIMPLE*>( shape );
                    m_gal->DrawPolygon( poly->Vertices() );

                    // Now add on a rounded margin (using segments) if the margin > 0
                    if( margin.x > 0 )
                    {
                        for( size_t ii = 0; ii < poly->GetSegmentCount(); ++ii )
                        {
                            SEG seg = poly->GetSegment( ii );
                            m_gal->DrawSegment( seg.A, seg.B, margin.x * 2 );
                        }
                    }
                }
                break;

                default:
                    // Better not get here; we already pre-flighted the shapes...
                    break;
                }
            }
        }
        else
        {
            // This is expensive.  Avoid if possible.

            SHAPE_POLY_SET polySet;
            aPad->TransformShapeWithClearanceToPolygon( polySet, ToLAYER_ID( aLayer ), margin.x,
                                                        bds.m_MaxError, ERROR_INSIDE );
            m_gal->DrawPolygon( polySet );
        }
    }

    constexpr int clearanceFlags = PCB_RENDER_SETTINGS::CL_PADS;

    if( ( m_pcbSettings.m_clearanceDisplayFlags & clearanceFlags ) == clearanceFlags
        && ( aLayer == LAYER_PAD_FR || aLayer == LAYER_PAD_BK || aLayer == LAYER_PADS_TH ) )
    {
        /* Showing the clearance area is not obvious.
         * - A pad can be removed from some copper layers.
         * - For non copper layers, what is the clearance area?
         * So for copper layers, the clearance area is the shape if the pad is flashed on this
         * layer and the hole clearance area for other copper layers.
         * For other layers, use the pad shape, although one can use an other criteria,
         * depending on the non copper layer.
         */
        int  activeLayer = m_pcbSettings.GetActiveLayer();
        bool flashActiveLayer =
                IsCopperLayer( activeLayer ) ? aPad->FlashLayer( activeLayer ) : true;

        if( flashActiveLayer || aPad->GetDrillSize().x )
        {
            m_gal->SetLineWidth( m_pcbSettings.m_outlineWidth );
            m_gal->SetIsStroke( true );
            m_gal->SetIsFill( false );
            m_gal->SetStrokeColor( color );

            int clearance = aPad->GetOwnClearance( m_pcbSettings.GetActiveLayer() );

            if( flashActiveLayer && clearance > 0 )
            {
                auto shape = std::dynamic_pointer_cast<SHAPE_COMPOUND>( aPad->GetEffectiveShape() );

                if( shape && shape->Size() == 1 && shape->Shapes()[0]->Type() == SH_SEGMENT )
                {
                    const SHAPE_SEGMENT* seg = (SHAPE_SEGMENT*) shape->Shapes()[0];
                    m_gal->DrawSegment( seg->GetSeg().A, seg->GetSeg().B,
                                        seg->GetWidth() + 2 * clearance );
                }
                else if( shape && shape->Size() == 1 && shape->Shapes()[0]->Type() == SH_CIRCLE )
                {
                    const SHAPE_CIRCLE* circle = (SHAPE_CIRCLE*) shape->Shapes()[0];
                    m_gal->DrawCircle( circle->GetCenter(), circle->GetRadius() + clearance );
                }
                else
                {
                    SHAPE_POLY_SET polySet;

                    // Use ERROR_INSIDE because it avoids Clipper and is therefore much faster.
                    aPad->TransformShapeWithClearanceToPolygon( polySet, ToLAYER_ID( aLayer ),
                                                                clearance, bds.m_MaxError,
                                                                ERROR_INSIDE );
                    m_gal->DrawPolygon( polySet );
                }
            }
            else if( aPad->GetEffectiveHoleShape() && clearance > 0 )
            {
                clearance += bds.GetHolePlatingThickness();

                const SHAPE_SEGMENT* seg = aPad->GetEffectiveHoleShape();
                m_gal->DrawSegment( seg->GetSeg().A, seg->GetSeg().B,
                                    seg->GetWidth() + 2 * clearance );
            }
        }
    }
}


void PCB_PAINTER::draw( const PCB_SHAPE* aShape, int aLayer )
{
    const COLOR4D& color = m_pcbSettings.GetColor( aShape, aShape->GetLayer() );
    bool           sketch = m_pcbSettings.m_sketchGraphics;
    int            thickness = getLineThickness( aShape->GetWidth() );
    VECTOR2D       start( aShape->GetStart() );
    VECTOR2D       end( aShape->GetEnd() );

    if( sketch )
    {
        m_gal->SetIsFill( false );
        m_gal->SetIsStroke( true );
        m_gal->SetLineWidth( m_pcbSettings.m_outlineWidth );
    }

    m_gal->SetFillColor( color );
    m_gal->SetStrokeColor( color );

    switch( aShape->GetShape() )
    {
    case PCB_SHAPE_TYPE::SEGMENT:
        if( sketch )
        {
            m_gal->DrawSegment( start, end, thickness );
        }
        else
        {
            m_gal->SetIsFill( true );
            m_gal->SetIsStroke( false );

            m_gal->DrawSegment( start, end, thickness );
        }
        break;

    case PCB_SHAPE_TYPE::RECT:
    {
        std::vector<wxPoint> pts = aShape->GetRectCorners();

        if( sketch )
        {
            m_gal->DrawSegment( pts[0], pts[1], thickness );
            m_gal->DrawSegment( pts[1], pts[2], thickness );
            m_gal->DrawSegment( pts[2], pts[3], thickness );
            m_gal->DrawSegment( pts[3], pts[0], thickness );
        }
        else
        {
            m_gal->SetIsFill( true );
            m_gal->SetIsStroke( false );

            if( thickness > 0 )
            {
                m_gal->DrawSegment( pts[0], pts[1], thickness );
                m_gal->DrawSegment( pts[1], pts[2], thickness );
                m_gal->DrawSegment( pts[2], pts[3], thickness );
                m_gal->DrawSegment( pts[3], pts[0], thickness );
            }

            if( aShape->IsFilled() )
            {
                SHAPE_POLY_SET poly;
                poly.NewOutline();

                for( const wxPoint& pt : pts )
                    poly.Append( pt );

                m_gal->DrawPolygon( poly );
            }
        }
    }
    break;

    case PCB_SHAPE_TYPE::ARC:
        if( sketch )
        {
            m_gal->DrawArcSegment(
                    start, aShape->GetRadius(), DECIDEG2RAD( aShape->GetArcAngleStart() ),
                    DECIDEG2RAD( aShape->GetArcAngleStart() + aShape->GetAngle() ), // Change this
                    thickness );
        }
        else
        {
            m_gal->SetIsFill( true );
            m_gal->SetIsStroke( false );

            m_gal->DrawArcSegment(
                    start, aShape->GetRadius(), DECIDEG2RAD( aShape->GetArcAngleStart() ),
                    DECIDEG2RAD( aShape->GetArcAngleStart() + aShape->GetAngle() ), // Change this
                    thickness );
        }
        break;

    case PCB_SHAPE_TYPE::CIRCLE:
        if( sketch )
        {
            m_gal->DrawCircle( start, aShape->GetRadius() - thickness / 2 );
            m_gal->DrawCircle( start, aShape->GetRadius() + thickness / 2 );
        }
        else
        {
            m_gal->SetIsFill( aShape->IsFilled() );
            m_gal->SetIsStroke( thickness > 0 );
            m_gal->SetLineWidth( thickness );

            m_gal->DrawCircle( start, aShape->GetRadius() );
        }
        break;

    case PCB_SHAPE_TYPE::POLYGON:
    {
        SHAPE_POLY_SET&  shape = const_cast<PCB_SHAPE*>( aShape )->GetPolyShape();
        const FOOTPRINT* parentFootprint = aShape->GetParentFootprint();

        if( shape.OutlineCount() == 0 )
            break;

        if( parentFootprint )
        {
            m_gal->Save();
            m_gal->Translate( parentFootprint->GetPosition() );
            m_gal->Rotate( -parentFootprint->GetOrientationRadians() );
        }

        if( sketch )
        {
            for( int ii = 0; ii < shape.Outline( 0 ).SegmentCount(); ++ii )
            {
                SEG seg = shape.Outline( 0 ).Segment( ii );
                m_gal->DrawSegment( seg.A, seg.B, thickness );
            }
        }
        else
        {
            m_gal->SetIsFill( true );
            m_gal->SetIsStroke( false );

            if( thickness > 0 )
            {
                for( int ii = 0; ii < shape.Outline( 0 ).SegmentCount(); ++ii )
                {
                    SEG seg = shape.Outline( 0 ).Segment( ii );
                    m_gal->DrawSegment( seg.A, seg.B, thickness );
                }
            }

            if( aShape->IsFilled() )
            {
                // On Opengl, a not convex filled polygon is usually drawn by using triangles
                // as primitives. CacheTriangulation() can create basic triangle primitives to
                // draw the polygon solid shape on Opengl.  GLU tesselation is much slower, so
                // currently we are using our tesselation.
                if( m_gal->IsOpenGlEngine() && !shape.IsTriangulationUpToDate() )
                    shape.CacheTriangulation();

                m_gal->DrawPolygon( shape );
            }
        }

        if( parentFootprint )
            m_gal->Restore();
    }
    break;

    case PCB_SHAPE_TYPE::CURVE:
        if( sketch )
        {
            // Use thickness as filter value to convert the curve to polyline when the curve
            // is not supported
            m_gal->DrawCurve( VECTOR2D( aShape->GetStart() ), VECTOR2D( aShape->GetBezControl1() ),
                              VECTOR2D( aShape->GetBezControl2() ), VECTOR2D( aShape->GetEnd() ),
                              thickness );
        }
        else
        {
            m_gal->SetIsFill( aShape->IsFilled() );
            m_gal->SetIsStroke( thickness > 0 );
            m_gal->SetLineWidth( thickness );

            // Use thickness as filter value to convert the curve to polyline when the curve
            // is not supported
            m_gal->DrawCurve( VECTOR2D( aShape->GetStart() ), VECTOR2D( aShape->GetBezControl1() ),
                              VECTOR2D( aShape->GetBezControl2() ), VECTOR2D( aShape->GetEnd() ),
                              thickness );
        }
        break;

<<<<<<< HEAD
    case S_LAST: break;
=======
    case PCB_SHAPE_TYPE::LAST:
        break;
>>>>>>> 21fde9b6
    }
}


void PCB_PAINTER::draw( const PCB_TEXT* aText, int aLayer )
{
    wxString shownText( aText->GetShownText() );

    if( shownText.Length() == 0 )
        return;

    bool outlineMode = m_pcbSettings.m_sketchText || m_pcbSettings.m_sketchMode[aLayer];

    if( outlineMode )
    {
        // Outline mode
        m_gal->SetLineWidth( m_pcbSettings.m_outlineWidth );
    }
    else
    {
        // Filled mode
        m_gal->SetLineWidth( getLineThickness( aText->GetEffectiveTextPenWidth() ) );
    }

    const COLOR4D& color = m_pcbSettings.GetColor( aText, aText->GetLayer() );
    KIFONT::FONT*  font = aText->GetFont();

    m_gal->SetStrokeColor( color );
    m_gal->SetFillColor( color );
    m_gal->SetIsFill( font->IsOutline() || !outlineMode );
    m_gal->SetIsStroke( font->IsStroke() || outlineMode );
    m_gal->SetTextAttributes( aText );

    // TODO: make outline fonts respect outlineMode (currently always drawn filled)

#if 0
    font->Draw( m_gal, shownText, aText->GetTextPos(), VECTOR2D( 0, 0 ),
                EDA_ANGLE( aText->GetTextAngleRadians(), EDA_ANGLE::RADIANS ) );
#else
    TEXT_ATTRIBUTES textAttributes( *aText );
    textAttributes.SetSize( m_gal->GetGlyphSize() );
    font->DrawText( m_gal, shownText, aText->GetTextPos(), textAttributes );
#endif

    //if( aLayer == LAYER_ANCHOR ) //if( aText->IsSelected() )
    if( aText->IsSelected() )
    {
        drawAnchor( aText );
    }
}


void PCB_PAINTER::draw( const FP_TEXT* aText, int aLayer )
{
    wxString shownText( aText->GetShownText() );

    if( shownText.Length() == 0 )
        return;

    const COLOR4D& color = m_pcbSettings.GetColor( aText, aLayer );
    VECTOR2D       position( aText->GetTextPos().x, aText->GetTextPos().y );

    if( m_pcbSettings.m_sketchText )
    {
        // Outline mode
        m_gal->SetLineWidth( m_pcbSettings.m_outlineWidth );
    }
    else
    {
        // Filled mode
        m_gal->SetLineWidth( getLineThickness( aText->GetEffectiveTextPenWidth() ) );
    }

    m_gal->SetStrokeColor( color );
    m_gal->SetIsFill( false );
    m_gal->SetIsStroke( true );
    m_gal->SetTextAttributes( aText );
    m_gal->StrokeText( shownText, position, aText->GetDrawRotationRadians() );

    // Draw the umbilical line
    if( aText->IsSelected() )
    {
        m_gal->SetLineWidth( m_pcbSettings.m_outlineWidth );
        m_gal->SetStrokeColor( m_pcbSettings.GetColor( nullptr, LAYER_ANCHOR ) );
        m_gal->DrawLine( position, aText->GetParent()->GetPosition() );
    }
}


void PCB_PAINTER::drawAnchor( const EDA_ITEM* aItem )
{
    const COLOR4D color = m_pcbSettings.GetColor( aItem, LAYER_ANCHOR );

    // Keep the size and width constant, not related to the scale because the anchor
    // is just a marker on screen
    double anchorSize = 5.0 / m_gal->GetWorldScale();      // 5 pixels size
    double anchorThickness = 1.0 / m_gal->GetWorldScale(); // 1 pixels width

    // Draw anchor
    m_gal->SetIsFill( false );
    m_gal->SetIsStroke( true );
    m_gal->SetStrokeColor( color );
    m_gal->SetLineWidth( anchorThickness );

    VECTOR2D center = aItem->GetPosition();
    m_gal->DrawLine( center - VECTOR2D( anchorSize, 0 ), center + VECTOR2D( anchorSize, 0 ) );
    m_gal->DrawLine( center - VECTOR2D( 0, anchorSize ), center + VECTOR2D( 0, anchorSize ) );
}


void PCB_PAINTER::draw( const FOOTPRINT* aFootprint, int aLayer )
{
    if( aLayer == LAYER_ANCHOR )
    {
#if 1
        drawAnchor( aFootprint );
#else
        const COLOR4D color = m_pcbSettings.GetColor( aFootprint, aLayer );

        // Keep the size and width constant, not related to the scale because the anchor
        // is just a marker on screen
        double anchorSize = 5.0 / m_gal->GetWorldScale();      // 5 pixels size
        double anchorThickness = 1.0 / m_gal->GetWorldScale(); // 1 pixels width

        // Draw anchor
        m_gal->SetIsFill( false );
        m_gal->SetIsStroke( true );
        m_gal->SetStrokeColor( color );
        m_gal->SetLineWidth( anchorThickness );

        VECTOR2D center = aFootprint->GetPosition();
        m_gal->DrawLine( center - VECTOR2D( anchorSize, 0 ), center + VECTOR2D( anchorSize, 0 ) );
        m_gal->DrawLine( center - VECTOR2D( 0, anchorSize ), center + VECTOR2D( 0, anchorSize ) );
#endif

#if 0 // For debug purpose only: draw the footing bounding box
        double bboxThickness = 1.0 / m_gal->GetWorldScale();
        m_gal->SetLineWidth( bboxThickness );
        EDA_RECT rect = aFootprint->GetBoundingBox();
        m_gal->DrawRectangle( VECTOR2D( rect.GetOrigin() ), VECTOR2D( rect.GetEnd() ) );

        double bboxThickness = 3.0 / m_gal->GetWorldScale();
        m_gal->SetLineWidth( bboxThickness );
        SHAPE_POLY_SET convex = aFootprint->GetBoundingHull();

        m_gal->DrawPolyline( convex.COutline( 0 ) );
#endif
    }
}


void PCB_PAINTER::draw( const PCB_GROUP* aGroup, int aLayer )
{
    if( aLayer == LAYER_ANCHOR )
    {
        if( aGroup->IsSelected() && !( aGroup->GetParent() && aGroup->GetParent()->IsSelected() ) )
        {
            // Selected on our own; draw enclosing box
        }
        else if( aGroup->IsEntered() )
        {
            // Entered group; draw enclosing box
        }
        else
        {
            return;
        }

        const COLOR4D color = m_pcbSettings.GetColor( aGroup, LAYER_ANCHOR );

        EDA_RECT bbox = aGroup->GetBoundingBox();
        m_gal->SetStrokeColor( color );
        m_gal->SetLineWidth( m_pcbSettings.m_outlineWidth * 2.0f );
        wxPoint topLeft = bbox.GetPosition();
        wxPoint width = wxPoint( bbox.GetWidth(), 0 );
        wxPoint height = wxPoint( 0, bbox.GetHeight() );

        m_gal->DrawLine( topLeft, topLeft + width );
        m_gal->DrawLine( topLeft + width, topLeft + width + height );
        m_gal->DrawLine( topLeft + width + height, topLeft + height );
        m_gal->DrawLine( topLeft + height, topLeft );

        wxString name = aGroup->GetName();

        int ptSize = 12;
        int scaledSize = abs( KiROUND( m_gal->GetScreenWorldMatrix().GetScale().x * ptSize ) );
        int unscaledSize = Mils2iu( ptSize );

        // Scale by zoom a bit, but not too much
        int     textSize = ( scaledSize + ( unscaledSize * 2 ) ) / 3;
        int     penWidth = textSize / 10;
        wxPoint textOffset = wxPoint( width.x / 2, -KiROUND( textSize * 0.5 ) );
        wxPoint titleHeight = wxPoint( 0, KiROUND( textSize * 2.0 ) );

        if( !name.IsEmpty() && (int) aGroup->GetName().Length() * textSize < bbox.GetWidth() )
        {
            m_gal->DrawLine( topLeft, topLeft - titleHeight );
            m_gal->DrawLine( topLeft - titleHeight, topLeft + width - titleHeight );
            m_gal->DrawLine( topLeft + width - titleHeight, topLeft + width );

            m_gal->SetFontBold( false );
            m_gal->SetFontItalic( true );
            m_gal->SetFontUnderlined( false );
            m_gal->SetTextMirrored( m_gal->IsFlippedX() );
            m_gal->SetHorizontalJustify( GR_TEXT_HJUSTIFY_CENTER );
            m_gal->SetVerticalJustify( GR_TEXT_VJUSTIFY_BOTTOM );
            m_gal->SetIsFill( false );
            m_gal->SetGlyphSize( VECTOR2D( textSize, textSize ) );
            m_gal->SetLineWidth( penWidth );
            m_gal->StrokeText( aGroup->GetName(), topLeft + textOffset, 0.0 );
        }
    }
}


void PCB_PAINTER::draw( const ZONE* aZone, int aLayer )
{
    /**
     * aLayer will be the virtual zone layer (LAYER_ZONE_START, ... in GAL_LAYER_ID)
     * This is used for draw ordering in the GAL.
     * The color for the zone comes from the associated copper layer ( aLayer - LAYER_ZONE_START )
     * and the visibility comes from the combination of that copper layer and LAYER_ZONES
     */
    wxASSERT( IsZoneLayer( aLayer ) );
    PCB_LAYER_ID layer = static_cast<PCB_LAYER_ID>( aLayer - LAYER_ZONE_START );

    if( !aZone->IsOnLayer( layer ) )
        return;

    COLOR4D              color = m_pcbSettings.GetColor( aZone, layer );
    std::deque<VECTOR2D> corners;
    ZONE_DISPLAY_MODE    displayMode = m_pcbSettings.m_zoneDisplayMode;

    // Draw the outline
    const SHAPE_POLY_SET* outline = aZone->Outline();

    if( m_pcbSettings.m_zoneOutlines && outline && outline->OutlineCount() > 0 )
    {
        m_gal->SetStrokeColor( color );
        m_gal->SetIsFill( false );
        m_gal->SetIsStroke( true );
        m_gal->SetLineWidth( m_pcbSettings.m_outlineWidth );

        // Draw each contour (main contour and holes)

        /* This line:
         * m_gal->DrawPolygon( *outline );
         * should be enough, but currently does not work to draw holes contours in a complex polygon
         * so each contour is draw as a simple polygon
         */

        // Draw the main contour
        m_gal->DrawPolyline( outline->COutline( 0 ) );

        // Draw holes
        int holes_count = outline->HoleCount( 0 );

        for( int ii = 0; ii < holes_count; ++ii )
            m_gal->DrawPolyline( outline->CHole( 0, ii ) );

        // Draw hatch lines
        for( const SEG& hatchLine : aZone->GetHatchLines() )
            m_gal->DrawLine( hatchLine.A, hatchLine.B );
    }

    // Draw the filling
    if( displayMode == ZONE_DISPLAY_MODE::SHOW_FILLED
        || displayMode == ZONE_DISPLAY_MODE::SHOW_FILLED_OUTLINE )
    {
        const SHAPE_POLY_SET& polySet = aZone->GetFilledPolysList( layer );

        if( polySet.OutlineCount() == 0 ) // Nothing to draw
            return;

        // Set up drawing options
        int outline_thickness = 0;

        if( aZone->GetFilledPolysUseThickness( layer ) )
            outline_thickness = aZone->GetMinThickness();

        m_gal->SetStrokeColor( color );
        m_gal->SetFillColor( color );
        m_gal->SetLineWidth( outline_thickness );

        if( displayMode == ZONE_DISPLAY_MODE::SHOW_FILLED )
        {
            m_gal->SetIsFill( true );
            m_gal->SetIsStroke( outline_thickness > 0 );
        }
        else if( displayMode == ZONE_DISPLAY_MODE::SHOW_FILLED_OUTLINE )
        {
            m_gal->SetIsFill( false );
            m_gal->SetIsStroke( true );
        }

        m_gal->DrawPolygon( polySet );
    }
}


void PCB_PAINTER::draw( const DIMENSION_BASE* aDimension, int aLayer )
{
    const COLOR4D& strokeColor = m_pcbSettings.GetColor( aDimension, aLayer );

    m_gal->SetStrokeColor( strokeColor );
    m_gal->SetIsFill( false );
    m_gal->SetIsStroke( true );

    if( m_pcbSettings.m_sketchGraphics )
    {
        // Outline mode
        m_gal->SetLineWidth( m_pcbSettings.m_outlineWidth );
    }
    else
    {
        // Filled mode
        m_gal->SetLineWidth( getLineThickness( aDimension->GetLineThickness() ) );
    }

    // Draw dimension shapes
    // TODO(JE) lift this out
    for( const std::shared_ptr<SHAPE>& shape : aDimension->GetShapes() )
    {
        switch( shape->Type() )
        {
        case SH_SEGMENT:
        {
            const SEG& seg = static_cast<const SHAPE_SEGMENT*>( shape.get() )->GetSeg();
            m_gal->DrawLine( seg.A, seg.B );
            break;
        }

        case SH_CIRCLE:
        {
            int radius = static_cast<const SHAPE_CIRCLE*>( shape.get() )->GetRadius();
            m_gal->DrawCircle( shape->Centre(), radius );
            break;
        }

        default: break;
        }
    }
    // Draw text
    const PCB_TEXT& text = aDimension->Text();
    VECTOR2D        position( text.GetTextPos().x, text.GetTextPos().y );

    if( m_pcbSettings.m_sketchText )
    {
        // Outline mode
        m_gal->SetLineWidth( m_pcbSettings.m_outlineWidth );
    }
    else
    {
        // Filled mode
        m_gal->SetLineWidth( getLineThickness( text.GetEffectiveTextPenWidth() ) );
    }

    m_gal->SetTextAttributes( &text );
    m_gal->StrokeText( text.GetShownText(), position, text.GetTextAngleRadians() );
}


void PCB_PAINTER::draw( const PCB_TARGET* aTarget )
{
    const COLOR4D& strokeColor = m_pcbSettings.GetColor( aTarget, aTarget->GetLayer() );
    VECTOR2D       position( aTarget->GetPosition() );
    double         size, radius;

    m_gal->SetLineWidth( getLineThickness( aTarget->GetWidth() ) );
    m_gal->SetStrokeColor( strokeColor );
    m_gal->SetIsFill( false );
    m_gal->SetIsStroke( true );

    m_gal->Save();
    m_gal->Translate( position );

    if( aTarget->GetShape() )
    {
        // shape x
        m_gal->Rotate( M_PI / 4.0 );
        size = 2.0 * aTarget->GetSize() / 3.0;
        radius = aTarget->GetSize() / 2.0;
    }
    else
    {
        // shape +
        size = aTarget->GetSize() / 2.0;
        radius = aTarget->GetSize() / 3.0;
    }

    m_gal->DrawLine( VECTOR2D( -size, 0.0 ), VECTOR2D( size, 0.0 ) );
    m_gal->DrawLine( VECTOR2D( 0.0, -size ), VECTOR2D( 0.0, size ) );
    m_gal->DrawCircle( VECTOR2D( 0.0, 0.0 ), radius );

    m_gal->Restore();
}


void PCB_PAINTER::draw( const PCB_MARKER* aMarker, int aLayer )
{
    bool isShadow = aLayer == LAYER_MARKER_SHADOWS;

    // Don't paint shadows for invisible markers.
    // It would be nice to do this through layer dependencies but we can't do an "or" there today
    if( isShadow && aMarker->GetBoard()
        && !aMarker->GetBoard()->IsElementVisible( aMarker->GetColorLayer() ) )
    {
        return;
    }

    SHAPE_LINE_CHAIN polygon;
    aMarker->ShapeToPolygon( polygon );

    COLOR4D color = m_pcbSettings.GetColor( aMarker, isShadow ? LAYER_MARKER_SHADOWS
                                                              : aMarker->GetColorLayer() );

    m_gal->Save();
    m_gal->Translate( aMarker->GetPosition() );

    if( isShadow )
    {
        m_gal->SetStrokeColor( color );
        m_gal->SetIsStroke( true );
        m_gal->SetLineWidth( aMarker->MarkerScale() );
    }
    else
    {
        m_gal->SetFillColor( color );
        m_gal->SetIsFill( true );
    }

    m_gal->DrawPolygon( polygon );
    m_gal->Restore();
}


const double PCB_RENDER_SETTINGS::MAX_FONT_SIZE = Millimeter2iu( 10.0 );<|MERGE_RESOLUTION|>--- conflicted
+++ resolved
@@ -1371,12 +1371,8 @@
         }
         break;
 
-<<<<<<< HEAD
-    case S_LAST: break;
-=======
     case PCB_SHAPE_TYPE::LAST:
         break;
->>>>>>> 21fde9b6
     }
 }
 
