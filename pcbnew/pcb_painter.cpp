--- conflicted
+++ resolved
@@ -1755,12 +1755,8 @@
 
     // Draw the filling
     if( displayMode == ZONE_DISPLAY_MODE::SHOW_FILLED
-<<<<<<< HEAD
-        || displayMode == ZONE_DISPLAY_MODE::SHOW_FILLED_OUTLINE )
-=======
             || displayMode == ZONE_DISPLAY_MODE::SHOW_FRACTURE_BORDERS
             || displayMode == ZONE_DISPLAY_MODE::SHOW_TRIANGULATION )
->>>>>>> 11becc5a
     {
         const SHAPE_POLY_SET& polySet = aZone->GetFilledPolysList( layer );
 
