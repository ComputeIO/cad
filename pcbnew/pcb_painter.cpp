/*
 * This program source code file is part of KiCad, a free EDA CAD application.
 *
 * Copyright (C) 2013-2019 CERN
 * Copyright (C) 2021 KiCad Developers, see AUTHORS.txt for contributors.
 *
 * @author Tomasz Wlostowski <tomasz.wlostowski@cern.ch>
 * @author Maciej Suminski <maciej.suminski@cern.ch>
 *
 * This program is free software; you can redistribute it and/or
 * modify it under the terms of the GNU General Public License
 * as published by the Free Software Foundation; either version 2
 * of the License, or (at your option) any later version.
 *
 * This program is distributed in the hope that it will be useful,
 * but WITHOUT ANY WARRANTY; without even the implied warranty of
 * MERCHANTABILITY or FITNESS FOR A PARTICULAR PURPOSE.  See the
 * GNU General Public License for more details.
 *
 * You should have received a copy of the GNU General Public License
 * along with this program; if not, you may find one here:
 * http://www.gnu.org/licenses/old-licenses/gpl-2.0.html
 * or you may search the http://www.gnu.org website for the version 2 license,
 * or you may write to the Free Software Foundation, Inc.,
 * 51 Franklin Street, Fifth Floor, Boston, MA  02110-1301, USA
 */

#include <board.h>
#include <board_design_settings.h>
#include <pcb_track.h>
#include <pcb_group.h>
#include <footprint.h>
#include <pad.h>
#include <pcb_shape.h>
#include <kicad_string.h>
#include <zone.h>
#include <pcb_text.h>
#include <pcb_marker.h>
#include <pcb_dimension.h>
#include <pcb_target.h>
#include <advanced_config.h>
#include <core/arraydim.h>

#include <layers_id_colors_and_visibility.h>
#include <pcb_painter.h>
#include <pcb_display_options.h>
#include <project/net_settings.h>
#include <settings/color_settings.h>

#include <convert_basic_shapes_to_polygon.h>
#include <gal/graphics_abstraction_layer.h>
#include <geometry/geometry_utils.h>
#include <geometry/shape_line_chain.h>
#include <geometry/shape_rect.h>
#include <geometry/shape_segment.h>
#include <geometry/shape_simple.h>
#include <geometry/shape_circle.h>

using namespace KIGFX;

PCB_RENDER_SETTINGS::PCB_RENDER_SETTINGS()
{
    m_backgroundColor = COLOR4D( 0.0, 0.0, 0.0, 1.0 );
    m_padNumbers = true;
    m_netNamesOnPads = true;
    m_netNamesOnTracks = true;
    m_netNamesOnVias = true;
    m_zoneOutlines = true;
    m_zoneDisplayMode = ZONE_DISPLAY_MODE::SHOW_FILLED;
    m_clearanceDisplayFlags = CL_NONE;
    m_sketchGraphics = false;
    m_sketchText = false;
    m_netColorMode = NET_COLOR_MODE::RATSNEST;
    m_contrastModeDisplay = HIGH_CONTRAST_MODE::NORMAL;
    m_ratsnestDisplayMode = RATSNEST_MODE::ALL;

    m_trackOpacity = 1.0;
    m_viaOpacity = 1.0;
    m_padOpacity = 1.0;
    m_zoneOpacity = 1.0;

    // By default everything should be displayed as filled
    for( unsigned int i = 0; i < arrayDim( m_sketchMode ); ++i )
        m_sketchMode[i] = false;

    update();
}


void PCB_RENDER_SETTINGS::LoadColors( const COLOR_SETTINGS* aSettings )
{
    SetBackgroundColor( aSettings->GetColor( LAYER_PCB_BACKGROUND ) );

    // Init board layers colors:
    for( int i = 0; i < PCB_LAYER_ID_COUNT; i++ )
    {
        m_layerColors[i] = aSettings->GetColor( i );

        // Guard: if the alpha channel is too small, the layer is not visible.
        if( m_layerColors[i].a < 0.2 )
            m_layerColors[i].a = 0.2;
    }

    // Init specific graphic layers colors:
    for( int i = GAL_LAYER_ID_START; i < GAL_LAYER_ID_END; i++ )
        m_layerColors[i] = aSettings->GetColor( i );

    // Colors for layers that aren't theme-able
    m_layerColors[LAYER_PAD_PLATEDHOLES] = aSettings->GetColor( LAYER_PCB_BACKGROUND );
    m_layerColors[LAYER_VIA_NETNAMES] = COLOR4D( 0.2, 0.2, 0.2, 0.9 );
    m_layerColors[LAYER_PAD_NETNAMES] = COLOR4D( 1.0, 1.0, 1.0, 0.9 );
    m_layerColors[LAYER_PAD_FR_NETNAMES] = COLOR4D( 1.0, 1.0, 1.0, 0.9 );
    m_layerColors[LAYER_PAD_BK_NETNAMES] = COLOR4D( 1.0, 1.0, 1.0, 0.9 );

    // Netnames for copper layers
    for( LSEQ cu = LSET::AllCuMask().CuStack(); cu; ++cu )
    {
        const COLOR4D lightLabel( 0.8, 0.8, 0.8, 0.7 );
        const COLOR4D darkLabel = lightLabel.Inverted();
        PCB_LAYER_ID  layer = *cu;

        if( m_layerColors[layer].GetBrightness() > 0.5 )
            m_layerColors[GetNetnameLayer( layer )] = darkLabel;
        else
            m_layerColors[GetNetnameLayer( layer )] = lightLabel;
    }

    update();
}


void PCB_RENDER_SETTINGS::LoadDisplayOptions( const PCB_DISPLAY_OPTIONS& aOptions,
                                              bool                       aShowPageLimits )
{
    m_hiContrastEnabled = ( aOptions.m_ContrastModeDisplay != HIGH_CONTRAST_MODE::NORMAL );
    m_padNumbers = aOptions.m_DisplayPadNum;
    m_sketchGraphics = !aOptions.m_DisplayGraphicsFill;
    m_sketchText = !aOptions.m_DisplayTextFill;
    m_curvedRatsnestlines = aOptions.m_DisplayRatsnestLinesCurved;
    m_globalRatsnestlines = aOptions.m_ShowGlobalRatsnest;

    // Whether to draw tracks, vias & pads filled or as outlines
    m_sketchMode[LAYER_PADS_TH] = !aOptions.m_DisplayPadFill;
    m_sketchMode[LAYER_VIA_THROUGH] = !aOptions.m_DisplayViaFill;
    m_sketchMode[LAYER_VIA_BBLIND] = !aOptions.m_DisplayViaFill;
    m_sketchMode[LAYER_VIA_MICROVIA] = !aOptions.m_DisplayViaFill;
    m_sketchMode[LAYER_TRACKS] = !aOptions.m_DisplayPcbTrackFill;

    // Net names display settings
    switch( aOptions.m_DisplayNetNamesMode )
    {
    case 0:
        m_netNamesOnPads = false;
        m_netNamesOnTracks = false;
        m_netNamesOnVias = false;
        break;

    case 1:
        m_netNamesOnPads = true;
        m_netNamesOnTracks = false;
        m_netNamesOnVias = true; // Follow pads or tracks?  For now we chose pads....
        break;

    case 2:
        m_netNamesOnPads = false;
        m_netNamesOnTracks = true;
        m_netNamesOnVias = false; // Follow pads or tracks?  For now we chose pads....
        break;

    case 3:
        m_netNamesOnPads = true;
        m_netNamesOnTracks = true;
        m_netNamesOnVias = true;
        break;
    }

    // Zone display settings
    m_zoneDisplayMode = aOptions.m_ZoneDisplayMode;

    // Clearance settings
    switch( aOptions.m_ShowTrackClearanceMode )
    {
    case PCB_DISPLAY_OPTIONS::DO_NOT_SHOW_CLEARANCE: m_clearanceDisplayFlags = CL_NONE; break;

    case PCB_DISPLAY_OPTIONS::SHOW_TRACK_CLEARANCE_WHILE_ROUTING:
        m_clearanceDisplayFlags = CL_NEW | CL_TRACKS;
        break;

    case PCB_DISPLAY_OPTIONS::SHOW_TRACK_CLEARANCE_WITH_VIA_WHILE_ROUTING:
        m_clearanceDisplayFlags = CL_NEW | CL_TRACKS | CL_VIAS;
        break;

    case PCB_DISPLAY_OPTIONS::SHOW_WHILE_ROUTING_OR_DRAGGING:
        m_clearanceDisplayFlags = CL_NEW | CL_EDITED | CL_TRACKS | CL_VIAS;
        break;

    case PCB_DISPLAY_OPTIONS::SHOW_TRACK_CLEARANCE_WITH_VIA_ALWAYS:
        m_clearanceDisplayFlags = CL_NEW | CL_EDITED | CL_EXISTING | CL_TRACKS | CL_VIAS;
        break;
    }

    if( aOptions.m_DisplayPadClearance )
        m_clearanceDisplayFlags |= CL_PADS;

    m_contrastModeDisplay = aOptions.m_ContrastModeDisplay;

    m_netColorMode = aOptions.m_NetColorMode;

    m_ratsnestDisplayMode = aOptions.m_RatsnestMode;

    m_trackOpacity = aOptions.m_TrackOpacity;
    m_viaOpacity = aOptions.m_ViaOpacity;
    m_padOpacity = aOptions.m_PadOpacity;
    m_zoneOpacity = aOptions.m_ZoneOpacity;

    m_showPageLimits = aShowPageLimits;
}


COLOR4D PCB_RENDER_SETTINGS::GetColor( const VIEW_ITEM* aItem, int aLayer ) const
{
    const EDA_ITEM*             item = dynamic_cast<const EDA_ITEM*>( aItem );
    const BOARD_CONNECTED_ITEM* conItem = dynamic_cast<const BOARD_CONNECTED_ITEM*>( aItem );
    int                         netCode = -1;
    int                         originalLayer = aLayer;

    // Marker shadows
    if( aLayer == LAYER_MARKER_SHADOWS )
        return m_backgroundColor.WithAlpha( 0.6 );

    if( IsHoleLayer( aLayer ) && m_isPrinting )
    {
        // Careful that we don't end up with the same colour for the annular ring and the hole
        // when printing in B&W.
        const PAD*     pad = dynamic_cast<const PAD*>( item );
        const PCB_VIA* via = dynamic_cast<const PCB_VIA*>( item );
        int            holeLayer = aLayer;
        int            annularRingLayer = UNDEFINED_LAYER;

        if( pad && pad->GetAttribute() == PAD_ATTRIB::PTH )
            annularRingLayer = LAYER_PADS_TH;
        else if( via && via->GetViaType() == VIATYPE::MICROVIA )
            annularRingLayer = LAYER_VIA_MICROVIA;
        else if( via && via->GetViaType() == VIATYPE::BLIND_BURIED )
            annularRingLayer = LAYER_VIA_BBLIND;
        else if( via && via->GetViaType() == VIATYPE::THROUGH )
            annularRingLayer = LAYER_VIA_THROUGH;

        if( annularRingLayer != UNDEFINED_LAYER
            && m_layerColors[holeLayer] == m_layerColors[annularRingLayer] )
        {
            aLayer = LAYER_PCB_BACKGROUND;
        }
    }

    // Zones should pull from the copper layer
    if( item && ( item->Type() == PCB_ZONE_T || item->Type() == PCB_FP_ZONE_T ) )
    {
        if( IsZoneLayer( aLayer ) )
            aLayer = aLayer - LAYER_ZONE_START;
    }

    // Hole walls should pull from the copper layer
    if( aLayer == LAYER_PAD_HOLEWALLS )
        aLayer = LAYER_PADS_TH;
    else if( aLayer == LAYER_VIA_HOLEWALLS )
        aLayer = LAYER_VIA_THROUGH;

    // Normal path: get the layer base color
    COLOR4D color = m_layerColors[aLayer];

    if( !item )
        return m_layerColors[aLayer];

    // Selection disambiguation
    if( item->IsBrightened() )
        return color.Brightened( m_selectFactor ).WithAlpha( 0.8 );

    // Normal selection
    if( item->IsSelected() )
        color = m_layerColorsSel[aLayer];

    // Try to obtain the netcode for the item
    if( conItem )
        netCode = conItem->GetNetCode();

    bool highlighted = m_highlightEnabled && m_highlightNetcodes.count( netCode );
    bool selected = item->IsSelected();

    // Apply net color overrides
    if( conItem && m_netColorMode == NET_COLOR_MODE::ALL && IsNetCopperLayer( aLayer ) )
    {
        COLOR4D netColor = COLOR4D::UNSPECIFIED;

        auto ii = m_netColors.find( netCode );

        if( ii != m_netColors.end() )
            netColor = ii->second;

        if( netColor == COLOR4D::UNSPECIFIED )
        {
            auto jj = m_netclassColors.find( conItem->GetNetClassName() );

            if( jj != m_netclassColors.end() )
                netColor = jj->second;
        }

        if( netColor == COLOR4D::UNSPECIFIED )
            netColor = color;

        if( selected )
        {
            // Selection brightening overrides highlighting
            netColor.Brighten( m_selectFactor );
        }
        else if( m_highlightEnabled )
        {
            // Highlight brightens objects on all layers and darkens everything else for contrast
            if( highlighted )
                netColor.Brighten( m_highlightFactor );
            else
                netColor.Darken( 1.0 - m_highlightFactor );
        }

        color = netColor;
    }
    else if( !selected && m_highlightEnabled )
    {
        // Single net highlight mode
        color = m_highlightNetcodes.count( netCode ) ? m_layerColorsHi[aLayer]
                                                     : m_layerColorsDark[aLayer];
    }

    // Apply high-contrast dimming
    if( m_hiContrastEnabled && m_highContrastLayers.size() && !highlighted && !selected )
    {
        PCB_LAYER_ID primary = GetPrimaryHighContrastLayer();
        bool         isActive = m_highContrastLayers.count( aLayer );

        switch( originalLayer )
        {
        case LAYER_PADS_TH:
            if( !static_cast<const PAD*>( item )->FlashLayer( primary ) )
                isActive = false;

            break;

        case LAYER_VIA_BBLIND:
        case LAYER_VIA_MICROVIA:
            // Target graphic is active if the via crosses the primary layer
            if( static_cast<const PCB_VIA*>( item )->GetLayerSet().test( primary ) == 0 )
                isActive = false;

            break;

        case LAYER_VIA_THROUGH:
            if( !static_cast<const PCB_VIA*>( item )->FlashLayer( primary ) )
                isActive = false;

            break;

        case LAYER_PAD_PLATEDHOLES:
        case LAYER_PAD_HOLEWALLS:
        case LAYER_NON_PLATEDHOLES:
            // Pad holes are active is any physical layer is active
            if( LSET::PhysicalLayersMask().test( primary ) == 0 )
                isActive = false;

            break;

        case LAYER_VIA_HOLES:
        case LAYER_VIA_HOLEWALLS:
            if( static_cast<const PCB_VIA*>( item )->GetViaType() == VIATYPE::BLIND_BURIED
                    || static_cast<const PCB_VIA*>( item )->GetViaType() == VIATYPE::MICROVIA )
            {
                // A blind or micro via's hole is active if it crosses the primary layer
                if( static_cast<const PCB_VIA*>( item )->GetLayerSet().test( primary ) == 0 )
                    isActive = false;
            }
            else
            {
                // A through via's hole is active if any physical layer is active
                if( LSET::PhysicalLayersMask().test( primary ) == 0 )
                    isActive = false;
            }

            break;

        default: break;
        }

        if( !isActive )
        {
            if( m_contrastModeDisplay == HIGH_CONTRAST_MODE::HIDDEN || IsNetnameLayer( aLayer ) )
                color = COLOR4D::CLEAR;
            else
                color = color.Mix( m_layerColors[LAYER_PCB_BACKGROUND], m_hiContrastFactor );
        }
    }

    // Apply per-type opacity overrides
    if( item->Type() == PCB_TRACE_T || item->Type() == PCB_ARC_T )
        color.a *= m_trackOpacity;
    else if( item->Type() == PCB_VIA_T )
        color.a *= m_viaOpacity;
    else if( item->Type() == PCB_PAD_T )
        color.a *= m_padOpacity;
    else if( item->Type() == PCB_ZONE_T || item->Type() == PCB_FP_ZONE_T )
        color.a *= m_zoneOpacity;

    // No special modificators enabled
    return color;
}


PCB_PAINTER::PCB_PAINTER( GAL* aGal ) : PAINTER( aGal )
{
}


int PCB_PAINTER::getLineThickness( int aActualThickness ) const
{
    // if items have 0 thickness, draw them with the outline
    // width, otherwise respect the set value (which, no matter
    // how small will produce something)
    if( aActualThickness == 0 )
        return m_pcbSettings.m_outlineWidth;

    return aActualThickness;
}


int PCB_PAINTER::getDrillShape( const PAD* aPad ) const
{
    return aPad->GetDrillShape();
}


VECTOR2D PCB_PAINTER::getDrillSize( const PAD* aPad ) const
{
    return VECTOR2D( aPad->GetDrillSize() );
}


int PCB_PAINTER::getDrillSize( const PCB_VIA* aVia ) const
{
    return aVia->GetDrillValue();
}


bool PCB_PAINTER::Draw( const VIEW_ITEM* aItem, int aLayer )
{
    const EDA_ITEM* item = dynamic_cast<const EDA_ITEM*>( aItem );

    if( !item )
        return false;

<<<<<<< HEAD
    if( ADVANCED_CFG::GetCfg().m_DrawBoundingBoxes )
    {
        // Show bounding boxes of painted objects for debugging.
        EDA_RECT box = item->GetBoundingBox();
        m_gal->SetIsFill( false );
        m_gal->SetIsStroke( true );
        m_gal->SetStrokeColor( item->IsSelected() ? COLOR4D( 1.0, 0.2, 0.2, 1 )
                                                  : COLOR4D( 0.2, 0.2, 0.2, 1 ) );
        m_gal->SetLineWidth( Mils2iu( 3 ) );
        m_gal->DrawRectangle( box.GetOrigin(), box.GetEnd() );
    }

=======
>>>>>>> ff219063
    // the "cast" applied in here clarifies which overloaded draw() is called
    switch( item->Type() )
    {
    case PCB_TRACE_T:
        draw( static_cast<const PCB_TRACK*>( item ), aLayer );
        break;

    case PCB_ARC_T:
        draw( static_cast<const PCB_ARC*>( item ), aLayer );
        break;

    case PCB_VIA_T:
        draw( static_cast<const PCB_VIA*>( item ), aLayer );
        break;

    case PCB_PAD_T: draw( static_cast<const PAD*>( item ), aLayer ); break;

    case PCB_SHAPE_T:
    case PCB_FP_SHAPE_T: draw( static_cast<const PCB_SHAPE*>( item ), aLayer ); break;

    case PCB_TEXT_T: draw( static_cast<const PCB_TEXT*>( item ), aLayer ); break;

    case PCB_FP_TEXT_T: draw( static_cast<const FP_TEXT*>( item ), aLayer ); break;

    case PCB_FOOTPRINT_T: draw( static_cast<const FOOTPRINT*>( item ), aLayer ); break;

    case PCB_GROUP_T: draw( static_cast<const PCB_GROUP*>( item ), aLayer ); break;

    case PCB_ZONE_T: draw( static_cast<const ZONE*>( item ), aLayer ); break;

    case PCB_FP_ZONE_T: draw( static_cast<const ZONE*>( item ), aLayer ); break;

    case PCB_DIM_ALIGNED_T:
    case PCB_DIM_CENTER_T:
    case PCB_DIM_ORTHOGONAL_T:
    case PCB_DIM_LEADER_T:
        draw( static_cast<const PCB_DIMENSION_BASE*>( item ), aLayer );
        break;

    case PCB_TARGET_T: draw( static_cast<const PCB_TARGET*>( item ) ); break;

    case PCB_MARKER_T: draw( static_cast<const PCB_MARKER*>( item ), aLayer ); break;

    default:
        // Painter does not know how to draw the object
        return false;
    }

    // Draw bounding boxes after drawing objects so they can be seen.
    if( ADVANCED_CFG::GetCfg().m_DrawBoundingBoxes )
    {
        // Show bounding boxes of painted objects for debugging.
        EDA_RECT box = item->GetBoundingBox();
        m_gal->SetIsFill( false );
        m_gal->SetIsStroke( true );

        if( item->Type() == PCB_FOOTPRINT_T )
            m_gal->SetStrokeColor( item->IsSelected() ? COLOR4D( 1.0, 0.2, 0.2, 1 ) :
                                   COLOR4D( MAGENTA ) );
        else
            m_gal->SetStrokeColor( item->IsSelected() ? COLOR4D( 1.0, 0.2, 0.2, 1 ) :
                                   COLOR4D( 0.2, 0.2, 0.2, 1 ) );

        m_gal->SetLineWidth( 1.5 / m_gal->GetWorldScale() );
        m_gal->DrawRectangle( box.GetOrigin(), box.GetEnd() );

        if( item->Type() == PCB_FOOTPRINT_T )
        {
            m_gal->SetStrokeColor( item->IsSelected() ? COLOR4D( 1.0, 0.2, 0.2, 1 ) :
                                   COLOR4D( CYAN ) );

            const FOOTPRINT* fp = static_cast<const FOOTPRINT*>( item );

            if( fp )
            {
                SHAPE_POLY_SET convex = fp->GetBoundingHull();

                m_gal->DrawPolyline( convex.COutline( 0 ) );
            }
        }
    }

    return true;
}


void PCB_PAINTER::draw( const PCB_TRACK* aTrack, int aLayer )
{
    VECTOR2D start( aTrack->GetStart() );
    VECTOR2D end( aTrack->GetEnd() );
    int      width = aTrack->GetWidth();
    COLOR4D  color = m_pcbSettings.GetColor( aTrack, aLayer );

    if( IsNetnameLayer( aLayer ) )
    {
        if( !m_pcbSettings.m_netNamesOnTracks )
            return;

        if( aTrack->GetNetCode() <= NETINFO_LIST::UNCONNECTED )
            return;

        VECTOR2D line = ( end - start );
        double   length = line.EuclideanNorm();

        // Check if the track is long enough to have a netname displayed
        if( length < 10 * width )
            return;

        const wxString& netName = UnescapeString( aTrack->GetShortNetname() );
        double          textSize = width;
        double          penWidth = width / 12.0;
        VECTOR2D        textPosition = start + line / 2.0; // center of the track
        double          textOrientation;

        if( end.y == start.y ) // horizontal
        {
            textOrientation = 0;
            textPosition.y += penWidth;
        }
        else if( end.x == start.x ) // vertical
        {
            textOrientation = M_PI / 2;
            textPosition.x += penWidth;
        }
        else
        {
            textOrientation = -atan( line.y / line.x );
            textPosition.x += penWidth / 1.4;
            textPosition.y += penWidth / 1.4;
        }

        m_gal->SetStrokeColor( color );
        m_gal->SetFillColor( color );
        EDA_TEXT netNameText;
        netNameText.SetText( netName );
        netNameText.SetTextSize( wxSize( textSize * 0.55, textSize * 0.55 ) );
        netNameText.SetTextThickness( penWidth );
        netNameText.Align( TEXT_ATTRIBUTES::H_CENTER, TEXT_ATTRIBUTES::V_CENTER );
        netNameText.SetTextPos( textPosition );
        netNameText.SetTextAngle( EDA_ANGLE( textOrientation, EDA_ANGLE::RADIANS ) );
        KIFONT::FONT* font = netNameText.GetFont();
        m_gal->SetIsStroke( font->IsStroke() );
        m_gal->SetIsFill( font->IsOutline() );
        font->Draw( m_gal, netNameText );

        return;
    }
    else if( IsCopperLayer( aLayer ) )
    {
        // Draw a regular track
        bool outline_mode = m_pcbSettings.m_sketchMode[LAYER_TRACKS];
        m_gal->SetStrokeColor( color );
        m_gal->SetFillColor( color );
        m_gal->SetIsStroke( outline_mode );
        m_gal->SetIsFill( not outline_mode );
        m_gal->SetLineWidth( m_pcbSettings.m_outlineWidth );

        m_gal->DrawSegment( start, end, width );
    }

    // Clearance lines
    constexpr int clearanceFlags =
            PCB_RENDER_SETTINGS::CL_EXISTING | PCB_RENDER_SETTINGS::CL_TRACKS;

    if( ( m_pcbSettings.m_clearanceDisplayFlags & clearanceFlags ) == clearanceFlags )
    {
        int clearance = aTrack->GetOwnClearance( m_pcbSettings.GetActiveLayer() );

        m_gal->SetLineWidth( m_pcbSettings.m_outlineWidth );
        m_gal->SetIsFill( false );
        m_gal->SetIsStroke( true );
        m_gal->SetStrokeColor( color );
        m_gal->DrawSegment( start, end, width + clearance * 2 );
    }
}


void PCB_PAINTER::draw( const PCB_ARC* aArc, int aLayer )
{
    VECTOR2D center( aArc->GetCenter() );
    int      width = aArc->GetWidth();
    COLOR4D  color = m_pcbSettings.GetColor( aArc, aLayer );
    double   radius = aArc->GetRadius();
    double   start_angle = DECIDEG2RAD( aArc->GetArcAngleStart() );
    double   angle = DECIDEG2RAD( aArc->GetAngle() );

    if( IsNetnameLayer( aLayer ) )
    {
        // Ummm, yeah.  Anyone fancy implementing text on a path?
        return;
    }
    else if( IsCopperLayer( aLayer ) )
    {
        // Draw a regular track
        bool outline_mode = m_pcbSettings.m_sketchMode[LAYER_TRACKS];
        m_gal->SetStrokeColor( color );
        m_gal->SetFillColor( color );
        m_gal->SetIsStroke( outline_mode );
        m_gal->SetIsFill( not outline_mode );
        m_gal->SetLineWidth( m_pcbSettings.m_outlineWidth );

        m_gal->DrawArcSegment( center, radius, start_angle, start_angle + angle, width );
    }

    // Clearance lines
    constexpr int clearanceFlags =
            PCB_RENDER_SETTINGS::CL_EXISTING | PCB_RENDER_SETTINGS::CL_TRACKS;

    if( ( m_pcbSettings.m_clearanceDisplayFlags & clearanceFlags ) == clearanceFlags )
    {
        int clearance = aArc->GetOwnClearance( m_pcbSettings.GetActiveLayer() );

        m_gal->SetLineWidth( m_pcbSettings.m_outlineWidth );
        m_gal->SetIsFill( false );
        m_gal->SetIsStroke( true );
        m_gal->SetStrokeColor( color );

        m_gal->DrawArcSegment( center, radius, start_angle, start_angle + angle,
                               width + clearance * 2 );
    }

// Debug only: enable this code only to test the TransformArcToPolygon function
// and display the polygon outline created by it.
// arcs on F_Cu are approximated with ERROR_INSIDE, others with ERROR_OUTSIDE
#if 0
    SHAPE_POLY_SET cornerBuffer;
    int error_value = aArc->GetBoard()->GetDesignSettings().m_MaxError;
    ERROR_LOC errorloc = aLayer == F_Cu ? ERROR_LOC::ERROR_INSIDE : ERROR_LOC::ERROR_OUTSIDE;
    TransformArcToPolygon( cornerBuffer, aArc->GetStart(), aArc->GetMid(),
                           aArc->GetEnd(), width, error_value, errorloc );
    m_gal->SetLineWidth( m_pcbSettings.m_outlineWidth );
    m_gal->SetIsFill( false );
    m_gal->SetIsStroke( true );
    m_gal->SetStrokeColor( color );
    m_gal->DrawPolygon( cornerBuffer );
#endif
}


void PCB_PAINTER::draw( const PCB_VIA* aVia, int aLayer )
{
    BOARD*                 board = aVia->GetBoard();
    BOARD_DESIGN_SETTINGS& bds = board->GetDesignSettings();
    COLOR4D                color = m_pcbSettings.GetColor( aVia, aLayer );
    VECTOR2D               center( aVia->GetStart() );

    if( color == COLOR4D::CLEAR )
        return;

    // Draw description layer
    if( IsNetnameLayer( aLayer ) )
    {
        VECTOR2D position( center );

        // Is anything that we can display enabled?
        if( !m_pcbSettings.m_netNamesOnVias || aVia->GetNetname().empty() )
            return;

        double maxSize = PCB_RENDER_SETTINGS::MAX_FONT_SIZE;
        double size = aVia->GetWidth();

        // Font size limits
        if( size > maxSize )
            size = maxSize;

        m_gal->Save();
        m_gal->Translate( position );

        // Default font settings
        m_gal->ResetTextAttributes();
        m_gal->SetStrokeColor( m_pcbSettings.GetColor( NULL, aLayer ) );

        // Set the text position to the pad shape position (the pad position is not the best place)
        VECTOR2D textpos( 0.0, 0.0 );

        wxString netname = UnescapeString( aVia->GetShortNetname() );

        // calculate the size of net name text:
        double tsize = 1.5 * size / netname.Length();
        tsize = std::min( tsize, size );

        // Use a smaller text size to handle interline, pen size..
        tsize *= 0.7;
        VECTOR2D namesize( tsize, tsize );

        m_gal->SetGlyphSize( namesize );
        m_gal->SetLineWidth( namesize.x / 12.0 );
        TEXT_ATTRIBUTES attributes;
        attributes.SetSize( namesize );
        attributes.SetStrokeWidth( namesize.x / 12.0 );
        attributes.GetFont()->Draw( m_gal, netname, textpos, attributes );

        m_gal->Restore();

        return;
    }
    else if( aLayer == LAYER_VIA_HOLEWALLS )
    {
        int platingThickness = bds.GetHolePlatingThickness();

        m_gal->SetIsFill( false );
        m_gal->SetIsStroke( true );
        m_gal->SetStrokeColor( color );
        m_gal->SetLineWidth( platingThickness );

        m_gal->DrawCircle( center, ( getDrillSize( aVia ) + platingThickness ) / 2.0 );

        return;
    }

    bool sketchMode = false;

    switch( aVia->GetViaType() )
    {
    case VIATYPE::THROUGH: sketchMode = m_pcbSettings.m_sketchMode[LAYER_VIA_THROUGH]; break;
    case VIATYPE::BLIND_BURIED: sketchMode = m_pcbSettings.m_sketchMode[LAYER_VIA_BBLIND]; break;
    case VIATYPE::MICROVIA: sketchMode = m_pcbSettings.m_sketchMode[LAYER_VIA_MICROVIA]; break;
    default: wxASSERT( false ); break;
    }

    if( sketchMode )
    {
        // Outline mode
        m_gal->SetIsStroke( true );
        m_gal->SetIsFill( false );
        m_gal->SetLineWidth( m_pcbSettings.m_outlineWidth );
        m_gal->SetStrokeColor( color );
    }
    else
    {
        // Filled mode
        m_gal->SetIsFill( true );
        m_gal->SetIsStroke( false );
        m_gal->SetFillColor( color );
    }

    if( aLayer == LAYER_VIA_HOLES )
    {
        m_gal->DrawCircle( center, getDrillSize( aVia ) / 2.0 );
    }
    else if( aLayer == LAYER_VIA_THROUGH || m_pcbSettings.GetDrawIndividualViaLayers() )
    {
        m_gal->DrawCircle( center, aVia->GetWidth() / 2.0 );
    }
    else if( aLayer == LAYER_VIA_BBLIND || aLayer == LAYER_VIA_MICROVIA )
    {
        // Outer circles of blind/buried and micro-vias are drawn in a special way to indicate the
        // top and bottom layers
        PCB_LAYER_ID layerTop, layerBottom;
        aVia->LayerPair( &layerTop, &layerBottom );

        double radius = aVia->GetWidth() / 2.0;

        if( !sketchMode )
            m_gal->SetLineWidth( ( aVia->GetWidth() - aVia->GetDrillValue() ) / 2.0 );

        m_gal->DrawArc( center, radius, M_PI * -0.375, M_PI * 0.375 );
        m_gal->DrawArc( center, radius, M_PI * 0.625, M_PI * 1.375 );

        if( sketchMode )
            m_gal->SetStrokeColor( m_pcbSettings.GetColor( aVia, layerTop ) );
        else
            m_gal->SetFillColor( m_pcbSettings.GetColor( aVia, layerTop ) );

        m_gal->DrawArc( center, radius, M_PI * 1.375, M_PI * 1.625 );

        if( sketchMode )
            m_gal->SetStrokeColor( m_pcbSettings.GetColor( aVia, layerBottom ) );
        else
            m_gal->SetFillColor( m_pcbSettings.GetColor( aVia, layerBottom ) );

        m_gal->DrawArc( center, radius, M_PI * 0.375, M_PI * 0.625 );
    }

    // Clearance lines
    constexpr int clearanceFlags = PCB_RENDER_SETTINGS::CL_EXISTING | PCB_RENDER_SETTINGS::CL_VIAS;

    if( ( m_pcbSettings.m_clearanceDisplayFlags & clearanceFlags ) == clearanceFlags
        && aLayer != LAYER_VIA_HOLES )
    {
        PCB_LAYER_ID activeLayer = m_pcbSettings.GetActiveLayer();
        double       radius;

        if( aVia->FlashLayer( activeLayer ) )
            radius = aVia->GetWidth() / 2.0;
        else
            radius = getDrillSize( aVia ) / 2.0 + bds.GetHolePlatingThickness();

        m_gal->SetLineWidth( m_pcbSettings.m_outlineWidth );
        m_gal->SetIsFill( false );
        m_gal->SetIsStroke( true );
        m_gal->SetStrokeColor( color );
        m_gal->DrawCircle( center, radius + aVia->GetOwnClearance( activeLayer ) );
    }
}


void PCB_PAINTER::draw( const PAD* aPad, int aLayer )
{
    BOARD*                 board = aPad->GetBoard();
    BOARD_DESIGN_SETTINGS& bds = board->GetDesignSettings();
    COLOR4D                color = m_pcbSettings.GetColor( aPad, aLayer );

    if( IsNetnameLayer( aLayer ) )
    {
        // Is anything that we can display enabled?
        if( m_pcbSettings.m_netNamesOnPads || m_pcbSettings.m_padNumbers )
        {
            bool displayNetname = ( m_pcbSettings.m_netNamesOnPads && !aPad->GetNetname().empty() );
            EDA_RECT padBBox = aPad->GetBoundingBox();
            VECTOR2D position = padBBox.Centre();
            VECTOR2D padsize = VECTOR2D( padBBox.GetSize() );

            if( aPad->GetShape() != PAD_SHAPE::CUSTOM )
            {
                // Don't allow a 45º rotation to bloat a pad's bounding box unnecessarily
                double limit = std::min( aPad->GetSize().x, aPad->GetSize().y ) * 1.1;

                if( padsize.x > limit && padsize.y > limit )
                {
                    padsize.x = limit;
                    padsize.y = limit;
                }
            }

            double maxSize = PCB_RENDER_SETTINGS::MAX_FONT_SIZE;
            double size = padsize.y;

            m_gal->Save();
            m_gal->Translate( position );

            // Keep the size ratio for the font, but make it smaller
            if( padsize.x < padsize.y )
            {
                m_gal->Rotate( DECIDEG2RAD( -900.0 ) );
                size = padsize.x;
                std::swap( padsize.x, padsize.y );
            }

            // Font size limits
            if( size > maxSize )
                size = maxSize;

            // Default font settings
            m_gal->SetHorizontalAlignment( TEXT_ATTRIBUTES::H_CENTER );
            m_gal->SetVerticalAlignment( TEXT_ATTRIBUTES::V_CENTER );
            m_gal->SetFontBold( false );
            m_gal->SetFontItalic( false );
            m_gal->SetFontUnderlined( false );
            m_gal->SetTextMirrored( false );
            m_gal->SetStrokeColor( m_pcbSettings.GetColor( aPad, aLayer ) );
            m_gal->SetIsStroke( true );
            m_gal->SetIsFill( false );

            // We have already translated the GAL to be centered at the center of the pad's
            // bounding box
            VECTOR2D textpos( 0.0, 0.0 );

            // Divide the space, to display both pad numbers and netnames and set the Y text
            // position to display 2 lines
            if( displayNetname && m_pcbSettings.m_padNumbers )
            {
                size = size / 2.0;
                textpos.y = size / 2.0;
            }

            if( displayNetname )
            {
                wxString netname = UnescapeString( aPad->GetShortNetname() );
                wxString pinType = aPad->GetPinType();

                if( pinType == wxT( "no_connect" ) || pinType.EndsWith( wxT( "+no_connect" ) ) )
                    netname = "x";
                else if( pinType == wxT( "free" ) && netname.StartsWith( wxT( "unconnected-(" ) ) )
                    netname = "*";

                // calculate the size of net name text:
                double tsize = 1.5 * padsize.x / netname.Length();
                tsize = std::min( tsize, size );

                // Use a smaller text size to handle interline, pen size..
                tsize *= 0.7;
                VECTOR2D namesize( tsize, tsize );

                m_gal->SetGlyphSize( namesize );
                m_gal->SetLineWidth( namesize.x / 12.0 );
                TEXT_ATTRIBUTES attributes;
                attributes.SetSize( namesize );
                attributes.SetStrokeWidth( namesize.x / 12.0 );
                attributes.GetFont()->Draw( m_gal, netname, textpos, attributes );
            }

            if( m_pcbSettings.m_padNumbers )
            {
                const wxString& padName = aPad->GetName();
                textpos.y = -textpos.y;
                double tsize = 1.5 * padsize.x / padName.Length();
                tsize = std::min( tsize, size );

                // Use a smaller text size to handle interline, pen size..
                tsize *= 0.7;
                tsize = std::min( tsize, size );
                VECTOR2D numsize( tsize, tsize );

                m_gal->SetGlyphSize( numsize );
                m_gal->SetLineWidth( numsize.x / 12.0 );
                TEXT_ATTRIBUTES attributes;
                attributes.SetSize( numsize );
                attributes.SetStrokeWidth( numsize.x / 12.0 );
                attributes.GetFont()->Draw( m_gal, padName, textpos, attributes );
            }

            m_gal->Restore();
        }
        return;
    }
    else if( aLayer == LAYER_PAD_HOLEWALLS )
    {
        int platingThickness = bds.GetHolePlatingThickness();

        m_gal->SetIsFill( false );
        m_gal->SetIsStroke( true );
        m_gal->SetLineWidth( platingThickness );
        m_gal->SetStrokeColor( color );

        const SHAPE_SEGMENT* seg = aPad->GetEffectiveHoleShape();
        int                  holeSize = seg->GetWidth() + platingThickness;

        if( seg->GetSeg().A == seg->GetSeg().B ) // Circular hole
            m_gal->DrawCircle( seg->GetSeg().A, holeSize / 2 );
        else
            m_gal->DrawSegment( seg->GetSeg().A, seg->GetSeg().B, holeSize );

        return;
    }

    if( m_pcbSettings.m_sketchMode[LAYER_PADS_TH] )
    {
        // Outline mode
        m_gal->SetIsFill( false );
        m_gal->SetIsStroke( true );
        m_gal->SetLineWidth( m_pcbSettings.m_outlineWidth );
        m_gal->SetStrokeColor( color );
    }
    else
    {
        // Filled mode
        m_gal->SetIsFill( true );
        m_gal->SetIsStroke( false );
        m_gal->SetFillColor( color );
    }

    if( aLayer == LAYER_PAD_PLATEDHOLES || aLayer == LAYER_NON_PLATEDHOLES )
    {
        const SHAPE_SEGMENT* seg = aPad->GetEffectiveHoleShape();

        if( seg->GetSeg().A == seg->GetSeg().B ) // Circular hole
            m_gal->DrawCircle( seg->GetSeg().A, getDrillSize( aPad ).x / 2 );
        else
            m_gal->DrawSegment( seg->GetSeg().A, seg->GetSeg().B, seg->GetWidth() );
    }
    else
    {
        wxSize pad_size = aPad->GetSize();
        wxSize margin;

        switch( aLayer )
        {
        case F_Mask:
        case B_Mask: margin.x = margin.y = aPad->GetSolderMaskMargin(); break;

        case F_Paste:
        case B_Paste: margin = aPad->GetSolderPasteMargin(); break;

        default: margin.x = margin.y = 0; break;
        }

        std::unique_ptr<PAD>            dummyPad;
        std::shared_ptr<SHAPE_COMPOUND> shapes;
        bool                            simpleShapes = true;

        if( ( margin.x != margin.y && aPad->GetShape() != PAD_SHAPE::CUSTOM )
            || ( aPad->GetShape() == PAD_SHAPE::ROUNDRECT && ( margin.x < 0 || margin.y < 0 ) ) )
        {
            // Our algorithms below (polygon inflation in particular) can't handle differential
            // inflation along separate axes.  So for those cases we build a dummy pad instead,
            // and inflate it.

            // Margin is added to both sides.  If the total margin is larger than the pad
            // then don't display this layer
            if( pad_size.x + 2 * margin.x <= 0 || pad_size.y + 2 * margin.y <= 0 )
                return;

            dummyPad.reset( static_cast<PAD*>( aPad->Duplicate() ) );
            int initial_radius = dummyPad->GetRoundRectCornerRadius();

            dummyPad->SetSize( pad_size + margin + margin );

            if( dummyPad->GetShape() == PAD_SHAPE::ROUNDRECT )
            {
                // To keep the right margin around the corners, we need to modify the corner radius.
                // We must have only one radius correction, so use the smallest absolute margin.
                int radius_margin = std::max( margin.x, margin.y );     // radius_margin is < 0
                dummyPad->SetRoundRectCornerRadius( std::max( initial_radius + radius_margin, 0 ) );
            }

            shapes = std::dynamic_pointer_cast<SHAPE_COMPOUND>( dummyPad->GetEffectiveShape() );
            margin.x = margin.y = 0;
        }
        else
        {
            shapes = std::dynamic_pointer_cast<SHAPE_COMPOUND>( aPad->GetEffectiveShape() );
        }

        if( aPad->GetShape() == PAD_SHAPE::CUSTOM && ( margin.x || margin.y ) )
        {
            // We can't draw as shapes because we don't know which edges are internal and which
            // are external (so we don't know when to apply the margin and when not to).
            simpleShapes = false;
        }

        for( const SHAPE* shape : shapes->Shapes() )
        {
            // Drawing components of compound shapes in outline mode produces a mess.
            if( m_pcbSettings.m_sketchMode[LAYER_PADS_TH] )
                simpleShapes = false;

            if( !simpleShapes )
                break;

            switch( shape->Type() )
            {
            case SH_SEGMENT:
            case SH_CIRCLE:
            case SH_RECT:
            case SH_SIMPLE:
                // OK so far
                break;

            default:
                // Not OK
                simpleShapes = false;
                break;
            }
        }

        if( simpleShapes )
        {
            for( const SHAPE* shape : shapes->Shapes() )
            {
                switch( shape->Type() )
                {
                case SH_SEGMENT:
                {
                    const SHAPE_SEGMENT* seg = (const SHAPE_SEGMENT*) shape;
                    int                  effectiveWidth = seg->GetWidth() + 2 * margin.x;

                    if( effectiveWidth > 0 )
                        m_gal->DrawSegment( seg->GetSeg().A, seg->GetSeg().B, effectiveWidth );
                }
                break;

                case SH_CIRCLE:
                {
                    const SHAPE_CIRCLE* circle = (const SHAPE_CIRCLE*) shape;
                    int                 effectiveRadius = circle->GetRadius() + margin.x;

                    if( effectiveRadius > 0 )
                        m_gal->DrawCircle( circle->GetCenter(), effectiveRadius );
                }
                break;

                case SH_RECT:
                {
                    const SHAPE_RECT* r = (const SHAPE_RECT*) shape;
                    VECTOR2I          pos = r->GetPosition();
                    VECTOR2I          effectiveMargin = margin;

                    if( effectiveMargin.x < 0 )
                    {
                        // A negative margin just produces a smaller rect.
                        VECTOR2I effectiveSize = r->GetSize() + effectiveMargin;

                        if( effectiveSize.x > 0 && effectiveSize.y > 0 )
                            m_gal->DrawRectangle( pos - effectiveMargin, pos + effectiveSize );
                    }
                    else if( effectiveMargin.x > 0 )
                    {
                        // A positive margin produces a larger rect, but with rounded corners
                        m_gal->DrawRectangle( r->GetPosition(), r->GetPosition() + r->GetSize() );

                        // Use segments to produce the margin with rounded corners
                        m_gal->DrawSegment( pos,
                                            pos + VECTOR2I( r->GetWidth(), 0 ),
                                            effectiveMargin.x * 2 );
                        m_gal->DrawSegment( pos + VECTOR2I( r->GetWidth(), 0 ),
                                            pos + r->GetSize(),
                                            effectiveMargin.x * 2 );
                        m_gal->DrawSegment( pos + r->GetSize(),
                                            pos + VECTOR2I( 0, r->GetHeight() ),
                                            effectiveMargin.x * 2 );
                        m_gal->DrawSegment( pos + VECTOR2I( 0, r->GetHeight() ),
                                            pos,
                                            effectiveMargin.x * 2 );
                    }
                    else
                    {
                        m_gal->DrawRectangle( r->GetPosition(), r->GetPosition() + r->GetSize() );
                    }
                }
                break;

                case SH_SIMPLE:
                {
                    const SHAPE_SIMPLE* poly = static_cast<const SHAPE_SIMPLE*>( shape );

                    if( margin.x < 0 )  // The poly shape must be deflated
                    {
                        int maxError = bds.m_MaxError;
                        int numSegs = GetArcToSegmentCount( -margin.x, maxError, 360.0 );
                        SHAPE_POLY_SET outline;
                        outline.NewOutline();

                        for( int ii = 0; ii < poly->PointCount(); ++ii )
                            outline.Append( poly->CPoint( ii ) );

                        outline.Deflate( -margin.x, numSegs );

                        m_gal->DrawPolygon( outline );
                    }
                    else
                    {
                        m_gal->DrawPolygon( poly->Vertices() );
                    }

                    // Now add on a rounded margin (using segments) if the margin > 0
                    if( margin.x > 0 )
                    {
                        for( size_t ii = 0; ii < poly->GetSegmentCount(); ++ii )
                        {
                            SEG seg = poly->GetSegment( ii );
                            m_gal->DrawSegment( seg.A, seg.B, margin.x * 2 );
                        }
                    }
                }
                break;

                default:
                    // Better not get here; we already pre-flighted the shapes...
                    break;
                }
            }
        }
        else
        {
            // This is expensive.  Avoid if possible.
            SHAPE_POLY_SET polySet;
            aPad->TransformShapeWithClearanceToPolygon( polySet, ToLAYER_ID( aLayer ), margin.x,
                                                        bds.m_MaxError, ERROR_INSIDE );
            m_gal->DrawPolygon( polySet );
        }
    }

    constexpr int clearanceFlags = PCB_RENDER_SETTINGS::CL_PADS;

    if( ( m_pcbSettings.m_clearanceDisplayFlags & clearanceFlags ) == clearanceFlags
        && ( aLayer == LAYER_PAD_FR || aLayer == LAYER_PAD_BK || aLayer == LAYER_PADS_TH ) )
    {
        /* Showing the clearance area is not obvious.
         * - A pad can be removed from some copper layers.
         * - For non copper layers, what is the clearance area?
         * So for copper layers, the clearance area is the shape if the pad is flashed on this
         * layer and the hole clearance area for other copper layers.
         * For other layers, use the pad shape, although one can use an other criteria,
         * depending on the non copper layer.
         */
        int  activeLayer = m_pcbSettings.GetActiveLayer();
        bool flashActiveLayer =
                IsCopperLayer( activeLayer ) ? aPad->FlashLayer( activeLayer ) : true;

        if( flashActiveLayer || aPad->GetDrillSize().x )
        {
            m_gal->SetLineWidth( m_pcbSettings.m_outlineWidth );
            m_gal->SetIsStroke( true );
            m_gal->SetIsFill( false );
            m_gal->SetStrokeColor( color );

            int clearance = aPad->GetOwnClearance( m_pcbSettings.GetActiveLayer() );

            if( flashActiveLayer && clearance > 0 )
            {
                auto shape = std::dynamic_pointer_cast<SHAPE_COMPOUND>( aPad->GetEffectiveShape() );

                if( shape && shape->Size() == 1 && shape->Shapes()[0]->Type() == SH_SEGMENT )
                {
                    const SHAPE_SEGMENT* seg = (SHAPE_SEGMENT*) shape->Shapes()[0];
                    m_gal->DrawSegment( seg->GetSeg().A, seg->GetSeg().B,
                                        seg->GetWidth() + 2 * clearance );
                }
                else if( shape && shape->Size() == 1 && shape->Shapes()[0]->Type() == SH_CIRCLE )
                {
                    const SHAPE_CIRCLE* circle = (SHAPE_CIRCLE*) shape->Shapes()[0];
                    m_gal->DrawCircle( circle->GetCenter(), circle->GetRadius() + clearance );
                }
                else
                {
                    SHAPE_POLY_SET polySet;

                    // Use ERROR_INSIDE because it avoids Clipper and is therefore much faster.
                    aPad->TransformShapeWithClearanceToPolygon( polySet, ToLAYER_ID( aLayer ),
                                                                clearance, bds.m_MaxError,
                                                                ERROR_INSIDE );
                    m_gal->DrawPolygon( polySet );
                }
            }
            else if( aPad->GetEffectiveHoleShape() && clearance > 0 )
            {
                clearance += bds.GetHolePlatingThickness();

                const SHAPE_SEGMENT* seg = aPad->GetEffectiveHoleShape();
                m_gal->DrawSegment( seg->GetSeg().A, seg->GetSeg().B,
                                    seg->GetWidth() + 2 * clearance );
            }
        }
    }
}


void PCB_PAINTER::draw( const PCB_SHAPE* aShape, int aLayer )
{
    const COLOR4D& color = m_pcbSettings.GetColor( aShape, aShape->GetLayer() );
    bool           sketch = m_pcbSettings.m_sketchGraphics;
    int            thickness = getLineThickness( aShape->GetWidth() );
    VECTOR2D       start( aShape->GetStart() );
    VECTOR2D       end( aShape->GetEnd() );

    if( sketch )
    {
        m_gal->SetIsFill( false );
        m_gal->SetIsStroke( true );
        m_gal->SetLineWidth( m_pcbSettings.m_outlineWidth );
    }

    m_gal->SetFillColor( color );
    m_gal->SetStrokeColor( color );

    switch( aShape->GetShape() )
    {
    case PCB_SHAPE_TYPE::SEGMENT:
        if( sketch )
        {
            m_gal->DrawSegment( start, end, thickness );
        }
        else
        {
            m_gal->SetIsFill( true );
            m_gal->SetIsStroke( false );

            m_gal->DrawSegment( start, end, thickness );
        }
        break;

    case PCB_SHAPE_TYPE::RECT:
    {
        std::vector<wxPoint> pts = aShape->GetRectCorners();

        if( sketch )
        {
            m_gal->DrawSegment( pts[0], pts[1], thickness );
            m_gal->DrawSegment( pts[1], pts[2], thickness );
            m_gal->DrawSegment( pts[2], pts[3], thickness );
            m_gal->DrawSegment( pts[3], pts[0], thickness );
        }
        else
        {
            m_gal->SetIsFill( true );
            m_gal->SetIsStroke( false );

            if( thickness > 0 )
            {
                m_gal->DrawSegment( pts[0], pts[1], thickness );
                m_gal->DrawSegment( pts[1], pts[2], thickness );
                m_gal->DrawSegment( pts[2], pts[3], thickness );
                m_gal->DrawSegment( pts[3], pts[0], thickness );
            }

            if( aShape->IsFilled() )
            {
                SHAPE_POLY_SET poly;
                poly.NewOutline();

                for( const wxPoint& pt : pts )
                    poly.Append( pt );

                m_gal->DrawPolygon( poly );
            }
        }
    }
    break;

    case PCB_SHAPE_TYPE::ARC:
        if( sketch )
        {
            m_gal->DrawArcSegment(
                    start, aShape->GetRadius(), DECIDEG2RAD( aShape->GetArcAngleStart() ),
                    DECIDEG2RAD( aShape->GetArcAngleStart() + aShape->GetAngle() ), // Change this
                    thickness );
        }
        else
        {
            m_gal->SetIsFill( true );
            m_gal->SetIsStroke( false );

            m_gal->DrawArcSegment(
                    start, aShape->GetRadius(), DECIDEG2RAD( aShape->GetArcAngleStart() ),
                    DECIDEG2RAD( aShape->GetArcAngleStart() + aShape->GetAngle() ), // Change this
                    thickness );
        }
        break;

    case PCB_SHAPE_TYPE::CIRCLE:
        if( sketch )
        {
            m_gal->DrawCircle( start, aShape->GetRadius() - thickness / 2 );
            m_gal->DrawCircle( start, aShape->GetRadius() + thickness / 2 );
        }
        else
        {
            m_gal->SetIsFill( aShape->IsFilled() );
            m_gal->SetIsStroke( thickness > 0 );
            m_gal->SetLineWidth( thickness );

            m_gal->DrawCircle( start, aShape->GetRadius() );
        }
        break;

    case PCB_SHAPE_TYPE::POLYGON:
    {
        SHAPE_POLY_SET&  shape = const_cast<PCB_SHAPE*>( aShape )->GetPolyShape();
        const FOOTPRINT* parentFootprint = aShape->GetParentFootprint();

        if( shape.OutlineCount() == 0 )
            break;

        if( parentFootprint )
        {
            m_gal->Save();
            m_gal->Translate( parentFootprint->GetPosition() );
            m_gal->Rotate( -parentFootprint->GetOrientationRadians() );
        }

        if( sketch )
        {
            for( int ii = 0; ii < shape.Outline( 0 ).SegmentCount(); ++ii )
            {
                SEG seg = shape.Outline( 0 ).Segment( ii );
                m_gal->DrawSegment( seg.A, seg.B, thickness );
            }
        }
        else
        {
            m_gal->SetIsFill( true );
            m_gal->SetIsStroke( false );

            if( thickness > 0 )
            {
                for( int ii = 0; ii < shape.Outline( 0 ).SegmentCount(); ++ii )
                {
                    SEG seg = shape.Outline( 0 ).Segment( ii );
                    m_gal->DrawSegment( seg.A, seg.B, thickness );
                }
            }

            if( aShape->IsFilled() )
            {
                // On Opengl, a not convex filled polygon is usually drawn by using triangles
                // as primitives. CacheTriangulation() can create basic triangle primitives to
                // draw the polygon solid shape on Opengl.  GLU tessellation is much slower, so
                // currently we are using our tessellation.
                if( m_gal->IsOpenGlEngine() && !shape.IsTriangulationUpToDate() )
                    shape.CacheTriangulation();

                m_gal->DrawPolygon( shape );
            }
        }

        if( parentFootprint )
            m_gal->Restore();
    }
    break;

    case PCB_SHAPE_TYPE::CURVE:
        if( sketch )
        {
            // Use thickness as filter value to convert the curve to polyline when the curve
            // is not supported
            m_gal->DrawCurve( VECTOR2D( aShape->GetStart() ), VECTOR2D( aShape->GetBezControl1() ),
                              VECTOR2D( aShape->GetBezControl2() ), VECTOR2D( aShape->GetEnd() ),
                              thickness );
        }
        else
        {
            m_gal->SetIsFill( aShape->IsFilled() );
            m_gal->SetIsStroke( thickness > 0 );
            m_gal->SetLineWidth( thickness );

            // Use thickness as filter value to convert the curve to polyline when the curve
            // is not supported
            m_gal->DrawCurve( VECTOR2D( aShape->GetStart() ), VECTOR2D( aShape->GetBezControl1() ),
                              VECTOR2D( aShape->GetBezControl2() ), VECTOR2D( aShape->GetEnd() ),
                              thickness );
        }
        break;

    case PCB_SHAPE_TYPE::LAST:
        break;
    }
}


void PCB_PAINTER::draw( const PCB_TEXT* aText, int aLayer )
{
    wxString shownText( aText->GetShownText() );

    if( shownText.Length() == 0 )
        return;

    bool outlineMode = m_pcbSettings.m_sketchText || m_pcbSettings.m_sketchMode[aLayer];

    if( outlineMode )
    {
        // Outline mode
        m_gal->SetLineWidth( m_pcbSettings.m_outlineWidth );
    }
    else
    {
        // Filled mode
        m_gal->SetLineWidth( getLineThickness( aText->GetEffectiveTextPenWidth() ) );
    }

    const COLOR4D& color = m_pcbSettings.GetColor( aText, aText->GetLayer() );
    KIFONT::FONT*  font = aText->GetFont();

    m_gal->SetStrokeColor( color );
    m_gal->SetFillColor( color );
    m_gal->SetIsFill( font->IsOutline() || !outlineMode );
    m_gal->SetIsStroke( font->IsStroke() || outlineMode );
    m_gal->SetTextAttributes( aText );

    // TODO: make outline fonts respect outlineMode (currently always drawn filled)

#if 0
    font->Draw( m_gal, shownText, aText->GetTextPos(), VECTOR2D( 0, 0 ),
                EDA_ANGLE( aText->GetTextAngleRadians(), EDA_ANGLE::RADIANS ) );
#else
    TEXT_ATTRIBUTES textAttributes( *aText );
    textAttributes.SetSize( m_gal->GetGlyphSize() );
    font->DrawText( m_gal, shownText, aText->GetTextPos(), textAttributes );
#endif

    //if( aLayer == LAYER_ANCHOR ) //if( aText->IsSelected() )
    if( aText->IsSelected() )
    {
        drawAnchor( aText );
    }
}


void PCB_PAINTER::draw( const FP_TEXT* aText, int aLayer )
{
    wxString shownText( aText->GetShownText() );

    if( shownText.Length() == 0 )
        return;

    const COLOR4D& color = m_pcbSettings.GetColor( aText, aLayer );
    VECTOR2D       position( aText->GetTextPos().x, aText->GetTextPos().y );

    if( m_pcbSettings.m_sketchText )
    {
        // Outline mode
        m_gal->SetLineWidth( m_pcbSettings.m_outlineWidth );
    }
    else
    {
        // Filled mode
        m_gal->SetLineWidth( getLineThickness( aText->GetEffectiveTextPenWidth() ) );
    }

    m_gal->SetStrokeColor( color );
    m_gal->SetIsFill( false );
    m_gal->SetIsStroke( true );
    m_gal->SetTextAttributes( aText );
    m_gal->StrokeText( shownText, position, aText->GetDrawRotationRadians() );

    // Draw the umbilical line
    if( aText->IsSelected() )
    {
        m_gal->SetLineWidth( m_pcbSettings.m_outlineWidth );
        m_gal->SetStrokeColor( m_pcbSettings.GetColor( nullptr, LAYER_ANCHOR ) );
        m_gal->DrawLine( position, aText->GetParent()->GetPosition() );
    }
}


void PCB_PAINTER::drawAnchor( const EDA_ITEM* aItem )
{
    const COLOR4D color = m_pcbSettings.GetColor( aItem, LAYER_ANCHOR );

    // Keep the size and width constant, not related to the scale because the anchor
    // is just a marker on screen
    double anchorSize = 5.0 / m_gal->GetWorldScale();      // 5 pixels size
    double anchorThickness = 1.0 / m_gal->GetWorldScale(); // 1 pixels width

    // Draw anchor
    m_gal->SetIsFill( false );
    m_gal->SetIsStroke( true );
    m_gal->SetStrokeColor( color );
    m_gal->SetLineWidth( anchorThickness );

    VECTOR2D center = aItem->GetPosition();
    m_gal->DrawLine( center - VECTOR2D( anchorSize, 0 ), center + VECTOR2D( anchorSize, 0 ) );
    m_gal->DrawLine( center - VECTOR2D( 0, anchorSize ), center + VECTOR2D( 0, anchorSize ) );
}


void PCB_PAINTER::draw( const FOOTPRINT* aFootprint, int aLayer )
{
    if( aLayer == LAYER_ANCHOR )
    {
#if 1
        drawAnchor( aFootprint );
#else
        const COLOR4D color = m_pcbSettings.GetColor( aFootprint, aLayer );

        // Keep the size and width constant, not related to the scale because the anchor
        // is just a marker on screen
        double anchorSize = 5.0 / m_gal->GetWorldScale();      // 5 pixels size
        double anchorThickness = 1.0 / m_gal->GetWorldScale(); // 1 pixels width

        // Draw anchor
        m_gal->SetIsFill( false );
        m_gal->SetIsStroke( true );
        m_gal->SetStrokeColor( color );
        m_gal->SetLineWidth( anchorThickness );

        VECTOR2D center = aFootprint->GetPosition();
        m_gal->DrawLine( center - VECTOR2D( anchorSize, 0 ), center + VECTOR2D( anchorSize, 0 ) );
        m_gal->DrawLine( center - VECTOR2D( 0, anchorSize ), center + VECTOR2D( 0, anchorSize ) );
<<<<<<< HEAD
#endif

#if 0 // For debug purpose only: draw the footing bounding box
        double bboxThickness = 1.0 / m_gal->GetWorldScale();
        m_gal->SetLineWidth( bboxThickness );
        EDA_RECT rect = aFootprint->GetBoundingBox();
        m_gal->DrawRectangle( VECTOR2D( rect.GetOrigin() ), VECTOR2D( rect.GetEnd() ) );

        double bboxThickness = 3.0 / m_gal->GetWorldScale();
        m_gal->SetLineWidth( bboxThickness );
        SHAPE_POLY_SET convex = aFootprint->GetBoundingHull();

        m_gal->DrawPolyline( convex.COutline( 0 ) );
#endif
=======
>>>>>>> ff219063
    }
}


void PCB_PAINTER::draw( const PCB_GROUP* aGroup, int aLayer )
{
    if( aLayer == LAYER_ANCHOR )
    {
        if( aGroup->IsSelected() && !( aGroup->GetParent() && aGroup->GetParent()->IsSelected() ) )
        {
            // Selected on our own; draw enclosing box
        }
        else if( aGroup->IsEntered() )
        {
            // Entered group; draw enclosing box
        }
        else
        {
            return;
        }

        const COLOR4D color = m_pcbSettings.GetColor( aGroup, LAYER_ANCHOR );

        EDA_RECT bbox = aGroup->GetBoundingBox();
        m_gal->SetStrokeColor( color );
        m_gal->SetLineWidth( m_pcbSettings.m_outlineWidth * 2.0f );
        wxPoint topLeft = bbox.GetPosition();
        wxPoint width = wxPoint( bbox.GetWidth(), 0 );
        wxPoint height = wxPoint( 0, bbox.GetHeight() );

        m_gal->DrawLine( topLeft, topLeft + width );
        m_gal->DrawLine( topLeft + width, topLeft + width + height );
        m_gal->DrawLine( topLeft + width + height, topLeft + height );
        m_gal->DrawLine( topLeft + height, topLeft );

        wxString name = aGroup->GetName();

        int ptSize = 12;
        int scaledSize = abs( KiROUND( m_gal->GetScreenWorldMatrix().GetScale().x * ptSize ) );
        int unscaledSize = Mils2iu( ptSize );

        // Scale by zoom a bit, but not too much
        int     textSize = ( scaledSize + ( unscaledSize * 2 ) ) / 3;
        int     penWidth = textSize / 10;
        wxPoint textOffset = wxPoint( width.x / 2, -KiROUND( textSize * 0.5 ) );
        wxPoint titleHeight = wxPoint( 0, KiROUND( textSize * 2.0 ) );

        if( !name.IsEmpty() && (int) aGroup->GetName().Length() * textSize < bbox.GetWidth() )
        {
            m_gal->DrawLine( topLeft, topLeft - titleHeight );
            m_gal->DrawLine( topLeft - titleHeight, topLeft + width - titleHeight );
            m_gal->DrawLine( topLeft + width - titleHeight, topLeft + width );

            m_gal->SetFontBold( false );
            m_gal->SetFontItalic( true );
            m_gal->SetFontUnderlined( false );
            m_gal->SetTextMirrored( m_gal->IsFlippedX() );
            m_gal->SetHorizontalAlignment( TEXT_ATTRIBUTES::H_CENTER );
            m_gal->SetVerticalAlignment( TEXT_ATTRIBUTES::V_BOTTOM );
            m_gal->SetIsFill( false );
            m_gal->SetGlyphSize( VECTOR2D( textSize, textSize ) );
            m_gal->SetLineWidth( penWidth );
            m_gal->StrokeText( aGroup->GetName(), topLeft + textOffset, 0.0 );
        }
    }
}


void PCB_PAINTER::draw( const ZONE* aZone, int aLayer )
{
    /*
     * aLayer will be the virtual zone layer (LAYER_ZONE_START, ... in GAL_LAYER_ID)
     * This is used for draw ordering in the GAL.
     * The color for the zone comes from the associated copper layer ( aLayer - LAYER_ZONE_START )
     * and the visibility comes from the combination of that copper layer and LAYER_ZONES
     */
    wxASSERT( IsZoneLayer( aLayer ) );
    PCB_LAYER_ID layer = static_cast<PCB_LAYER_ID>( aLayer - LAYER_ZONE_START );

    if( !aZone->IsOnLayer( layer ) )
        return;

    COLOR4D              color = m_pcbSettings.GetColor( aZone, layer );
    std::deque<VECTOR2D> corners;
    ZONE_DISPLAY_MODE    displayMode = m_pcbSettings.m_zoneDisplayMode;

    // Draw the outline
    const SHAPE_POLY_SET* outline = aZone->Outline();

    if( m_pcbSettings.m_zoneOutlines && outline && outline->OutlineCount() > 0 )
    {
        m_gal->SetStrokeColor( color );
        m_gal->SetIsFill( false );
        m_gal->SetIsStroke( true );
        m_gal->SetLineWidth( m_pcbSettings.m_outlineWidth );

        // Draw each contour (main contour and holes)

        /* This line:
         * m_gal->DrawPolygon( *outline );
         * should be enough, but currently does not work to draw holes contours in a complex polygon
         * so each contour is draw as a simple polygon
         */

        // Draw the main contour
        m_gal->DrawPolyline( outline->COutline( 0 ) );

        // Draw holes
        int holes_count = outline->HoleCount( 0 );

        for( int ii = 0; ii < holes_count; ++ii )
            m_gal->DrawPolyline( outline->CHole( 0, ii ) );

        // Draw hatch lines
        for( const SEG& hatchLine : aZone->GetHatchLines() )
            m_gal->DrawLine( hatchLine.A, hatchLine.B );
    }

    // Draw the filling
    if( displayMode == ZONE_DISPLAY_MODE::SHOW_FILLED
        || displayMode == ZONE_DISPLAY_MODE::SHOW_FILLED_OUTLINE )
    {
        const SHAPE_POLY_SET& polySet = aZone->GetFilledPolysList( layer );

        if( polySet.OutlineCount() == 0 ) // Nothing to draw
            return;

        // Set up drawing options
        int outline_thickness = 0;

        if( aZone->GetFilledPolysUseThickness( layer ) )
            outline_thickness = aZone->GetMinThickness();

        m_gal->SetStrokeColor( color );
        m_gal->SetFillColor( color );
        m_gal->SetLineWidth( outline_thickness );

        if( displayMode == ZONE_DISPLAY_MODE::SHOW_FILLED )
        {
            m_gal->SetIsFill( true );
            m_gal->SetIsStroke( outline_thickness > 0 );
        }
        else if( displayMode == ZONE_DISPLAY_MODE::SHOW_FILLED_OUTLINE )
        {
            m_gal->SetIsFill( false );
            m_gal->SetIsStroke( true );
        }

        m_gal->DrawPolygon( polySet );
    }
}


void PCB_PAINTER::draw( const PCB_DIMENSION_BASE* aDimension, int aLayer )
{
    const COLOR4D& strokeColor = m_pcbSettings.GetColor( aDimension, aLayer );

    m_gal->SetStrokeColor( strokeColor );
    m_gal->SetIsFill( false );
    m_gal->SetIsStroke( true );

    if( m_pcbSettings.m_sketchGraphics )
    {
        // Outline mode
        m_gal->SetLineWidth( m_pcbSettings.m_outlineWidth );
    }
    else
    {
        // Filled mode
        m_gal->SetLineWidth( getLineThickness( aDimension->GetLineThickness() ) );
    }

    // Draw dimension shapes
    // TODO(JE) lift this out
    for( const std::shared_ptr<SHAPE>& shape : aDimension->GetShapes() )
    {
        switch( shape->Type() )
        {
        case SH_SEGMENT:
        {
            const SEG& seg = static_cast<const SHAPE_SEGMENT*>( shape.get() )->GetSeg();
            m_gal->DrawLine( seg.A, seg.B );
            break;
        }

        case SH_CIRCLE:
        {
            int radius = static_cast<const SHAPE_CIRCLE*>( shape.get() )->GetRadius();
            m_gal->DrawCircle( shape->Centre(), radius );
            break;
        }

        default: break;
        }
    }

    // Draw text
    const PCB_TEXT& text = aDimension->Text();
    VECTOR2D        position( text.GetTextPos().x, text.GetTextPos().y );

    if( m_pcbSettings.m_sketchText )
    {
        // Outline mode
        m_gal->SetLineWidth( m_pcbSettings.m_outlineWidth );
    }
    else
    {
        // Filled mode
        m_gal->SetLineWidth( getLineThickness( text.GetEffectiveTextPenWidth() ) );
    }

    m_gal->SetTextAttributes( &text );
    m_gal->StrokeText( text.GetShownText(), position, text.GetTextAngleRadians() );
}


void PCB_PAINTER::draw( const PCB_TARGET* aTarget )
{
    const COLOR4D& strokeColor = m_pcbSettings.GetColor( aTarget, aTarget->GetLayer() );
    VECTOR2D       position( aTarget->GetPosition() );
    double         size, radius;

    m_gal->SetLineWidth( getLineThickness( aTarget->GetWidth() ) );
    m_gal->SetStrokeColor( strokeColor );
    m_gal->SetIsFill( false );
    m_gal->SetIsStroke( true );

    m_gal->Save();
    m_gal->Translate( position );

    if( aTarget->GetShape() )
    {
        // shape x
        m_gal->Rotate( M_PI / 4.0 );
        size = 2.0 * aTarget->GetSize() / 3.0;
        radius = aTarget->GetSize() / 2.0;
    }
    else
    {
        // shape +
        size = aTarget->GetSize() / 2.0;
        radius = aTarget->GetSize() / 3.0;
    }

    m_gal->DrawLine( VECTOR2D( -size, 0.0 ), VECTOR2D( size, 0.0 ) );
    m_gal->DrawLine( VECTOR2D( 0.0, -size ), VECTOR2D( 0.0, size ) );
    m_gal->DrawCircle( VECTOR2D( 0.0, 0.0 ), radius );

    m_gal->Restore();
}


void PCB_PAINTER::draw( const PCB_MARKER* aMarker, int aLayer )
{
    bool isShadow = aLayer == LAYER_MARKER_SHADOWS;

    // Don't paint shadows for invisible markers.
    // It would be nice to do this through layer dependencies but we can't do an "or" there today
    if( isShadow && aMarker->GetBoard()
        && !aMarker->GetBoard()->IsElementVisible( aMarker->GetColorLayer() ) )
    {
        return;
    }

    SHAPE_LINE_CHAIN polygon;
    aMarker->ShapeToPolygon( polygon );

    COLOR4D color = m_pcbSettings.GetColor( aMarker, isShadow ? LAYER_MARKER_SHADOWS
                                                              : aMarker->GetColorLayer() );

    m_gal->Save();
    m_gal->Translate( aMarker->GetPosition() );

    if( isShadow )
    {
        m_gal->SetStrokeColor( color );
        m_gal->SetIsStroke( true );
        m_gal->SetLineWidth( aMarker->MarkerScale() );
    }
    else
    {
        m_gal->SetFillColor( color );
        m_gal->SetIsFill( true );
    }

    m_gal->DrawPolygon( polygon );
    m_gal->Restore();
}


const double PCB_RENDER_SETTINGS::MAX_FONT_SIZE = Millimeter2iu( 10.0 );<|MERGE_RESOLUTION|>--- conflicted
+++ resolved
@@ -455,21 +455,6 @@
     if( !item )
         return false;
 
-<<<<<<< HEAD
-    if( ADVANCED_CFG::GetCfg().m_DrawBoundingBoxes )
-    {
-        // Show bounding boxes of painted objects for debugging.
-        EDA_RECT box = item->GetBoundingBox();
-        m_gal->SetIsFill( false );
-        m_gal->SetIsStroke( true );
-        m_gal->SetStrokeColor( item->IsSelected() ? COLOR4D( 1.0, 0.2, 0.2, 1 )
-                                                  : COLOR4D( 0.2, 0.2, 0.2, 1 ) );
-        m_gal->SetLineWidth( Mils2iu( 3 ) );
-        m_gal->DrawRectangle( box.GetOrigin(), box.GetEnd() );
-    }
-
-=======
->>>>>>> ff219063
     // the "cast" applied in here clarifies which overloaded draw() is called
     switch( item->Type() )
     {
@@ -1600,9 +1585,6 @@
 {
     if( aLayer == LAYER_ANCHOR )
     {
-#if 1
-        drawAnchor( aFootprint );
-#else
         const COLOR4D color = m_pcbSettings.GetColor( aFootprint, aLayer );
 
         // Keep the size and width constant, not related to the scale because the anchor
@@ -1619,23 +1601,6 @@
         VECTOR2D center = aFootprint->GetPosition();
         m_gal->DrawLine( center - VECTOR2D( anchorSize, 0 ), center + VECTOR2D( anchorSize, 0 ) );
         m_gal->DrawLine( center - VECTOR2D( 0, anchorSize ), center + VECTOR2D( 0, anchorSize ) );
-<<<<<<< HEAD
-#endif
-
-#if 0 // For debug purpose only: draw the footing bounding box
-        double bboxThickness = 1.0 / m_gal->GetWorldScale();
-        m_gal->SetLineWidth( bboxThickness );
-        EDA_RECT rect = aFootprint->GetBoundingBox();
-        m_gal->DrawRectangle( VECTOR2D( rect.GetOrigin() ), VECTOR2D( rect.GetEnd() ) );
-
-        double bboxThickness = 3.0 / m_gal->GetWorldScale();
-        m_gal->SetLineWidth( bboxThickness );
-        SHAPE_POLY_SET convex = aFootprint->GetBoundingHull();
-
-        m_gal->DrawPolyline( convex.COutline( 0 ) );
-#endif
-=======
->>>>>>> ff219063
     }
 }
 
