/*
 * This program source code file is part of KiCad, a free EDA CAD application.
 *
 * Copyright (C) 2004-2015 Jean-Pierre Charras, jp.charras at wanadoo.fr
 * Copyright (C) 2011 Wayne Stambaugh <stambaughw@gmail.com>
 * Copyright (C) 2016-2021 KiCad Developers, see AUTHORS.txt for contributors.
 *
 * This program is free software; you can redistribute it and/or
 * modify it under the terms of the GNU General Public License
 * as published by the Free Software Foundation; either version 2
 * of the License, or (at your option) any later version.
 *
 * This program is distributed in the hope that it will be useful,
 * but WITHOUT ANY WARRANTY; without even the implied warranty of
 * MERCHANTABILITY or FITNESS FOR A PARTICULAR PURPOSE.  See the
 * GNU General Public License for more details.
 *
 * You should have received a copy of the GNU General Public License
 * along with this program; if not, you may find one here:
 * http://www.gnu.org/licenses/old-licenses/gpl-2.0.html
 * or you may search the http://www.gnu.org website for the version 2 license,
 * or you may write to the Free Software Foundation, Inc.,
 * 51 Franklin Street, Fifth Floor, Boston, MA  02110-1301, USA
 */

#include <confirm.h>
#include <core/arraydim.h>
#include <kicad_string.h>
#include <gestfich.h>
#include <pcb_edit_frame.h>
#include <3d_viewer/eda_3d_viewer.h>
#include <pgm_base.h>
#include <widgets/msgpanel.h>
#include <fp_lib_table.h>
#include <kiface_i.h>
#include <trace_helpers.h>
#include <lockfile.cpp>
#include <netlist_reader/pcb_netlist.h>
#include <pcbnew_id.h>
#include <io_mgr.h>
#include <wildcards_and_files_ext.h>
#include <tool/tool_manager.h>
#include <board.h>
#include <wx/stdpaths.h>
#include <ratsnest/ratsnest_data.h>
#include <kiplatform/app.h>
#include <widgets/appearance_controls.h>
#include <widgets/infobar.h>
#include <wx/wupdlock.h>
#include <settings/common_settings.h>
#include <settings/settings_manager.h>
#include <paths.h>
#include <project/project_file.h>
#include <project/project_local_settings.h>
#include <project/net_settings.h>
#include <plugins/cadstar/cadstar_pcb_archive_plugin.h>
#include <plugins/eagle/eagle_plugin.h>
#include <plugins/kicad/kicad_plugin.h>
#include <dialogs/dialog_imported_layers.h>
#include "footprint_info_impl.h"


//#define     USE_INSTRUMENTATION     1
#define USE_INSTRUMENTATION 0


/**
 * Show a wxFileDialog asking for a #BOARD filename to open.
 *
 * @param aParent is a wxFrame passed to wxFileDialog.
 * @param aCtl is where to put the OpenProjectFiles() control bits.
 * @param aFileName on entry is a probable choice, on return is the chosen filename.
 * @param aKicadFilesOnly true to list KiCad pcb files plugins only, false to list import plugins.
 * @return  true if chosen, else false if user aborted.
 */
bool AskLoadBoardFileName( wxWindow* aParent, int* aCtl, wxString* aFileName, bool aKicadFilesOnly )
{
    // This is a subset of all PLUGINs which are trusted to be able to
    // load a BOARD. User may occasionally use the wrong plugin to load a
    // *.brd file (since both legacy and eagle use *.brd extension),
    // but eventually *.kicad_pcb will be more common than legacy *.brd files.

    // clang-format off
    static const struct
    {
        const wxString&     filter;
        IO_MGR::PCB_FILE_T  pluginType;
    } loaders[] =
    {
        // Current Kicad board files.
        { PcbFileWildcard(),                    IO_MGR::KICAD_SEXP },

        // Old Kicad board files.
        { LegacyPcbFileWildcard(),              IO_MGR::LEGACY },

        // Import Altium Circuit Maker board files.
        { AltiumCircuitMakerPcbFileWildcard(),  IO_MGR::ALTIUM_CIRCUIT_MAKER },

        // Import Altium Circuit Studio board files.
        { AltiumCircuitStudioPcbFileWildcard(), IO_MGR::ALTIUM_CIRCUIT_STUDIO },

        // Import Altium Designer board files.
        { AltiumDesignerPcbFileWildcard(),      IO_MGR::ALTIUM_DESIGNER },

        // Import Cadstar PCB Archive board files.
        { CadstarPcbArchiveFileWildcard(),      IO_MGR::CADSTAR_PCB_ARCHIVE },

        // Import Eagle board files.
        { EaglePcbFileWildcard(),               IO_MGR::EAGLE },

        // Import PCAD board files.
        { PCadPcbFileWildcard(),                IO_MGR::PCAD },

        // Import Fabmaster board files.
        { FabmasterPcbFileWildcard(),           IO_MGR::FABMASTER },
    };
    // clang-format on

    wxFileName fileName( *aFileName );
    wxString   fileFilters;

    if( aKicadFilesOnly )
    {
        std::vector<std::string> fileExtensions;

        for( unsigned ii = 0; ii < 2; ++ii )
        {
            if( !fileFilters.IsEmpty() )
                fileFilters += wxChar( '|' );

            fileFilters += wxGetTranslation( loaders[ii].filter );

            PLUGIN::RELEASER plugin( IO_MGR::PluginFind( loaders[ii].pluginType ) );
            wxCHECK( plugin, false );
            fileExtensions.push_back( plugin->GetFileExtension().ToStdString() );
        }

        fileFilters = _( "All KiCad Board Files" ) + AddFileExtListToFilter( fileExtensions ) + "|"
                      + fileFilters;
    }
    else
    {
        wxString allWildcards;

        for( unsigned ii = 2; ii < arrayDim( loaders ); ++ii )
        {
            if( !fileFilters.IsEmpty() )
                fileFilters += wxChar( '|' );

            fileFilters += wxGetTranslation( loaders[ii].filter );

            PLUGIN::RELEASER plugin( IO_MGR::PluginFind( loaders[ii].pluginType ) );
            wxCHECK( plugin, false );
            allWildcards += "*." + formatWildcardExt( plugin->GetFileExtension() ) + ";";
        }

        fileFilters = _( "All supported formats|" ) + allWildcards + "|" + fileFilters;
    }


    wxString path;
    wxString name;

    if( fileName.FileExists() )
    {
        path = fileName.GetPath();
        name = fileName.GetFullName();
    }
    else
    {
        path = PATHS::GetDefaultUserProjectsPath();
        // leave name empty
    }

    wxFileDialog dlg( aParent,
                      aKicadFilesOnly ? _( "Open Board File" ) : _( "Import Non KiCad Board File" ),
                      path, name, fileFilters, wxFD_OPEN | wxFD_FILE_MUST_EXIST );

    if( dlg.ShowModal() == wxID_OK )
    {
        // For import option, if Eagle (*.brd files), tell OpenProjectFiles() to use Eagle plugin.
        // It's the only special case because of the duplicate use of the *.brd file extension.
        // Other cases are clear because of unique file extensions.
        *aCtl = aKicadFilesOnly ? 0 : KICTL_EAGLE_BRD;
        *aFileName = dlg.GetPath();
        return true;
    }
    else
        return false;
}


///< Helper widget to select whether a new project should be created for a file when saving
class CREATE_PROJECT_CHECKBOX : public wxPanel
{
public:
    CREATE_PROJECT_CHECKBOX( wxWindow* aParent ) : wxPanel( aParent )
    {
        m_cbCreateProject =
                new wxCheckBox( this, wxID_ANY, _( "Create a new project for this board" ) );
        m_cbCreateProject->SetValue( false );
        m_cbCreateProject->SetToolTip( _( "Creating a project will enable features such as "
                                          "design rules, net classes, and layer presets" ) );

        wxBoxSizer* sizer = new wxBoxSizer( wxHORIZONTAL );
        sizer->Add( m_cbCreateProject, 0, wxALL, 8 );

        SetSizerAndFit( sizer );
    }

    bool GetValue() const { return m_cbCreateProject->GetValue(); }

    static wxWindow* Create( wxWindow* aParent ) { return new CREATE_PROJECT_CHECKBOX( aParent ); }

protected:
    wxCheckBox* m_cbCreateProject;
};


/**
 * Put up a wxFileDialog asking for a BOARD filename to save.
 *
 * @param aParent is a wxFrame passed to wxFileDialog.
 * @param aFileName on entry is a probable choice, on return is the chosen full filename
 *                  (includes path).
 * @param aCreateProject will be filled with the state of the Create Project? checkbox if relevant.
 * @return true if chosen, else false if user aborted.
 */
bool AskSaveBoardFileName( PCB_EDIT_FRAME* aParent, wxString* aFileName, bool* aCreateProject )
{
    wxString   wildcard = PcbFileWildcard();
    wxFileName fn = *aFileName;

    fn.SetExt( KiCadPcbFileExtension );

    wxFileDialog dlg( aParent, _( "Save Board File As" ), fn.GetPath(), fn.GetFullName(), wildcard,
                      wxFD_SAVE | wxFD_OVERWRITE_PROMPT );

    // Add a "Create a project" checkbox in standalone mode and one isn't loaded
    if( Kiface().IsSingle() && aParent->Prj().IsNullProject() )
        dlg.SetExtraControlCreator( &CREATE_PROJECT_CHECKBOX::Create );

    if( dlg.ShowModal() != wxID_OK )
        return false;

    fn = dlg.GetPath();

    // always enforce filename extension, user may not have entered it.
    fn.SetExt( KiCadPcbFileExtension );

    *aFileName = fn.GetFullPath();

    if( wxWindow* extraControl = dlg.GetExtraControl() )
        *aCreateProject = static_cast<CREATE_PROJECT_CHECKBOX*>( extraControl )->GetValue();
    else if( Kiface().IsSingle() && !aParent->Prj().IsNullProject() )
        *aCreateProject = true;

    return true;
}


void PCB_EDIT_FRAME::OnFileHistory( wxCommandEvent& event )
{
    wxString fn = GetFileFromHistory( event.GetId(), _( "Printed circuit board" ) );

    if( !!fn )
    {
        int open_ctl = 0;

        if( !wxFileName::IsFileReadable( fn ) )
        {
            if( !AskLoadBoardFileName( this, &open_ctl, &fn, true ) )
                return;
        }

        OpenProjectFiles( std::vector<wxString>( 1, fn ), open_ctl );
    }
}


void PCB_EDIT_FRAME::OnClearFileHistory( wxCommandEvent& aEvent )
{
    ClearFileHistory();
}


void PCB_EDIT_FRAME::Files_io( wxCommandEvent& event )
{
    int id = event.GetId();
    Files_io_from_id( id );
}


bool PCB_EDIT_FRAME::Files_io_from_id( int id )
{
    wxString msg;

    switch( id )
    {
    case ID_LOAD_FILE:
    {
        int      open_ctl = 0;
        wxString fileName = Prj().AbsolutePath( GetBoard()->GetFileName() );

        return AskLoadBoardFileName( this, &open_ctl, &fileName, true )
               && OpenProjectFiles( std::vector<wxString>( 1, fileName ), open_ctl );
    }

    case ID_IMPORT_NON_KICAD_BOARD:
    {
        int      open_ctl = 1;
        wxString fileName; // = Prj().AbsolutePath( GetBoard()->GetFileName() );

        return AskLoadBoardFileName( this, &open_ctl, &fileName, false )
               && OpenProjectFiles( std::vector<wxString>( 1, fileName ), open_ctl );
    }

    case ID_MENU_RECOVER_BOARD_AUTOSAVE:
    {
        wxFileName currfn = Prj().AbsolutePath( GetBoard()->GetFileName() );
        wxFileName fn = currfn;

        wxString rec_name = GetAutoSaveFilePrefix() + fn.GetName();
        fn.SetName( rec_name );

        if( !fn.FileExists() )
        {
            msg.Printf( _( "Recovery file \"%s\" not found." ), fn.GetFullPath() );
            DisplayInfoMessage( this, msg );
            return false;
        }

        msg.Printf( _( "OK to load recovery file \"%s\"" ), fn.GetFullPath() );

        if( !IsOK( this, msg ) )
            return false;

        GetScreen()->ClrModify(); // do not prompt the user for changes

        if( OpenProjectFiles( std::vector<wxString>( 1, fn.GetFullPath() ) ) )
        {
            // Re-set the name since name or extension was changed
            GetBoard()->SetFileName( currfn.GetFullPath() );
            UpdateTitle();
            return true;
        }
        return false;
    }

    case ID_NEW_BOARD:
    {
        if( IsContentModified() )
        {
            wxFileName fileName = GetBoard()->GetFileName();
            wxString   saveMsg =
                    _( "Current board will be closed, save changes to \"%s\" before continuing?" );

            if( !HandleUnsavedChanges( this, wxString::Format( saveMsg, fileName.GetFullName() ),
                                       [&]() -> bool
                                       {
                                           return Files_io_from_id( ID_SAVE_BOARD );
                                       } ) )
                return false;
        }
        else if( !GetBoard()->IsEmpty() )
        {
            if( !IsOK( this, _( "Current Board will be closed. Continue?" ) ) )
                return false;
        }

        SaveProjectSettings();

        GetBoard()->ClearProject();

        SETTINGS_MANAGER* mgr = GetSettingsManager();

        mgr->SaveProject( mgr->Prj().GetProjectFullName() );
        mgr->UnloadProject( &mgr->Prj() );

        if( !Clear_Pcb( false ) )
            return false;

        onBoardLoaded();

        LoadProjectSettings();

        OnModify();
        return true;
    }

    case ID_SAVE_BOARD:
        if( !GetBoard()->GetFileName().IsEmpty() )
            return SavePcbFile( Prj().AbsolutePath( GetBoard()->GetFileName() ) );

        KI_FALLTHROUGH;

    case ID_COPY_BOARD_AS:
    case ID_SAVE_BOARD_AS:
    {
        bool     addToHistory = false;
        wxString orig_name;
        wxFileName::SplitPath( GetBoard()->GetFileName(), nullptr, nullptr, &orig_name, nullptr );

        if( orig_name.IsEmpty() )
        {
            addToHistory = true;
            orig_name = _( "noname" );
        }

        wxFileName savePath( Prj().GetProjectFullName() );

        if( !savePath.IsOk() || !savePath.IsDirWritable() )
        {
            savePath = GetMruPath();

            if( !savePath.IsOk() || !savePath.IsDirWritable() )
                savePath = PATHS::GetDefaultUserProjectsPath();
        }

        wxFileName fn( savePath.GetPath(), orig_name, KiCadPcbFileExtension );
        wxString   filename = fn.GetFullPath();

        bool createProject = false;

        if( AskSaveBoardFileName( this, &filename, &createProject ) )
        {
            if( id == ID_COPY_BOARD_AS )
                return SavePcbCopy( filename, createProject );
            else
                return SavePcbFile( filename, addToHistory, createProject );
        }
        return false;
    }

    default: return false;
    }
}


// The KIWAY_PLAYER::OpenProjectFiles() API knows nothing about plugins, so
// determine how to load the BOARD here, with minor assistance from KICTL_EAGLE_BRD
// bit flag.
IO_MGR::PCB_FILE_T plugin_type( const wxString& aFileName, int aCtl )
{
    IO_MGR::PCB_FILE_T pluginType;

    wxFileName fn = aFileName;

    // Note: file extensions are expected to be in lower case.
    // This is not always true, especially when importing files, so the string
    // comparisons are case insensitive to try to find the suitable plugin.

    if( fn.GetExt().CmpNoCase( IO_MGR::GetFileExtension( IO_MGR::LEGACY ) ) == 0 )
    {
        // both legacy and eagle share a common file extension.
        pluginType = ( aCtl & KICTL_EAGLE_BRD ) ? IO_MGR::EAGLE : IO_MGR::LEGACY;
    }
    else if( fn.GetExt().CmpNoCase( IO_MGR::GetFileExtension( IO_MGR::PCAD ) ) == 0 )
    {
        pluginType = IO_MGR::PCAD;
    }
    else if( fn.GetExt().CmpNoCase( IO_MGR::GetFileExtension( IO_MGR::ALTIUM_DESIGNER ) ) == 0 )
    {
        pluginType = IO_MGR::ALTIUM_DESIGNER;
    }
    else if( fn.GetExt().CmpNoCase( IO_MGR::GetFileExtension( IO_MGR::ALTIUM_CIRCUIT_STUDIO ) )
             == 0 )
    {
        pluginType = IO_MGR::ALTIUM_CIRCUIT_STUDIO;
    }
    else if( fn.GetExt().CmpNoCase( IO_MGR::GetFileExtension( IO_MGR::ALTIUM_CIRCUIT_MAKER ) )
             == 0 )
    {
        pluginType = IO_MGR::ALTIUM_CIRCUIT_MAKER;
    }
    else if( fn.GetExt().CmpNoCase( IO_MGR::GetFileExtension( IO_MGR::CADSTAR_PCB_ARCHIVE ) ) == 0 )
    {
        pluginType = IO_MGR::CADSTAR_PCB_ARCHIVE;
    }
    else if( fn.GetExt().CmpNoCase( IO_MGR::GetFileExtension( IO_MGR::FABMASTER ) ) == 0 )
    {
        pluginType = IO_MGR::FABMASTER;
    }
    else
    {
        pluginType = IO_MGR::KICAD_SEXP;
    }

    return pluginType;
}


int PCB_EDIT_FRAME::inferLegacyEdgeClearance( BOARD* aBoard )
{
    PCB_LAYER_COLLECTOR collector;

    collector.SetLayerId( Edge_Cuts );
    collector.Collect( aBoard, GENERAL_COLLECTOR::AllBoardItems );

    int  edgeWidth = -1;
    bool mixed = false;

    for( int i = 0; i < collector.GetCount(); i++ )
    {
        if( collector[i]->Type() == PCB_SHAPE_T )
        {
            int itemWidth = static_cast<PCB_SHAPE*>( collector[i] )->GetWidth();

            if( edgeWidth != -1 && edgeWidth != itemWidth )
            {
                mixed = true;
                edgeWidth = std::max( edgeWidth, itemWidth );
            }
            else
            {
                edgeWidth = itemWidth;
            }
        }
    }

    if( mixed )
    {
        // If they had different widths then we can't ensure that fills will be the same.
        wxMessageBox( _( "If the zones on this board are refilled the Copper Edge Clearance "
                         "setting will be used (see Board Setup > Design Rules > Constraints).\n"
                         "This may result in different fills from previous Kicad versions which "
                         "used the line thicknesses of the board boundary on the Edge Cuts "
                         "layer." ),
                      _( "Edge Clearance Warning" ), wxOK | wxICON_WARNING, this );
    }

    return std::max( 0, edgeWidth / 2 );
}


bool PCB_EDIT_FRAME::OpenProjectFiles( const std::vector<wxString>& aFileSet, int aCtl )
{
    // This is for python:
    if( aFileSet.size() != 1 )
    {
        UTF8 msg = StrPrintf( "Pcbnew:%s() takes only a single filename", __func__ );
        DisplayError( this, msg );
        return false;
    }

    wxString fullFileName( aFileSet[0] );

    if( Kiface().IsSingle() )
    {
        KIPLATFORM::APP::RegisterApplicationRestart( fullFileName );
    }

    // We insist on caller sending us an absolute path, if it does not, we say it's a bug.
    wxASSERT_MSG( wxFileName( fullFileName ).IsAbsolute(), wxT( "Path is not absolute!" ) );

    std::unique_ptr<wxSingleInstanceChecker> lockFile = ::LockFile( fullFileName );

    if( !lockFile )
    {
        wxString msg = wxString::Format( _( "PCB file \"%s\" is already open." ), fullFileName );
        DisplayError( this, msg );
        return false;
    }

    if( IsContentModified() )
    {
        if( !HandleUnsavedChanges( this, _( "The current PCB has been modified.  Save changes?" ),
                                   [&]() -> bool
                                   {
                                       return SavePcbFile( GetBoard()->GetFileName() );
                                   } ) )
        {
            return false;
        }
    }

    // Release the lock file, until the new file is actually loaded
    ReleaseFile();

    wxFileName pro = fullFileName;
    pro.SetExt( ProjectFileExtension );

    bool is_new = !wxFileName::IsFileReadable( fullFileName );

    // If its a non-existent schematic and caller thinks it exists
    if( is_new && !( aCtl & KICTL_CREATE ) )
    {
        // notify user that fullFileName does not exist, ask if user wants to create it.
        wxString ask = wxString::Format( _( "PCB \"%s\" does not exist.  Do you wish to "
                                            "create it?" ),
                                         fullFileName );
        if( !IsOK( this, ask ) )
            return false;
    }

    // Get rid of any existing warnings about the old board
    GetInfoBar()->Dismiss();

    // Loading a complex project and build data can be time
    // consuming, so display a busy cursor
    wxBusyCursor dummy;

    // No save prompt (we already prompted above), and only reset to a new blank board if new
    Clear_Pcb( false, !is_new );

    IO_MGR::PCB_FILE_T pluginType = plugin_type( fullFileName, aCtl );

    bool converted = pluginType != IO_MGR::LEGACY && pluginType != IO_MGR::KICAD_SEXP;

    // Loading a project should only be done under carefully considered circumstances.

    // The calling code should know not to ask me here to change projects unless
    // it knows what consequences that will have on other KIFACEs running and using
    // this same PROJECT.  It can be very harmful if that calling code is stupid.
    SETTINGS_MANAGER* mgr = GetSettingsManager();

    if( pro.GetFullPath() != mgr->Prj().GetProjectFullName() )
    {
        // calls SaveProject
        SaveProjectSettings();

        GetBoard()->ClearProject();
        mgr->UnloadProject( &mgr->Prj() );

        mgr->LoadProject( pro.GetFullPath() );

        // Do not allow saving a project if one doesn't exist.  This normally happens if we are
        // standalone and opening a board that has been moved from its project folder.
        // For converted projects, we don't want to set the read-only flag because we want a project
        // to be saved for the new file in case things like netclasses got migrated.
        if( !pro.Exists() && !converted )
            Prj().SetReadOnly();
    }

    // Clear the cache footprint list which may be project specific
    GFootprintList.Clear();

    if( is_new )
    {
        // Link the existing blank board to the new project
        GetBoard()->SetProject( &Prj() );

        GetBoard()->SetFileName( fullFileName );

        OnModify();
    }
    else
    {
        BOARD* loadedBoard = 0; // it will be set to non-NULL if loaded OK

        PLUGIN::RELEASER pi( IO_MGR::PluginFind( pluginType ) );

        LAYER_REMAPPABLE_PLUGIN* layerRemappable =
                dynamic_cast<LAYER_REMAPPABLE_PLUGIN*>( (PLUGIN*) pi );
        if( layerRemappable )
        {
            using namespace std::placeholders;
            layerRemappable->RegisterLayerMappingCallback(
                    std::bind( DIALOG_IMPORTED_LAYERS::GetMapModal, this, _1 ) );
        }

        // This will rename the file if there is an autosave and the user want to recover
        CheckForAutoSaveFile( fullFileName );

        try
        {
            PROPERTIES props;
            char       xbuf[30];
            char       ybuf[30];

            // EAGLE_PLUGIN can use this info to center the BOARD, but it does not yet.
            sprintf( xbuf, "%d", GetPageSizeIU().x );
            sprintf( ybuf, "%d", GetPageSizeIU().y );

            props["page_width"] = xbuf;
            props["page_height"] = ybuf;

#if USE_INSTRUMENTATION
            // measure the time to load a BOARD.
            unsigned startTime = GetRunningMicroSecs();
#endif

            loadedBoard = pi->Load( fullFileName, NULL, &props, &Prj() );

#if USE_INSTRUMENTATION
            unsigned stopTime = GetRunningMicroSecs();
            printf( "PLUGIN::Load(): %u usecs\n", stopTime - startTime );
#endif
        }
        catch( const IO_ERROR& ioe )
        {
            if( ioe.Problem() != wxT( "CANCEL" ) )
            {
                wxString msg =
                        wxString::Format( _( "Error loading board file:\n%s" ), fullFileName );
                DisplayErrorMessage( this, msg, ioe.What() );
            }

            // We didn't create a new blank board above, so do that now
            Clear_Pcb( false );

            return false;
        }

        SetBoard( loadedBoard );

        if( GFootprintList.GetCount() == 0 )
        {
            GFootprintList.ReadCacheFromFile( Prj().GetProjectPath() + "fp-info-cache" );
        }

        if( loadedBoard->m_LegacyDesignSettingsLoaded )
        {
            Prj().GetProjectFile().NetSettings().ResolveNetClassAssignments( true );

            // Before we had a copper edge clearance setting, the edge line widths could be used
            // as a kludge to control them.  So if there's no setting then infer it from the
            // edge widths.
            if( !loadedBoard->m_LegacyCopperEdgeClearanceLoaded )
            {
                int edgeClearance = inferLegacyEdgeClearance( loadedBoard );
                loadedBoard->GetDesignSettings().SetCopperEdgeClearance( edgeClearance );
            }

            // On save; design settings will be removed from the board
            loadedBoard->SetModified();
        }

        // Move legacy view settings to local project settings
        if( !loadedBoard->m_LegacyVisibleLayers.test( Rescue ) )
        {
            Prj().GetLocalSettings().m_VisibleLayers = loadedBoard->m_LegacyVisibleLayers;
            loadedBoard->SetModified();
        }

        if( !loadedBoard->m_LegacyVisibleItems.test( GAL_LAYER_INDEX( GAL_LAYER_ID_BITMASK_END ) ) )
        {
            Prj().GetLocalSettings().m_VisibleItems = loadedBoard->m_LegacyVisibleItems;
            loadedBoard->SetModified();
        }

        // we should not ask PLUGINs to do these items:
        loadedBoard->BuildListOfNets();
        ResolveDRCExclusions();

        if( loadedBoard->IsModified() )
            OnModify();
        else
            GetScreen()->ClrModify();

        if( ( pluginType == IO_MGR::LEGACY
              && loadedBoard->GetFileFormatVersionAtLoad() < LEGACY_BOARD_FILE_VERSION )
            || ( pluginType == IO_MGR::KICAD_SEXP
                 && loadedBoard->GetFileFormatVersionAtLoad() < SEXPR_BOARD_FILE_VERSION ) )
        {
            m_infoBar->RemoveAllButtons();
            m_infoBar->AddCloseButton();
            m_infoBar->ShowMessage( _( "This file was created by an older version of KiCad. "
                                       "It will be converted to the new format when saved." ),
                                    wxICON_WARNING );
        }

        // Import footprints into a project-specific library
        //==================================================
        // TODO: This should be refactored out of here into somewhere specific to the Project Import
        // E.g. KICAD_MANAGER_FRAME::ImportNonKiCadProject
        if( aCtl & KICTL_IMPORT_LIB )
        {
            wxFileName loadedBoardFn( fullFileName );
            wxString   libNickName = loadedBoardFn.GetName();

            // Extract a footprint library from the design and add it to the fp-lib-table
            // The footprints are saved in a new .pretty library.
            // If this library already exists, all previous footprints will be deleted
            std::vector<FOOTPRINT*> loadedFootprints = pi->GetImportedCachedLibraryFootprints();
            wxString                newLibPath = CreateNewLibrary( libNickName );

            // Only create the new library if CreateNewLibrary succeeded (note that this fails if
            // the library already exists and the user aborts after seeing the warning message
            // which prompts the user to continue with overwrite or abort)
            if( newLibPath.Length() > 0 )
            {
                PLUGIN::RELEASER piSexpr( IO_MGR::PluginFind( IO_MGR::KICAD_SEXP ) );

                for( FOOTPRINT* footprint : loadedFootprints )
                {
                    try
                    {
                        if( !footprint->GetFPID().GetLibItemName().empty() ) // Handle old boards.
                        {
                            footprint->SetReference( "REF**" );
                            piSexpr->FootprintSave( newLibPath, footprint );
                            delete footprint;
                        }
                    }
                    catch( const IO_ERROR& ioe )
                    {
                        wxLogError( wxString::Format( _( "Error occurred when saving footprint "
                                                         "'%s' to the project specific footprint "
                                                         "library: %s" ),
                                                         footprint->GetFPID().GetUniStringLibItemName(),
                                                         ioe.What() ) );
                    }
                }

                FP_LIB_TABLE*   prjlibtable = Prj().PcbFootprintLibs();
                const wxString& project_env = PROJECT_VAR_NAME;
                wxString        rel_path, env_path;

                wxASSERT_MSG( wxGetEnv( project_env, &env_path ), "There is no project variable?" );

                wxString result( newLibPath );
                rel_path = result.Replace( env_path, wxString( "$(" + project_env + ")" ) ) ? result
                                                                                            : "";

                FP_LIB_TABLE_ROW* row = new FP_LIB_TABLE_ROW( libNickName, rel_path,
                                                              wxT( "KiCad" ), wxEmptyString );
                prjlibtable->InsertRow( row );

                wxString tblName = Prj().FootprintLibTblName();

                try
                {
                    Prj().PcbFootprintLibs()->Save( tblName );
                }
                catch( const IO_ERROR& ioe )
                {
                    wxLogError( wxString::Format( _( "Error occurred saving the project specific "
                                                     "footprint library table: %s" ),
                                                     ioe.What() ) );
                }

                // Update footprint LIB_IDs to point to the just imported library
                for( FOOTPRINT* footprint : GetBoard()->Footprints() )
                {
                    LIB_ID libId = footprint->GetFPID();

                    if( libId.GetLibItemName().empty() )
                        continue;

                    libId.SetLibNickname( libNickName );
                    footprint->SetFPID( libId );
                }
            }
        }
    }

    {
        wxFileName fn = fullFileName;

        if( converted )
            fn.SetExt( PcbFileExtension );

        wxString fname = fn.GetFullPath();

        fname.Replace( WIN_STRING_DIR_SEP, UNIX_STRING_DIR_SEP );

        GetBoard()->SetFileName( fname );
    }

    // Lock the file newly opened:
    m_file_checker.reset( lockFile.release() );

    if( !converted )
        UpdateFileHistory( GetBoard()->GetFileName() );

    // Rebuild list of nets (full ratsnest rebuild)
    GetBoard()->BuildConnectivity();
    Compile_Ratsnest( true );

    // Load project settings after setting up board; some of them depend on the nets list
    LoadProjectSettings();

    // Syncs the UI (appearance panel, etc) with the loaded board and project
    onBoardLoaded();

    // Refresh the 3D view, if any
    EDA_3D_VIEWER* draw3DFrame = Get3DViewerFrame();

    if( draw3DFrame )
        draw3DFrame->NewDisplay();

#if 0 && defined( DEBUG )
    // Output the board object tree to stdout, but please run from command prompt:
    GetBoard()->Show( 0, std::cout );
#endif

    // from EDA_APPL which was first loaded BOARD only:
    {
        /* For an obscure reason the focus is lost after loading a board file
         * when starting up the process.
         * (seems due to the recreation of the layer manager after loading the file)
         * Give focus to main window and Drawpanel
         * must be done for these 2 windows (for an obscure reason ...)
         * Linux specific
         * This is more a workaround than a fix.
         */
        SetFocus();
        GetCanvas()->SetFocus();
    }

    return true;
}


bool PCB_EDIT_FRAME::SavePcbFile( const wxString& aFileName, bool addToHistory,
                                  bool aChangeProject )
{
    // please, keep it simple.  prompting goes elsewhere.
    wxFileName pcbFileName = aFileName;

    if( pcbFileName.GetExt() == LegacyPcbFileExtension )
        pcbFileName.SetExt( KiCadPcbFileExtension );

    if( !IsWritable( pcbFileName ) )
    {
        wxString msg = wxString::Format( _( "No access rights to write to file \"%s\"" ),
                                         pcbFileName.GetFullPath() );

        DisplayError( this, msg );
        return false;
    }

    // TODO: this will break if we ever go multi-board
    wxFileName projectFile( pcbFileName );
    bool       projectFileExists = false;

    projectFile.SetExt( ProjectFileExtension );
    projectFileExists = projectFile.FileExists();

    if( aChangeProject && !projectFileExists )
    {
        // If this is a new board, project filename won't be set yet
        if( projectFile.GetFullPath() != Prj().GetProjectFullName() )
        {
            GetBoard()->ClearProject();

            SETTINGS_MANAGER* mgr = GetSettingsManager();

            mgr->SaveProject( Prj().GetProjectFullName() );
            mgr->UnloadProject( &Prj() );

            // If no project to load then initialize project text vars with board properties
            if( !mgr->LoadProject( projectFile.GetFullPath() ) )
                Prj().GetTextVars() = GetBoard()->GetProperties();

            GetBoard()->SetProject( &Prj() );
        }
    }

    if( projectFileExists )
        GetBoard()->SynchronizeProperties();

    wxFileName tempFile( aFileName );
    tempFile.SetName( wxT( "." ) + tempFile.GetName() );
    tempFile.SetExt( tempFile.GetExt() + wxT( "$" ) );

    GetBoard()->SynchronizeNetsAndNetClasses();

    // Save various DRC parameters, such as violation severities (which may have been
    // edited via the DRC dialog as well as the Board Setup dialog), DRC exclusions, etc.
    SaveProjectSettings();

    GetSettingsManager()->SaveProject();


    wxString upperTxt;
    wxString lowerTxt;

    try
    {
        PLUGIN::RELEASER pi( IO_MGR::PluginFind( IO_MGR::KICAD_SEXP ) );

        wxASSERT( tempFile.IsAbsolute() );

        pi->Save( tempFile.GetFullPath(), GetBoard(), NULL );
    }
    catch( const IO_ERROR& ioe )
    {
        wxString msg = wxString::Format( _( "Error saving board file \"%s\".\n%s" ),
                                         pcbFileName.GetFullPath(), ioe.What() );
        DisplayError( this, msg );

        lowerTxt.Printf( _( "Failed to create temporary file \"%s\"" ), tempFile.GetFullPath() );

        SetMsgPanel( upperTxt, lowerTxt );

        // In case we started a file but didn't fully write it, clean up
        wxRemoveFile( tempFile.GetFullPath() );

        return false;
    }

    // If save succeeded, replace the original with what we just wrote
    if( !wxRenameFile( tempFile.GetFullPath(), pcbFileName.GetFullPath() ) )
    {
        wxString msg = wxString::Format(
                _( "Error saving board file \"%s\".\nFailed to rename temporary file \"%s\"" ),
                pcbFileName.GetFullPath(), tempFile.GetFullPath() );
        DisplayError( this, msg );

        lowerTxt.Printf( _( "Failed to rename temporary file \"%s\"" ), tempFile.GetFullPath() );

        SetMsgPanel( upperTxt, lowerTxt );

        return false;
    }

    if( !Kiface().IsSingle() )
    {
        WX_STRING_REPORTER backupReporter( &upperTxt );

        if( GetSettingsManager()->TriggerBackupIfNeeded( backupReporter ) )
            upperTxt.clear();
    }

    GetBoard()->SetFileName( pcbFileName.GetFullPath() );
    UpdateTitle();

    // Put the saved file in File History if requested
    if( addToHistory )
        UpdateFileHistory( GetBoard()->GetFileName() );

    // Delete auto save file on successful save.
    wxFileName autoSaveFileName = pcbFileName;

    autoSaveFileName.SetName( GetAutoSaveFilePrefix() + pcbFileName.GetName() );

    if( autoSaveFileName.FileExists() )
        wxRemoveFile( autoSaveFileName.GetFullPath() );

    lowerTxt.Printf( _( "File \"%s\" saved." ), pcbFileName.GetFullPath() );

    SetStatusText( lowerTxt, 0 );

    // Get rid of the old version conversion warning, or any other dismissable warning :)
    if( m_infoBar->IsShown() && m_infoBar->HasCloseButton() )
        m_infoBar->Dismiss();

    GetScreen()->ClrModify();
    GetScreen()->ClrSave();
    return true;
}


bool PCB_EDIT_FRAME::SavePcbCopy( const wxString& aFileName, bool aCreateProject )
{
    wxFileName pcbFileName = aFileName;

    // Ensure the file ext is the right ext:
    pcbFileName.SetExt( KiCadPcbFileExtension );

    if( !IsWritable( pcbFileName ) )
    {
        wxString msg = wxString::Format( _( "No access rights to write to file \"%s\"" ),
                                         pcbFileName.GetFullPath() );

        DisplayError( this, msg );
        return false;
    }

    GetBoard()->SynchronizeNetsAndNetClasses();

    try
    {
        PLUGIN::RELEASER pi( IO_MGR::PluginFind( IO_MGR::KICAD_SEXP ) );

        wxASSERT( pcbFileName.IsAbsolute() );

        pi->Save( pcbFileName.GetFullPath(), GetBoard(), NULL );
    }
    catch( const IO_ERROR& ioe )
    {
        wxString msg = wxString::Format( _( "Error saving board file \"%s\".\n%s" ),
                                         pcbFileName.GetFullPath(), ioe.What() );
        DisplayError( this, msg );

        return false;
    }

    if( aCreateProject )
    {
        wxFileName projectFile( pcbFileName );
        projectFile.SetExt( ProjectFileExtension );

        if( !projectFile.FileExists() )
        {
            wxString currentProject = Prj().GetProjectFullName();

            SETTINGS_MANAGER* mgr = GetSettingsManager();

            GetBoard()->ClearProject();

            mgr->SaveProject( currentProject );
            mgr->UnloadProject( &Prj() );

            mgr->LoadProject( projectFile.GetFullPath() );
            mgr->SaveProject();

            mgr->UnloadProject( &Prj() );
            mgr->LoadProject( currentProject );

            // If no project to load then initialize project text vars with board properties
            if( !mgr->LoadProject( currentProject ) )
                Prj().GetTextVars() = GetBoard()->GetProperties();

            GetBoard()->SetProject( &Prj() );
        }
    }

    DisplayInfoMessage(
            this, wxString::Format( _( "Board copied to:\n\"%s\"" ), pcbFileName.GetFullPath() ) );

    return true;
}


bool PCB_EDIT_FRAME::doAutoSave()
{
    wxFileName tmpFileName;

    if( GetBoard()->GetFileName().IsEmpty() )
    {
        tmpFileName = wxFileName( PATHS::GetDefaultUserProjectsPath(), wxT( "noname" ),
                                  KiCadPcbFileExtension );
        GetBoard()->SetFileName( tmpFileName.GetFullPath() );
    }
    else
    {
        tmpFileName = Prj().AbsolutePath( GetBoard()->GetFileName() );
    }

    wxFileName autoSaveFileName = tmpFileName;

    // Auto save file name is the board file name prepended with autosaveFilePrefix string.
    autoSaveFileName.SetName( GetAutoSaveFilePrefix() + autoSaveFileName.GetName() );

    if( !autoSaveFileName.IsOk() )
        return false;

    // If the board file path is not writable, try writing to a platform specific temp file
    // path.  If that path isn't writable, give up.
    if( !autoSaveFileName.IsDirWritable() )
    {
        autoSaveFileName.SetPath( wxFileName::GetTempDir() );

        if( !autoSaveFileName.IsOk() || !autoSaveFileName.IsDirWritable() )
            return false;
    }

    wxLogTrace( traceAutoSave, "Creating auto save file <" + autoSaveFileName.GetFullPath() + ">" );

    if( SavePcbFile( autoSaveFileName.GetFullPath(), false, false ) )
    {
        GetScreen()->SetModify();
        GetBoard()->SetFileName( tmpFileName.GetFullPath() );
        UpdateTitle();
        m_autoSaveState = false;

        if( !Kiface().IsSingle()
            && GetSettingsManager()->GetCommonSettings()->m_Backup.backup_on_autosave )
        {
            GetSettingsManager()->TriggerBackupIfNeeded( NULL_REPORTER::GetInstance() );
        }

        return true;
    }

    GetBoard()->SetFileName( tmpFileName.GetFullPath() );

    return false;
}


bool PCB_EDIT_FRAME::importFile( const wxString& aFileName, int aFileType )
{
    switch( (IO_MGR::PCB_FILE_T) aFileType )
    {
    case IO_MGR::CADSTAR_PCB_ARCHIVE:
    case IO_MGR::EAGLE:
<<<<<<< HEAD
        if( OpenProjectFiles( std::vector<wxString>( 1, aFileName ), KICTL_EAGLE_BRD ) )
        {
            wxString   projectpath = Kiway().Prj().GetProjectPath();
            wxFileName newfilename;

            newfilename.SetPath( Prj().GetProjectPath() );
            newfilename.SetName( Prj().GetProjectName() );
            newfilename.SetExt( KiCadPcbFileExtension );

            GetBoard()->SetFileName( newfilename.GetFullPath() );
            UpdateTitle();
            OnModify();

            // Extract a footprint library from the design and add it to the fp-lib-table
            wxString newLibPath;
            ExportFootprintsToLibrary( true, newfilename.GetName(), &newLibPath );

            if( newLibPath.Length() > 0 )
            {
                FP_LIB_TABLE*   prjlibtable = Prj().PcbFootprintLibs();
                const wxString& project_env = PROJECT_VAR_NAME;
                wxString        rel_path, env_path;

                wxGetEnv( project_env, &env_path );

                wxString result( newLibPath );
                rel_path = result.Replace( env_path, wxString( "$(" + project_env + ")" ) ) ? result
                                                                                            : "";

                if( !rel_path.IsEmpty() )
                    newLibPath = rel_path;

                FP_LIB_TABLE_ROW* row = new FP_LIB_TABLE_ROW( newfilename.GetName(), newLibPath,
                                                              wxT( "KiCad" ), wxEmptyString );
                prjlibtable->InsertRow( row );
            }

            if( !GetBoard()->GetFileName().IsEmpty() )
            {
                wxString tblName = Prj().FootprintLibTblName();

                try
                {
                    Prj().PcbFootprintLibs()->Save( tblName );
                }
                catch( const IO_ERROR& ioe )
                {
                    wxString msg = wxString::Format(
                            _( "Error occurred saving project specific footprint library "
                               "table:\n\n%s" ),
                            ioe.What() );
                    wxMessageBox( msg, _( "File Save Error" ), wxOK | wxICON_ERROR );
                }
            }

            // Update footprint LIB_IDs to point to the just imported library
            for( FOOTPRINT* footprint : GetBoard()->Footprints() )
            {
                LIB_ID libId = footprint->GetFPID();

                if( libId.GetLibItemName().empty() )
                    continue;

                libId.SetLibNickname( newfilename.GetName() );
                footprint->SetFPID( libId );
            }

            return true;
        }

        return false;
=======
        return OpenProjectFiles( std::vector<wxString>( 1, aFileName ),
                                 KICTL_EAGLE_BRD | KICTL_IMPORT_LIB );
>>>>>>> 20ec1fa3

    default: return false;
    }

    return false;
}<|MERGE_RESOLUTION|>--- conflicted
+++ resolved
@@ -795,11 +795,11 @@
                     }
                     catch( const IO_ERROR& ioe )
                     {
-                        wxLogError( wxString::Format( _( "Error occurred when saving footprint "
-                                                         "'%s' to the project specific footprint "
-                                                         "library: %s" ),
-                                                         footprint->GetFPID().GetUniStringLibItemName(),
-                                                         ioe.What() ) );
+                        wxLogError( wxString::Format(
+                                _( "Error occurred when saving footprint "
+                                   "'%s' to the project specific footprint "
+                                   "library: %s" ),
+                                footprint->GetFPID().GetUniStringLibItemName(), ioe.What() ) );
                     }
                 }
 
@@ -813,8 +813,8 @@
                 rel_path = result.Replace( env_path, wxString( "$(" + project_env + ")" ) ) ? result
                                                                                             : "";
 
-                FP_LIB_TABLE_ROW* row = new FP_LIB_TABLE_ROW( libNickName, rel_path,
-                                                              wxT( "KiCad" ), wxEmptyString );
+                FP_LIB_TABLE_ROW* row = new FP_LIB_TABLE_ROW( libNickName, rel_path, wxT( "KiCad" ),
+                                                              wxEmptyString );
                 prjlibtable->InsertRow( row );
 
                 wxString tblName = Prj().FootprintLibTblName();
@@ -827,7 +827,7 @@
                 {
                     wxLogError( wxString::Format( _( "Error occurred saving the project specific "
                                                      "footprint library table: %s" ),
-                                                     ioe.What() ) );
+                                                  ioe.What() ) );
                 }
 
                 // Update footprint LIB_IDs to point to the just imported library
@@ -1178,82 +1178,8 @@
     {
     case IO_MGR::CADSTAR_PCB_ARCHIVE:
     case IO_MGR::EAGLE:
-<<<<<<< HEAD
-        if( OpenProjectFiles( std::vector<wxString>( 1, aFileName ), KICTL_EAGLE_BRD ) )
-        {
-            wxString   projectpath = Kiway().Prj().GetProjectPath();
-            wxFileName newfilename;
-
-            newfilename.SetPath( Prj().GetProjectPath() );
-            newfilename.SetName( Prj().GetProjectName() );
-            newfilename.SetExt( KiCadPcbFileExtension );
-
-            GetBoard()->SetFileName( newfilename.GetFullPath() );
-            UpdateTitle();
-            OnModify();
-
-            // Extract a footprint library from the design and add it to the fp-lib-table
-            wxString newLibPath;
-            ExportFootprintsToLibrary( true, newfilename.GetName(), &newLibPath );
-
-            if( newLibPath.Length() > 0 )
-            {
-                FP_LIB_TABLE*   prjlibtable = Prj().PcbFootprintLibs();
-                const wxString& project_env = PROJECT_VAR_NAME;
-                wxString        rel_path, env_path;
-
-                wxGetEnv( project_env, &env_path );
-
-                wxString result( newLibPath );
-                rel_path = result.Replace( env_path, wxString( "$(" + project_env + ")" ) ) ? result
-                                                                                            : "";
-
-                if( !rel_path.IsEmpty() )
-                    newLibPath = rel_path;
-
-                FP_LIB_TABLE_ROW* row = new FP_LIB_TABLE_ROW( newfilename.GetName(), newLibPath,
-                                                              wxT( "KiCad" ), wxEmptyString );
-                prjlibtable->InsertRow( row );
-            }
-
-            if( !GetBoard()->GetFileName().IsEmpty() )
-            {
-                wxString tblName = Prj().FootprintLibTblName();
-
-                try
-                {
-                    Prj().PcbFootprintLibs()->Save( tblName );
-                }
-                catch( const IO_ERROR& ioe )
-                {
-                    wxString msg = wxString::Format(
-                            _( "Error occurred saving project specific footprint library "
-                               "table:\n\n%s" ),
-                            ioe.What() );
-                    wxMessageBox( msg, _( "File Save Error" ), wxOK | wxICON_ERROR );
-                }
-            }
-
-            // Update footprint LIB_IDs to point to the just imported library
-            for( FOOTPRINT* footprint : GetBoard()->Footprints() )
-            {
-                LIB_ID libId = footprint->GetFPID();
-
-                if( libId.GetLibItemName().empty() )
-                    continue;
-
-                libId.SetLibNickname( newfilename.GetName() );
-                footprint->SetFPID( libId );
-            }
-
-            return true;
-        }
-
-        return false;
-=======
         return OpenProjectFiles( std::vector<wxString>( 1, aFileName ),
                                  KICTL_EAGLE_BRD | KICTL_IMPORT_LIB );
->>>>>>> 20ec1fa3
 
     default: return false;
     }
