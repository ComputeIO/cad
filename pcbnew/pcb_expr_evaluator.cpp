/*
 * This program source code file is part of KiCad, a free EDA CAD application.
 *
 * Copyright (C) 2019-2020 KiCad Developers, see AUTHORS.txt for contributors.
 *
 * This program is free software; you can redistribute it and/or
 * modify it under the terms of the GNU General Public License
 * as published by the Free Software Foundation; either version 2
 * of the License, or (at your option) any later version.
 *
 * This program is distributed in the hope that it will be useful,
 * but WITHOUT ANY WARRANTY; without even the implied warranty of
 * MERCHANTABILITY or FITNESS FOR A PARTICULAR PURPOSE.  See the
 * GNU General Public License for more details.
 *
 * You should have received a copy of the GNU General Public License
 * along with this program; if not, you may find one here:
 * http://www.gnu.org/licenses/old-licenses/gpl-2.0.html
 * or you may search the http://www.gnu.org website for the version 2 license,
 * or you may write to the Free Software Foundation, Inc.,
 * 51 Franklin Street, Fifth Floor, Boston, MA  02110-1301, USA
 */


#include <cstdio>
#include <memory>
#include <board.h>
#include <track.h>
#include <geometry/shape_segment.h>
#include <pcb_expr_evaluator.h>

#include <connectivity/connectivity_data.h>
#include <connectivity/connectivity_algo.h>
#include <connectivity/from_to_cache.h>

#include <drc/drc_engine.h>
#include <geometry/shape_circle.h>

bool exprFromTo( LIBEVAL::CONTEXT* aCtx, void* self )
{
    PCB_EXPR_VAR_REF* vref = static_cast<PCB_EXPR_VAR_REF*>( self );
    BOARD_ITEM*       item = vref ? vref->GetObject( aCtx ) : nullptr;
    LIBEVAL::VALUE*   result = aCtx->AllocValue();

    LIBEVAL::VALUE*   argTo = aCtx->Pop();
    LIBEVAL::VALUE*   argFrom = aCtx->Pop();

    result->Set(0.0);
    aCtx->Push( result );

    if(!item)
        return false;

    auto ftCache = item->GetBoard()->GetConnectivity()->GetFromToCache();

    if( !ftCache )
    {
        wxLogWarning( "Attempting to call fromTo() with non-existent from-to cache, aborting...");
        return true;
    }

    if( ftCache->IsOnFromToPath( static_cast<BOARD_CONNECTED_ITEM*>( item ),
        argFrom->AsString(), argTo->AsString() ) )
    {
        result->Set(1.0);
    }

    return true;
}


static void existsOnLayer( LIBEVAL::CONTEXT* aCtx, void *self )
{
    PCB_EXPR_VAR_REF* vref = static_cast<PCB_EXPR_VAR_REF*>( self );
    BOARD_ITEM*       item = vref ? vref->GetObject( aCtx ) : nullptr;

    LIBEVAL::VALUE*   arg = aCtx->Pop();
    LIBEVAL::VALUE*   result = aCtx->AllocValue();

    result->Set( 0.0 );
    aCtx->Push( result );

    if( !item )
        return;

    if( !arg )
    {
        aCtx->ReportError( wxString::Format( _( "Missing argument to '%s'" ),
                                             wxT( "existsOnLayer()" ) ) );
        return;
    }

    wxString     layerName = arg->AsString();
    wxPGChoices& layerMap = ENUM_MAP<PCB_LAYER_ID>::Instance().Choices();
    bool         anyMatch = false;

    for( unsigned ii = 0; ii < layerMap.GetCount(); ++ii )
    {
        wxPGChoiceEntry& entry = layerMap[ii];

        if( entry.GetText().Matches( layerName ) )
        {
            anyMatch = true;

            if( item->IsOnLayer( ToLAYER_ID( entry.GetValue() ) ) )
            {
                result->Set( 1.0 );
                return;
            }
        }
    }

    if( !anyMatch )
        aCtx->ReportError( wxString::Format( _( "Unrecognized layer '%s'" ), layerName ) );
}


static void isPlated( LIBEVAL::CONTEXT* aCtx, void* self )
{
    LIBEVAL::VALUE* result = aCtx->AllocValue();

    result->Set( 0.0 );
    aCtx->Push( result );

    PCB_EXPR_VAR_REF* vref = static_cast<PCB_EXPR_VAR_REF*>( self );
    BOARD_ITEM*       item = vref ? vref->GetObject( aCtx ) : nullptr;

    if( !item )
        return;

    if( item->Type() == PCB_PAD_T && static_cast<PAD*>( item )->GetAttribute() == PAD_ATTRIB_PTH )
        result->Set( 1.0 );
    else if( item->Type() == PCB_VIA_T )
        result->Set( 1.0 );
}


static bool insideFootprintCourtyard( BOARD_ITEM* aItem, const EDA_RECT& aItemBBox,
                                      std::shared_ptr<SHAPE> aItemShape, PCB_EXPR_CONTEXT* aCtx,
                                      FOOTPRINT* aFootprint, PCB_LAYER_ID aSide = UNDEFINED_LAYER )
{
    SHAPE_POLY_SET footprintCourtyard;

    if( aSide == F_Cu )
        footprintCourtyard = aFootprint->GetPolyCourtyardFront();
    else if( aSide == B_Cu )
        footprintCourtyard = aFootprint->GetPolyCourtyardBack();
    else if( aFootprint->IsFlipped() )
        footprintCourtyard = aFootprint->GetPolyCourtyardBack();
    else
        footprintCourtyard = aFootprint->GetPolyCourtyardFront();

    if( aItem->Type() == PCB_ZONE_T || aItem->Type() == PCB_FP_ZONE_T )
    {
        // A zone must be entirely inside the courtyard to be considered
        if( !aFootprint->GetBoundingBox().Contains( aItemBBox ) )
            return false;
    }
    else
    {
        if( !aFootprint->GetBoundingBox().Intersects( aItemBBox ) )
            return false;
    }

    if( !aItemShape )
        aItemShape = aItem->GetEffectiveShape( aCtx->GetLayer() );

    return footprintCourtyard.Collide( aItemShape.get() );
};


static void insideCourtyard( LIBEVAL::CONTEXT* aCtx, void* self )
{
    PCB_EXPR_CONTEXT* context = static_cast<PCB_EXPR_CONTEXT*>( aCtx );
    LIBEVAL::VALUE*   arg = aCtx->Pop();
    LIBEVAL::VALUE*   result = aCtx->AllocValue();

    result->Set( 0.0 );
    aCtx->Push( result );

    if( !arg )
    {
        aCtx->ReportError( wxString::Format( _( "Missing argument to '%s'" ),
                                             wxT( "insideCourtyard()" ) ) );
        return;
    }

    PCB_EXPR_VAR_REF* vref = static_cast<PCB_EXPR_VAR_REF*>( self );
    BOARD_ITEM*       item = vref ? vref->GetObject( aCtx ) : nullptr;

    if( !item )
        return;

    BOARD*                 board = item->GetBoard();
    EDA_RECT               itemBBox;
    std::shared_ptr<SHAPE> shape;

    if( item->Type() == PCB_ZONE_T || item->Type() == PCB_FP_ZONE_T )
        itemBBox = static_cast<ZONE*>( item )->GetCachedBoundingBox();
    else
        itemBBox = item->GetBoundingBox();

    auto insideFootprint =
            [&]( FOOTPRINT* footprint ) -> bool
            {
                if( !footprint )
                    return false;

                std::unique_lock<std::mutex>        cacheLock( board->m_CachesMutex );
                std::pair<BOARD_ITEM*, BOARD_ITEM*> key( footprint, item );
                auto                                i = board->m_InsideCourtyardCache.find( key );

                if( i != board->m_InsideCourtyardCache.end() )
                    return i->second;

                bool res = insideFootprintCourtyard( item, itemBBox, shape, context, footprint );

                board->m_InsideCourtyardCache[ key ] = res;
                return res;
            };

    if( arg->AsString() == "A" )
    {
        if( insideFootprint( dynamic_cast<FOOTPRINT*>( context->GetItem( 0 ) ) ) )
            result->Set( 1.0 );
    }
    else if( arg->AsString() == "B" )
    {
        if( insideFootprint( dynamic_cast<FOOTPRINT*>( context->GetItem( 1 ) ) ) )
            result->Set( 1.0 );
    }
    else
    {
        for( FOOTPRINT* candidate : board->Footprints() )
        {
            if( candidate->GetReference().Matches( arg->AsString() ) )
            {
                if( insideFootprint( candidate ) )
                {
                    result->Set( 1.0 );
                    return;
                }
            }
        }
    }
}


static void insideFrontCourtyard( LIBEVAL::CONTEXT* aCtx, void* self )
{
    PCB_EXPR_CONTEXT* context = static_cast<PCB_EXPR_CONTEXT*>( aCtx );
    LIBEVAL::VALUE*   arg = aCtx->Pop();
    LIBEVAL::VALUE*   result = aCtx->AllocValue();

    result->Set( 0.0 );
    aCtx->Push( result );

    if( !arg )
    {
        aCtx->ReportError( wxString::Format( _( "Missing argument to '%s'" ),
                                             wxT( "insideFrontCourtyard()" ) ) );
        return;
    }

    PCB_EXPR_VAR_REF* vref = static_cast<PCB_EXPR_VAR_REF*>( self );
    BOARD_ITEM*       item = vref ? vref->GetObject( aCtx ) : nullptr;

    if( !item )
        return;

    BOARD*                 board = item->GetBoard();
    EDA_RECT               itemBBox;
    std::shared_ptr<SHAPE> shape;

    if( item->Type() == PCB_ZONE_T || item->Type() == PCB_FP_ZONE_T )
        itemBBox = static_cast<ZONE*>( item )->GetCachedBoundingBox();
    else
        itemBBox = item->GetBoundingBox();

    auto insideFootprint =
            [&]( FOOTPRINT* footprint ) -> bool
            {
                if( !footprint )
                    return false;

                std::unique_lock<std::mutex>        cacheLock( board->m_CachesMutex );
                std::pair<BOARD_ITEM*, BOARD_ITEM*> key( footprint, item );
                auto                                i = board->m_InsideFCourtyardCache.find( key );

                if( i != board->m_InsideFCourtyardCache.end() )
                    return i->second;

                bool res = insideFootprintCourtyard( item, itemBBox, shape, context, footprint,
                                                        F_Cu );

                board->m_InsideFCourtyardCache[ key ] = res;
                return res;
            };

    if( arg->AsString() == "A" )
    {
        if( insideFootprint( dynamic_cast<FOOTPRINT*>( context->GetItem( 0 ) ) ) )
            result->Set( 1.0 );
    }
    else if( arg->AsString() == "B" )
    {
        if( insideFootprint( dynamic_cast<FOOTPRINT*>( context->GetItem( 1 ) ) ) )
            result->Set( 1.0 );
    }
    else
    {
        for( FOOTPRINT* candidate : board->Footprints() )
        {
            if( candidate->GetReference().Matches( arg->AsString() ) )
            {
                if( insideFootprint( candidate ) )
                {
                    result->Set( 1.0 );
                    return;
                }
            }
        }
    }
}


static void insideBackCourtyard( LIBEVAL::CONTEXT* aCtx, void* self )
{
    PCB_EXPR_CONTEXT* context = static_cast<PCB_EXPR_CONTEXT*>( aCtx );
    LIBEVAL::VALUE*   arg = aCtx->Pop();
    LIBEVAL::VALUE*   result = aCtx->AllocValue();

    result->Set( 0.0 );
    aCtx->Push( result );

    if( !arg )
    {
        aCtx->ReportError( wxString::Format( _( "Missing argument to '%s'" ),
                                             wxT( "insideBackCourtyard()" ) ) );
        return;
    }

    PCB_EXPR_VAR_REF* vref = static_cast<PCB_EXPR_VAR_REF*>( self );
    BOARD_ITEM*       item = vref ? vref->GetObject( aCtx ) : nullptr;

    if( !item )
        return;

    BOARD*                 board = item->GetBoard();
    EDA_RECT               itemBBox;
    std::shared_ptr<SHAPE> shape;

    if( item->Type() == PCB_ZONE_T || item->Type() == PCB_FP_ZONE_T )
        itemBBox = static_cast<ZONE*>( item )->GetCachedBoundingBox();
    else
        itemBBox = item->GetBoundingBox();

    auto insideFootprint =
            [&]( FOOTPRINT* footprint ) -> bool
            {
                if( !footprint )
                    return false;

                std::unique_lock<std::mutex>        cacheLock( board->m_CachesMutex );
                std::pair<BOARD_ITEM*, BOARD_ITEM*> key( footprint, item );
                auto                                i = board->m_InsideBCourtyardCache.find( key );

                if( i != board->m_InsideBCourtyardCache.end() )
                    return i->second;

                bool res = insideFootprintCourtyard( item, itemBBox, shape, context, footprint,
                                                        B_Cu );

                board->m_InsideBCourtyardCache[ key ] = res;
                return res;
            };

    if( arg->AsString() == "A" )
    {
        if( insideFootprint( dynamic_cast<FOOTPRINT*>( context->GetItem( 0 ) ) ) )
            result->Set( 1.0 );
    }
    else if( arg->AsString() == "B" )
    {
        if( insideFootprint( dynamic_cast<FOOTPRINT*>( context->GetItem( 1 ) ) ) )
            result->Set( 1.0 );
    }
    else
    {
        for( FOOTPRINT* candidate : board->Footprints() )
        {
            if( candidate->GetReference().Matches( arg->AsString() ) )
            {
                if( insideFootprint( candidate ) )
                {
                    result->Set( 1.0 );
                    return;
                }
            }
        }
    }
}


static void insideArea( LIBEVAL::CONTEXT* aCtx, void* self )
{
    PCB_EXPR_CONTEXT* context = static_cast<PCB_EXPR_CONTEXT*>( aCtx );
    LIBEVAL::VALUE*   arg = aCtx->Pop();
    LIBEVAL::VALUE*   result = aCtx->AllocValue();

    result->Set( 0.0 );
    aCtx->Push( result );

    if( !arg )
    {
        aCtx->ReportError( wxString::Format( _( "Missing argument to '%s'" ),
                                             wxT( "insideArea()" ) ) );
        return;
    }

    PCB_EXPR_VAR_REF* vref = static_cast<PCB_EXPR_VAR_REF*>( self );
    BOARD_ITEM*       item = vref ? vref->GetObject( aCtx ) : nullptr;

    if( !item )
        return;

    BOARD*                 board = item->GetBoard();
    EDA_RECT               itemBBox;
    std::shared_ptr<SHAPE> shape;

    if( item->Type() == PCB_ZONE_T || item->Type() == PCB_FP_ZONE_T )
        itemBBox = static_cast<ZONE*>( item )->GetCachedBoundingBox();
    else
        itemBBox = item->GetBoundingBox();

<<<<<<< HEAD
    auto insideZone = [&]( ZONE* zone ) -> bool
    {
        if( !zone || zone == item )
            return false;
=======
    auto realInsideZone =
            [&]( ZONE* zone ) -> bool
            {
                if( !zone->GetCachedBoundingBox().Intersects( itemBBox ) )
                    return false;
>>>>>>> 77f5d317

        if( !zone->GetCachedBoundingBox().Intersects( itemBBox ) )
            return false;

        // Collisions include touching, so we need to deflate outline by enough to
        // exclude touching.  This is particularly important for detecting copper fills
        // as they will be exactly touching along the entire border.
        SHAPE_POLY_SET zoneOutline = *zone->Outline();
        zoneOutline.Deflate( Millimeter2iu( 0.001 ), 4 );

        if( item->GetFlags() & HOLE_PROXY )
        {
            if( item->Type() == PCB_PAD_T )
            {
                PAD*                 pad = static_cast<PAD*>( item );
                const SHAPE_SEGMENT* holeShape = pad->GetEffectiveHoleShape();

                return zoneOutline.Collide( holeShape );
            }
            else if( item->Type() == PCB_VIA_T )
            {
                VIA*               via = static_cast<VIA*>( item );
                const SHAPE_CIRCLE holeShape( via->GetPosition(), via->GetDrillValue() );

                return zoneOutline.Collide( &holeShape );
            }

            return false;
        }

        if( item->Type() == PCB_FOOTPRINT_T )
        {
            FOOTPRINT* footprint = static_cast<FOOTPRINT*>( item );

            if( ( footprint->GetFlags() & MALFORMED_COURTYARDS ) != 0 )
            {
                aCtx->ReportError( _( "Footprint's courtyard is not a single, closed shape." ) );
                return false;
            }

            if( ( zone->GetLayerSet() & LSET::FrontMask() ).any() )
            {
                SHAPE_POLY_SET courtyard = footprint->GetPolyCourtyardFront();

                if( courtyard.OutlineCount() == 0 )
                {
                    aCtx->ReportError( _( "Footprint has no front courtyard." ) );
                    return false;
                }
                else
                {
<<<<<<< HEAD
                    return zoneOutline.Collide( &courtyard.Outline( 0 ) );
                }
            }

            if( ( zone->GetLayerSet() & LSET::BackMask() ).any() )
            {
                SHAPE_POLY_SET courtyard = footprint->GetPolyCourtyardBack();
=======
                    ZONE* itemZone = static_cast<ZONE*>( item );

                    if( !itemZone->IsFilled() )
                        return false;

                    DRC_RTREE* itemRTree = board->m_CopperZoneRTrees[ itemZone ].get();

                    if( itemRTree )
                    {
                        for( PCB_LAYER_ID layer : zone->GetLayerSet().Seq() )
                        {
                            if( itemRTree->QueryColliding( itemBBox,  &zoneOutline, layer, 0 ) )
                                return true;
                        }
                    }
>>>>>>> 77f5d317

                if( courtyard.OutlineCount() == 0 )
                {
                    aCtx->ReportError( _( "Footprint has no back courtyard." ) );
                    return false;
                }
                else
                {
                    return zoneOutline.Collide( &courtyard.Outline( 0 ) );
                }
            }

            return false;
        }

        if( item->Type() == PCB_ZONE_T || item->Type() == PCB_FP_ZONE_T )
        {
            ZONE* testZone = static_cast<ZONE*>( item );

            for( PCB_LAYER_ID layer : zone->GetLayerSet().Seq() )
            {
                if( testZone->IsOnLayer( layer ) )
                {
                    const SHAPE_POLY_SET& fill = testZone->GetFilledPolysList( layer );

                    if( zoneOutline.Collide( &fill ) )
                        return true;
                }
            }

            return false;
        }
        else
        {
            if( !shape )
                shape = item->GetEffectiveShape( context->GetLayer() );

            return zoneOutline.Collide( shape.get() );
        }
    };

    auto insideZone =
            [&]( ZONE* zone ) -> bool
            {
                if( !zone || zone == item || zone->GetParent() == item )
                    return false;

                std::unique_lock<std::mutex>        cacheLock( board->m_CachesMutex );
                std::pair<BOARD_ITEM*, BOARD_ITEM*> key( zone, item );
                auto                                i = board->m_InsideAreaCache.find( key );

                if( i != board->m_InsideAreaCache.end() )
                    return i->second;

                bool isInside = realInsideZone( zone );

                board->m_InsideAreaCache[ key ] = isInside;
                return isInside;
            };

    if( arg->AsString() == "A" )
    {
        if( insideZone( dynamic_cast<ZONE*>( context->GetItem( 0 ) ) ) )
            result->Set( 1.0 );
    }
    else if( arg->AsString() == "B" )
    {
        if( insideZone( dynamic_cast<ZONE*>( context->GetItem( 1 ) ) ) )
            result->Set( 1.0 );
    }
    else if( KIID::SniffTest( arg->AsString() ) )
    {
        KIID target( arg->AsString() );

        for( ZONE* candidate : board->Zones() )
        {
            // Only a single zone can match the UUID; exit once we find a match whether
            // "inside" or not
            if( candidate->m_Uuid == target )
            {
                if( insideZone( candidate ) )
                    result->Set( 1.0 );

                return;
            }
        }

        for( FOOTPRINT* footprint : board->Footprints() )
        {
            for( ZONE* candidate : footprint->Zones() )
            {
                // Only a single zone can match the UUID; exit once we find a match whether
                // "inside" or not
                if( candidate->m_Uuid == target )
                {
                    if( insideZone( candidate ) )
                        result->Set( 1.0 );

                    return;
                }
            }
        }
    }
    else  // Match on zone name
    {
        for( ZONE* candidate : board->Zones() )
        {
            if( candidate->GetZoneName().Matches( arg->AsString() ) )
            {
                // Many zones can match the name; exit only when we find an "inside"
                if( insideZone( candidate ) )
                {
                    result->Set( 1.0 );
                    return;
                }
            }
        }

        for( FOOTPRINT* footprint : board->Footprints() )
        {
            for( ZONE* candidate : footprint->Zones() )
            {
                // Many zones can match the name; exit only when we find an "inside"
                if( candidate->GetZoneName().Matches( arg->AsString() ) )
                {
                    if( insideZone( candidate ) )
                    {
                        result->Set( 1.0 );
                        return;
                    }
                }
            }
        }
    }
}


static void memberOf( LIBEVAL::CONTEXT* aCtx, void* self )
{
    LIBEVAL::VALUE* arg = aCtx->Pop();
    LIBEVAL::VALUE* result = aCtx->AllocValue();

    result->Set( 0.0 );
    aCtx->Push( result );

    if( !arg )
    {
        aCtx->ReportError( wxString::Format( _( "Missing argument to '%s'" ),
                                             wxT( "memberOf()" ) ) );
        return;
    }

    PCB_EXPR_VAR_REF* vref = static_cast<PCB_EXPR_VAR_REF*>( self );
    BOARD_ITEM*       item = vref ? vref->GetObject( aCtx ) : nullptr;

    if( !item )
        return;

    PCB_GROUP* group = item->GetParentGroup();

    if( !group && item->GetParent() && item->GetParent()->Type() == PCB_FOOTPRINT_T )
        group = item->GetParent()->GetParentGroup();

    while( group )
    {
        if( group->GetName().Matches( arg->AsString() ) )
        {
            result->Set( 1.0 );
            return;
        }

        group = group->GetParentGroup();
    }
}


static void isMicroVia( LIBEVAL::CONTEXT* aCtx, void* self )
{
    PCB_EXPR_VAR_REF* vref = static_cast<PCB_EXPR_VAR_REF*>( self );
    BOARD_ITEM*       item = vref ? vref->GetObject( aCtx ) : nullptr;
    LIBEVAL::VALUE*   result = aCtx->AllocValue();

    result->Set( 0.0 );
    aCtx->Push( result );

    auto via = dyn_cast<VIA*>( item );

    if( via && via->GetViaType() == VIATYPE::MICROVIA )
    {
        result->Set ( 1.0 );
    }
}


static void isBlindBuriedVia( LIBEVAL::CONTEXT* aCtx, void* self )
{
    PCB_EXPR_VAR_REF* vref = static_cast<PCB_EXPR_VAR_REF*>( self );
    BOARD_ITEM*       item = vref ? vref->GetObject( aCtx ) : nullptr;
    LIBEVAL::VALUE*   result = aCtx->AllocValue();

    result->Set( 0.0 );
    aCtx->Push( result );

    auto via = dyn_cast<VIA*>( item );

    if( via && via->GetViaType() == VIATYPE::BLIND_BURIED )
    {
        result->Set ( 1.0 );
    }
}


static void isCoupledDiffPair( LIBEVAL::CONTEXT* aCtx, void* self )
{
    PCB_EXPR_CONTEXT*     context = static_cast<PCB_EXPR_CONTEXT*>( aCtx );
    BOARD_CONNECTED_ITEM* a = dynamic_cast<BOARD_CONNECTED_ITEM*>( context->GetItem( 0 ) );
    BOARD_CONNECTED_ITEM* b = dynamic_cast<BOARD_CONNECTED_ITEM*>( context->GetItem( 1 ) );
    LIBEVAL::VALUE*       result = aCtx->AllocValue();

    result->Set( 0.0 );
    aCtx->Push( result );

    if( a && b )
    {
        NETINFO_ITEM* netinfo = a->GetNet();
        wxString      coupledNet, dummy;

        if( netinfo && DRC_ENGINE::MatchDpSuffix( netinfo->GetNetname(), coupledNet, dummy ) != 0 )
        {
            if( b->GetNetname() == coupledNet )
                result->Set( 1.0 );
        }
    }
}


static void inDiffPair( LIBEVAL::CONTEXT* aCtx, void* self )
{
    LIBEVAL::VALUE*   arg    = aCtx->Pop();
    PCB_EXPR_VAR_REF* vref   = static_cast<PCB_EXPR_VAR_REF*>( self );
    BOARD_ITEM*       item   = vref ? vref->GetObject( aCtx ) : nullptr;
    LIBEVAL::VALUE*   result = aCtx->AllocValue();

    result->Set( 0.0 );
    aCtx->Push( result );

    if( !arg )
    {
        aCtx->ReportError( wxString::Format( _( "Missing argument to '%s'" ),
                                             wxT( "inDiffPair()" ) ) );
        return;
    }

    if( item && item->IsConnected() )
    {
        NETINFO_ITEM* netinfo = static_cast<BOARD_CONNECTED_ITEM*>( item )->GetNet();

        wxString refName = netinfo->GetNetname();
        wxString baseName, coupledNet;

        int polarity = DRC_ENGINE::MatchDpSuffix( refName, coupledNet, baseName );

        if( polarity == 0 )
            return;

        if( baseName.Matches( arg->AsString() ) )
            result->Set( 1.0 );
    }
}


PCB_EXPR_BUILTIN_FUNCTIONS::PCB_EXPR_BUILTIN_FUNCTIONS()
{
    RegisterAllFunctions();
}


void PCB_EXPR_BUILTIN_FUNCTIONS::RegisterAllFunctions()
{
    m_funcs.clear();
    RegisterFunc( "existsOnLayer('x')", existsOnLayer );
    RegisterFunc( "isPlated()", isPlated );
    RegisterFunc( "insideCourtyard('x')", insideCourtyard );
    RegisterFunc( "insideFrontCourtyard('x')", insideFrontCourtyard );
    RegisterFunc( "insideBackCourtyard('x')", insideBackCourtyard );
    RegisterFunc( "insideArea('x')", insideArea );
    RegisterFunc( "isMicroVia()", isMicroVia );
    RegisterFunc( "isBlindBuriedVia()", isBlindBuriedVia );
    RegisterFunc( "memberOf('x')", memberOf );
    RegisterFunc( "fromTo('x','y')", exprFromTo );
    RegisterFunc( "isCoupledDiffPair()", isCoupledDiffPair );
    RegisterFunc( "inDiffPair('x')", inDiffPair );
}


BOARD_ITEM* PCB_EXPR_VAR_REF::GetObject( const LIBEVAL::CONTEXT* aCtx ) const
{
    wxASSERT( dynamic_cast<const PCB_EXPR_CONTEXT*>( aCtx ) );

    const PCB_EXPR_CONTEXT* ctx = static_cast<const PCB_EXPR_CONTEXT*>( aCtx );
    BOARD_ITEM*             item  = ctx->GetItem( m_itemIndex );
    return item;
}


class PCB_LAYER_VALUE : public LIBEVAL::VALUE
{
public:
    PCB_LAYER_VALUE( PCB_LAYER_ID aLayer ) :
        LIBEVAL::VALUE( double( aLayer ) )
    {};

    virtual bool EqualTo( const VALUE* b ) const override
    {
        // For boards with user-defined layer names there will be 2 entries for each layer
        // in the ENUM_MAP: one for the canonical layer name and one for the user layer name.
        // We need to check against both.

        wxPGChoices& layerMap = ENUM_MAP<PCB_LAYER_ID>::Instance().Choices();
        PCB_LAYER_ID layerId = ToLAYER_ID( (int) AsDouble() );

        for( unsigned ii = 0; ii < layerMap.GetCount(); ++ii )
        {
            wxPGChoiceEntry& entry = layerMap[ii];

            if( entry.GetValue() == layerId && entry.GetText().Matches( b->AsString() ) )
                return true;
        }

        return false;
    }
};


LIBEVAL::VALUE PCB_EXPR_VAR_REF::GetValue( LIBEVAL::CONTEXT* aCtx )
{
    if( m_itemIndex == 2 )
    {
        PCB_EXPR_CONTEXT* context = static_cast<PCB_EXPR_CONTEXT*>( aCtx );
        return PCB_LAYER_VALUE( context->GetLayer() );
    }

    BOARD_ITEM* item = GetObject( aCtx );

    if( !item )
        return LIBEVAL::VALUE();

    auto it = m_matchingTypes.find( TYPE_HASH( *item ) );

    if( it == m_matchingTypes.end() )
    {
        // Don't force user to type "A.Type == 'via' && A.Via_Type == 'buried'" when the
        // simplier "A.Via_Type == 'buried'" is perfectly clear.  Instead, return an undefined
        // value when the property doesn't appear on a particular object.

        return LIBEVAL::VALUE();
    }
    else
    {
        if( m_type == LIBEVAL::VT_NUMERIC )
            return LIBEVAL::VALUE( (double) item->Get<int>( it->second ) );
        else
        {
            wxString str;

            if( !m_isEnum )
            {
                str = item->Get<wxString>( it->second );
            }
            else
            {
                const wxAny& any = item->Get( it->second );
                any.GetAs<wxString>( &str );
            }

            if( str == "UNDEFINED" )
                return LIBEVAL::VALUE();
            else
                return LIBEVAL::VALUE( str );
        }
    }
}


LIBEVAL::VALUE PCB_EXPR_NETCLASS_REF::GetValue( LIBEVAL::CONTEXT* aCtx )
{
    BOARD_ITEM* item = GetObject( aCtx );

    if( !item )
        return LIBEVAL::VALUE();

    if( item->IsConnected() )
        return LIBEVAL::VALUE( static_cast<BOARD_CONNECTED_ITEM*>( item )->GetNetClassName() );
    else
        return LIBEVAL::VALUE();
}


LIBEVAL::VALUE PCB_EXPR_NETNAME_REF::GetValue( LIBEVAL::CONTEXT* aCtx )
{
    BOARD_ITEM* item = GetObject( aCtx );

    if( !item )
        return LIBEVAL::VALUE();

    if( item->IsConnected() )
        return LIBEVAL::VALUE( static_cast<BOARD_CONNECTED_ITEM*>( item )->GetNetname() );
    else
        return LIBEVAL::VALUE();
}


LIBEVAL::FUNC_CALL_REF PCB_EXPR_UCODE::CreateFuncCall( const wxString& aName )
{
    PCB_EXPR_BUILTIN_FUNCTIONS& registry = PCB_EXPR_BUILTIN_FUNCTIONS::Instance();

    return registry.Get( aName.Lower() );
}


std::unique_ptr<LIBEVAL::VAR_REF> PCB_EXPR_UCODE::CreateVarRef( const wxString& aVar,
                                                                const wxString& aField )
{
    PROPERTY_MANAGER& propMgr = PROPERTY_MANAGER::Instance();
    std::unique_ptr<PCB_EXPR_VAR_REF> vref;

    // Check for a couple of very common cases and compile them straight to "object code".

    if( aField.CmpNoCase( "NetClass" ) == 0 )
    {
        if( aVar == "A" )
            return std::make_unique<PCB_EXPR_NETCLASS_REF>( 0 );
        else if( aVar == "B" )
            return std::make_unique<PCB_EXPR_NETCLASS_REF>( 1 );
        else
            return nullptr;
    }
    else if( aField.CmpNoCase( "NetName" ) == 0 )
    {
        if( aVar == "A" )
            return std::make_unique<PCB_EXPR_NETNAME_REF>( 0 );
        else if( aVar == "B" )
            return std::make_unique<PCB_EXPR_NETNAME_REF>( 1 );
        else
            return nullptr;
    }

    if( aVar == "A" || aVar == "AB" )
        vref = std::make_unique<PCB_EXPR_VAR_REF>( 0 );
    else if( aVar == "B" )
        vref = std::make_unique<PCB_EXPR_VAR_REF>( 1 );
    else if( aVar == "L" )
        vref = std::make_unique<PCB_EXPR_VAR_REF>( 2 );
    else
        return nullptr;

    if( aField.length() == 0 ) // return reference to base object
    {
        return std::move( vref );
    }

    wxString field( aField );
    field.Replace( "_",  " " );

    for( const PROPERTY_MANAGER::CLASS_INFO& cls : propMgr.GetAllClasses() )
    {
        if( propMgr.IsOfType( cls.type, TYPE_HASH( BOARD_ITEM ) ) )
        {
            PROPERTY_BASE* prop = propMgr.GetProperty( cls.type, field );

            if( prop )
            {
                vref->AddAllowedClass( cls.type, prop );

                if( prop->TypeHash() == TYPE_HASH( int ) )
                {
                    vref->SetType( LIBEVAL::VT_NUMERIC );
                }
                else if( prop->TypeHash() == TYPE_HASH( wxString ) )
                {
                    vref->SetType( LIBEVAL::VT_STRING );
                }
                else if ( prop->HasChoices() )
                {   // it's an enum, we treat it as string
                    vref->SetType( LIBEVAL::VT_STRING );
                    vref->SetIsEnum ( true );
                }
                else
                {
                    wxFAIL_MSG( "PCB_EXPR_UCODE::createVarRef: Unknown property type." );
                }
            }
        }
    }

    if( vref->GetType() == LIBEVAL::VT_UNDEFINED )
        vref->SetType( LIBEVAL::VT_PARSE_ERROR );

    return std::move( vref );
}


class PCB_UNIT_RESOLVER : public LIBEVAL::UNIT_RESOLVER
{
public:
    virtual ~PCB_UNIT_RESOLVER()
    {
    }

    virtual const std::vector<wxString>& GetSupportedUnits() const override
    {
        static const std::vector<wxString> pcbUnits = { "mil", "mm", "in" };

        return pcbUnits;
    }

    virtual wxString GetSupportedUnitsMessage() const override
    {
        return _( "must be mm, in, or mil" );
    }

    virtual double Convert( const wxString& aString, int unitId ) const override
    {
        double v = wxAtof( aString );

        switch( unitId )
        {
        case 0:  return DoubleValueFromString( EDA_UNITS::MILS, aString );
        case 1:  return DoubleValueFromString( EDA_UNITS::MILLIMETRES, aString );
        case 2:  return DoubleValueFromString( EDA_UNITS::INCHES, aString );
        default: return v;
        }
    };
};


PCB_EXPR_COMPILER::PCB_EXPR_COMPILER()
{
    m_unitResolver = std::make_unique<PCB_UNIT_RESOLVER>();
}


PCB_EXPR_EVALUATOR::PCB_EXPR_EVALUATOR()
{
    m_result = 0;
}

PCB_EXPR_EVALUATOR::~PCB_EXPR_EVALUATOR()
{
}


bool PCB_EXPR_EVALUATOR::Evaluate( const wxString& aExpr )
{
    PCB_EXPR_UCODE   ucode;
    PCB_EXPR_CONTEXT preflightContext( F_Cu );

    if( !m_compiler.Compile( aExpr.ToUTF8().data(), &ucode, &preflightContext ) )
        return false;

    PCB_EXPR_CONTEXT evaluationContext( F_Cu );
    LIBEVAL::VALUE*  result = ucode.Run( &evaluationContext );

    if( result->GetType() == LIBEVAL::VT_NUMERIC )
        m_result = KiROUND( result->AsDouble() );

    return true;
}
<|MERGE_RESOLUTION|>--- conflicted
+++ resolved
@@ -433,18 +433,11 @@
     else
         itemBBox = item->GetBoundingBox();
 
-<<<<<<< HEAD
-    auto insideZone = [&]( ZONE* zone ) -> bool
-    {
-        if( !zone || zone == item )
-            return false;
-=======
     auto realInsideZone =
             [&]( ZONE* zone ) -> bool
             {
                 if( !zone->GetCachedBoundingBox().Intersects( itemBBox ) )
                     return false;
->>>>>>> 77f5d317
 
         if( !zone->GetCachedBoundingBox().Intersects( itemBBox ) )
             return false;
@@ -496,15 +489,6 @@
                 }
                 else
                 {
-<<<<<<< HEAD
-                    return zoneOutline.Collide( &courtyard.Outline( 0 ) );
-                }
-            }
-
-            if( ( zone->GetLayerSet() & LSET::BackMask() ).any() )
-            {
-                SHAPE_POLY_SET courtyard = footprint->GetPolyCourtyardBack();
-=======
                     ZONE* itemZone = static_cast<ZONE*>( item );
 
                     if( !itemZone->IsFilled() )
@@ -520,7 +504,6 @@
                                 return true;
                         }
                     }
->>>>>>> 77f5d317
 
                 if( courtyard.OutlineCount() == 0 )
                 {
