--- conflicted
+++ resolved
@@ -909,14 +909,9 @@
     VECTOR2I start( m_start );
     start += firstLine.Resize( m_extensionOffset );
 
-<<<<<<< HEAD
-    SEG          primarySeg( m_start, m_end );
-    OPT_VECTOR2I primaryEndpoint = segPolyIntersection( polyBox, primarySeg );
-=======
     SEG arrowSeg( m_start, m_end );
     SEG textSeg( m_end, m_text.GetPosition() );
     OPT_VECTOR2I arrowSegEnd, textSegEnd;
->>>>>>> 77f5d317
 
     if( m_textFrame == DIM_TEXT_FRAME::CIRCLE )
     {
