--- conflicted
+++ resolved
@@ -595,11 +595,7 @@
      * @param aLayer Layer to check for connectivity
      * @return true if connected by pad or track (or optionally zone)
      */
-<<<<<<< HEAD
-    bool FlashLayer( int aLayer, bool aIncludeZones = false ) const;
-=======
     bool FlashLayer( int aLayer ) const;
->>>>>>> 30ba3aa2
 
     /**
      * Check to see if the pad should be flashed to any of the layers in the set.
@@ -608,11 +604,7 @@
      * @return true if connected by pad or track (or optionally zone) on any of the associated
      *         layers
      */
-<<<<<<< HEAD
-    bool FlashLayer( LSET aLayers, bool aIncludeZones = false ) const;
-=======
     bool FlashLayer( LSET aLayers ) const;
->>>>>>> 30ba3aa2
 
     bool HitTest( const wxPoint& aPosition, int aAccuracy = 0 ) const override;
     bool HitTest( const EDA_RECT& aRect, bool aContained, int aAccuracy = 0 ) const override;
