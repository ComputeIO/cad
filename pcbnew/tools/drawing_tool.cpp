--- conflicted
+++ resolved
@@ -940,17 +940,11 @@
                     BOX2I    bounds( dimension->GetStart(),
                                   dimension->GetEnd() - dimension->GetStart() );
                     VECTOR2I direction( cursorPos - bounds.Centre() );
-<<<<<<< HEAD
-                    bool     vert = std::abs( direction.y ) < std::abs( direction.x );
-=======
                     bool     vert;
->>>>>>> 77f5d317
 
                     // Only change the orientation when we move outside the bounds
                     if( !bounds.Contains( cursorPos ) )
                     {
-<<<<<<< HEAD
-=======
                         // If the dimension is horizontal or vertical, set correct orientation
                         // otherwise, test if we're left/right of the bounding box or above/below it
                         if( bounds.GetWidth() == 0 )
@@ -973,7 +967,6 @@
                         {
                             vert = std::abs( direction.y ) < std::abs( direction.x );
                         }
->>>>>>> 77f5d317
                         ortho->SetOrientation( vert ? ORTHOGONAL_DIMENSION::DIR::VERTICAL
                                                     : ORTHOGONAL_DIMENSION::DIR::HORIZONTAL );
                     }
@@ -1345,19 +1338,7 @@
 
         grid.SetSnap( !evt->Modifier( MD_SHIFT ) );
         grid.SetUseGrid( getView()->GetGAL()->GetGridSnapping() && !evt->Modifier( MD_ALT ) );
-<<<<<<< HEAD
-
-        // The first point in a circle should be able to snap to items on all layers because it doesn't
-        // overlap the graphical line
-        if( !started && graphic && shape == S_CIRCLE )
-            cursorPos = grid.BestSnapAnchor( m_controls->GetMousePosition(), nullptr );
-        else
-            cursorPos = grid.BestSnapAnchor( m_controls->GetMousePosition(),
-                                             m_frame->GetActiveLayer() );
-
-=======
         cursorPos = grid.BestSnapAnchor( m_controls->GetMousePosition(), m_frame->GetActiveLayer() );
->>>>>>> 77f5d317
         m_controls->ForceCursorPosition( true, cursorPos );
 
         // 45 degree angle constraint enabled with an option and toggled with Ctrl
@@ -1942,15 +1923,10 @@
         LSET layers( m_frame->GetActiveLayer() );
         grid.SetSnap( !evt->Modifier( MD_SHIFT ) );
         grid.SetUseGrid( getView()->GetGAL()->GetGridSnapping() && !evt->Modifier( MD_ALT ) );
-<<<<<<< HEAD
-        VECTOR2I cursorPos = grid.BestSnapAnchor(
-                evt->IsPrime() ? evt->Position() : m_controls->GetMousePosition(), layers );
-=======
 
         VECTOR2I cursorPos = evt->HasPosition() ? evt->Position() : m_controls->GetMousePosition();
         cursorPos          = grid.BestSnapAnchor( cursorPos, layers );
 
->>>>>>> 77f5d317
         m_controls->ForceCursorPosition( true, cursorPos );
 
         if( ( sourceZone && sourceZone->GetHV45() ) || constrainAngle || evt->Modifier( MD_CTRL ) )
@@ -2213,17 +2189,11 @@
 
             for( PCB_LAYER_ID layer : aOther->GetLayerSet().Seq() )
             {
-<<<<<<< HEAD
-                DRC_CONSTRAINT constraint =
-                        m_drcEngine->EvalRules( CLEARANCE_CONSTRAINT, aVia, aOther, layer );
-                int clearance = constraint.GetValue().Min();
-=======
                 if( !IsCopperLayer( layer ) )
                     continue;
 
                 constraint = m_drcEngine->EvalRules( CLEARANCE_CONSTRAINT, aVia,  aOther, layer );
                 clearance = constraint.GetValue().Min();
->>>>>>> 77f5d317
 
                 if( clearance >= 0 )
                 {
@@ -2273,13 +2243,8 @@
         bool checkDRCViolation( VIA* aVia )
         {
             std::vector<KIGFX::VIEW::LAYER_ITEM_PAIR> items;
-<<<<<<< HEAD
-            std::set<BOARD_ITEM*>                     handled;
-            BOX2I                                     bbox = aVia->GetBoundingBox();
-=======
             std::set<BOARD_ITEM*> checkedItems;
             BOX2I bbox = aVia->GetBoundingBox();
->>>>>>> 77f5d317
 
             bbox.Inflate( m_worstClearance );
             m_frame->GetCanvas()->GetView()->Query( bbox, items );
@@ -2524,23 +2489,6 @@
 
 void DRAWING_TOOL::setTransitions()
 {
-<<<<<<< HEAD
-    Go( &DRAWING_TOOL::DrawLine, PCB_ACTIONS::drawLine.MakeEvent() );
-    Go( &DRAWING_TOOL::DrawZone, PCB_ACTIONS::drawPolygon.MakeEvent() );
-    Go( &DRAWING_TOOL::DrawRectangle, PCB_ACTIONS::drawRectangle.MakeEvent() );
-    Go( &DRAWING_TOOL::DrawCircle, PCB_ACTIONS::drawCircle.MakeEvent() );
-    Go( &DRAWING_TOOL::DrawArc, PCB_ACTIONS::drawArc.MakeEvent() );
-    Go( &DRAWING_TOOL::DrawDimension, PCB_ACTIONS::drawAlignedDimension.MakeEvent() );
-    Go( &DRAWING_TOOL::DrawDimension, PCB_ACTIONS::drawOrthogonalDimension.MakeEvent() );
-    Go( &DRAWING_TOOL::DrawDimension, PCB_ACTIONS::drawCenterDimension.MakeEvent() );
-    Go( &DRAWING_TOOL::DrawDimension, PCB_ACTIONS::drawLeader.MakeEvent() );
-    Go( &DRAWING_TOOL::DrawZone, PCB_ACTIONS::drawZone.MakeEvent() );
-    Go( &DRAWING_TOOL::DrawZone, PCB_ACTIONS::drawRuleArea.MakeEvent() );
-    Go( &DRAWING_TOOL::DrawZone, PCB_ACTIONS::drawZoneCutout.MakeEvent() );
-    Go( &DRAWING_TOOL::DrawZone, PCB_ACTIONS::drawSimilarZone.MakeEvent() );
-    Go( &DRAWING_TOOL::DrawVia, PCB_ACTIONS::drawVia.MakeEvent() );
-    Go( &DRAWING_TOOL::PlaceText, PCB_ACTIONS::placeText.MakeEvent() );
-=======
 
     Go( &DRAWING_TOOL::PlaceStackup,          PCB_ACTIONS::placeStackup.MakeEvent() );
     Go( &DRAWING_TOOL::PlaceCharacteristics,  PCB_ACTIONS::placeCharacteristics.MakeEvent() );
@@ -2559,7 +2507,6 @@
     Go( &DRAWING_TOOL::DrawZone,              PCB_ACTIONS::drawSimilarZone.MakeEvent() );
     Go( &DRAWING_TOOL::DrawVia,               PCB_ACTIONS::drawVia.MakeEvent() );
     Go( &DRAWING_TOOL::PlaceText,             PCB_ACTIONS::placeText.MakeEvent() );
->>>>>>> 77f5d317
     Go( &DRAWING_TOOL::PlaceImportedGraphics, PCB_ACTIONS::placeImportedGraphics.MakeEvent() );
     Go( &DRAWING_TOOL::SetAnchor, PCB_ACTIONS::setAnchor.MakeEvent() );
     Go( &DRAWING_TOOL::ToggleLine45degMode, PCB_ACTIONS::toggleLine45degMode.MakeEvent() );
