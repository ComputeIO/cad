/*
 * This program source code file is part of KiCad, a free EDA CAD application.
 *
 * Copyright (C) 2014-2017 CERN
 * Copyright (C) 2018-2020 KiCad Developers, see AUTHORS.txt for contributors.
 * @author Maciej Suminski <maciej.suminski@cern.ch>
 *
 * This program is free software; you can redistribute it and/or
 * modify it under the terms of the GNU General Public License
 * as published by the Free Software Foundation; either version 2
 * of the License, or (at your option) any later version.
 *
 * This program is distributed in the hope that it will be useful,
 * but WITHOUT ANY WARRANTY; without even the implied warranty of
 * MERCHANTABILITY or FITNESS FOR A PARTICULAR PURPOSE.  See the
 * GNU General Public License for more details.
 *
 * You should have received a copy of the GNU General Public License
 * along with this program; if not, you may find one here:
 * http://www.gnu.org/licenses/old-licenses/gpl-2.0.html
 * or you may search the http://www.gnu.org website for the version 2 license,
 * or you may write to the Free Software Foundation, Inc.,
 * 51 Franklin Street, Fifth Floor, Boston, MA  02110-1301, USA
 */

#include <pcb_edit_frame.h>
#include <confirm.h>
#include <import_gfx/dialog_import_gfx.h>
#include <view/view.h>
#include <tool/tool_manager.h>
#include <tools/pcb_actions.h>
#include <tools/pcb_grid_helper.h>
#include <tools/pcb_selection_tool.h>
#include <tools/tool_event_utils.h>
#include <tools/zone_create_helper.h>
#include <tools/drawing_tool.h>
#include <geometry/geometry_utils.h>
#include <geometry/shape_segment.h>
#include <board_commit.h>
#include <scoped_set_reset.h>
#include <bitmaps.h>
#include <painter.h>
#include <status_popup.h>
#include <dialogs/dialog_text_properties.h>
#include <preview_items/arc_assistant.h>
#include <board.h>
#include <fp_shape.h>
#include <pcb_text.h>
#include <dimension.h>
#include <zone.h>
#include <footprint.h>
#include <preview_items/two_point_assistant.h>
#include <preview_items/two_point_geom_manager.h>
#include <ratsnest/ratsnest_data.h>
#include <pcbnew_id.h>
#include <dialogs/dialog_track_via_size.h>
#include <kicad_string.h>
#include <widgets/infobar.h>

using SCOPED_DRAW_MODE = SCOPED_SET_RESET<DRAWING_TOOL::MODE>;


class VIA_SIZE_MENU : public ACTION_MENU
{
public:
    VIA_SIZE_MENU() : ACTION_MENU( true )
    {
        SetIcon( width_track_via_xpm );
        SetTitle( _( "Select Via Size" ) );
    }

protected:
    ACTION_MENU* create() const override { return new VIA_SIZE_MENU(); }

    void update() override
    {
        PCB_EDIT_FRAME*        frame = (PCB_EDIT_FRAME*) getToolManager()->GetToolHolder();
        EDA_UNITS              units = frame->GetUserUnits();
        BOARD_DESIGN_SETTINGS& bds = frame->GetBoard()->GetDesignSettings();
        bool     useIndex = !bds.m_UseConnectedTrackWidth && !bds.UseCustomTrackViaSize();
        wxString msg;

        Clear();

        Append( ID_POPUP_PCB_SELECT_CUSTOM_WIDTH, _( "Use Custom Values..." ),
                _( "Specify custom track and via sizes" ), wxITEM_CHECK );
        Check( ID_POPUP_PCB_SELECT_CUSTOM_WIDTH, bds.UseCustomTrackViaSize() );

        AppendSeparator();

        for( unsigned i = 1; i < bds.m_ViasDimensionsList.size(); i++ )
        {
            VIA_DIMENSION via = bds.m_ViasDimensionsList[i];

            if( via.m_Drill > 0 )
            {
                msg.Printf( _( "Via %s, drill %s" ), MessageTextFromValue( units, via.m_Diameter ),
                            MessageTextFromValue( units, via.m_Drill ) );
            }
            else
            {
                msg.Printf( _( "Via %s" ), MessageTextFromValue( units, via.m_Diameter ) );
            }

            int menuIdx = ID_POPUP_PCB_SELECT_VIASIZE1 + i;
            Append( menuIdx, msg, wxEmptyString, wxITEM_CHECK );
            Check( menuIdx, useIndex && bds.GetViaSizeIndex() == i );
        }
    }

    OPT_TOOL_EVENT eventHandler( const wxMenuEvent& aEvent ) override
    {
        PCB_EDIT_FRAME*        frame = (PCB_EDIT_FRAME*) getToolManager()->GetToolHolder();
        BOARD_DESIGN_SETTINGS& bds = frame->GetBoard()->GetDesignSettings();
        int                    id = aEvent.GetId();

        // On Windows, this handler can be called with an event ID not existing in any
        // menuitem, so only set flags when we have an ID match.

        if( id == ID_POPUP_PCB_SELECT_CUSTOM_WIDTH )
        {
            DIALOG_TRACK_VIA_SIZE sizeDlg( frame, bds );

            if( sizeDlg.ShowModal() )
            {
                bds.UseCustomTrackViaSize( true );
                bds.m_UseConnectedTrackWidth = false;
            }
        }
        else if( id >= ID_POPUP_PCB_SELECT_VIASIZE1 && id <= ID_POPUP_PCB_SELECT_VIASIZE16 )
        {
            bds.UseCustomTrackViaSize( false );
            bds.m_UseConnectedTrackWidth = false;
            bds.SetViaSizeIndex( id - ID_POPUP_PCB_SELECT_VIASIZE1 );
        }

        return OPT_TOOL_EVENT( PCB_ACTIONS::trackViaSizeChanged.MakeEvent() );
    }
};


DRAWING_TOOL::DRAWING_TOOL() :
        PCB_TOOL_BASE( "pcbnew.InteractiveDrawing" ), m_view( nullptr ), m_controls( nullptr ),
        m_board( nullptr ), m_frame( nullptr ), m_mode( MODE::NONE ), m_lineWidth( 1 )
{
}


DRAWING_TOOL::~DRAWING_TOOL()
{
}


bool DRAWING_TOOL::Init()
{
    auto activeToolFunctor = [this]( const SELECTION& aSel )
    {
        return m_mode != MODE::NONE;
    };

    // some interactive drawing tools can undo the last point
    auto canUndoPoint = [this]( const SELECTION& aSel )
    {
        return ( m_mode == MODE::ARC || m_mode == MODE::ZONE || m_mode == MODE::KEEPOUT
                 || m_mode == MODE::GRAPHIC_POLYGON );
    };

    // functor for tools that can automatically close the outline
    auto canCloseOutline = [this]( const SELECTION& aSel )
    {
        return ( m_mode == MODE::ZONE || m_mode == MODE::KEEPOUT
                 || m_mode == MODE::GRAPHIC_POLYGON );
    };

    auto viaToolActive = [this]( const SELECTION& aSel )
    {
        return m_mode == MODE::VIA;
    };

    auto& ctxMenu = m_menu.GetMenu();

    // cancel current tool goes in main context menu at the top if present
    ctxMenu.AddItem( ACTIONS::cancelInteractive, activeToolFunctor, 1 );
    ctxMenu.AddSeparator( 1 );

    // tool-specific actions
    ctxMenu.AddItem( PCB_ACTIONS::closeOutline, canCloseOutline, 200 );
    ctxMenu.AddItem( PCB_ACTIONS::deleteLastPoint, canUndoPoint, 200 );

    ctxMenu.AddSeparator( 500 );

    std::shared_ptr<VIA_SIZE_MENU> viaSizeMenu = std::make_shared<VIA_SIZE_MENU>();
    viaSizeMenu->SetTool( this );
    m_menu.AddSubMenu( viaSizeMenu );
    ctxMenu.AddMenu( viaSizeMenu.get(), viaToolActive, 500 );

    ctxMenu.AddSeparator( 500 );

    // Type-specific sub-menus will be added for us by other tools
    // For example, zone fill/unfill is provided by the PCB control tool

    // Finally, add the standard zoom/grid items
    getEditFrame<PCB_BASE_FRAME>()->AddStandardSubMenus( m_menu );

    return true;
}


void DRAWING_TOOL::Reset( RESET_REASON aReason )
{
    // Init variables used by every drawing tool
    m_view = getView();
    m_controls = getViewControls();
    m_board = getModel<BOARD>();
    m_frame = getEditFrame<PCB_BASE_EDIT_FRAME>();
}


DRAWING_TOOL::MODE DRAWING_TOOL::GetDrawingMode() const
{
    return m_mode;
}


int DRAWING_TOOL::DrawLine( const TOOL_EVENT& aEvent )
{
    if( m_isFootprintEditor && !m_frame->GetModel() )
        return 0;

    FOOTPRINT*       parentFootprint = dynamic_cast<FOOTPRINT*>( m_frame->GetModel() );
    PCB_SHAPE*       line = m_isFootprintEditor ? new FP_SHAPE( parentFootprint ) : new PCB_SHAPE;
    BOARD_COMMIT     commit( m_frame );
    SCOPED_DRAW_MODE scopedDrawMode( m_mode, MODE::LINE );
    OPT<VECTOR2D>    startingPoint = boost::make_optional<VECTOR2D>( false, VECTOR2D( 0, 0 ) );

    line->SetShape( S_SEGMENT );
    line->SetFlags( IS_NEW );

    if( aEvent.HasPosition() )
        startingPoint = getViewControls()->GetCursorPosition( !aEvent.Modifier( MD_ALT ) );

    std::string tool = aEvent.GetCommandStr().get();
    m_frame->PushTool( tool );
    Activate();

    while( drawSegment( tool, &line, startingPoint ) )
    {
        if( line )
        {
            if( m_isFootprintEditor )
                static_cast<FP_SHAPE*>( line )->SetLocalCoord();

            commit.Add( line );
            commit.Push( _( "Draw a line segment" ) );
            startingPoint = VECTOR2D( line->GetEnd() );
        }
        else
        {
            startingPoint = NULLOPT;
        }

        line = m_isFootprintEditor ? new FP_SHAPE( parentFootprint ) : new PCB_SHAPE;
        line->SetShape( S_SEGMENT );
        line->SetFlags( IS_NEW );
    }

    return 0;
}


int DRAWING_TOOL::DrawRectangle( const TOOL_EVENT& aEvent )
{
    if( m_isFootprintEditor && !m_frame->GetModel() )
        return 0;

    FOOTPRINT*       parentFootprint = dynamic_cast<FOOTPRINT*>( m_frame->GetModel() );
    PCB_SHAPE*       rect = m_isFootprintEditor ? new FP_SHAPE( parentFootprint ) : new PCB_SHAPE;
    BOARD_COMMIT     commit( m_frame );
    SCOPED_DRAW_MODE scopedDrawMode( m_mode, MODE::RECTANGLE );
    OPT<VECTOR2D>    startingPoint = boost::make_optional<VECTOR2D>( false, VECTOR2D( 0, 0 ) );

    rect->SetShape( S_RECT );
    rect->SetFilled( false );
    rect->SetFlags( IS_NEW );

    if( aEvent.HasPosition() )
        startingPoint = getViewControls()->GetCursorPosition( !aEvent.Modifier( MD_ALT ) );

    std::string tool = aEvent.GetCommandStr().get();
    m_frame->PushTool( tool );
    Activate();

    while( drawSegment( tool, &rect, startingPoint ) )
    {
        if( rect )
        {
            if( m_isFootprintEditor )
                static_cast<FP_SHAPE*>( rect )->SetLocalCoord();

            commit.Add( rect );
            commit.Push( _( "Draw a rectangle" ) );

            m_toolMgr->RunAction( PCB_ACTIONS::selectItem, true, rect );
        }

        rect = m_isFootprintEditor ? new FP_SHAPE( parentFootprint ) : new PCB_SHAPE;
        rect->SetShape( S_RECT );
        rect->SetFilled( false );
        rect->SetFlags( IS_NEW );
        startingPoint = NULLOPT;
    }

    return 0;
}


int DRAWING_TOOL::DrawCircle( const TOOL_EVENT& aEvent )
{
    if( m_isFootprintEditor && !m_frame->GetModel() )
        return 0;

    FOOTPRINT*       parentFootprint = dynamic_cast<FOOTPRINT*>( m_frame->GetModel() );
    PCB_SHAPE*       circle = m_isFootprintEditor ? new FP_SHAPE( parentFootprint ) : new PCB_SHAPE;
    BOARD_COMMIT     commit( m_frame );
    SCOPED_DRAW_MODE scopedDrawMode( m_mode, MODE::CIRCLE );
    OPT<VECTOR2D>    startingPoint = boost::make_optional<VECTOR2D>( false, VECTOR2D( 0, 0 ) );

    circle->SetShape( S_CIRCLE );
    circle->SetFilled( false );
    circle->SetFlags( IS_NEW );

    if( aEvent.HasPosition() )
        startingPoint = getViewControls()->GetCursorPosition( !aEvent.Modifier( MD_ALT ) );

    std::string tool = aEvent.GetCommandStr().get();
    m_frame->PushTool( tool );
    Activate();

    while( drawSegment( tool, &circle, startingPoint ) )
    {
        if( circle )
        {
            if( m_isFootprintEditor )
                static_cast<FP_SHAPE*>( circle )->SetLocalCoord();

            commit.Add( circle );
            commit.Push( _( "Draw a circle" ) );

            m_toolMgr->RunAction( PCB_ACTIONS::selectItem, true, circle );
        }

        circle = m_isFootprintEditor ? new FP_SHAPE( parentFootprint ) : new PCB_SHAPE;
        circle->SetShape( S_CIRCLE );
        circle->SetFilled( false );
        circle->SetFlags( IS_NEW );
        startingPoint = NULLOPT;
    }

    return 0;
}


int DRAWING_TOOL::DrawArc( const TOOL_EVENT& aEvent )
{
    if( m_isFootprintEditor && !m_frame->GetModel() )
        return 0;

    FOOTPRINT*       parentFootprint = dynamic_cast<FOOTPRINT*>( m_frame->GetModel() );
    PCB_SHAPE*       arc = m_isFootprintEditor ? new FP_SHAPE( parentFootprint ) : new PCB_SHAPE;
    BOARD_COMMIT     commit( m_frame );
    SCOPED_DRAW_MODE scopedDrawMode( m_mode, MODE::ARC );
    bool             immediateMode = aEvent.HasPosition();

    arc->SetShape( S_ARC );
    arc->SetFlags( IS_NEW );

    std::string tool = aEvent.GetCommandStr().get();
    m_frame->PushTool( tool );
    Activate();

    while( drawArc( tool, &arc, immediateMode ) )
    {
        if( arc )
        {
            if( m_isFootprintEditor )
                static_cast<FP_SHAPE*>( arc )->SetLocalCoord();

            commit.Add( arc );
            commit.Push( _( "Draw an arc" ) );

            m_toolMgr->RunAction( PCB_ACTIONS::selectItem, true, arc );
        }

        arc = m_isFootprintEditor ? new FP_SHAPE( parentFootprint ) : new PCB_SHAPE;
        arc->SetShape( S_ARC );
        arc->SetFlags( IS_NEW );
        immediateMode = false;
    }

    return 0;
}


int DRAWING_TOOL::PlaceText( const TOOL_EVENT& aEvent )
{
    if( m_isFootprintEditor && !m_frame->GetModel() )
        return 0;

    BOARD_ITEM*                  text = NULL;
    const BOARD_DESIGN_SETTINGS& dsnSettings = m_frame->GetDesignSettings();
    BOARD_COMMIT                 commit( m_frame );

    m_toolMgr->RunAction( PCB_ACTIONS::selectionClear, true );
    m_controls->ShowCursor( true );
    // do not capture or auto-pan until we start placing some text

    SCOPED_DRAW_MODE scopedDrawMode( m_mode, MODE::TEXT );

    std::string tool = aEvent.GetCommandStr().get();
    m_frame->PushTool( tool );
    Activate();

    // Prime the pump
    if( aEvent.HasPosition() )
        m_toolMgr->RunAction( ACTIONS::cursorClick );

    auto setCursor = [&]()
    {
        if( text )
            m_frame->GetCanvas()->SetCurrentCursor( KICURSOR::MOVING );
        else
            m_frame->GetCanvas()->SetCurrentCursor( KICURSOR::TEXT );
    };

    // Set initial cursor
    setCursor();

    // Main loop: keep receiving events
    while( TOOL_EVENT* evt = Wait() )
    {
        setCursor();
        VECTOR2I cursorPos = m_controls->GetCursorPosition();

        auto cleanup = [&]()
        {
            m_toolMgr->RunAction( PCB_ACTIONS::selectionClear, true );
            m_controls->ForceCursorPosition( false );
            m_controls->ShowCursor( true );
            m_controls->SetAutoPan( false );
            m_controls->CaptureCursor( false );
            delete text;
            text = NULL;
        };

        if( evt->IsCancelInteractive() )
        {
            if( text )
                cleanup();
            else
            {
                m_frame->PopTool( tool );
                break;
            }
        }
        else if( evt->IsActivate() )
        {
            if( text )
                cleanup();

            if( evt->IsMoveTool() )
            {
                // leave ourselves on the stack so we come back after the move
                break;
            }
            else
            {
                m_frame->PopTool( tool );
                break;
            }
        }
        else if( evt->IsClick( BUT_RIGHT ) )
        {
            m_menu.ShowContextMenu( selection() );
        }
        else if( evt->IsClick( BUT_LEFT ) )
        {
            bool placing = text != nullptr;

            if( !text )
            {
                m_toolMgr->RunAction( PCB_ACTIONS::selectionClear, true );

                m_controls->ForceCursorPosition( true, m_controls->GetCursorPosition() );
                PCB_LAYER_ID layer = m_frame->GetActiveLayer();

                // Init the new item attributes
                if( m_isFootprintEditor )
                {
                    FP_TEXT* fpText = new FP_TEXT( (FOOTPRINT*) m_frame->GetModel() );

                    fpText->SetLayer( layer );
                    fpText->SetTextSize( dsnSettings.GetTextSize( layer ) );
                    fpText->SetTextThickness( dsnSettings.GetTextThickness( layer ) );
                    fpText->SetItalic( dsnSettings.GetTextItalic( layer ) );
                    fpText->SetKeepUpright( dsnSettings.GetTextUpright( layer ) );
                    fpText->SetTextPos( (wxPoint) cursorPos );

                    text = fpText;

                    DIALOG_TEXT_PROPERTIES textDialog( m_frame, fpText );
                    bool                   cancelled;

                    RunMainStack(
                            [&]()
                            {
                                cancelled = !textDialog.ShowModal();
                            } );

                    if( cancelled || NoPrintableChars( fpText->GetText() ) )
                    {
                        delete text;
                        text = nullptr;
                    }
                    else if( fpText->GetTextPos() != (wxPoint) cursorPos )
                    {
                        // If the user modified the location then go ahead and place it there.
                        // Otherwise we'll drag.
                        placing = true;
                    }
                }
                else
                {
                    PCB_TEXT* pcbText = new PCB_TEXT( m_frame->GetModel() );
                    // TODO we have to set IS_NEW, otherwise InstallTextPCB.. creates an undo entry :| LEGACY_CLEANUP
                    pcbText->SetFlags( IS_NEW );

                    pcbText->SetLayer( layer );

                    // Set the mirrored option for layers on the BACK side of the board
                    if( IsBackLayer( layer ) )
                        pcbText->SetMirrored( true );

                    pcbText->SetTextSize( dsnSettings.GetTextSize( layer ) );
                    pcbText->SetTextThickness( dsnSettings.GetTextThickness( layer ) );
                    pcbText->SetItalic( dsnSettings.GetTextItalic( layer ) );
                    pcbText->SetTextPos( (wxPoint) cursorPos );

                    RunMainStack(
                            [&]()
                            {
                                m_frame->ShowTextPropertiesDialog( pcbText );
                            } );

                    if( NoPrintableChars( pcbText->GetText() ) )
                        delete pcbText;
                    else
                        text = pcbText;
                }

                if( text )
                {
                    m_controls->WarpCursor( text->GetPosition(), true );
                    m_toolMgr->RunAction( PCB_ACTIONS::selectItem, true, text );
                    m_view->Update( &selection() );

                    // update the cursor so it looks correct before another event
                    setCursor();
                }
            }

            if( placing )
            {
                text->ClearFlags();
                m_toolMgr->RunAction( PCB_ACTIONS::selectionClear, true );

                commit.Add( text );
                commit.Push( _( "Place a text" ) );

                m_toolMgr->RunAction( PCB_ACTIONS::selectItem, true, text );

                text = nullptr;
            }

            m_controls->ForceCursorPosition( false );
            m_controls->ShowCursor( true );
            m_controls->CaptureCursor( text != nullptr );
            m_controls->SetAutoPan( text != nullptr );
        }
        else if( text && evt->IsMotion() )
        {
            text->SetPosition( (wxPoint) cursorPos );
            selection().SetReferencePoint( cursorPos );
            m_view->Update( &selection() );
        }
        else if( evt->IsAction( &PCB_ACTIONS::properties ) )
        {
            if( text )
            {
                frame()->OnEditItemRequest( text );
                m_view->Update( &selection() );
                frame()->SetMsgPanel( text );
            }
            else
            {
                evt->SetPassEvent();
            }
        }
        else
        {
            evt->SetPassEvent();
        }
    }

    m_frame->GetCanvas()->SetCurrentCursor( KICURSOR::ARROW );
    m_frame->SetMsgPanel( board() );
    return 0;
}


void DRAWING_TOOL::constrainDimension( DIMENSION_BASE* aDim )
{
    const VECTOR2I lineVector{ aDim->GetEnd() - aDim->GetStart() };

    aDim->SetEnd( wxPoint( VECTOR2I( aDim->GetStart() ) + GetVectorSnapped45( lineVector ) ) );
    aDim->Update();
}


int DRAWING_TOOL::DrawDimension( const TOOL_EVENT& aEvent )
{
    if( m_isFootprintEditor && !m_frame->GetModel() )
        return 0;

    TOOL_EVENT      originalEvent = aEvent;
    DIMENSION_BASE* dimension = nullptr;
    BOARD_COMMIT    commit( m_frame );
    PCB_GRID_HELPER grid( m_toolMgr, m_frame->GetMagneticItemsSettings() );

    const BOARD_DESIGN_SETTINGS& boardSettings = m_board->GetDesignSettings();

    // Add a VIEW_GROUP that serves as a preview for the new item
    PCB_SELECTION preview;

    m_view->Add( &preview );

    m_toolMgr->RunAction( PCB_ACTIONS::selectionClear, true );
    m_controls->ShowCursor( true );

    SCOPED_DRAW_MODE scopedDrawMode( m_mode, MODE::DIMENSION );

    std::string tool = aEvent.GetCommandStr().get();
    m_frame->PushTool( tool );
    Activate();

    enum DIMENSION_STEPS
    {
        SET_ORIGIN = 0,
        SET_END,
        SET_HEIGHT,
        FINISHED
    };
    int step = SET_ORIGIN;

    // Prime the pump
    m_toolMgr->RunAction( ACTIONS::refreshPreview );

    if( aEvent.HasPosition() )
        m_toolMgr->PrimeTool( aEvent.Position() );

    auto setCursor = [&]()
    {
        m_frame->GetCanvas()->SetCurrentCursor( KICURSOR::MEASURE );
    };

    // Set initial cursor
    setCursor();

    // Main loop: keep receiving events
    while( TOOL_EVENT* evt = Wait() )
    {
        if( step > SET_ORIGIN )
            frame()->SetMsgPanel( dimension );

        setCursor();

        grid.SetSnap( !evt->Modifier( MD_SHIFT ) );
        grid.SetUseGrid( getView()->GetGAL()->GetGridSnapping() && !evt->Modifier( MD_ALT ) );
        VECTOR2I cursorPos = evt->IsPrime() ? evt->Position() : m_controls->GetMousePosition();
        cursorPos = grid.BestSnapAnchor( cursorPos, nullptr );
        m_controls->ForceCursorPosition( true, cursorPos );

        auto cleanup = [&]()
        {
            m_controls->SetAutoPan( false );
            m_controls->CaptureCursor( false );

            preview.Clear();
            m_view->Update( &preview );

            delete dimension;
            dimension = nullptr;
            step = SET_ORIGIN;
        };

        if( evt->IsCancelInteractive() )
        {
            m_controls->SetAutoPan( false );

            if( step != SET_ORIGIN ) // start from the beginning
            {
                cleanup();
            }
            else
            {
                m_frame->PopTool( tool );
                break;
            }
        }
        else if( evt->IsActivate() )
        {
            if( step != SET_ORIGIN )
                cleanup();

            if( evt->IsPointEditor() )
            {
                // don't exit (the point editor runs in the background)
            }
            else if( evt->IsMoveTool() )
            {
                // leave ourselves on the stack so we come back after the move
                break;
            }
            else
            {
                m_frame->PopTool( tool );
                break;
            }
        }
        else if( evt->IsAction( &PCB_ACTIONS::incWidth ) && step != SET_ORIGIN )
        {
            m_lineWidth += WIDTH_STEP;
            dimension->SetLineThickness( m_lineWidth );
            m_view->Update( &preview );
            frame()->SetMsgPanel( dimension );
        }
        else if( evt->IsAction( &PCB_ACTIONS::decWidth ) && step != SET_ORIGIN )
        {
            if( m_lineWidth > WIDTH_STEP )
            {
                m_lineWidth -= WIDTH_STEP;
                dimension->SetLineThickness( m_lineWidth );
                m_view->Update( &preview );
                frame()->SetMsgPanel( dimension );
            }
        }
        else if( evt->IsClick( BUT_RIGHT ) )
        {
            m_menu.ShowContextMenu( selection() );
        }
        else if( evt->IsClick( BUT_LEFT ) )
        {
            switch( step )
            {
            case SET_ORIGIN:
            {
                m_toolMgr->RunAction( PCB_ACTIONS::selectionClear, true );

                PCB_LAYER_ID layer = m_frame->GetActiveLayer();

                // Init the new item attributes
                auto setMeasurementAttributes = [&]( DIMENSION_BASE* aDim )
                {
                    aDim->SetUnitsMode( boardSettings.m_DimensionUnitsMode );
                    aDim->SetUnitsFormat( boardSettings.m_DimensionUnitsFormat );
                    aDim->SetPrecision( boardSettings.m_DimensionPrecision );
                    aDim->SetSuppressZeroes( boardSettings.m_DimensionSuppressZeroes );
                    aDim->SetTextPositionMode( boardSettings.m_DimensionTextPosition );
                    aDim->SetKeepTextAligned( boardSettings.m_DimensionKeepTextAligned );

                    if( boardSettings.m_DimensionUnitsMode == DIM_UNITS_MODE::AUTOMATIC )
                        aDim->SetUnits( m_frame->GetUserUnits() );
                };

                if( originalEvent.IsAction( &PCB_ACTIONS::drawAlignedDimension ) )
                {
                    dimension = new ALIGNED_DIMENSION( m_board );
                    setMeasurementAttributes( dimension );
                }
                else if( originalEvent.IsAction( &PCB_ACTIONS::drawOrthogonalDimension ) )
                {
                    dimension = new ORTHOGONAL_DIMENSION( m_board );
                    setMeasurementAttributes( dimension );
                }
                else if( originalEvent.IsAction( &PCB_ACTIONS::drawCenterDimension ) )
                {
                    dimension = new CENTER_DIMENSION( m_board );
                }
                else if( originalEvent.IsAction( &PCB_ACTIONS::drawLeader ) )
                {
                    dimension = new LEADER( m_board );
                    dimension->Text().SetPosition( wxPoint( cursorPos ) );
                }
                else
                {
                    wxFAIL_MSG( "Unhandled action in DRAWING_TOOL::DrawDimension" );
                }

                dimension->SetLayer( layer );
                dimension->Text().SetTextSize( boardSettings.GetTextSize( layer ) );
                dimension->Text().SetTextThickness( boardSettings.GetTextThickness( layer ) );
                dimension->Text().SetItalic( boardSettings.GetTextItalic( layer ) );
                dimension->SetLineThickness( boardSettings.GetLineThickness( layer ) );
                dimension->SetArrowLength( boardSettings.m_DimensionArrowLength );
                dimension->SetExtensionOffset( boardSettings.m_DimensionExtensionOffset );
                dimension->SetStart( (wxPoint) cursorPos );
                dimension->SetEnd( (wxPoint) cursorPos );
                dimension->Update();

                preview.Add( dimension );
                frame()->SetMsgPanel( dimension );

                m_controls->SetAutoPan( true );
                m_controls->CaptureCursor( true );
            }
            break;

            case SET_END:
            {
                dimension->SetEnd( (wxPoint) cursorPos );
                dimension->Update();

                if( !!evt->Modifier( MD_CTRL ) || dimension->Type() == PCB_DIM_CENTER_T )
                    constrainDimension( dimension );

                // Dimensions that have origin and end in the same spot are not valid
                if( dimension->GetStart() == dimension->GetEnd() )
                    --step;
                else if( dimension->Type() == PCB_DIM_LEADER_T )
                    dimension->SetText( wxT( "?" ) );

                if( dimension->Type() == PCB_DIM_CENTER_T )
                {
                    // No separate height/text step
                    ++step;
                    KI_FALLTHROUGH;
                }
                else
                {
                    break;
                }
            }

            case SET_HEIGHT:
                if( dimension->Type() == PCB_DIM_LEADER_T )
                {
                    assert( dimension->GetStart() != dimension->GetEnd() );
                    assert( dimension->GetLineThickness() > 0 );

                    preview.Remove( dimension );

                    commit.Add( dimension );
                    commit.Push( _( "Draw a leader" ) );

                    // Run the edit immediately to set the leader text
                    m_toolMgr->RunAction( PCB_ACTIONS::properties, true, dimension );
                }
                else if( (wxPoint) cursorPos != dimension->GetPosition() )
                {
                    assert( dimension->GetStart() != dimension->GetEnd() );
                    assert( dimension->GetLineThickness() > 0 );

                    preview.Remove( dimension );

                    commit.Add( dimension );
                    commit.Push( _( "Draw a dimension" ) );

                    m_toolMgr->RunAction( PCB_ACTIONS::selectItem, true, dimension );
                }

                break;
            }

            if( ++step == FINISHED )
            {
                step = SET_ORIGIN;
                m_controls->SetAutoPan( false );
                m_controls->CaptureCursor( false );
            }
        }
        else if( evt->IsMotion() )
        {
            switch( step )
            {
            case SET_END:
                dimension->SetEnd( (wxPoint) cursorPos );
                dimension->Update();

                if( !!evt->Modifier( MD_CTRL ) || dimension->Type() == PCB_DIM_CENTER_T )
                    constrainDimension( dimension );

                break;

            case SET_HEIGHT:
            {
                if( dimension->Type() == PCB_DIM_ALIGNED_T )
                {
                    ALIGNED_DIMENSION* aligned = static_cast<ALIGNED_DIMENSION*>( dimension );

                    // Calculating the direction of travel perpendicular to the selected axis
                    double angle = aligned->GetAngle() + ( M_PI / 2 );

                    wxPoint delta( (wxPoint) cursorPos - dimension->GetEnd() );
                    double  height = ( delta.x * cos( angle ) ) + ( delta.y * sin( angle ) );
                    aligned->SetHeight( height );
                    aligned->Update();
                }
                else if( dimension->Type() == PCB_DIM_ORTHOGONAL_T )
                {
                    ORTHOGONAL_DIMENSION* ortho = static_cast<ORTHOGONAL_DIMENSION*>( dimension );

                    BOX2I    bounds( dimension->GetStart(),
                                  dimension->GetEnd() - dimension->GetStart() );
                    VECTOR2I direction( cursorPos - bounds.Centre() );
                    bool     vert = std::abs( direction.y ) < std::abs( direction.x );

                    // Only change the orientation when we move outside the bounds
                    if( !bounds.Contains( cursorPos ) )
                    {
                        ortho->SetOrientation( vert ? ORTHOGONAL_DIMENSION::DIR::VERTICAL
                                                    : ORTHOGONAL_DIMENSION::DIR::HORIZONTAL );
                    }
                    else
                    {
                        vert = ortho->GetOrientation() == ORTHOGONAL_DIMENSION::DIR::VERTICAL;
                    }

                    VECTOR2I heightVector( cursorPos - dimension->GetStart() );
                    ortho->SetHeight( vert ? heightVector.x : heightVector.y );
                    ortho->Update();
                }
                else if( dimension->Type() == PCB_DIM_LEADER_T )
                {
                    // Leader: SET_HEIGHT actually sets the text position directly
                    VECTOR2I lineVector( cursorPos - dimension->GetEnd() );
                    dimension->Text().SetPosition( wxPoint( VECTOR2I( dimension->GetEnd() )
                                                            + GetVectorSnapped45( lineVector ) ) );
                    dimension->Update();
                }
            }
            break;
            }

            // Show a preview of the item
            m_view->Update( &preview );
        }
        else if( evt->IsAction( &PCB_ACTIONS::properties ) )
        {
            if( step == SET_END || step == SET_HEIGHT )
            {
                frame()->OnEditItemRequest( dimension );
                dimension->Update();
                frame()->SetMsgPanel( dimension );
                break;
            }
            else
            {
                evt->SetPassEvent();
            }
        }
        else
        {
            evt->SetPassEvent();
        }
    }

    if( step != SET_ORIGIN )
        delete dimension;

    m_controls->SetAutoPan( false );
    m_controls->ForceCursorPosition( false );
    m_controls->CaptureCursor( false );
    m_frame->GetCanvas()->SetCurrentCursor( KICURSOR::ARROW );

    m_view->Remove( &preview );
    m_frame->SetMsgPanel( board() );
    return 0;
}


int DRAWING_TOOL::PlaceImportedGraphics( const TOOL_EVENT& aEvent )
{
    if( !m_frame->GetModel() )
        return 0;

    // Note: PlaceImportedGraphics() will convert PCB_SHAPE_T and PCB_TEXT_T to footprint
    // items if needed
    DIALOG_IMPORT_GFX dlg( m_frame, m_isFootprintEditor );
    int               dlgResult = dlg.ShowModal();

    std::list<std::unique_ptr<EDA_ITEM>>& list = dlg.GetImportedItems();

    if( dlgResult != wxID_OK )
        return 0;

    // Ensure the list is not empty:
    if( list.empty() )
    {
        wxMessageBox( _( "No graphic items found in file to import" ) );
        return 0;
    }

    m_toolMgr->RunAction( ACTIONS::cancelInteractive, true );

    std::vector<BOARD_ITEM*> newItems;      // all new items, including group
    std::vector<BOARD_ITEM*> selectedItems; // the group, or newItems if no group
    PCB_SELECTION            preview;
    BOARD_COMMIT             commit( m_frame );
    PCB_GROUP*               group = nullptr;

    if( dlg.ShouldGroupItems() )
    {
        if( m_isFootprintEditor )
            group = new PCB_GROUP( m_frame->GetBoard()->GetFirstFootprint() );
        else
            group = new PCB_GROUP( m_frame->GetBoard() );

        newItems.push_back( group );
        selectedItems.push_back( group );
        preview.Add( group );
    }

    for( std::unique_ptr<EDA_ITEM>& ptr : list )
    {
        BOARD_ITEM* item = static_cast<BOARD_ITEM*>( ptr.get() );

        if( m_isFootprintEditor )
            wxASSERT( item->Type() == PCB_FP_SHAPE_T || item->Type() == PCB_FP_TEXT_T );
        else
            wxASSERT( item->Type() == PCB_SHAPE_T || item->Type() == PCB_TEXT_T );

        newItems.push_back( item );

        if( group )
            group->AddItem( item );
        else
            selectedItems.push_back( item );

        preview.Add( item );

        ptr.release();
    }

    if( !dlg.IsPlacementInteractive() )
    {
        for( BOARD_ITEM* item : newItems )
            commit.Add( item );

        commit.Push( _( "Place a DXF_SVG drawing" ) );
        return 0;
    }

    m_view->Add( &preview );

    // Clear the current selection then select the drawings so that edit tools work on them
    m_toolMgr->RunAction( PCB_ACTIONS::selectionClear, true );
    m_toolMgr->RunAction( PCB_ACTIONS::selectItems, true, &selectedItems );

    m_controls->ShowCursor( true );
    m_controls->ForceCursorPosition( false );

    SCOPED_DRAW_MODE scopedDrawMode( m_mode, MODE::DXF );

    // Now move the new items to the current cursor position:
    VECTOR2I cursorPos = m_controls->GetCursorPosition();
    VECTOR2I delta = cursorPos - static_cast<BOARD_ITEM*>( preview.Front() )->GetPosition();

    for( BOARD_ITEM* item : selectedItems )
        item->Move( (wxPoint) delta );

    m_view->Update( &preview );

    std::string tool = aEvent.GetCommandStr().get();
    m_frame->PushTool( tool );
    Activate();

    auto setCursor = [&]()
    {
        m_frame->GetCanvas()->SetCurrentCursor( KICURSOR::MOVING );
    };

    // Set initial cursor
    setCursor();

    // Main loop: keep receiving events
    while( TOOL_EVENT* evt = Wait() )
    {
        setCursor();
        cursorPos = m_controls->GetCursorPosition();

        if( evt->IsCancelInteractive() || evt->IsActivate() )
        {
            m_toolMgr->RunAction( PCB_ACTIONS::selectionClear, true );

            for( BOARD_ITEM* item : newItems )
                delete item;

            break;
        }
        else if( evt->IsMotion() )
        {
            delta = cursorPos - static_cast<BOARD_ITEM*>( preview.Front() )->GetPosition();

            for( BOARD_ITEM* item : selectedItems )
                item->Move( (wxPoint) delta );

            m_view->Update( &preview );
        }
        else if( evt->IsClick( BUT_RIGHT ) )
        {
            m_menu.ShowContextMenu( selection() );
        }
        else if( evt->IsClick( BUT_LEFT ) || evt->IsDblClick( BUT_LEFT ) )
        {
            // Place the imported drawings
            for( BOARD_ITEM* item : newItems )
                commit.Add( item );

            commit.Push( _( "Place a DXF_SVG drawing" ) );
            break; // This is a one-shot command, not a tool
        }
        else
        {
            evt->SetPassEvent();
        }
    }

    preview.Clear();
    m_view->Remove( &preview );

    m_frame->GetCanvas()->SetCurrentCursor( KICURSOR::ARROW );
    m_frame->PopTool( tool );
    return 0;
}


int DRAWING_TOOL::SetAnchor( const TOOL_EVENT& aEvent )
{
    wxASSERT( m_isFootprintEditor );

    if( !m_frame->GetModel() )
        return 0;

    SCOPED_DRAW_MODE scopedDrawMode( m_mode, MODE::ANCHOR );
    PCB_GRID_HELPER  grid( m_toolMgr, m_frame->GetMagneticItemsSettings() );

    std::string tool = aEvent.GetCommandStr().get();
    m_frame->PushTool( tool );
    Activate();

    m_toolMgr->RunAction( PCB_ACTIONS::selectionClear, true );
    m_controls->ShowCursor( true );
    m_controls->SetAutoPan( true );
    m_controls->CaptureCursor( false );

    auto setCursor = [&]()
    {
        m_frame->GetCanvas()->SetCurrentCursor( KICURSOR::BULLSEYE );
    };

    // Set initial cursor
    setCursor();

    while( TOOL_EVENT* evt = Wait() )
    {
        setCursor();

        grid.SetSnap( !evt->Modifier( MD_SHIFT ) );
        grid.SetUseGrid( getView()->GetGAL()->GetGridSnapping() && !evt->Modifier( MD_ALT ) );
        VECTOR2I cursorPos =
                grid.BestSnapAnchor( m_controls->GetMousePosition(), LSET::AllLayersMask() );
        m_controls->ForceCursorPosition( true, cursorPos );

        if( evt->IsClick( BUT_LEFT ) || evt->IsDblClick( BUT_LEFT ) )
        {
            FOOTPRINT*   footprint = (FOOTPRINT*) m_frame->GetModel();
            BOARD_COMMIT commit( m_frame );
            commit.Modify( footprint );

            // set the new relative internal local coordinates of footprint items
            wxPoint moveVector = footprint->GetPosition() - (wxPoint) cursorPos;
            footprint->MoveAnchorPosition( moveVector );

            commit.Push( _( "Move the footprint reference anchor" ) );

            // Usually, we do not need to change twice the anchor position,
            // so deselect the active tool
            m_frame->PopTool( tool );
            break;
        }
        else if( evt->IsClick( BUT_RIGHT ) )
        {
            m_menu.ShowContextMenu( selection() );
        }
        else if( evt->IsCancelInteractive() || evt->IsActivate() )
        {
            m_frame->PopTool( tool );
            break;
        }
        else
        {
            evt->SetPassEvent();
        }
    }

    m_frame->GetCanvas()->SetCurrentCursor( KICURSOR::ARROW );
    return 0;
}


int DRAWING_TOOL::ToggleLine45degMode( const TOOL_EVENT& toolEvent )
{
    m_frame->Settings().m_Use45DegreeGraphicSegments = !m_frame->Settings().m_Use45DegreeGraphicSegments;

    return 0;
}


/**
 * Update an PCB_SHAPE from the current state of a TWO_POINT_GEOMETRY_MANAGER
 */
static void updateSegmentFromGeometryMgr( const KIGFX::PREVIEW::TWO_POINT_GEOMETRY_MANAGER& aMgr,
                                          PCB_SHAPE* aGraphic )
{
    if( !aMgr.IsReset() )
    {
        aGraphic->SetStart( (wxPoint) aMgr.GetOrigin() );
        aGraphic->SetEnd( (wxPoint) aMgr.GetEnd() );
    }
}


bool DRAWING_TOOL::drawSegment( const std::string& aTool, PCB_SHAPE** aGraphic,
                                OPT<VECTOR2D> aStartingPoint )
{
    int shape = ( *aGraphic )->GetShape();
    // Only three shapes are currently supported
    assert( shape == S_SEGMENT || shape == S_CIRCLE || shape == S_RECT );

    EDA_UNITS       userUnits = m_frame->GetUserUnits();
    PCB_GRID_HELPER grid( m_toolMgr, m_frame->GetMagneticItemsSettings() );
    PCB_SHAPE*&     graphic = *aGraphic;

    m_lineWidth = getSegmentWidth( m_frame->GetActiveLayer() );

    // geometric construction manager
    KIGFX::PREVIEW::TWO_POINT_GEOMETRY_MANAGER twoPointManager;

    // drawing assistant overlay
    // TODO: workaround because PCB_SHAPE_TYPE_T is not visible from commons.
    KIGFX::PREVIEW::GEOM_SHAPE geomShape( static_cast<KIGFX::PREVIEW::GEOM_SHAPE>( shape ) );
    KIGFX::PREVIEW::TWO_POINT_ASSISTANT twoPointAsst( twoPointManager, userUnits, geomShape );

    // Add a VIEW_GROUP that serves as a preview for the new item
    PCB_SELECTION preview;
    m_view->Add( &preview );
    m_view->Add( &twoPointAsst );

    m_controls->ShowCursor( true );

    bool     started = false;
    bool     cancelled = false;
    bool     isLocalOriginSet = ( m_frame->GetScreen()->m_LocalOrigin != VECTOR2D( 0, 0 ) );
    VECTOR2I cursorPos = m_controls->GetMousePosition();

    // Prime the pump
    m_toolMgr->RunAction( ACTIONS::refreshPreview );

    if( aStartingPoint )
        m_toolMgr->RunAction( ACTIONS::cursorClick );

    auto setCursor = [&]()
    {
        m_frame->GetCanvas()->SetCurrentCursor( KICURSOR::PENCIL );
    };

    // Set initial cursor
    setCursor();

    // Main loop: keep receiving events
    while( TOOL_EVENT* evt = Wait() )
    {
        setCursor();

        if( started )
            m_frame->SetMsgPanel( graphic );

        grid.SetSnap( !evt->Modifier( MD_SHIFT ) );
        grid.SetUseGrid( getView()->GetGAL()->GetGridSnapping() && !evt->Modifier( MD_ALT ) );

        // The first point in a circle should be able to snap to items on all layers because it doesn't
        // overlap the graphical line
        if( !started && graphic && shape == S_CIRCLE )
            cursorPos = grid.BestSnapAnchor( m_controls->GetMousePosition(), nullptr );
        else
            cursorPos = grid.BestSnapAnchor( m_controls->GetMousePosition(),
                                             m_frame->GetActiveLayer() );

        m_controls->ForceCursorPosition( true, cursorPos );

        // 45 degree angle constraint enabled with an option and toggled with Ctrl
        bool limit45 = frame()->Settings().m_Use45DegreeGraphicSegments;

        if( evt->Modifier( MD_CTRL ) )
            limit45 = !limit45;

        auto cleanup = [&]()
        {
            preview.Clear();
            m_view->Update( &preview );
            delete graphic;
            graphic = nullptr;

            if( !isLocalOriginSet )
                m_frame->GetScreen()->m_LocalOrigin = VECTOR2D( 0, 0 );
        };

        if( evt->IsCancelInteractive() )
        {
            cleanup();

            if( !started )
            {
                m_frame->PopTool( aTool );
                cancelled = true;
            }

            break;
        }
        else if( evt->IsActivate() )
        {
            if( evt->IsPointEditor() )
            {
                // don't exit (the point editor runs in the background)
            }
            else if( evt->IsMoveTool() )
            {
                cleanup();
                // leave ourselves on the stack so we come back after the move
                cancelled = true;
                break;
            }
            else
            {
                cleanup();
                m_frame->PopTool( aTool );
                cancelled = true;
                break;
            }
        }
        else if( evt->IsAction( &PCB_ACTIONS::layerChanged ) )
        {
            m_lineWidth = getSegmentWidth( m_frame->GetActiveLayer() );
            graphic->SetLayer( m_frame->GetActiveLayer() );
            graphic->SetWidth( m_lineWidth );
            m_view->Update( &preview );
            frame()->SetMsgPanel( graphic );
        }
        else if( evt->IsAction( &PCB_ACTIONS::properties ) )
        {
            if( started )
            {
                frame()->OnEditItemRequest( graphic );
                m_view->Update( &preview );
                frame()->SetMsgPanel( graphic );
                break;
            }
            else
            {
                evt->SetPassEvent();
            }
        }
        else if( evt->IsClick( BUT_RIGHT ) )
        {
            m_menu.ShowContextMenu( selection() );
        }
        else if( evt->IsClick( BUT_LEFT ) || evt->IsDblClick( BUT_LEFT ) )
        {
            if( !started )
            {
                m_toolMgr->RunAction( PCB_ACTIONS::selectionClear, true );

                if( aStartingPoint )
                {
                    cursorPos = aStartingPoint.get();
                    aStartingPoint = NULLOPT;
                }

                m_lineWidth = getSegmentWidth( m_frame->GetActiveLayer() );

                // Init the new item attributes
                graphic->SetShape( (PCB_SHAPE_TYPE_T) shape );
                graphic->SetFilled( false );
                graphic->SetWidth( m_lineWidth );
                graphic->SetLayer( m_frame->GetActiveLayer() );
                grid.SetSkipPoint( cursorPos );

                twoPointManager.SetOrigin( (wxPoint) cursorPos );
                twoPointManager.SetEnd( (wxPoint) cursorPos );

                if( !isLocalOriginSet )
                    m_frame->GetScreen()->m_LocalOrigin = cursorPos;

                preview.Add( graphic );
                frame()->SetMsgPanel( graphic );
                m_controls->SetAutoPan( true );
                m_controls->CaptureCursor( true );

                updateSegmentFromGeometryMgr( twoPointManager, graphic );

                started = true;
            }
            else if( shape == S_CIRCLE )
            {
                // No clever logic if drawing a circle
                preview.Clear();
                twoPointManager.Reset();
                break;
            }
            else
            {
                PCB_SHAPE* snapItem = dyn_cast<PCB_SHAPE*>( grid.GetSnapped() );

                if( twoPointManager.GetOrigin() == twoPointManager.GetEnd()
                    || ( evt->IsDblClick( BUT_LEFT ) && shape == S_SEGMENT ) || snapItem )
                // User has clicked twice in the same spot
                //  or clicked on the end of an existing segment (closing a path)
                {
                    BOARD_COMMIT commit( m_frame );

                    // If the user clicks on an existing snap point from a drawsegment
                    //  we finish the segment as they are likely closing a path
                    if( snapItem && ( shape == S_RECT || graphic->GetLength() > 0.0 ) )
                    {
                        commit.Add( graphic );
                        commit.Push( _( "Draw a line segment" ) );
                        m_toolMgr->RunAction( PCB_ACTIONS::selectItem, true, graphic );
                    }
                    else
                    {
                        delete graphic;
                    }

                    graphic = nullptr;
                }

                preview.Clear();
                twoPointManager.Reset();
                break;
            }

            twoPointManager.SetEnd( cursorPos );
        }
        else if( evt->IsMotion() )
        {
            // 45 degree lines
            if( started
                && ( ( limit45 && shape == S_SEGMENT )
                     || ( evt->Modifier( MD_CTRL ) && shape == S_RECT ) ) )
            {
                const VECTOR2I lineVector( cursorPos - VECTOR2I( twoPointManager.GetOrigin() ) );

                // get a restricted 45/H/V line from the last fixed point to the cursor
                auto newEnd = GetVectorSnapped45( lineVector, ( shape == S_RECT ) );
                m_controls->ForceCursorPosition( true, VECTOR2I( twoPointManager.GetEnd() ) );
                twoPointManager.SetEnd( twoPointManager.GetOrigin() + (wxPoint) newEnd );
                twoPointManager.SetAngleSnap( true );
            }
            else
            {
                twoPointManager.SetEnd( (wxPoint) cursorPos );
                twoPointManager.SetAngleSnap( false );
            }

            updateSegmentFromGeometryMgr( twoPointManager, graphic );
            m_view->Update( &preview );
            m_view->Update( &twoPointAsst );
        }
        else if( evt->IsAction( &PCB_ACTIONS::incWidth ) )
        {
            m_lineWidth += WIDTH_STEP;
            graphic->SetWidth( m_lineWidth );
            m_view->Update( &preview );
            frame()->SetMsgPanel( graphic );
        }
        else if( evt->IsAction( &PCB_ACTIONS::decWidth ) && ( m_lineWidth > WIDTH_STEP ) )
        {
            m_lineWidth -= WIDTH_STEP;
            graphic->SetWidth( m_lineWidth );
            m_view->Update( &preview );
            frame()->SetMsgPanel( graphic );
        }
        else if( evt->IsAction( &ACTIONS::resetLocalCoords ) )
        {
            isLocalOriginSet = true;
            evt->SetPassEvent();
        }
        else if( evt->IsAction( &ACTIONS::updateUnits ) )
        {
            if( frame()->GetUserUnits() != userUnits )
            {
                userUnits = frame()->GetUserUnits();
                twoPointAsst.SetUnits( userUnits );
                m_view->Update( &twoPointAsst );
            }
            evt->SetPassEvent();
        }
        else
        {
            evt->SetPassEvent();
        }
    }

    if( !isLocalOriginSet ) // reset the relative coordinte if it was not set before
        m_frame->GetScreen()->m_LocalOrigin = VECTOR2D( 0, 0 );

    m_view->Remove( &twoPointAsst );
    m_view->Remove( &preview );
    m_frame->SetMsgPanel( board() );

    m_frame->GetCanvas()->SetCurrentCursor( KICURSOR::ARROW );
    m_controls->SetAutoPan( false );
    m_controls->CaptureCursor( false );
    m_controls->ForceCursorPosition( false );

    return !cancelled;
}


/**
 * Update an arc PCB_SHAPE from the current state
 * of an Arc Geometry Manager
 */
static void updateArcFromConstructionMgr( const KIGFX::PREVIEW::ARC_GEOM_MANAGER& aMgr,
                                          PCB_SHAPE&                              aArc )
{
    auto vec = aMgr.GetOrigin();

    aArc.SetCenter( { vec.x, vec.y } );

    vec = aMgr.GetStartRadiusEnd();
    aArc.SetArcStart( { vec.x, vec.y } );

    aArc.SetAngle( RAD2DECIDEG( -aMgr.GetSubtended() ) );

    vec = aMgr.GetEndRadiusEnd();
    aArc.SetArcEnd( { vec.x, vec.y } );
}


bool DRAWING_TOOL::drawArc( const std::string& aTool, PCB_SHAPE** aGraphic, bool aImmediateMode )
{
    PCB_SHAPE*& graphic = *aGraphic;
    m_lineWidth = getSegmentWidth( m_frame->GetActiveLayer() );

    // Arc geometric construction manager
    KIGFX::PREVIEW::ARC_GEOM_MANAGER arcManager;

    // Arc drawing assistant overlay
    KIGFX::PREVIEW::ARC_ASSISTANT arcAsst( arcManager, m_frame->GetUserUnits() );

    // Add a VIEW_GROUP that serves as a preview for the new item
    PCB_SELECTION preview;
    m_view->Add( &preview );
    m_view->Add( &arcAsst );
    PCB_GRID_HELPER grid( m_toolMgr, m_frame->GetMagneticItemsSettings() );

    m_controls->ShowCursor( true );

    bool firstPoint = false;
    bool cancelled = false;

    // Prime the pump
    m_toolMgr->RunAction( ACTIONS::refreshPreview );

    if( aImmediateMode )
        m_toolMgr->RunAction( ACTIONS::cursorClick );

    // Set initial cursor
    auto setCursor = [&]()
    {
        m_frame->GetCanvas()->SetCurrentCursor( KICURSOR::PENCIL );
    };

    setCursor();

    // Main loop: keep receiving events
    while( TOOL_EVENT* evt = Wait() )
    {
        if( firstPoint )
            m_frame->SetMsgPanel( graphic );

        setCursor();

        PCB_LAYER_ID layer = m_frame->GetActiveLayer();
        graphic->SetLayer( layer );

        grid.SetSnap( !evt->Modifier( MD_SHIFT ) );
        grid.SetUseGrid( getView()->GetGAL()->GetGridSnapping() && !evt->Modifier( MD_ALT ) );
        VECTOR2I cursorPos;

        // The first point in an arc should be able to snap to items on all layers because it doesn't
        // overlap the graphical line
        if( firstPoint )
            cursorPos = grid.BestSnapAnchor( m_controls->GetMousePosition(), graphic );
        else
            cursorPos = grid.BestSnapAnchor( m_controls->GetMousePosition(), nullptr );

        m_controls->ForceCursorPosition( true, cursorPos );

        auto cleanup = [&]()
        {
            preview.Clear();
            delete *aGraphic;
            *aGraphic = nullptr;
        };

        if( evt->IsCancelInteractive() )
        {
            cleanup();

            if( !firstPoint )
            {
                m_frame->PopTool( aTool );
                cancelled = true;
            }

            break;
        }
        else if( evt->IsActivate() )
        {
            if( evt->IsPointEditor() )
            {
                // don't exit (the point editor runs in the background)
            }
            else if( evt->IsMoveTool() )
            {
                cleanup();
                // leave ourselves on the stack so we come back after the move
                cancelled = true;
                break;
            }
            else
            {
                cleanup();
                m_frame->PopTool( aTool );
                cancelled = true;
                break;
            }
        }
        else if( evt->IsClick( BUT_LEFT ) )
        {
            if( !firstPoint )
            {
                m_toolMgr->RunAction( PCB_ACTIONS::selectionClear, true );

                m_controls->SetAutoPan( true );
                m_controls->CaptureCursor( true );

                m_lineWidth = getSegmentWidth( m_frame->GetActiveLayer() );

                // Init the new item attributes
                // (non-geometric, those are handled by the manager)
                graphic->SetShape( S_ARC );
                graphic->SetWidth( m_lineWidth );

                preview.Add( graphic );
                frame()->SetMsgPanel( graphic );
                firstPoint = true;
            }

            arcManager.AddPoint( cursorPos, true );
        }
        else if( evt->IsAction( &PCB_ACTIONS::deleteLastPoint ) )
        {
            arcManager.RemoveLastPoint();
        }
        else if( evt->IsMotion() )
        {
            // set angle snap
            arcManager.SetAngleSnap( evt->Modifier( MD_CTRL ) );

            // update, but don't step the manager state
            arcManager.AddPoint( cursorPos, false );
        }
        else if( evt->IsAction( &PCB_ACTIONS::layerChanged ) )
        {
            m_lineWidth = getSegmentWidth( m_frame->GetActiveLayer() );
            graphic->SetLayer( m_frame->GetActiveLayer() );
            graphic->SetWidth( m_lineWidth );
            m_view->Update( &preview );
            frame()->SetMsgPanel( graphic );
        }
        else if( evt->IsAction( &PCB_ACTIONS::properties ) )
        {
            if( arcManager.GetStep() == KIGFX::PREVIEW::ARC_GEOM_MANAGER::SET_START )
            {
                graphic->SetAngle( 900, true );
                frame()->OnEditItemRequest( graphic );
                m_view->Update( &preview );
                frame()->SetMsgPanel( graphic );
                break;
            }
            else if( arcManager.GetStep() == KIGFX::PREVIEW::ARC_GEOM_MANAGER::SET_ANGLE )
            {
                frame()->OnEditItemRequest( graphic );
                m_view->Update( &preview );
                frame()->SetMsgPanel( graphic );
                break;
            }
            else
            {
                evt->SetPassEvent();
            }
        }
        else if( evt->IsClick( BUT_RIGHT ) )
        {
            m_menu.ShowContextMenu( selection() );
        }
        else if( evt->IsAction( &PCB_ACTIONS::incWidth ) )
        {
            m_lineWidth += WIDTH_STEP;
            graphic->SetWidth( m_lineWidth );
            m_view->Update( &preview );
            frame()->SetMsgPanel( graphic );
        }
        else if( evt->IsAction( &PCB_ACTIONS::decWidth ) && m_lineWidth > WIDTH_STEP )
        {
            m_lineWidth -= WIDTH_STEP;
            graphic->SetWidth( m_lineWidth );
            m_view->Update( &preview );
            frame()->SetMsgPanel( graphic );
        }
        else if( evt->IsAction( &PCB_ACTIONS::arcPosture ) )
        {
            arcManager.ToggleClockwise();
        }
        else if( evt->IsAction( &ACTIONS::updateUnits ) )
        {
            arcAsst.SetUnits( frame()->GetUserUnits() );
            m_view->Update( &arcAsst );
            evt->SetPassEvent();
        }
        else
        {
            evt->SetPassEvent();
        }

        if( arcManager.IsComplete() )
        {
            break;
        }
        else if( arcManager.HasGeometryChanged() )
        {
            updateArcFromConstructionMgr( arcManager, *graphic );
            m_view->Update( &preview );
            m_view->Update( &arcAsst );

            if( firstPoint )
                frame()->SetMsgPanel( graphic );
            else
                frame()->SetMsgPanel( board() );
        }
    }

    preview.Remove( graphic );
    m_view->Remove( &arcAsst );
    m_view->Remove( &preview );
    m_frame->SetMsgPanel( board() );

    m_frame->GetCanvas()->SetCurrentCursor( KICURSOR::ARROW );
    m_controls->SetAutoPan( false );
    m_controls->CaptureCursor( false );
    m_controls->ForceCursorPosition( false );

    return !cancelled;
}


bool DRAWING_TOOL::getSourceZoneForAction( ZONE_MODE aMode, ZONE** aZone )
{
    bool clearSelection = false;
    *aZone = nullptr;

    // not an action that needs a source zone
    if( aMode == ZONE_MODE::ADD || aMode == ZONE_MODE::GRAPHIC_POLYGON )
        return true;

    PCB_SELECTION_TOOL*  selTool = m_toolMgr->GetTool<PCB_SELECTION_TOOL>();
    const PCB_SELECTION& selection = selTool->GetSelection();

    if( selection.Empty() )
    {
        clearSelection = true;
        m_toolMgr->RunAction( PCB_ACTIONS::selectionCursor, true );
    }

    // we want a single zone
    if( selection.Size() == 1 )
        *aZone = dyn_cast<ZONE*>( selection[0] );

    // expected a zone, but didn't get one
    if( !*aZone )
    {
        if( clearSelection )
            m_toolMgr->RunAction( PCB_ACTIONS::selectionClear, true );

        return false;
    }

    return true;
}

int DRAWING_TOOL::DrawZone( const TOOL_EVENT& aEvent )
{
    if( m_isFootprintEditor && !m_frame->GetModel() )
        return 0;

    ZONE_MODE zoneMode = aEvent.Parameter<ZONE_MODE>();
    MODE      drawMode = MODE::ZONE;

    if( aEvent.IsAction( &PCB_ACTIONS::drawRuleArea ) )
        drawMode = MODE::KEEPOUT;

    if( aEvent.IsAction( &PCB_ACTIONS::drawPolygon ) )
        drawMode = MODE::GRAPHIC_POLYGON;

    SCOPED_DRAW_MODE scopedDrawMode( m_mode, drawMode );

    // get a source zone, if we need one. We need it for:
    // ZONE_MODE::CUTOUT (adding a hole to the source zone)
    // ZONE_MODE::SIMILAR (creating a new zone using settings of source zone
    ZONE* sourceZone = nullptr;

    if( !getSourceZoneForAction( zoneMode, &sourceZone ) )
        return 0;

    // Turn zones on if they are off, so that the created object will be visible after completion
    m_frame->SetObjectVisible( LAYER_ZONES );

    ZONE_CREATE_HELPER::PARAMS params;

    params.m_keepout = drawMode == MODE::KEEPOUT;
    params.m_mode = zoneMode;
    params.m_sourceZone = sourceZone;

    if( zoneMode == ZONE_MODE::SIMILAR )
        params.m_layer = sourceZone->GetLayer();
    else
        params.m_layer = m_frame->GetActiveLayer();

    ZONE_CREATE_HELPER zoneTool( *this, params );

    // the geometry manager which handles the zone geometry, and
    // hands the calculated points over to the zone creator tool
    POLYGON_GEOM_MANAGER polyGeomMgr( zoneTool );
    bool                 constrainAngle = false;

    std::string tool = aEvent.GetCommandStr().get();
    m_frame->PushTool( tool );
    Activate(); // register for events

    m_controls->ShowCursor( true );

    bool              started = false;
    PCB_GRID_HELPER   grid( m_toolMgr, m_frame->GetMagneticItemsSettings() );
    STATUS_TEXT_POPUP status( m_frame );
    status.SetTextColor( wxColour( 255, 0, 0 ) );
    status.SetText( _( "Self-intersecting polygons are not allowed" ) );

    // Prime the pump
    if( aEvent.HasPosition() )
        m_toolMgr->PrimeTool( aEvent.Position() );

    auto setCursor = [&]()
    {
        m_frame->GetCanvas()->SetCurrentCursor( KICURSOR::PENCIL );
    };

    // Set initial cursor
    setCursor();

    // Main loop: keep receiving events
    while( TOOL_EVENT* evt = Wait() )
    {
        setCursor();

        LSET layers( m_frame->GetActiveLayer() );
        grid.SetSnap( !evt->Modifier( MD_SHIFT ) );
        grid.SetUseGrid( getView()->GetGAL()->GetGridSnapping() && !evt->Modifier( MD_ALT ) );
        VECTOR2I cursorPos = grid.BestSnapAnchor(
                evt->IsPrime() ? evt->Position() : m_controls->GetMousePosition(), layers );
        m_controls->ForceCursorPosition( true, cursorPos );

        if( ( sourceZone && sourceZone->GetHV45() ) || constrainAngle || evt->Modifier( MD_CTRL ) )
            polyGeomMgr.SetLeaderMode( POLYGON_GEOM_MANAGER::LEADER_MODE::DEG45 );
        else
            polyGeomMgr.SetLeaderMode( POLYGON_GEOM_MANAGER::LEADER_MODE::DIRECT );

        auto cleanup = [&]()
        {
            polyGeomMgr.Reset();
            started = false;
            grid.ClearSkipPoint();
            m_controls->SetAutoPan( false );
            m_controls->CaptureCursor( false );
        };

        if( evt->IsCancelInteractive() )
        {
            if( polyGeomMgr.IsPolygonInProgress() )
                cleanup();
            else
            {
                m_frame->PopTool( tool );
                break;
            }
        }
        else if( evt->IsActivate() )
        {
            if( polyGeomMgr.IsPolygonInProgress() )
                cleanup();

            if( evt->IsPointEditor() )
            {
                // don't exit (the point editor runs in the background)
            }
            else if( evt->IsMoveTool() )
            {
                // leave ourselves on the stack so we come back after the move
                break;
            }
            else
            {
                m_frame->PopTool( tool );
                break;
            }
        }
        else if( evt->IsAction( &PCB_ACTIONS::layerChanged ) )
        {
            if( zoneMode != ZONE_MODE::SIMILAR )
                params.m_layer = frame()->GetActiveLayer();
        }
        else if( evt->IsClick( BUT_RIGHT ) )
        {
            m_menu.ShowContextMenu( selection() );
        }
        // events that lock in nodes
        else if( evt->IsClick( BUT_LEFT ) || evt->IsDblClick( BUT_LEFT )
                 || evt->IsAction( &PCB_ACTIONS::closeOutline ) )
        {
            // Check if it is double click / closing line (so we have to finish the zone)
            const bool endPolygon = evt->IsDblClick( BUT_LEFT )
                                    || evt->IsAction( &PCB_ACTIONS::closeOutline )
                                    || polyGeomMgr.NewPointClosesOutline( cursorPos );

            if( endPolygon )
            {
                polyGeomMgr.SetFinished();
                polyGeomMgr.Reset();

                started = false;
                m_controls->SetAutoPan( false );
                m_controls->CaptureCursor( false );
            }
            // adding a corner
            else if( polyGeomMgr.AddPoint( cursorPos ) )
            {
                if( !started )
                {
                    started = true;
                    constrainAngle = ( polyGeomMgr.GetLeaderMode()
                                       == POLYGON_GEOM_MANAGER::LEADER_MODE::DEG45 );
                    m_controls->SetAutoPan( true );
                    m_controls->CaptureCursor( true );
                }
            }
        }
        else if( evt->IsAction( &PCB_ACTIONS::deleteLastPoint ) )
        {
            polyGeomMgr.DeleteLastCorner();

            if( !polyGeomMgr.IsPolygonInProgress() )
            {
                // report finished as an empty shape
                polyGeomMgr.SetFinished();

                // start again
                started = false;
                m_controls->SetAutoPan( false );
                m_controls->CaptureCursor( false );
            }
        }
        else if( polyGeomMgr.IsPolygonInProgress()
                 && ( evt->IsMotion() || evt->IsDrag( BUT_LEFT ) ) )
        {
            polyGeomMgr.SetCursorPosition( cursorPos );

            if( polyGeomMgr.IsSelfIntersecting( true ) )
            {
                wxPoint p = wxGetMousePosition() + wxPoint( 20, 20 );
                status.Move( p );
                status.PopupFor( 1500 );
            }
            else
            {
                status.Hide();
            }
        }
        else if( evt->IsAction( &PCB_ACTIONS::properties ) )
        {
            if( started )
            {
                frame()->OnEditItemRequest( zoneTool.GetZone() );
                zoneTool.OnGeometryChange( polyGeomMgr );
                frame()->SetMsgPanel( zoneTool.GetZone() );
            }
            else
            {
                evt->SetPassEvent();
            }
        }
        /*else if( evt->IsAction( &ACTIONS::updateUnits ) )
        {
            // If we ever have an assistant here that reports dimensions, we'll want to
            // update its units here....
            // zoneAsst.SetUnits( frame()->GetUserUnits() );
            // m_view->Update( &zoneAsst );
            evt->SetPassEvent();
        }*/
        else
        {
            evt->SetPassEvent();
        }

    } // end while

    m_frame->GetCanvas()->SetCurrentCursor( KICURSOR::ARROW );
    m_controls->ForceCursorPosition( false );
    return 0;
}


int DRAWING_TOOL::DrawVia( const TOOL_EVENT& aEvent )
{
    struct VIA_PLACER : public INTERACTIVE_PLACER_BASE
    {
        PCB_BASE_EDIT_FRAME*        m_frame;
        PCB_GRID_HELPER             m_gridHelper;
        std::shared_ptr<DRC_ENGINE> m_drcEngine;
        int                         m_drcEpsilon;
        int                         m_worstClearance;
        bool                        m_flaggedDRC;

        VIA_PLACER( PCB_BASE_EDIT_FRAME* aFrame ) :
                m_frame( aFrame ),
                m_gridHelper( aFrame->GetToolManager(), aFrame->GetMagneticItemsSettings() ),
                m_drcEngine( aFrame->GetBoard()->GetDesignSettings().m_DRCEngine ),
                m_drcEpsilon( aFrame->GetBoard()->GetDesignSettings().GetDRCEpsilon() ),
                m_worstClearance( 0 ), m_flaggedDRC( false )
        {
            try
            {
                m_drcEngine->InitEngine( aFrame->GetDesignRulesPath() );

                DRC_CONSTRAINT constraint;

                if( m_drcEngine->QueryWorstConstraint( CLEARANCE_CONSTRAINT, constraint ) )
                    m_worstClearance = constraint.GetValue().Min();

                if( m_drcEngine->QueryWorstConstraint( HOLE_CLEARANCE_CONSTRAINT, constraint ) )
                    m_worstClearance = std::max( m_worstClearance, constraint.GetValue().Min() );

                for( FOOTPRINT* footprint : aFrame->GetBoard()->Footprints() )
                {
                    for( PAD* pad : footprint->Pads() )
                        m_worstClearance = std::max( m_worstClearance, pad->GetLocalClearance() );
                }
            }
            catch( PARSE_ERROR& pe )
            {
            }
        }

        virtual ~VIA_PLACER() {}

        TRACK* findTrack( VIA* aVia )
        {
            const LSET lset = aVia->GetLayerSet();
            wxPoint    position = aVia->GetPosition();
            BOX2I      bbox = aVia->GetBoundingBox();

            std::vector<KIGFX::VIEW::LAYER_ITEM_PAIR> items;
            auto                                      view = m_frame->GetCanvas()->GetView();
            std::vector<TRACK*>                       possible_tracks;

            view->Query( bbox, items );

            for( auto it : items )
            {
                BOARD_ITEM* item = static_cast<BOARD_ITEM*>( it.first );

                if( !( item->GetLayerSet() & lset ).any() )
                    continue;

                if( TRACK* track = dyn_cast<TRACK*>( item ) )
                {
                    if( TestSegmentHit( position, track->GetStart(), track->GetEnd(),
                                        ( track->GetWidth() + aVia->GetWidth() ) / 2 ) )
                        possible_tracks.push_back( track );
                }
            }

            TRACK* return_track = nullptr;
            int    min_d = std::numeric_limits<int>::max();

            for( TRACK* track : possible_tracks )
            {
                SEG test( track->GetStart(), track->GetEnd() );
                int dist = ( test.NearestPoint( position ) - position ).EuclideanNorm();

                if( dist < min_d )
                {
                    min_d = dist;
                    return_track = track;
                }
            }

            return return_track;
        }

        bool hasDRCViolation( VIA* aVia, BOARD_ITEM* aOther )
        {
            // It would really be better to know what particular nets a nettie should allow,
            // but for now it is what it is.
            if( DRC_ENGINE::IsNetTie( aOther ) )
                return false;

            BOARD_CONNECTED_ITEM* cItem = dynamic_cast<BOARD_CONNECTED_ITEM*>( aOther );

            if( cItem && cItem->GetNetCode() == aVia->GetNetCode() )
                return false;

            for( PCB_LAYER_ID layer : aOther->GetLayerSet().Seq() )
            {
                DRC_CONSTRAINT constraint =
                        m_drcEngine->EvalRules( CLEARANCE_CONSTRAINT, aVia, aOther, layer );
                int clearance = constraint.GetValue().Min();

                if( clearance >= 0 )
                {
                    std::shared_ptr<SHAPE> viaShape = DRC_ENGINE::GetShape( aVia, layer );
                    std::shared_ptr<SHAPE> otherShape = DRC_ENGINE::GetShape( aOther, layer );

                    if( viaShape->Collide( otherShape.get(), clearance - m_drcEpsilon ) )
                        return true;
                }
            }

            return false;
        }

        bool hasDRCViolation( VIA* aVia )
        {
            std::vector<KIGFX::VIEW::LAYER_ITEM_PAIR> items;
            std::set<BOARD_ITEM*>                     handled;
            BOX2I                                     bbox = aVia->GetBoundingBox();

            bbox.Inflate( m_worstClearance );
            m_frame->GetCanvas()->GetView()->Query( bbox, items );

            for( std::pair<KIGFX::VIEW_ITEM*, int> it : items )
            {
                BOARD_ITEM* item = dynamic_cast<BOARD_ITEM*>( it.first );

                if( !item || item->Type() == PCB_ZONE_T || item->Type() == PCB_FP_ZONE_T )
                    continue;

                if( handled.count( item ) )
                    continue;

                if( hasDRCViolation( aVia, item ) )
                    return true;

                handled.insert( item );
            }

            return false;
        }

        int findStitchedZoneNet( VIA* aVia )
        {
            const wxPoint position = aVia->GetPosition();
            const LSET    lset = aVia->GetLayerSet();

            std::vector<ZONE*> foundZones;

            for( ZONE* zone : m_board->Zones() )
            {
                for( PCB_LAYER_ID layer : LSET( zone->GetLayerSet() & lset ).Seq() )
                {
                    if( zone->HitTestFilledArea( layer, position ) )
                        foundZones.push_back( zone );
                }
            }

            std::sort( foundZones.begin(), foundZones.end(),
                       []( const ZONE* a, const ZONE* b )
                       {
                           return a->GetLayer() < b->GetLayer();
                       } );

            // first take the net of the active layer
            for( ZONE* z : foundZones )
            {
                if( m_frame->GetActiveLayer() == z->GetLayer() )
                    return z->GetNetCode();
            }

            // none? take the topmost visible layer
            for( ZONE* z : foundZones )
            {
                if( m_board->IsLayerVisible( z->GetLayer() ) )
                    return z->GetNetCode();
            }

            return -1;
        }

        void SnapItem( BOARD_ITEM* aItem ) override
        {
            // If you place a Via on a track but not on its centerline, the current
            // connectivity algorithm will require us to put a kink in the track when
            // we break it (so that each of the two segments ends on the via center).
            // That's not ideal, and is in fact probably worse than forcing snap in
            // this situation.

            m_gridHelper.SetSnap( !( m_modifiers & MD_SHIFT ) );
            auto    via = static_cast<VIA*>( aItem );
            wxPoint position = via->GetPosition();
            TRACK*  track = findTrack( via );

            if( track )
            {
                SEG      trackSeg( track->GetStart(), track->GetEnd() );
                VECTOR2I snap = m_gridHelper.AlignToSegment( position, trackSeg );

                aItem->SetPosition( (wxPoint) snap );
            }
        }

        bool PlaceItem( BOARD_ITEM* aItem, BOARD_COMMIT& aCommit ) override
        {
            VIA*    via = static_cast<VIA*>( aItem );
            wxPoint viaPos = via->GetPosition();
            int     newNet;
            TRACK*  track = findTrack( via );

            if( hasDRCViolation( via ) )
            {
                m_frame->ShowInfoBarError( _( "Via location violates DRC." ) );
                m_flaggedDRC = true;
                return false;
            }
            else if( m_flaggedDRC )
            {
                m_frame->GetInfoBar()->Dismiss();
            }

            if( track )
            {
                if( viaPos != track->GetStart() && viaPos != track->GetEnd() )
                {
                    aCommit.Modify( track );

                    TRACK* newTrack = dynamic_cast<TRACK*>( track->Clone() );
                    const_cast<KIID&>( newTrack->m_Uuid ) = KIID();

                    track->SetEnd( viaPos );
                    newTrack->SetStart( viaPos );
                    aCommit.Add( newTrack );
                }

                newNet = track->GetNetCode();
            }
            else
            {
                newNet = findStitchedZoneNet( via );
                via->SetIsFree();
            }

            if( newNet > 0 )
                via->SetNetCode( newNet );

            aCommit.Add( aItem );
            return true;
        }

        std::unique_ptr<BOARD_ITEM> CreateItem() override
        {
            auto& ds = m_board->GetDesignSettings();
            VIA*  via = new VIA( m_board );

            via->SetNetCode( 0 );
            via->SetViaType( ds.m_CurrentViaType );

            // for microvias, the size and hole will be changed later.
            via->SetWidth( ds.GetCurrentViaSize() );
            via->SetDrill( ds.GetCurrentViaDrill() );

            // Usual via is from copper to component.
            // layer pair is B_Cu and F_Cu.
            via->SetLayerPair( B_Cu, F_Cu );

            PCB_LAYER_ID first_layer = m_frame->GetActiveLayer();
            PCB_LAYER_ID last_layer;

            // prepare switch to new active layer:
            if( first_layer != m_frame->GetScreen()->m_Route_Layer_TOP )
                last_layer = m_frame->GetScreen()->m_Route_Layer_TOP;
            else
                last_layer = m_frame->GetScreen()->m_Route_Layer_BOTTOM;

            // Adjust the actual via layer pair
            switch( via->GetViaType() )
            {
            case VIATYPE::BLIND_BURIED: via->SetLayerPair( first_layer, last_layer ); break;

            case VIATYPE::MICROVIA: // from external to the near neighbor inner layer
            {
                PCB_LAYER_ID last_inner_layer =
                        ToLAYER_ID( ( m_board->GetCopperLayerCount() - 2 ) );

                if( first_layer == B_Cu )
                    last_layer = last_inner_layer;
                else if( first_layer == F_Cu )
                    last_layer = In1_Cu;
                else if( first_layer == last_inner_layer )
                    last_layer = B_Cu;
                else if( first_layer == In1_Cu )
                    last_layer = F_Cu;

                // else error: will be removed later
                via->SetLayerPair( first_layer, last_layer );

                // Update diameter and hole size, which where set previously for normal vias
                NETCLASS* netClass = via->GetNetClass();

                via->SetWidth( netClass->GetuViaDiameter() );
                via->SetDrill( netClass->GetuViaDrill() );
            }
            break;

            default: break;
            }

            return std::unique_ptr<BOARD_ITEM>( via );
        }
    };

    VIA_PLACER placer( frame() );

    SCOPED_DRAW_MODE scopedDrawMode( m_mode, MODE::VIA );

    doInteractiveItemPlacement( aEvent.GetCommandStr().get(), &placer, _( "Place via" ),
                                IPO_REPEAT | IPO_SINGLE_CLICK );

    return 0;
}


int DRAWING_TOOL::getSegmentWidth( PCB_LAYER_ID aLayer ) const
{
    assert( m_board );
    return m_board->GetDesignSettings().GetLineThickness( aLayer );
}


const unsigned int DRAWING_TOOL::WIDTH_STEP = Millimeter2iu( 0.1 );


void DRAWING_TOOL::setTransitions()
{
    Go( &DRAWING_TOOL::DrawLine, PCB_ACTIONS::drawLine.MakeEvent() );
    Go( &DRAWING_TOOL::DrawZone, PCB_ACTIONS::drawPolygon.MakeEvent() );
    Go( &DRAWING_TOOL::DrawRectangle, PCB_ACTIONS::drawRectangle.MakeEvent() );
    Go( &DRAWING_TOOL::DrawCircle, PCB_ACTIONS::drawCircle.MakeEvent() );
    Go( &DRAWING_TOOL::DrawArc, PCB_ACTIONS::drawArc.MakeEvent() );
    Go( &DRAWING_TOOL::DrawDimension, PCB_ACTIONS::drawAlignedDimension.MakeEvent() );
    Go( &DRAWING_TOOL::DrawDimension, PCB_ACTIONS::drawOrthogonalDimension.MakeEvent() );
    Go( &DRAWING_TOOL::DrawDimension, PCB_ACTIONS::drawCenterDimension.MakeEvent() );
    Go( &DRAWING_TOOL::DrawDimension, PCB_ACTIONS::drawLeader.MakeEvent() );
    Go( &DRAWING_TOOL::DrawZone, PCB_ACTIONS::drawZone.MakeEvent() );
    Go( &DRAWING_TOOL::DrawZone, PCB_ACTIONS::drawRuleArea.MakeEvent() );
    Go( &DRAWING_TOOL::DrawZone, PCB_ACTIONS::drawZoneCutout.MakeEvent() );
    Go( &DRAWING_TOOL::DrawZone, PCB_ACTIONS::drawSimilarZone.MakeEvent() );
    Go( &DRAWING_TOOL::DrawVia, PCB_ACTIONS::drawVia.MakeEvent() );
    Go( &DRAWING_TOOL::PlaceText, PCB_ACTIONS::placeText.MakeEvent() );
    Go( &DRAWING_TOOL::PlaceImportedGraphics, PCB_ACTIONS::placeImportedGraphics.MakeEvent() );
<<<<<<< HEAD
    Go( &DRAWING_TOOL::SetAnchor, PCB_ACTIONS::setAnchor.MakeEvent() );
=======
    Go( &DRAWING_TOOL::SetAnchor,             PCB_ACTIONS::setAnchor.MakeEvent() );
    Go( &DRAWING_TOOL::ToggleLine45degMode,   PCB_ACTIONS::toggleLine45degMode.MakeEvent() );
>>>>>>> 5aaedd86
}<|MERGE_RESOLUTION|>--- conflicted
+++ resolved
@@ -2406,10 +2406,6 @@
     Go( &DRAWING_TOOL::DrawVia, PCB_ACTIONS::drawVia.MakeEvent() );
     Go( &DRAWING_TOOL::PlaceText, PCB_ACTIONS::placeText.MakeEvent() );
     Go( &DRAWING_TOOL::PlaceImportedGraphics, PCB_ACTIONS::placeImportedGraphics.MakeEvent() );
-<<<<<<< HEAD
-    Go( &DRAWING_TOOL::SetAnchor, PCB_ACTIONS::setAnchor.MakeEvent() );
-=======
     Go( &DRAWING_TOOL::SetAnchor,             PCB_ACTIONS::setAnchor.MakeEvent() );
     Go( &DRAWING_TOOL::ToggleLine45degMode,   PCB_ACTIONS::toggleLine45degMode.MakeEvent() );
->>>>>>> 5aaedd86
 }