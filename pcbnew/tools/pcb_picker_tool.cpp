/*
 * This program source code file is part of KiCad, a free EDA CAD application.
 *
 * Copyright (C) 2015 CERN
 * Copyright (C) 2019-2020 KiCad Developers, see AUTHORS.txt for contributors.
 * @author Maciej Suminski <maciej.suminski@cern.ch>
 *
 * This program is free software; you can redistribute it and/or
 * modify it under the terms of the GNU General Public License
 * as published by the Free Software Foundation; either version 2
 * of the License, or (at your option) any later version.
 *
 * This program is distributed in the hope that it will be useful,
 * but WITHOUT ANY WARRANTY; without even the implied warranty of
 * MERCHANTABILITY or FITNESS FOR A PARTICULAR PURPOSE.  See the
 * GNU General Public License for more details.
 *
 * You should have received a copy of the GNU General Public License
 * along with this program; if not, you may find one here:
 * http://www.gnu.org/licenses/old-licenses/gpl-2.0.html
 * or you may search the http://www.gnu.org website for the version 2 license,
 * or you may write to the Free Software Foundation, Inc.,
 * 51 Franklin Street, Fifth Floor, Boston, MA  02110-1301, USA
 */

#include "pcb_picker_tool.h"
#include "pcb_actions.h"
#include "pcb_grid_helper.h"
#include <view/view_controls.h>
#include <tool/tool_manager.h>
#include "pcb_selection_tool.h"


PCB_PICKER_TOOL::PCB_PICKER_TOOL() :
        PCB_TOOL_BASE( "pcbnew.InteractivePicker" ),
        PICKER_TOOL_BASE()
{
}


int PCB_PICKER_TOOL::Main( const TOOL_EVENT& aEvent )
{
    KIGFX::VIEW_CONTROLS* controls = getViewControls();
<<<<<<< HEAD
    PCB_BASE_FRAME*       frame = getEditFrame<PCB_BASE_FRAME>();
=======
    PCB_BASE_FRAME*       frame    = getEditFrame<PCB_BASE_FRAME>();
>>>>>>> 81b83a8f
    PCB_GRID_HELPER       grid( m_toolMgr, frame->GetMagneticItemsSettings() );
    int                   finalize_state = WAIT_CANCEL;

    std::string tool = *aEvent.Parameter<std::string*>();

    if( !tool.empty() )
        frame->PushTool( tool );

    Activate();
    setControls();

    auto setCursor = 
            [&]() 
            {
                frame->GetCanvas()->SetCurrentCursor( m_cursor );
            };

    // Set initial cursor
    setCursor();
    VECTOR2D cursorPos;

    while( TOOL_EVENT* evt = Wait() )
    {
        setCursor();
        cursorPos =  controls->GetMousePosition();

        if( m_snap )
        {
            grid.SetSnap( !evt->Modifier( MD_SHIFT ) );
            grid.SetUseGrid( getView()->GetGAL()->GetGridSnapping() && !evt->Modifier( MD_ALT ) );
            cursorPos = grid.BestSnapAnchor( cursorPos, nullptr );
            controls->ForceCursorPosition( true, cursorPos );
        }

        if( evt->IsCancelInteractive() || evt->IsActivate() )
        {
            if( m_cancelHandler )
            {
                try
                {
                    (*m_cancelHandler)();
                }
                catch( std::exception& )
                {
                }
            }

            // Activating a new tool may have alternate finalization from canceling the current tool
            if( evt->IsActivate() )
                finalize_state = END_ACTIVATE;
            else
                finalize_state = EVT_CANCEL;

            break;
        }

        else if( evt->IsClick( BUT_LEFT ) )
        {
            bool getNext = false;

            m_picked = cursorPos;

            if( m_clickHandler )
            {
                try
                {
                    getNext = (*m_clickHandler)( *m_picked );
                }
                catch( std::exception& )
                {
                    finalize_state = EXCEPTION_CANCEL;
                    break;
                }
            }

            if( !getNext )
            {
                finalize_state = CLICK_CANCEL;
                break;
            }
            else
                setControls();
        }

        else if( evt->IsMotion() )
        {
            if( m_motionHandler )
            {
                try
                {
                    (*m_motionHandler)( cursorPos );
                }
                catch( std::exception& )
                {
                }
            }
        }

        else if( evt->IsDblClick( BUT_LEFT ) || evt->IsDrag( BUT_LEFT ) )
        {
            // Not currently used, but we don't want to pass them either
        }

        else if( evt->IsClick( BUT_RIGHT ) )
        {
            PCB_SELECTION dummy;
            m_menu.ShowContextMenu( dummy );
        }

        else
            evt->SetPassEvent();
    }

    if( m_finalizeHandler )
    {
        try
        {
            (*m_finalizeHandler)( finalize_state );
        }
        catch( std::exception& )
        {
        }
    }

    reset();
    controls->ForceCursorPosition( false );

    if( !tool.empty() )
        frame->PopTool( tool );

    return 0;
}


void PCB_PICKER_TOOL::setTransitions()
{
    Go( &PCB_PICKER_TOOL::Main, ACTIONS::pickerTool.MakeEvent() );
}


void PCB_PICKER_TOOL::reset()
{
    m_layerMask = LSET::AllLayersMask();
    PICKER_TOOL_BASE::reset();
}


void PCB_PICKER_TOOL::setControls()
{
    KIGFX::VIEW_CONTROLS* controls = getViewControls();

    controls->CaptureCursor( false );
    controls->SetAutoPan( false );
}<|MERGE_RESOLUTION|>--- conflicted
+++ resolved
@@ -31,9 +31,7 @@
 #include "pcb_selection_tool.h"
 
 
-PCB_PICKER_TOOL::PCB_PICKER_TOOL() :
-        PCB_TOOL_BASE( "pcbnew.InteractivePicker" ),
-        PICKER_TOOL_BASE()
+PCB_PICKER_TOOL::PCB_PICKER_TOOL() : PCB_TOOL_BASE( "pcbnew.InteractivePicker" ), PICKER_TOOL_BASE()
 {
 }
 
@@ -41,11 +39,7 @@
 int PCB_PICKER_TOOL::Main( const TOOL_EVENT& aEvent )
 {
     KIGFX::VIEW_CONTROLS* controls = getViewControls();
-<<<<<<< HEAD
     PCB_BASE_FRAME*       frame = getEditFrame<PCB_BASE_FRAME>();
-=======
-    PCB_BASE_FRAME*       frame    = getEditFrame<PCB_BASE_FRAME>();
->>>>>>> 81b83a8f
     PCB_GRID_HELPER       grid( m_toolMgr, frame->GetMagneticItemsSettings() );
     int                   finalize_state = WAIT_CANCEL;
 
