/*
 * This program source code file is part of KiCad, a free EDA CAD application.
 *
 * Copyright (C) 2014 CERN
 * Copyright (C) 2018-2021 KiCad Developers, see AUTHORS.txt for contributors.
 * @author Tomasz Wlostowski <tomasz.wlostowski@cern.ch>
 *
 * This program is free software; you can redistribute it and/or
 * modify it under the terms of the GNU General Public License
 * as published by the Free Software Foundation; either version 2
 * of the License, or (at your option) any later version.
 *
 * This program is distributed in the hope that it will be useful,
 * but WITHOUT ANY WARRANTY; without even the implied warranty of
 * MERCHANTABILITY or FITNESS FOR A PARTICULAR PURPOSE.  See the
 * GNU General Public License for more details.
 *
 * You should have received a copy of the GNU General Public License
 * along with this program; if not, you may find one here:
 * http://www.gnu.org/licenses/old-licenses/gpl-2.0.html
 * or you may search the http://www.gnu.org website for the version 2 license,
 * or you may write to the Free Software Foundation, Inc.,
 * 51 Franklin Street, Fifth Floor, Boston, MA  02110-1301, USA
 */

#include <functional>
#include <board.h>
#include <dimension.h>
#include <fp_shape.h>
#include <footprint.h>
#include <track.h>
#include <zone.h>
#include <geometry/shape_circle.h>
#include <geometry/shape_line_chain.h>
#include <geometry/shape_rect.h>
#include <geometry/shape_segment.h>
#include <geometry/shape_simple.h>
#include <macros.h>
#include <math/util.h> // for KiROUND
#include <painter.h>
#include <pcbnew_settings.h>
#include <tool/tool_manager.h>
#include <tools/pcb_tool_base.h>
#include <view/view.h>
#include "pcb_grid_helper.h"


PCB_GRID_HELPER::PCB_GRID_HELPER( TOOL_MANAGER* aToolMgr, MAGNETIC_SETTINGS* aMagneticSettings ) :
        GRID_HELPER( aToolMgr ), m_magneticSettings( aMagneticSettings )
{
    KIGFX::VIEW*            view = m_toolMgr->GetView();
    KIGFX::RENDER_SETTINGS* settings = view->GetPainter()->GetSettings();
    KIGFX::COLOR4D          auxItemsColor = settings->GetLayerColor( LAYER_AUX_ITEMS );
    KIGFX::COLOR4D          umbilicalColor = settings->GetLayerColor( LAYER_ANCHOR );

    m_viewAxis.SetSize( 20000 );
    m_viewAxis.SetStyle( KIGFX::ORIGIN_VIEWITEM::CROSS );
    m_viewAxis.SetColor( auxItemsColor.WithAlpha( 0.4 ) );
    m_viewAxis.SetDrawAtZero( true );
    view->Add( &m_viewAxis );
    view->SetVisible( &m_viewAxis, false );

    m_viewSnapPoint.SetStyle( KIGFX::ORIGIN_VIEWITEM::CIRCLE_CROSS );
    m_viewSnapPoint.SetColor( auxItemsColor );
    m_viewSnapPoint.SetDrawAtZero( true );
    view->Add( &m_viewSnapPoint );
    view->SetVisible( &m_viewSnapPoint, false );

    m_viewSnapLine.SetStyle( KIGFX::ORIGIN_VIEWITEM::DASH_LINE );
    m_viewSnapLine.SetColor( umbilicalColor );
    m_viewSnapLine.SetDrawAtZero( true );
    view->Add( &m_viewSnapLine );
    view->SetVisible( &m_viewSnapLine, false );
}


VECTOR2I PCB_GRID_HELPER::AlignToSegment( const VECTOR2I& aPoint, const SEG& aSeg )
{
    OPT_VECTOR2I pts[6];

    if( !m_enableSnap )
        return aPoint;

    const VECTOR2D gridOffset( GetOrigin() );
    const VECTOR2D gridSize( GetGrid() );

    VECTOR2I nearest(
            KiROUND( ( aPoint.x - gridOffset.x ) / gridSize.x ) * gridSize.x + gridOffset.x,
            KiROUND( ( aPoint.y - gridOffset.y ) / gridSize.y ) * gridSize.y + gridOffset.y );

    pts[0] = aSeg.A;
    pts[1] = aSeg.B;
    pts[2] = aSeg.IntersectLines( SEG( nearest + VECTOR2I( -1, 1 ), nearest + VECTOR2I( 1, -1 ) ) );
    pts[3] = aSeg.IntersectLines( SEG( nearest + VECTOR2I( -1, -1 ), nearest + VECTOR2I( 1, 1 ) ) );

    int min_d = std::numeric_limits<int>::max();

    for( int i = 0; i < 4; i++ )
    {
        if( pts[i] && aSeg.Contains( *pts[i] ) )
        {
            int d = ( *pts[i] - aPoint ).EuclideanNorm();

            if( d < min_d )
            {
                min_d = d;
                nearest = *pts[i];
            }
        }
    }

    return nearest;
}


VECTOR2I PCB_GRID_HELPER::AlignToArc( const VECTOR2I& aPoint, const SHAPE_ARC& aArc )
{
    if( !m_enableSnap )
        return aPoint;

    const VECTOR2D gridOffset( GetOrigin() );
    const VECTOR2D gridSize( GetGrid() );

    VECTOR2I nearest(
            KiROUND( ( aPoint.x - gridOffset.x ) / gridSize.x ) * gridSize.x + gridOffset.x,
            KiROUND( ( aPoint.y - gridOffset.y ) / gridSize.y ) * gridSize.y + gridOffset.y );

    int min_d = std::numeric_limits<int>::max();

    for( auto pt : { aArc.GetP0(), aArc.GetP1() } )
    {
        int d = ( pt - aPoint ).EuclideanNorm();

        if( d < min_d )
        {
            min_d = d;
            nearest = pt;
        }
        else
            break;
    }

    return nearest;
}


VECTOR2I PCB_GRID_HELPER::BestDragOrigin( const VECTOR2I&           aMousePos,
                                          std::vector<BOARD_ITEM*>& aItems )
{
    clearAnchors();

    for( BOARD_ITEM* item : aItems )
        computeAnchors( item, aMousePos, true );

    double worldScale = m_toolMgr->GetView()->GetGAL()->GetWorldScale();
    double lineSnapMinCornerDistance = 50.0 / worldScale;

    ANCHOR* nearestOutline = nearestAnchor( aMousePos, OUTLINE, LSET::AllLayersMask() );
    ANCHOR* nearestCorner = nearestAnchor( aMousePos, CORNER, LSET::AllLayersMask() );
    ANCHOR* nearestOrigin = nearestAnchor( aMousePos, ORIGIN, LSET::AllLayersMask() );
    ANCHOR* best = NULL;
    double  minDist = std::numeric_limits<double>::max();

    if( nearestOrigin )
    {
        minDist = nearestOrigin->Distance( aMousePos );
        best = nearestOrigin;
    }

    if( nearestCorner )
    {
        double dist = nearestCorner->Distance( aMousePos );

        if( dist < minDist )
        {
            minDist = dist;
            best = nearestCorner;
        }
    }

    if( nearestOutline )
    {
        double dist = nearestOutline->Distance( aMousePos );

        if( minDist > lineSnapMinCornerDistance && dist < minDist )
            best = nearestOutline;
    }

    return best ? best->pos : aMousePos;
}


VECTOR2I PCB_GRID_HELPER::BestSnapAnchor( const VECTOR2I& aOrigin, BOARD_ITEM* aReferenceItem )
{
    LSET                     layers;
    std::vector<BOARD_ITEM*> item;

    if( aReferenceItem )
    {
        layers = aReferenceItem->GetLayerSet();
        item.push_back( aReferenceItem );
    }
    else
        layers = LSET::AllLayersMask();

    return BestSnapAnchor( aOrigin, layers, item );
}


VECTOR2I PCB_GRID_HELPER::BestSnapAnchor( const VECTOR2I& aOrigin, const LSET& aLayers,
                                          const std::vector<BOARD_ITEM*>& aSkip )
{
    // Tuning constant: snap radius in screen space
    const int snapSize = 25;

    // Snapping distance is in screen space, clamped to the current grid to ensure that the grid
    // points that are visible can always be snapped to.
    // see https://gitlab.com/kicad/code/kicad/-/issues/5638
    // see https://gitlab.com/kicad/code/kicad/-/issues/7125
    double snapScale = snapSize / m_toolMgr->GetView()->GetGAL()->GetWorldScale();
    int    snapRange = std::min( KiROUND( snapScale ), GetGrid().x );
    int    snapDist = snapRange;

    BOX2I bb( VECTOR2I( aOrigin.x - snapRange / 2, aOrigin.y - snapRange / 2 ),
              VECTOR2I( snapRange, snapRange ) );

    clearAnchors();

    for( BOARD_ITEM* item : queryVisible( bb, aSkip ) )
        computeAnchors( item, aOrigin );

    ANCHOR*  nearest = nearestAnchor( aOrigin, SNAPPABLE, aLayers );
    VECTOR2I nearestGrid = Align( aOrigin );

    if( nearest )
        snapDist = nearest->Distance( aOrigin );

    // Existing snap lines need priority over new snaps
    if( m_snapItem && m_enableSnapLine && m_enableSnap )
    {
        bool snapLine = false;
        int  x_dist = std::abs( m_viewSnapLine.GetPosition().x - aOrigin.x );
        int  y_dist = std::abs( m_viewSnapLine.GetPosition().y - aOrigin.y );

        /// Allows de-snapping from the line if you are closer to another snap point
        if( x_dist < snapRange && ( !nearest || snapDist > snapRange ) )
        {
            nearestGrid.x = m_viewSnapLine.GetPosition().x;
            snapLine = true;
        }

        if( y_dist < snapRange && ( !nearest || snapDist > snapRange ) )
        {
            nearestGrid.y = m_viewSnapLine.GetPosition().y;
            snapLine = true;
        }

        if( snapLine && m_skipPoint != VECTOR2I( m_viewSnapLine.GetPosition() ) )
        {
            m_viewSnapLine.SetEndPosition( nearestGrid );

            if( m_toolMgr->GetView()->IsVisible( &m_viewSnapLine ) )
                m_toolMgr->GetView()->Update( &m_viewSnapLine, KIGFX::GEOMETRY );
            else
                m_toolMgr->GetView()->SetVisible( &m_viewSnapLine, true );

            return nearestGrid;
        }
    }

    if( nearest && m_enableSnap )
    {
        if( nearest->Distance( aOrigin ) <= snapRange )
        {
            m_viewSnapPoint.SetPosition( wxPoint( nearest->pos ) );
            m_viewSnapLine.SetPosition( wxPoint( nearest->pos ) );
            m_toolMgr->GetView()->SetVisible( &m_viewSnapLine, false );

            if( m_toolMgr->GetView()->IsVisible( &m_viewSnapPoint ) )
                m_toolMgr->GetView()->Update( &m_viewSnapPoint, KIGFX::GEOMETRY );
            else
                m_toolMgr->GetView()->SetVisible( &m_viewSnapPoint, true );

            m_snapItem = nearest;
            return nearest->pos;
        }
    }

    m_snapItem = nullptr;
    m_toolMgr->GetView()->SetVisible( &m_viewSnapPoint, false );
    m_toolMgr->GetView()->SetVisible( &m_viewSnapLine, false );
    return nearestGrid;
}


BOARD_ITEM* PCB_GRID_HELPER::GetSnapped() const
{
    if( !m_snapItem )
        return nullptr;

    return static_cast<BOARD_ITEM*>( m_snapItem->item );
}


std::set<BOARD_ITEM*> PCB_GRID_HELPER::queryVisible( const BOX2I&                    aArea,
                                                     const std::vector<BOARD_ITEM*>& aSkip ) const
{
    std::set<BOARD_ITEM*>                     items;
    std::vector<KIGFX::VIEW::LAYER_ITEM_PAIR> selectedItems;

    KIGFX::VIEW*                  view = m_toolMgr->GetView();
    RENDER_SETTINGS*              settings = view->GetPainter()->GetSettings();
    const std::set<unsigned int>& activeLayers = settings->GetHighContrastLayers();
    bool                          isHighContrast = settings->GetHighContrast();

    view->Query( aArea, selectedItems );

    for( const KIGFX::VIEW::LAYER_ITEM_PAIR& it : selectedItems )
    {
        BOARD_ITEM* item = static_cast<BOARD_ITEM*>( it.first );

        // If we are in the footprint editor, don't use the footprint itself
        if( static_cast<PCB_TOOL_BASE*>( m_toolMgr->GetCurrentTool() )->IsFootprintEditor()
            && item->Type() == PCB_FOOTPRINT_T )
        {
            continue;
        }

        // The item must be visible and on an active layer
        if( view->IsVisible( item ) && ( !isHighContrast || activeLayers.count( it.second ) )
            && item->ViewGetLOD( it.second, view ) < view->GetScale() )
        {
            items.insert( item );
        }
    }

    for( BOARD_ITEM* skipItem : aSkip )
        items.erase( skipItem );

    return items;
}


void PCB_GRID_HELPER::computeAnchors( BOARD_ITEM* aItem, const VECTOR2I& aRefPos, bool aFrom )
{
    VECTOR2I                      origin;
    KIGFX::VIEW*                  view = m_toolMgr->GetView();
    RENDER_SETTINGS*              settings = view->GetPainter()->GetSettings();
    const std::set<unsigned int>& activeLayers = settings->GetHighContrastLayers();
    bool                          isHighContrast = settings->GetHighContrast();

    auto handlePadShape = [&]( PAD* aPad ) {
        addAnchor( aPad->GetPosition(), ORIGIN | SNAPPABLE, aPad );

        /// If we are getting a drag point, we don't want to center the edge of pads
        if( aFrom )
            return;

        const std::shared_ptr<SHAPE> eshape = aPad->GetEffectiveShape( aPad->GetLayer() );

        wxASSERT( eshape->Type() == SH_COMPOUND );
        const std::vector<SHAPE*> shapes =
                static_cast<const SHAPE_COMPOUND*>( eshape.get() )->Shapes();

        for( const SHAPE* shape : shapes )
        {
            switch( shape->Type() )
            {
            case SH_RECT:
            {
                const SHAPE_RECT* rect = static_cast<const SHAPE_RECT*>( shape );
                SHAPE_LINE_CHAIN  outline = rect->Outline();

                for( int i = 0; i < outline.SegmentCount(); i++ )
                {
                    const SEG& seg = outline.CSegment( i );
                    addAnchor( seg.A, OUTLINE | SNAPPABLE, aPad );
                    addAnchor( seg.Center(), OUTLINE | SNAPPABLE, aPad );
                }

                break;
            }

            case SH_SEGMENT:
            {
                const SHAPE_SEGMENT* segment = static_cast<const SHAPE_SEGMENT*>( shape );

                int      offset = segment->GetWidth() / 2;
                SEG      seg = segment->GetSeg();
                VECTOR2I normal = ( seg.B - seg.A ).Resize( offset ).Rotate( -M_PI_2 );

                /*
                         * TODO: This creates more snap points than necessary for rounded rect pads
                         * because they are built up of overlapping segments.  We could fix this if
                         * desired by testing these to see if they are "inside" the pad.
                         */

                addAnchor( seg.A + normal, OUTLINE | SNAPPABLE, aPad );
                addAnchor( seg.A - normal, OUTLINE | SNAPPABLE, aPad );
                addAnchor( seg.B + normal, OUTLINE | SNAPPABLE, aPad );
                addAnchor( seg.B - normal, OUTLINE | SNAPPABLE, aPad );
                addAnchor( seg.Center() + normal, OUTLINE | SNAPPABLE, aPad );
                addAnchor( seg.Center() - normal, OUTLINE | SNAPPABLE, aPad );

                normal = normal.Rotate( M_PI_2 );

                addAnchor( seg.A - normal, OUTLINE | SNAPPABLE, aPad );
                addAnchor( seg.B + normal, OUTLINE | SNAPPABLE, aPad );
                break;
            }

<<<<<<< HEAD
            case SH_CIRCLE:
=======
            // if the cursor is not over a pad, then drag the footprint by its origin
            VECTOR2I position = footprint->GetPosition();
            addAnchor( position, ORIGIN | SNAPPABLE, footprint );

            // Add the footprint center point if it is markedly different from the origin
            VECTOR2I center = footprint->GetFootprintRect().Centre();
            VECTOR2I grid( GetGrid() );

            if( ( center - position ).SquaredEuclideanNorm() > grid.SquaredEuclideanNorm() )
                addAnchor( footprint->GetFootprintRect().Centre(), ORIGIN | SNAPPABLE, footprint );

            break;
        }

        case PCB_PAD_T:
        {
            if( aFrom || m_magneticSettings->pads == MAGNETIC_OPTIONS::CAPTURE_ALWAYS )
>>>>>>> 81b83a8f
            {
                const SHAPE_CIRCLE* circle = static_cast<const SHAPE_CIRCLE*>( shape );

                int      r = circle->GetRadius();
                VECTOR2I start = circle->GetCenter();

                addAnchor( start + VECTOR2I( -r, 0 ), OUTLINE | SNAPPABLE, aPad );
                addAnchor( start + VECTOR2I( r, 0 ), OUTLINE | SNAPPABLE, aPad );
                addAnchor( start + VECTOR2I( 0, -r ), OUTLINE | SNAPPABLE, aPad );
                addAnchor( start + VECTOR2I( 0, r ), OUTLINE | SNAPPABLE, aPad );
                break;
            }

            case SH_ARC:
            {
                const SHAPE_ARC* arc = static_cast<const SHAPE_ARC*>( shape );

                addAnchor( arc->GetP0(), OUTLINE | SNAPPABLE, aPad );
                addAnchor( arc->GetP1(), OUTLINE | SNAPPABLE, aPad );
                addAnchor( arc->GetArcMid(), OUTLINE | SNAPPABLE, aPad );
                break;
            }

            case SH_SIMPLE:
            {
                const SHAPE_SIMPLE* poly = static_cast<const SHAPE_SIMPLE*>( shape );

                for( size_t i = 0; i < poly->GetSegmentCount(); i++ )
                {
                    const SEG& seg = poly->GetSegment( i );

                    addAnchor( seg.A, OUTLINE | SNAPPABLE, aPad );
                    addAnchor( seg.Center(), OUTLINE | SNAPPABLE, aPad );

                    if( i == poly->GetSegmentCount() - 1 )
                        addAnchor( seg.B, OUTLINE | SNAPPABLE, aPad );
                }

                break;
            }

            case SH_POLY_SET:
            case SH_LINE_CHAIN:
            case SH_COMPOUND:
            case SH_POLY_SET_TRIANGLE:
            case SH_NULL:
            default: break;
            }
        }
    };

    switch( aItem->Type() )
    {
    case PCB_FOOTPRINT_T:
    {
        FOOTPRINT* footprint = static_cast<FOOTPRINT*>( aItem );

        for( PAD* pad : footprint->Pads() )
        {
            // Getting pads from the footprint requires re-checking that the pad is shown
            if( ( aFrom || m_magneticSettings->pads == MAGNETIC_OPTIONS::CAPTURE_ALWAYS )
                && pad->GetBoundingBox().Contains( wxPoint( aRefPos.x, aRefPos.y ) )
                && view->IsVisible( pad )
                && ( !isHighContrast || activeLayers.count( pad->GetLayer() ) )
                && pad->ViewGetLOD( pad->GetLayer(), view ) < view->GetScale() )
            {
                handlePadShape( pad );
                break;
            }
        }

        // if the cursor is not over a pad, then drag the footprint by its origin
        addAnchor( footprint->GetPosition(), ORIGIN | SNAPPABLE, footprint );
        break;
    }

    case PCB_PAD_T:
    {
        if( aFrom || m_magneticSettings->pads == MAGNETIC_OPTIONS::CAPTURE_ALWAYS )
        {
            PAD* pad = static_cast<PAD*>( aItem );
            handlePadShape( pad );
        }

        break;
    }

    case PCB_FP_SHAPE_T:
    case PCB_SHAPE_T:
    {
        if( !m_magneticSettings->graphics )
            break;

        PCB_SHAPE* shape = static_cast<PCB_SHAPE*>( aItem );
        VECTOR2I   start = shape->GetStart();
        VECTOR2I   end = shape->GetEnd();

        switch( shape->GetShape() )
        {
        case S_CIRCLE:
        {
            int r = ( start - end ).EuclideanNorm();

            addAnchor( start, ORIGIN | SNAPPABLE, shape );
            addAnchor( start + VECTOR2I( -r, 0 ), OUTLINE | SNAPPABLE, shape );
            addAnchor( start + VECTOR2I( r, 0 ), OUTLINE | SNAPPABLE, shape );
            addAnchor( start + VECTOR2I( 0, -r ), OUTLINE | SNAPPABLE, shape );
            addAnchor( start + VECTOR2I( 0, r ), OUTLINE | SNAPPABLE, shape );
            break;
        }

        case S_ARC:
            origin = shape->GetCenter();
            addAnchor( shape->GetArcStart(), CORNER | SNAPPABLE, shape );
            addAnchor( shape->GetArcEnd(), CORNER | SNAPPABLE, shape );
            addAnchor( shape->GetArcMid(), CORNER | SNAPPABLE, shape );
            addAnchor( origin, ORIGIN | SNAPPABLE, shape );
            break;

        case S_RECT:
        {
            VECTOR2I point2( end.x, start.y );
            VECTOR2I point3( start.x, end.y );
            SEG      first( start, point2 );
            SEG      second( point2, end );
            SEG      third( end, point3 );
            SEG      fourth( point3, start );

            addAnchor( first.A, CORNER | SNAPPABLE, shape );
            addAnchor( first.Center(), CORNER | SNAPPABLE, shape );
            addAnchor( second.A, CORNER | SNAPPABLE, shape );
            addAnchor( second.Center(), CORNER | SNAPPABLE, shape );
            addAnchor( third.A, CORNER | SNAPPABLE, shape );
            addAnchor( third.Center(), CORNER | SNAPPABLE, shape );
            addAnchor( fourth.A, CORNER | SNAPPABLE, shape );
            addAnchor( fourth.Center(), CORNER | SNAPPABLE, shape );
            break;
        }

        case S_SEGMENT:
            origin.x = start.x + ( start.x - end.x ) / 2;
            origin.y = start.y + ( start.y - end.y ) / 2;
            addAnchor( start, CORNER | SNAPPABLE, shape );
            addAnchor( end, CORNER | SNAPPABLE, shape );
            addAnchor( SEG( start, end ).Center(), CORNER | SNAPPABLE, shape );
            addAnchor( origin, ORIGIN, shape );
            break;

        case S_POLYGON:
            for( const wxPoint& p : shape->BuildPolyPointsList() )
                addAnchor( p, CORNER | SNAPPABLE, shape );

            break;

        case S_CURVE:
            addAnchor( start, CORNER | SNAPPABLE, shape );
            addAnchor( end, CORNER | SNAPPABLE, shape );
            KI_FALLTHROUGH;

        default:
            origin = shape->GetStart();
            addAnchor( origin, ORIGIN | SNAPPABLE, shape );
            break;
        }
        break;
    }

    case PCB_TRACE_T:
    case PCB_ARC_T:
    {
        if( aFrom || m_magneticSettings->tracks == MAGNETIC_OPTIONS::CAPTURE_ALWAYS )
        {
            TRACK*   track = static_cast<TRACK*>( aItem );
            VECTOR2I start = track->GetStart();
            VECTOR2I end = track->GetEnd();
            origin.x = start.x + ( start.x - end.x ) / 2;
            origin.y = start.y + ( start.y - end.y ) / 2;
            addAnchor( start, CORNER | SNAPPABLE, track );
            addAnchor( end, CORNER | SNAPPABLE, track );
            addAnchor( origin, ORIGIN, track );
        }

        break;
    }

    case PCB_MARKER_T:
    case PCB_TARGET_T: addAnchor( aItem->GetPosition(), ORIGIN | CORNER | SNAPPABLE, aItem ); break;

    case PCB_VIA_T:
    {
        if( aFrom || m_magneticSettings->tracks == MAGNETIC_OPTIONS::CAPTURE_ALWAYS )
            addAnchor( aItem->GetPosition(), ORIGIN | CORNER | SNAPPABLE, aItem );

        break;
    }

    case PCB_ZONE_T:
    {
        const SHAPE_POLY_SET* outline = static_cast<const ZONE*>( aItem )->Outline();

        SHAPE_LINE_CHAIN lc;
        lc.SetClosed( true );

        for( auto iter = outline->CIterateWithHoles(); iter; iter++ )
        {
            addAnchor( *iter, CORNER, aItem );
            lc.Append( *iter );
        }

        addAnchor( lc.NearestPoint( aRefPos ), OUTLINE, aItem );

        break;
    }

    case PCB_DIM_ALIGNED_T:
    case PCB_DIM_ORTHOGONAL_T:
    {
        const ALIGNED_DIMENSION* dim = static_cast<const ALIGNED_DIMENSION*>( aItem );
        addAnchor( dim->GetCrossbarStart(), CORNER | SNAPPABLE, aItem );
        addAnchor( dim->GetCrossbarEnd(), CORNER | SNAPPABLE, aItem );
        addAnchor( dim->GetStart(), CORNER | SNAPPABLE, aItem );
        addAnchor( dim->GetEnd(), CORNER | SNAPPABLE, aItem );
        break;
    }

    case PCB_DIM_CENTER_T:
    {
        const CENTER_DIMENSION* dim = static_cast<const CENTER_DIMENSION*>( aItem );
        addAnchor( dim->GetStart(), CORNER | SNAPPABLE, aItem );
        addAnchor( dim->GetEnd(), CORNER | SNAPPABLE, aItem );

        VECTOR2I start( dim->GetStart() );
        VECTOR2I radial( dim->GetEnd() - dim->GetStart() );

        for( int i = 0; i < 2; i++ )
        {
            radial = radial.Rotate( DEG2RAD( 90 ) );
            addAnchor( start + radial, CORNER | SNAPPABLE, aItem );
        }

        break;
    }

    case PCB_DIM_LEADER_T:
    {
        const LEADER* leader = static_cast<const LEADER*>( aItem );
        addAnchor( leader->GetStart(), CORNER | SNAPPABLE, aItem );
        addAnchor( leader->GetEnd(), CORNER | SNAPPABLE, aItem );
        addAnchor( leader->Text().GetPosition(), CORNER | SNAPPABLE, aItem );
        break;
    }

    case PCB_FP_TEXT_T:
    case PCB_TEXT_T: addAnchor( aItem->GetPosition(), ORIGIN, aItem ); break;

    default: break;
    }
}


PCB_GRID_HELPER::ANCHOR* PCB_GRID_HELPER::nearestAnchor( const VECTOR2I& aPos, int aFlags,
                                                         LSET aMatchLayers )
{
    double  minDist = std::numeric_limits<double>::max();
    ANCHOR* best = NULL;

    for( ANCHOR& a : m_anchors )
    {
        BOARD_ITEM* item = static_cast<BOARD_ITEM*>( a.item );

        if( ( aMatchLayers & item->GetLayerSet() ) == 0 )
            continue;

        if( ( aFlags & a.flags ) != aFlags )
            continue;

        double dist = a.Distance( aPos );

        if( dist < minDist )
        {
            minDist = dist;
            best = &a;
        }
    }

    return best;
}<|MERGE_RESOLUTION|>--- conflicted
+++ resolved
@@ -409,27 +409,24 @@
                 break;
             }
 
-<<<<<<< HEAD
-            case SH_CIRCLE:
-=======
-            // if the cursor is not over a pad, then drag the footprint by its origin
-            VECTOR2I position = footprint->GetPosition();
-            addAnchor( position, ORIGIN | SNAPPABLE, footprint );
-
-            // Add the footprint center point if it is markedly different from the origin
-            VECTOR2I center = footprint->GetFootprintRect().Centre();
-            VECTOR2I grid( GetGrid() );
-
-            if( ( center - position ).SquaredEuclideanNorm() > grid.SquaredEuclideanNorm() )
-                addAnchor( footprint->GetFootprintRect().Centre(), ORIGIN | SNAPPABLE, footprint );
-
-            break;
-        }
+                // if the cursor is not over a pad, then drag the footprint by its origin
+                VECTOR2I position = footprint->GetPosition();
+                addAnchor( position, ORIGIN | SNAPPABLE, footprint );
+
+                // Add the footprint center point if it is markedly different from the origin
+                VECTOR2I center = footprint->GetFootprintRect().Centre();
+                VECTOR2I grid( GetGrid() );
+
+                if( ( center - position ).SquaredEuclideanNorm() > grid.SquaredEuclideanNorm() )
+                    addAnchor( footprint->GetFootprintRect().Centre(), ORIGIN | SNAPPABLE,
+                               footprint );
+
+                break;
+            }
 
         case PCB_PAD_T:
         {
             if( aFrom || m_magneticSettings->pads == MAGNETIC_OPTIONS::CAPTURE_ALWAYS )
->>>>>>> 81b83a8f
             {
                 const SHAPE_CIRCLE* circle = static_cast<const SHAPE_CIRCLE*>( shape );
 
