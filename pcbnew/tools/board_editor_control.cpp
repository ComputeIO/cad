/*
 * This program source code file is part of KiCad, a free EDA CAD application.
 *
 * Copyright (C) 2014 CERN
 * Copyright (C) 2014-2021 KiCad Developers, see AUTHORS.txt for contributors.
 * @author Maciej Suminski <maciej.suminski@cern.ch>
 *
 * This program is free software; you can redistribute it and/or
 * modify it under the terms of the GNU General Public License
 * as published by the Free Software Foundation; either version 2
 * of the License, or (at your option) any later version.
 *
 * This program is distributed in the hope that it will be useful,
 * but WITHOUT ANY WARRANTY; without even the implied warranty of
 * MERCHANTABILITY or FITNESS FOR A PARTICULAR PURPOSE.  See the
 * GNU General Public License for more details.
 *
 * You should have received a copy of the GNU General Public License
 * along with this program; if not, you may find one here:
 * http://www.gnu.org/licenses/old-licenses/gpl-2.0.html
 * or you may search the http://www.gnu.org website for the version 2 license,
 * or you may write to the Free Software Foundation, Inc.,
 * 51 Franklin Street, Fifth Floor, Boston, MA  02110-1301, USA
 */
#include <advanced_config.h>
#include "board_editor_control.h"
#include "drawing_tool.h"
#include "pcb_actions.h"
#include "pcb_picker_tool.h"
#include "pcb_selection_tool.h"
#include "edit_tool.h"
#include "tool/tool_event.h"
#include <bitmaps.h>
#include <board_commit.h>
#include <board.h>
#include <pcb_group.h>
#include <footprint.h>
#include <pcb_target.h>
#include <track.h>
#include <zone.h>
#include <pcb_marker.h>
#include <collectors.h>
#include <confirm.h>
#include <cstdint>
#include <dialogs/dialog_page_settings.h>
#include <dialogs/dialog_update_pcb.h>
#include <functional>
#include <gestfich.h>
#include <kiface_i.h>
#include <kiway.h>
#include <memory>
#include <netlist_reader/pcb_netlist.h>
#include <origin_viewitem.h>
#include <painter.h>
#include <pcb_edit_frame.h>
#include <pcbnew_id.h>
#include <pcbnew_settings.h>
#include <project.h>
#include <project/project_file.h> // LAST_PATH_TYPE
#include <tool/tool_manager.h>
#include <tools/tool_event_utils.h>
#include <router/router_tool.h>
#include <view/view_controls.h>
#include <view/view_group.h>
#include <wildcards_and_files_ext.h>
#include <drawing_sheet/ds_proxy_undo_item.h>
#include <footprint_edit_frame.h>

using namespace std::placeholders;


class ZONE_CONTEXT_MENU : public ACTION_MENU
{
public:
    ZONE_CONTEXT_MENU() : ACTION_MENU( true )
    {
        SetIcon( BITMAPS::add_zone );
        SetTitle( _( "Zones" ) );

        Add( PCB_ACTIONS::zoneFill );
        Add( PCB_ACTIONS::zoneFillAll );
        Add( PCB_ACTIONS::zoneUnfill );
        Add( PCB_ACTIONS::zoneUnfillAll );

        AppendSeparator();

        Add( PCB_ACTIONS::zoneMerge );
        Add( PCB_ACTIONS::zoneDuplicate );
        Add( PCB_ACTIONS::drawZoneCutout );
        Add( PCB_ACTIONS::drawSimilarZone );
    }


protected:
    ACTION_MENU* create() const override { return new ZONE_CONTEXT_MENU(); }
};


class LOCK_CONTEXT_MENU : public ACTION_MENU
{
public:
    LOCK_CONTEXT_MENU() : ACTION_MENU( true )
    {
        SetIcon( BITMAPS::locked );
        SetTitle( _( "Locking" ) );

        Add( PCB_ACTIONS::lock );
        Add( PCB_ACTIONS::unlock );
        Add( PCB_ACTIONS::toggleLock );
    }

    ACTION_MENU* create() const override { return new LOCK_CONTEXT_MENU(); }
};


/**
 * Helper widget to add controls to a wxFileDialog to set netlist configuration options.
 */
class NETLIST_OPTIONS_HELPER : public wxPanel
{
public:
    NETLIST_OPTIONS_HELPER( wxWindow* aParent )
            : wxPanel( aParent )
    {
        m_cbOmitExtras = new wxCheckBox( this, wxID_ANY, _( "Omit extra information" ) );
        m_cbOmitNets = new wxCheckBox( this, wxID_ANY, _( "Omit nets" ) );
        m_cbOmitFpUuids = new wxCheckBox( this, wxID_ANY,
                                          _( "Do not prefix path with footprint UUID." ) );

        wxBoxSizer* sizer = new wxBoxSizer( wxHORIZONTAL );
        sizer->Add( m_cbOmitExtras, 0, wxALL, 5 );
        sizer->Add( m_cbOmitNets, 0, wxALL, 5 );
        sizer->Add( m_cbOmitFpUuids, 0, wxALL, 5 );

        SetSizerAndFit( sizer );
    }

    int GetNetlistOptions() const
    {
        int options = 0;

        if( m_cbOmitExtras->GetValue() )
            options |= CTL_OMIT_EXTRA;

        if( m_cbOmitNets->GetValue() )
            options |= CTL_OMIT_NETS;

        if( m_cbOmitFpUuids->GetValue() )
            options |= CTL_OMIT_FP_UUID;

        return options;
    }

    static wxWindow* Create( wxWindow* aParent )
    {
        return new NETLIST_OPTIONS_HELPER( aParent );
    }

protected:
    wxCheckBox* m_cbOmitExtras;
    wxCheckBox* m_cbOmitNets;
    wxCheckBox* m_cbOmitFpUuids;
};


BOARD_EDITOR_CONTROL::BOARD_EDITOR_CONTROL() :
        PCB_TOOL_BASE( "pcbnew.EditorControl" ), m_frame( nullptr )
{
    m_placeOrigin = std::make_unique<KIGFX::ORIGIN_VIEWITEM>(
<<<<<<< HEAD
            KIGFX::COLOR4D( 0.8, 0.0, 0.0, 1.0 ), KIGFX::ORIGIN_VIEWITEM::CIRCLE_CROSS );
=======
            KIGFX::COLOR4D( 0.8, 0.0, 0.0, 1.0 ),
            KIGFX::ORIGIN_VIEWITEM::CIRCLE_CROSS );
>>>>>>> 77f5d317
}


BOARD_EDITOR_CONTROL::~BOARD_EDITOR_CONTROL()
{
}


void BOARD_EDITOR_CONTROL::Reset( RESET_REASON aReason )
{
    m_frame = getEditFrame<PCB_EDIT_FRAME>();

    if( aReason == MODEL_RELOAD || aReason == GAL_SWITCH )
    {
        m_placeOrigin->SetPosition( getModel<BOARD>()->GetDesignSettings().m_AuxOrigin );
        getView()->Remove( m_placeOrigin.get() );
        getView()->Add( m_placeOrigin.get() );
    }
}


bool BOARD_EDITOR_CONTROL::Init()
{
    auto activeToolCondition = [this]( const SELECTION& aSel )
    {
        return ( !m_frame->ToolStackIsEmpty() );
    };

    auto inactiveStateCondition = [this]( const SELECTION& aSel )
    {
        return ( m_frame->ToolStackIsEmpty() && aSel.Size() == 0 );
    };

    auto placeModuleCondition = [this]( const SELECTION& aSel )
    {
        return m_frame->IsCurrentTool( PCB_ACTIONS::placeFootprint ) && aSel.GetSize() == 0;
    };

    auto& ctxMenu = m_menu.GetMenu();

    // "Cancel" goes at the top of the context menu when a tool is active
    ctxMenu.AddItem( ACTIONS::cancelInteractive, activeToolCondition, 1 );
    ctxMenu.AddSeparator( 1 );

    // "Get and Place Footprint" should be available for Place Footprint tool
    ctxMenu.AddItem( PCB_ACTIONS::getAndPlace, placeModuleCondition, 1000 );
    ctxMenu.AddSeparator( 1000 );

    // Finally, add the standard zoom & grid items
    getEditFrame<PCB_BASE_FRAME>()->AddStandardSubMenus( m_menu );

    auto zoneMenu = std::make_shared<ZONE_CONTEXT_MENU>();
    zoneMenu->SetTool( this );

    auto lockMenu = std::make_shared<LOCK_CONTEXT_MENU>();
    lockMenu->SetTool( this );

    // Add the PCB control menus to relevant other tools

    PCB_SELECTION_TOOL* selTool = m_toolMgr->GetTool<PCB_SELECTION_TOOL>();

    if( selTool )
    {
        auto& toolMenu = selTool->GetToolMenu();
        auto& menu = toolMenu.GetMenu();

        // Add "Get and Place Footprint" when Selection tool is in an inactive state
        menu.AddItem( PCB_ACTIONS::getAndPlace, inactiveStateCondition );
        menu.AddSeparator();

        toolMenu.AddSubMenu( zoneMenu );
        toolMenu.AddSubMenu( lockMenu );

        menu.AddMenu( lockMenu.get(), SELECTION_CONDITIONS::NotEmpty, 100 );

        menu.AddMenu( zoneMenu.get(), SELECTION_CONDITIONS::OnlyType( PCB_ZONE_T ), 200 );
    }

    DRAWING_TOOL* drawingTool = m_toolMgr->GetTool<DRAWING_TOOL>();

    if( drawingTool )
    {
        auto& toolMenu = drawingTool->GetToolMenu();
        auto& menu = toolMenu.GetMenu();

        toolMenu.AddSubMenu( zoneMenu );

        // Functor to say if the PCB_EDIT_FRAME is in a given mode
        // Capture the tool pointer and tool mode by value
        auto toolActiveFunctor = [=]( DRAWING_TOOL::MODE aMode )
        {
            return [=]( const SELECTION& sel )
            {
                return drawingTool->GetDrawingMode() == aMode;
            };
        };

        menu.AddMenu( zoneMenu.get(), toolActiveFunctor( DRAWING_TOOL::MODE::ZONE ), 200 );
    }

    return true;
}


int BOARD_EDITOR_CONTROL::New( const TOOL_EVENT& aEvent )
{
    m_frame->Files_io_from_id( ID_NEW_BOARD );
    return 0;
}


int BOARD_EDITOR_CONTROL::Open( const TOOL_EVENT& aEvent )
{
    m_frame->Files_io_from_id( ID_LOAD_FILE );
    return 0;
}


int BOARD_EDITOR_CONTROL::Save( const TOOL_EVENT& aEvent )
{
    m_frame->Files_io_from_id( ID_SAVE_BOARD );
    return 0;
}


int BOARD_EDITOR_CONTROL::SaveAs( const TOOL_EVENT& aEvent )
{
    m_frame->Files_io_from_id( ID_SAVE_BOARD_AS );
    return 0;
}


int BOARD_EDITOR_CONTROL::SaveCopyAs( const TOOL_EVENT& aEvent )
{
    m_frame->Files_io_from_id( ID_COPY_BOARD_AS );
    return 0;
}


int BOARD_EDITOR_CONTROL::PageSettings( const TOOL_EVENT& aEvent )
{
    PICKED_ITEMS_LIST   undoCmd;
    DS_PROXY_UNDO_ITEM* undoItem = new DS_PROXY_UNDO_ITEM( m_frame );
    ITEM_PICKER         wrapper( nullptr, undoItem, UNDO_REDO::PAGESETTINGS );

    undoCmd.PushItem( wrapper );
    m_frame->SaveCopyInUndoList( undoCmd, UNDO_REDO::PAGESETTINGS );

    DIALOG_PAGES_SETTINGS dlg( m_frame, IU_PER_MILS,
                               wxSize( MAX_PAGE_SIZE_PCBNEW_MILS, MAX_PAGE_SIZE_PCBNEW_MILS ) );
    dlg.SetWksFileName( BASE_SCREEN::m_PageLayoutDescrFileName );

    if( dlg.ShowModal() != wxID_OK )
        m_frame->RollbackFromUndo();

    return 0;
}


int BOARD_EDITOR_CONTROL::Plot( const TOOL_EVENT& aEvent )
{
    m_frame->ToPlotter( ID_GEN_PLOT );
    return 0;
}


int BOARD_EDITOR_CONTROL::BoardSetup( const TOOL_EVENT& aEvent )
{
    getEditFrame<PCB_EDIT_FRAME>()->ShowBoardSetupDialog();
    return 0;
}


int BOARD_EDITOR_CONTROL::ImportNetlist( const TOOL_EVENT& aEvent )
{
    getEditFrame<PCB_EDIT_FRAME>()->InstallNetlistFrame();
    return 0;
}


int BOARD_EDITOR_CONTROL::ImportSpecctraSession( const TOOL_EVENT& aEvent )
{
    wxString fullFileName = frame()->GetBoard()->GetFileName();
    wxString path;
    wxString name;
    wxString ext;

    wxFileName::SplitPath( fullFileName, &path, &name, &ext );
    name += wxT( ".ses" );

    fullFileName = EDA_FILE_SELECTOR( _( "Merge Specctra Session file:" ), path, name,
                                      wxT( ".ses" ), wxT( "*.ses" ), frame(), wxFD_OPEN, false );

    if( !fullFileName.IsEmpty() )
        getEditFrame<PCB_EDIT_FRAME>()->ImportSpecctraSession( fullFileName );

    return 0;
}


int BOARD_EDITOR_CONTROL::ExportSpecctraDSN( const TOOL_EVENT& aEvent )
{
    wxString   fullFileName = m_frame->GetLastPath( LAST_PATH_SPECCTRADSN );
    wxFileName fn;

    if( fullFileName.IsEmpty() )
    {
        fn = m_frame->GetBoard()->GetFileName();
        fn.SetExt( SpecctraDsnFileExtension );
    }
    else
        fn = fullFileName;

    fullFileName = EDA_FILE_SELECTOR( _( "Specctra DSN File" ), fn.GetPath(), fn.GetFullName(),
                                      SpecctraDsnFileExtension, SpecctraDsnFileWildcard(), frame(),
                                      wxFD_SAVE | wxFD_OVERWRITE_PROMPT, false );

    if( !fullFileName.IsEmpty() )
    {
        m_frame->SetLastPath( LAST_PATH_SPECCTRADSN, fullFileName );
        getEditFrame<PCB_EDIT_FRAME>()->ExportSpecctraFile( fullFileName );
    }

    return 0;
}


int BOARD_EDITOR_CONTROL::ExportNetlist( const TOOL_EVENT& aEvent )
{
    wxCHECK( m_frame, 0 );

    wxFileName fn = m_frame->Prj().GetProjectFullName();

    // Use a different file extension for the board netlist so the schematic netlist file
    // is accidently overwritten.
    fn.SetExt( "pcb_net" );

    wxFileDialog dlg( m_frame, _( "Export Board Netlist" ), fn.GetPath(), fn.GetFullName(),
                      _( "KiCad board netlist files" ) + wxT( " (*.pcb_net)|*.pcb_net" ),
                      wxFD_SAVE | wxFD_OVERWRITE_PROMPT );

    dlg.SetExtraControlCreator( &NETLIST_OPTIONS_HELPER::Create );

    if( dlg.ShowModal() == wxID_CANCEL )
        return 0;

    fn = dlg.GetPath();

    if( !fn.IsDirWritable() )
    {
        wxString msg;

        msg.Printf( _( "Path `%s` is read only." ), fn.GetPath() );
        wxMessageDialog( m_frame, msg, _( "I/O Error" ), wxOK | wxCENTER | wxICON_EXCLAMATION );
        return 0;
    }

    const NETLIST_OPTIONS_HELPER* noh =
            dynamic_cast<const NETLIST_OPTIONS_HELPER*>( dlg.GetExtraControl() );
    wxCHECK( noh, 0 );

    NETLIST netlist;

    for( const FOOTPRINT* footprint : board()->Footprints() )
    {
        COMPONENT* component = new COMPONENT( footprint->GetFPID(), footprint->GetReference(),
                                              footprint->GetValue(), footprint->GetPath(),
                                              { footprint->m_Uuid } );

        for( const PAD* pad : footprint->Pads() )
        {
            const wxString& netname = pad->GetShortNetname();

            if( !netname.IsEmpty() )
            {
                component->AddNet( pad->GetName(), netname, pad->GetPinFunction(),
                                   pad->GetPinType() );
            }
        }

        netlist.AddComponent( component );
    }

    FILE_OUTPUTFORMATTER formatter( fn.GetFullPath() );

    netlist.Format( "pcb_netlist", &formatter, 0, noh->GetNetlistOptions() );

    return 0;
}


int BOARD_EDITOR_CONTROL::GenerateFabFiles( const TOOL_EVENT& aEvent )
{
    wxCommandEvent dummy;

    if( aEvent.IsAction( &PCB_ACTIONS::generateGerbers ) )
        m_frame->ToPlotter( ID_GEN_PLOT_GERBER );
    else if( aEvent.IsAction( &PCB_ACTIONS::generateReportFile ) )
        m_frame->GenFootprintsReport( dummy );
    else if( aEvent.IsAction( &PCB_ACTIONS::generateD356File ) )
        m_frame->GenD356File( dummy );
    else if( aEvent.IsAction( &PCB_ACTIONS::generateBOM ) )
        m_frame->RecreateBOMFileFromBoard( dummy );
    else
        wxFAIL_MSG( "GenerateFabFiles(): unexpected request" );

    return 0;
}


int BOARD_EDITOR_CONTROL::RepairBoard( const TOOL_EVENT& aEvent )
{
    int      errors = 0;
    wxString details;

    /*******************************
     * Repair duplicate IDs and missing nets
     */

    std::set<KIID> ids;
    int            duplicates = 0;

    auto processItem = [&]( EDA_ITEM* aItem )
    {
        if( ids.count( aItem->m_Uuid ) )
        {
            duplicates++;
            const_cast<KIID&>( aItem->m_Uuid ) = KIID();
        }

        ids.insert( aItem->m_Uuid );

        BOARD_CONNECTED_ITEM* cItem = dynamic_cast<BOARD_CONNECTED_ITEM*>( aItem );

        if( cItem && cItem->GetNetCode() )
        {
            NETINFO_ITEM* netinfo = cItem->GetNet();

            if( netinfo && !board()->FindNet( netinfo->GetNetname() ) )
            {
                board()->Add( netinfo );

                details += wxString::Format( _( "Orphaned net %s re-parented.\n" ),
                                             netinfo->GetNetname() );
                errors++;
            }
        }
    };

    // Footprint IDs are the most important, so give them the first crack at "claiming" a
    // particular KIID.

    for( FOOTPRINT* footprint : board()->Footprints() )
        processItem( footprint );

    // After that the principal use is for DRC marker pointers, which are most likely to pads
    // or tracks.

    for( FOOTPRINT* footprint : board()->Footprints() )
    {
        for( PAD* pad : footprint->Pads() )
            processItem( pad );
    }

    for( TRACK* track : board()->Tracks() )
        processItem( track );

    // From here out I don't think order matters much.

    for( FOOTPRINT* footprint : board()->Footprints() )
    {
        processItem( &footprint->Reference() );
        processItem( &footprint->Value() );

        for( BOARD_ITEM* item : footprint->GraphicalItems() )
            processItem( item );

        for( ZONE* zone : footprint->Zones() )
            processItem( zone );

        for( PCB_GROUP* group : footprint->Groups() )
            processItem( group );
    }

    for( BOARD_ITEM* drawing : board()->Drawings() )
        processItem( drawing );

    for( ZONE* zone : board()->Zones() )
        processItem( zone );

    for( PCB_MARKER* marker : board()->Markers() )
        processItem( marker );

    for( PCB_GROUP* group : board()->Groups() )
        processItem( group );

    if( duplicates )
    {
        errors += duplicates;
        details += wxString::Format( _( "%d duplicate IDs replaced.\n" ), duplicates );
    }

    /*******************************
     * Your test here
     */

    /*******************************
     * Inform the user
     */

    if( errors )
    {
        m_frame->OnModify();

        wxString msg = wxString::Format( _( "%d potential problems repaired." ), errors );
        DisplayInfoMessage( m_frame, msg, details );
    }
    else
    {
        DisplayInfoMessage( m_frame, _( "No board problems found." ) );
    }

    return 0;
}


int BOARD_EDITOR_CONTROL::UpdatePCBFromSchematic( const TOOL_EVENT& aEvent )
{
    NETLIST netlist;

    if( m_frame->FetchNetlistFromSchematic( netlist, _( "Updating PCB requires a fully annotated "
                                                        "schematic." ) ) )
    {
        DIALOG_UPDATE_PCB updateDialog( m_frame, &netlist );
        updateDialog.ShowModal();
    }

    return 0;
}

int BOARD_EDITOR_CONTROL::UpdateSchematicFromPCB( const TOOL_EVENT& aEvent )
{
    if( Kiface().IsSingle() )
    {
        DisplayErrorMessage( m_frame,
                             _( "Cannot update schematic because Pcbnew is opened in stand-alone "
                                "mode. In order to create or update PCBs from schematics, you "
                                "must launch the KiCad project manager and create a project." ) );
        return 0;
    }

    m_frame->RunEeschema();
    KIWAY_PLAYER* frame = m_frame->Kiway().Player( FRAME_SCH, false );

    if( frame )
    {
        std::string payload;
        m_frame->Kiway().ExpressMail( FRAME_SCH, MAIL_SCH_UPDATE, payload, m_frame );
    }
    return 0;
}


int BOARD_EDITOR_CONTROL::ShowEeschema( const TOOL_EVENT& aEvent )
{
    m_frame->RunEeschema();
    return 0;
}


int BOARD_EDITOR_CONTROL::ToggleLayersManager( const TOOL_EVENT& aEvent )
{
    getEditFrame<PCB_EDIT_FRAME>()->ToggleLayersManager();
    return 0;
}


int BOARD_EDITOR_CONTROL::TogglePythonConsole( const TOOL_EVENT& aEvent )
{
#if defined( KICAD_SCRIPTING_WXPYTHON )
    m_frame->ScriptingConsoleEnableDisable();
#endif
    return 0;
}


// Track & via size control
int BOARD_EDITOR_CONTROL::TrackWidthInc( const TOOL_EVENT& aEvent )
{
    BOARD_DESIGN_SETTINGS& designSettings = getModel<BOARD>()->GetDesignSettings();
    constexpr KICAD_T      types[] = { PCB_TRACE_T, PCB_VIA_T, EOT };
    PCB_SELECTION&         selection = m_toolMgr->GetTool<PCB_SELECTION_TOOL>()->GetSelection();

    if( m_frame->ToolStackIsEmpty() && SELECTION_CONDITIONS::OnlyTypes( types )( selection ) )
    {
        BOARD_COMMIT commit( this );

        for( EDA_ITEM* item : selection )
        {
            if( item->Type() == PCB_TRACE_T )
            {
                TRACK* track = (TRACK*) item;

                for( int candidate : designSettings.m_TrackWidthList )
                {
                    if( candidate > track->GetWidth() )
                    {
                        commit.Modify( track );
                        track->SetWidth( candidate );
                        break;
                    }
                }
            }
        }

        commit.Push( "Increase Track Width" );
        return 0;
    }

    ROUTER_TOOL* routerTool = m_toolMgr->GetTool<ROUTER_TOOL>();

    if( routerTool && routerTool->IsToolActive()
        && routerTool->Router()->Mode() == PNS::PNS_MODE_ROUTE_DIFF_PAIR )
    {
        int widthIndex = designSettings.GetDiffPairIndex() + 1;

        // If we go past the last track width entry in the list, start over at the beginning
        if( widthIndex >= (int) designSettings.m_DiffPairDimensionsList.size() )
            widthIndex = 0;

        designSettings.SetDiffPairIndex( widthIndex );
        designSettings.UseCustomDiffPairDimensions( false );

        m_toolMgr->RunAction( PCB_ACTIONS::trackViaSizeChanged, true );
    }
    else
    {
        int widthIndex = designSettings.GetTrackWidthIndex() + 1;

        // If we go past the last track width entry in the list, start over at the beginning
        if( widthIndex >= (int) designSettings.m_TrackWidthList.size() )
            widthIndex = 0;

        designSettings.SetTrackWidthIndex( widthIndex );
        designSettings.UseCustomTrackViaSize( false );

        m_toolMgr->RunAction( PCB_ACTIONS::trackViaSizeChanged, true );
    }

    return 0;
}


int BOARD_EDITOR_CONTROL::TrackWidthDec( const TOOL_EVENT& aEvent )
{
    BOARD_DESIGN_SETTINGS& designSettings = getModel<BOARD>()->GetDesignSettings();
    constexpr KICAD_T      types[] = { PCB_TRACE_T, PCB_VIA_T, EOT };
    PCB_SELECTION&         selection = m_toolMgr->GetTool<PCB_SELECTION_TOOL>()->GetSelection();

    if( m_frame->ToolStackIsEmpty() && SELECTION_CONDITIONS::OnlyTypes( types )( selection ) )
    {
        BOARD_COMMIT commit( this );

        for( EDA_ITEM* item : selection )
        {
            if( item->Type() == PCB_TRACE_T )
            {
                TRACK* track = (TRACK*) item;

                for( int i = designSettings.m_TrackWidthList.size() - 1; i >= 0; --i )
                {
                    int candidate = designSettings.m_TrackWidthList[i];

                    if( candidate < track->GetWidth() )
                    {
                        commit.Modify( track );
                        track->SetWidth( candidate );
                        break;
                    }
                }
            }
        }

        commit.Push( "Decrease Track Width" );
        return 0;
    }

    ROUTER_TOOL* routerTool = m_toolMgr->GetTool<ROUTER_TOOL>();

    if( routerTool && routerTool->IsToolActive()
        && routerTool->Router()->Mode() == PNS::PNS_MODE_ROUTE_DIFF_PAIR )
    {
        int widthIndex = designSettings.GetDiffPairIndex() - 1;

        // If we get to the lowest entry start over at the highest
        if( widthIndex < 0 )
            widthIndex = designSettings.m_DiffPairDimensionsList.size() - 1;

        designSettings.SetDiffPairIndex( widthIndex );
        designSettings.UseCustomDiffPairDimensions( false );

        m_toolMgr->RunAction( PCB_ACTIONS::trackViaSizeChanged, true );
    }
    else
    {
        int widthIndex = designSettings.GetTrackWidthIndex() - 1;

        // If we get to the lowest entry start over at the highest
        if( widthIndex < 0 )
            widthIndex = designSettings.m_TrackWidthList.size() - 1;

        designSettings.SetTrackWidthIndex( widthIndex );
        designSettings.UseCustomTrackViaSize( false );

        m_toolMgr->RunAction( PCB_ACTIONS::trackViaSizeChanged, true );
    }

    return 0;
}


int BOARD_EDITOR_CONTROL::ViaSizeInc( const TOOL_EVENT& aEvent )
{
    BOARD_DESIGN_SETTINGS& designSettings = getModel<BOARD>()->GetDesignSettings();
    constexpr KICAD_T      types[] = { PCB_TRACE_T, PCB_VIA_T, EOT };
    PCB_SELECTION&         selection = m_toolMgr->GetTool<PCB_SELECTION_TOOL>()->GetSelection();

    if( m_frame->ToolStackIsEmpty() && SELECTION_CONDITIONS::OnlyTypes( types )( selection ) )
    {
        BOARD_COMMIT commit( this );

        for( EDA_ITEM* item : selection )
        {
            if( item->Type() == PCB_VIA_T )
            {
                VIA* via = (VIA*) item;

                for( VIA_DIMENSION candidate : designSettings.m_ViasDimensionsList )
                {
                    if( candidate.m_Diameter > via->GetWidth() )
                    {
                        commit.Modify( via );
                        via->SetWidth( candidate.m_Diameter );
                        via->SetDrill( candidate.m_Drill );
                        break;
                    }
                }
            }
        }

        commit.Push( "Increase Via Size" );
    }
    else
    {
        int sizeIndex = designSettings.GetViaSizeIndex() + 1;

        // If we go past the last via entry in the list, start over at the beginning
        if( sizeIndex >= (int) designSettings.m_ViasDimensionsList.size() )
            sizeIndex = 0;

        designSettings.SetViaSizeIndex( sizeIndex );
        designSettings.UseCustomTrackViaSize( false );

        m_toolMgr->RunAction( PCB_ACTIONS::trackViaSizeChanged, true );
    }

    return 0;
}


int BOARD_EDITOR_CONTROL::ViaSizeDec( const TOOL_EVENT& aEvent )
{
    BOARD_DESIGN_SETTINGS& designSettings = getModel<BOARD>()->GetDesignSettings();
    constexpr KICAD_T      types[] = { PCB_TRACE_T, PCB_VIA_T, EOT };
    PCB_SELECTION&         selection = m_toolMgr->GetTool<PCB_SELECTION_TOOL>()->GetSelection();

    if( m_frame->ToolStackIsEmpty() && SELECTION_CONDITIONS::OnlyTypes( types )( selection ) )
    {
        BOARD_COMMIT commit( this );

        for( EDA_ITEM* item : selection )
        {
            if( item->Type() == PCB_VIA_T )
            {
                VIA* via = (VIA*) item;

                for( int i = designSettings.m_ViasDimensionsList.size() - 1; i >= 0; --i )
                {
                    VIA_DIMENSION candidate = designSettings.m_ViasDimensionsList[i];

                    if( candidate.m_Diameter < via->GetWidth() )
                    {
                        commit.Modify( via );
                        via->SetWidth( candidate.m_Diameter );
                        via->SetDrill( candidate.m_Drill );
                        break;
                    }
                }
            }
        }

        commit.Push( "Decrease Via Size" );
    }
    else
    {
        int sizeIndex = 0; // Assume we only have a single via size entry

        // If there are more, cycle through them backwards
        if( designSettings.m_ViasDimensionsList.size() > 0 )
        {
            sizeIndex = designSettings.GetViaSizeIndex() - 1;

            // If we get to the lowest entry start over at the highest
            if( sizeIndex < 0 )
                sizeIndex = designSettings.m_ViasDimensionsList.size() - 1;
        }

        designSettings.SetViaSizeIndex( sizeIndex );
        designSettings.UseCustomTrackViaSize( false );

        m_toolMgr->RunAction( PCB_ACTIONS::trackViaSizeChanged, true );
    }

    return 0;
}


int BOARD_EDITOR_CONTROL::PlaceFootprint( const TOOL_EVENT& aEvent )
{
    FOOTPRINT*            fp = aEvent.Parameter<FOOTPRINT*>();
    KIGFX::VIEW_CONTROLS* controls = getViewControls();
    BOARD_COMMIT          commit( m_frame );
    BOARD*                board = getModel<BOARD>();

    m_toolMgr->RunAction( PCB_ACTIONS::selectionClear, true );
    controls->ShowCursor( true );

    std::string tool = aEvent.GetCommandStr().get();
    m_frame->PushTool( tool );
    Activate();

    VECTOR2I cursorPos = controls->GetCursorPosition();
    bool     reselect = false;
    bool     fromOtherCommand = fp != nullptr;

    // Prime the pump
    if( fp )
    {
        fp->SetPosition( wxPoint( cursorPos.x, cursorPos.y ) );
        m_toolMgr->RunAction( PCB_ACTIONS::selectItem, true, fp );
        m_toolMgr->RunAction( ACTIONS::refreshPreview );
    }
    else if( !aEvent.IsReactivate() )
        m_toolMgr->RunAction( PCB_ACTIONS::cursorClick );

    auto setCursor = [&]()
    {
        m_frame->GetCanvas()->SetCurrentCursor( KICURSOR::PENCIL );
    };

    // Set initial cursor
    setCursor();

    // Main loop: keep receiving events
    while( TOOL_EVENT* evt = Wait() )
    {
        setCursor();
        cursorPos = controls->GetCursorPosition( !evt->Modifier( MD_ALT ) );

        if( reselect && fp )
            m_toolMgr->RunAction( PCB_ACTIONS::selectItem, true, fp );

        auto cleanup = [&]()
        {
            m_toolMgr->RunAction( PCB_ACTIONS::selectionClear, true );
            commit.Revert();

<<<<<<< HEAD
            if( fromOtherCommand )
            {
                PICKED_ITEMS_LIST* undo = m_frame->PopCommandFromUndoList();

                if( undo )
                {
                    m_frame->PutDataInPreviousState( undo, false );
                    undo->ClearListAndDeleteItems();
                    delete undo;
                }
            }
=======
                    if( fromOtherCommand )
                    {
                        PICKED_ITEMS_LIST* undo = m_frame->PopCommandFromUndoList();

                        if( undo )
                        {
                            m_frame->PutDataInPreviousState( undo );
                            undo->ClearListAndDeleteItems();
                            delete undo;
                        }
                    }
>>>>>>> 77f5d317

            fp = NULL;
        };

        if( evt->IsCancelInteractive() )
        {
            if( fp )
                cleanup();
            else
            {
                m_frame->PopTool( tool );
                break;
            }
        }
        else if( evt->IsActivate() )
        {
            if( fp )
                cleanup();

            if( evt->IsMoveTool() )
            {
                // leave ourselves on the stack so we come back after the move
                break;
            }
            else
            {
                frame()->PopTool( tool );
                break;
            }
        }
        else if( evt->IsClick( BUT_LEFT ) )
        {
            if( !fp )
            {
                // Pick the footprint to be placed
                fp = m_frame->SelectFootprintFromLibTree();

                if( fp == NULL )
                    continue;

                fp->SetLink( niluuid );

                fp->SetFlags( IS_NEW ); // whatever

                // Set parent so that clearance can be loaded
                fp->SetParent( board );

                for( PAD* pad : fp->Pads() )
                {
<<<<<<< HEAD
                    pad->SetLocalRatsnestVisible(
                            m_frame->GetDisplayOptions().m_ShowGlobalRatsnest );
                    pad->SetLocked( !m_frame->Settings().m_AddUnlockedPads );
=======
                    pad->SetLocalRatsnestVisible( m_frame->GetDisplayOptions().m_ShowGlobalRatsnest );
>>>>>>> 77f5d317

                    // Pads in the library all have orphaned nets.  Replace with Default.
                    pad->SetNetCode( 0 );
                }

                // Put it on FRONT layer,
                // (Can be stored flipped if the lib is an archive built from a board)
                if( fp->IsFlipped() )
                    fp->Flip( fp->GetPosition(), m_frame->Settings().m_FlipLeftRight );

                fp->SetOrientation( 0 );
                fp->SetPosition( wxPoint( cursorPos.x, cursorPos.y ) );

                commit.Add( fp );
                m_toolMgr->RunAction( PCB_ACTIONS::selectItem, true, fp );
                controls->SetCursorPosition( cursorPos, false );
            }
            else
            {
                m_toolMgr->RunAction( PCB_ACTIONS::selectionClear, true );
                commit.Push( _( "Place a footprint" ) );
                fp = NULL; // to indicate that there is no footprint that we currently modify
            }
        }
        else if( evt->IsClick( BUT_RIGHT ) )
        {
            m_menu.ShowContextMenu( selection() );
        }
        else if( fp && ( evt->IsMotion() || evt->IsAction( &ACTIONS::refreshPreview ) ) )
        {
            fp->SetPosition( wxPoint( cursorPos.x, cursorPos.y ) );
            selection().SetReferencePoint( cursorPos );
            getView()->Update( &selection() );
            getView()->Update( fp );
        }
        else if( fp && evt->IsAction( &PCB_ACTIONS::properties ) )
        {
            // Calling 'Properties' action clears the selection, so we need to restore it
            reselect = true;
        }
        else
        {
            evt->SetPassEvent();
        }

        // Enable autopanning and cursor capture only when there is a footprint to be placed
        controls->SetAutoPan( !!fp );
        controls->CaptureCursor( !!fp );
    }

    m_frame->GetCanvas()->SetCurrentCursor( KICURSOR::ARROW );
    return 0;
}


int BOARD_EDITOR_CONTROL::ToggleLockSelected( const TOOL_EVENT& aEvent )
{
    return modifyLockSelected( TOGGLE );
}


int BOARD_EDITOR_CONTROL::LockSelected( const TOOL_EVENT& aEvent )
{
    return modifyLockSelected( ON );
}


int BOARD_EDITOR_CONTROL::UnlockSelected( const TOOL_EVENT& aEvent )
{
    return modifyLockSelected( OFF );
}


int BOARD_EDITOR_CONTROL::modifyLockSelected( MODIFY_MODE aMode )
{
    PCB_SELECTION_TOOL*  selTool = m_toolMgr->GetTool<PCB_SELECTION_TOOL>();
    const PCB_SELECTION& selection = selTool->GetSelection();
    BOARD_COMMIT         commit( m_frame );

    if( selection.Empty() )
        m_toolMgr->RunAction( PCB_ACTIONS::selectionCursor, true );

    // Resolve TOGGLE mode
    if( aMode == TOGGLE )
    {
        aMode = ON;

        for( EDA_ITEM* item : selection )
        {
            BOARD_ITEM* board_item = static_cast<BOARD_ITEM*>( item );

            if( board_item->IsLocked() )
            {
                aMode = OFF;
                break;
            }
        }
    }

    bool modified = false;

    for( EDA_ITEM* item : selection )
    {
        BOARD_ITEM* board_item = static_cast<BOARD_ITEM*>( item );

        commit.Modify( board_item );

        if( aMode == ON )
        {
            modified |= !board_item->IsLocked();
            board_item->SetLocked( true );
        }
        else
        {
            modified |= board_item->IsLocked();
            board_item->SetLocked( false );
        }
    }

    if( modified )
    {
        commit.Push( aMode == ON ? _( "Lock" ) : _( "Unlock" ) );
        m_toolMgr->PostEvent( EVENTS::SelectedItemsModified );
        m_frame->OnModify();
    }

    return 0;
}


int BOARD_EDITOR_CONTROL::PlaceTarget( const TOOL_EVENT& aEvent )
{
    KIGFX::VIEW*          view = getView();
    KIGFX::VIEW_CONTROLS* controls = getViewControls();
    BOARD*                board = getModel<BOARD>();
    PCB_TARGET*           target = new PCB_TARGET( board );

    // Init the new item attributes
    target->SetLayer( Edge_Cuts );
    target->SetWidth( board->GetDesignSettings().GetLineThickness( Edge_Cuts ) );
    target->SetSize( Millimeter2iu( 5 ) );
    VECTOR2I cursorPos = controls->GetCursorPosition();
    target->SetPosition( wxPoint( cursorPos.x, cursorPos.y ) );

    // Add a VIEW_GROUP that serves as a preview for the new item
    KIGFX::VIEW_GROUP preview( view );
    preview.Add( target );
    view->Add( &preview );

    m_toolMgr->RunAction( PCB_ACTIONS::selectionClear, true );

    std::string tool = aEvent.GetCommandStr().get();
    m_frame->PushTool( tool );
    Activate();

    auto setCursor = [&]()
    {
        m_frame->GetCanvas()->SetCurrentCursor( KICURSOR::ARROW );
    };

    // Set initial cursor
    setCursor();

    // Main loop: keep receiving events
    while( TOOL_EVENT* evt = Wait() )
    {
        setCursor();
        cursorPos = controls->GetCursorPosition( !evt->Modifier( MD_ALT ) );

        if( evt->IsCancelInteractive() )
        {
            frame()->PopTool( tool );
            break;
        }
        else if( evt->IsActivate() )
        {
            if( evt->IsMoveTool() )
            {
                // leave ourselves on the stack so we come back after the move
                break;
            }
            else
            {
                frame()->PopTool( tool );
                break;
            }
        }
        else if( evt->IsAction( &PCB_ACTIONS::incWidth ) )
        {
            target->SetWidth( target->GetWidth() + WIDTH_STEP );
            view->Update( &preview );
        }
        else if( evt->IsAction( &PCB_ACTIONS::decWidth ) )
        {
            int width = target->GetWidth();

            if( width > WIDTH_STEP )
            {
                target->SetWidth( width - WIDTH_STEP );
                view->Update( &preview );
            }
        }
        else if( evt->IsClick( BUT_LEFT ) )
        {
            assert( target->GetSize() > 0 );
            assert( target->GetWidth() > 0 );

            BOARD_COMMIT commit( m_frame );
            commit.Add( target );
            commit.Push( "Place a layer alignment target" );

            preview.Remove( target );

            // Create next PCB_TARGET
            target = new PCB_TARGET( *target );
            preview.Add( target );
        }
        else if( evt->IsClick( BUT_RIGHT ) )
        {
            m_menu.ShowContextMenu( selection() );
        }
        else if( evt->IsMotion() )
        {
            target->SetPosition( wxPoint( cursorPos.x, cursorPos.y ) );
            view->Update( &preview );
        }
        else
        {
            evt->SetPassEvent();
        }
    }

    preview.Clear();
    delete target;
    view->Remove( &preview );

    m_frame->GetCanvas()->SetCurrentCursor( KICURSOR::ARROW );
    return 0;
}


static bool mergeZones( BOARD_COMMIT& aCommit, std::vector<ZONE*>& aOriginZones,
                        std::vector<ZONE*>& aMergedZones )
{
    aCommit.Modify( aOriginZones[0] );

    for( unsigned int i = 1; i < aOriginZones.size(); i++ )
    {
        aOriginZones[0]->Outline()->BooleanAdd( *aOriginZones[i]->Outline(),
                                                SHAPE_POLY_SET::PM_FAST );
    }

    aOriginZones[0]->Outline()->Simplify( SHAPE_POLY_SET::PM_FAST );

    // We should have one polygon with hole
    // We can have 2 polygons with hole, if the 2 initial polygons have only one common corner
    // and therefore cannot be merged (they are dectected as intersecting)
    // but we should never have more than 2 polys
    if( aOriginZones[0]->Outline()->OutlineCount() > 1 )
    {
        wxLogMessage( "BOARD::mergeZones error: more than 2 polys after merging" );
        return false;
    }

    for( unsigned int i = 1; i < aOriginZones.size(); i++ )
    {
        aCommit.Remove( aOriginZones[i] );
    }

    aMergedZones.push_back( aOriginZones[0] );

    aOriginZones[0]->SetLocalFlags( 1 );
    aOriginZones[0]->HatchBorder();
    aOriginZones[0]->CacheTriangulation();

    return true;
}


int BOARD_EDITOR_CONTROL::ZoneMerge( const TOOL_EVENT& aEvent )
{
    const PCB_SELECTION& selection = m_toolMgr->GetTool<PCB_SELECTION_TOOL>()->GetSelection();
    BOARD*               board = getModel<BOARD>();
    BOARD_COMMIT         commit( m_frame );

    if( selection.Size() < 2 )
        return 0;

    int netcode = -1;

    ZONE*              firstZone = nullptr;
    std::vector<ZONE*> toMerge, merged;

    for( auto item : selection )
    {
        ZONE* curr_area = dynamic_cast<ZONE*>( item );

        if( !curr_area )
            continue;

        if( !firstZone )
            firstZone = curr_area;

        netcode = curr_area->GetNetCode();

        if( firstZone->GetNetCode() != netcode )
            continue;

        if( curr_area->GetPriority() != firstZone->GetPriority() )
            continue;

        if( curr_area->GetIsRuleArea() != firstZone->GetIsRuleArea() )
            continue;

        if( curr_area->GetLayer() != firstZone->GetLayer() )
            continue;

        if( !board->TestZoneIntersection( curr_area, firstZone ) )
            continue;

        toMerge.push_back( curr_area );
    }

    m_toolMgr->RunAction( PCB_ACTIONS::selectionClear, true );

    if( mergeZones( commit, toMerge, merged ) )
    {
        commit.Push( "Merge zones" );

        for( auto item : merged )
            m_toolMgr->RunAction( PCB_ACTIONS::selectItem, true, item );
    }

    return 0;
}


int BOARD_EDITOR_CONTROL::ZoneDuplicate( const TOOL_EVENT& aEvent )
{
    PCB_SELECTION_TOOL*  selTool = m_toolMgr->GetTool<PCB_SELECTION_TOOL>();
    const PCB_SELECTION& selection = selTool->GetSelection();

    // because this pops up the zone editor, it would be confusing to handle multiple zones,
    // so just handle single selections containing exactly one zone
    if( selection.Size() != 1 )
        return 0;

    ZONE* oldZone = dyn_cast<ZONE*>( selection[0] );

    if( !oldZone )
        return 0;

    ZONE_SETTINGS zoneSettings;
    zoneSettings << *oldZone;
    int dialogResult;

    if( oldZone->GetIsRuleArea() )
        dialogResult = InvokeRuleAreaEditor( m_frame, &zoneSettings );
    else if( oldZone->IsOnCopperLayer() )
        dialogResult = InvokeCopperZonesEditor( m_frame, &zoneSettings );
    else
        dialogResult = InvokeNonCopperZonesEditor( m_frame, &zoneSettings );

    if( dialogResult != wxID_OK )
        return 0;

    // duplicate the zone
    BOARD_COMMIT commit( m_frame );

    std::unique_ptr<ZONE> newZone = std::make_unique<ZONE>( *oldZone );
    newZone->ClearSelected();
    newZone->UnFill();
    zoneSettings.ExportSetting( *newZone );

    // If the new zone is on the same layer(s) as the the initial zone,
    // offset it a bit so it can more easily be picked.
    if( oldZone->GetIsRuleArea() && ( oldZone->GetLayerSet() == zoneSettings.m_Layers ) )
        newZone->Move( wxPoint( IU_PER_MM, IU_PER_MM ) );
    else if( !oldZone->GetIsRuleArea() && zoneSettings.m_Layers.test( oldZone->GetLayer() ) )
        newZone->Move( wxPoint( IU_PER_MM, IU_PER_MM ) );

    commit.Add( newZone.release() );
    commit.Push( _( "Duplicate zone" ) );

    return 0;
}


int BOARD_EDITOR_CONTROL::EditFpInFpEditor( const TOOL_EVENT& aEvent )
{
    PCB_SELECTION_TOOL*  selTool = m_toolMgr->GetTool<PCB_SELECTION_TOOL>();
    const PCB_SELECTION& selection = selTool->RequestSelection( EDIT_TOOL::FootprintFilter );

    if( selection.Empty() )
        return 0;

    FOOTPRINT* fp = selection.FirstOfKind<FOOTPRINT>();

    if( !fp )
        return 0;

    PCB_BASE_EDIT_FRAME* editFrame = getEditFrame<PCB_BASE_EDIT_FRAME>();

    auto editor = (FOOTPRINT_EDIT_FRAME*) editFrame->Kiway().Player( FRAME_FOOTPRINT_EDITOR, true );

    editor->LoadFootprintFromBoard( fp );

    editor->Show( true );
    editor->Raise(); // Iconize( false );

    if( selection.IsHover() )
        m_toolMgr->RunAction( PCB_ACTIONS::selectionClear, true );

    return 0;
}


void BOARD_EDITOR_CONTROL::DoSetDrillOrigin( KIGFX::VIEW* aView, PCB_BASE_FRAME* aFrame,
                                             EDA_ITEM* originViewItem, const VECTOR2D& aPosition )
{
    aFrame->GetDesignSettings().m_AuxOrigin = (wxPoint) aPosition;
    originViewItem->SetPosition( (wxPoint) aPosition );
    aView->MarkDirty();
    aFrame->OnModify();
}


int BOARD_EDITOR_CONTROL::DrillOrigin( const TOOL_EVENT& aEvent )
{
    std::string      tool = aEvent.GetCommandStr().get();
    PCB_PICKER_TOOL* picker = m_toolMgr->GetTool<PCB_PICKER_TOOL>();

    // Deactivate other tools; particularly important if another PICKER is currently running
    Activate();

    picker->SetClickHandler(
            [this]( const VECTOR2D& pt ) -> bool
            {
                m_frame->SaveCopyInUndoList( m_placeOrigin.get(), UNDO_REDO::DRILLORIGIN );
                DoSetDrillOrigin( getView(), m_frame, m_placeOrigin.get(), pt );
                return false; // drill origin is a one-shot; don't continue with tool
            } );

    m_toolMgr->RunAction( ACTIONS::pickerTool, true, &tool );

    return 0;
}


void BOARD_EDITOR_CONTROL::setTransitions()
{
<<<<<<< HEAD
    Go( &BOARD_EDITOR_CONTROL::New, ACTIONS::doNew.MakeEvent() );
    Go( &BOARD_EDITOR_CONTROL::Open, ACTIONS::open.MakeEvent() );
    Go( &BOARD_EDITOR_CONTROL::Save, ACTIONS::save.MakeEvent() );
    Go( &BOARD_EDITOR_CONTROL::SaveAs, ACTIONS::saveAs.MakeEvent() );
    Go( &BOARD_EDITOR_CONTROL::SaveCopyAs, ACTIONS::saveCopyAs.MakeEvent() );
    Go( &BOARD_EDITOR_CONTROL::PageSettings, ACTIONS::pageSettings.MakeEvent() );
    Go( &BOARD_EDITOR_CONTROL::Plot, ACTIONS::plot.MakeEvent() );

    Go( &BOARD_EDITOR_CONTROL::BoardSetup, PCB_ACTIONS::boardSetup.MakeEvent() );
    Go( &BOARD_EDITOR_CONTROL::ImportNetlist, PCB_ACTIONS::importNetlist.MakeEvent() );
    Go( &BOARD_EDITOR_CONTROL::ImportSpecctraSession,
        PCB_ACTIONS::importSpecctraSession.MakeEvent() );
    Go( &BOARD_EDITOR_CONTROL::ExportSpecctraDSN, PCB_ACTIONS::exportSpecctraDSN.MakeEvent() );
    Go( &BOARD_EDITOR_CONTROL::GenerateDrillFiles, PCB_ACTIONS::generateDrillFiles.MakeEvent() );
    Go( &BOARD_EDITOR_CONTROL::GenerateFabFiles, PCB_ACTIONS::generateGerbers.MakeEvent() );
    Go( &BOARD_EDITOR_CONTROL::GeneratePosFile, PCB_ACTIONS::generatePosFile.MakeEvent() );
    Go( &BOARD_EDITOR_CONTROL::GenerateFabFiles, PCB_ACTIONS::generateReportFile.MakeEvent() );
    Go( &BOARD_EDITOR_CONTROL::GenerateFabFiles, PCB_ACTIONS::generateD356File.MakeEvent() );
    Go( &BOARD_EDITOR_CONTROL::GenerateFabFiles, PCB_ACTIONS::generateBOM.MakeEvent() );
=======
    Go( &BOARD_EDITOR_CONTROL::New,                    ACTIONS::doNew.MakeEvent() );
    Go( &BOARD_EDITOR_CONTROL::Open,                   ACTIONS::open.MakeEvent() );
    Go( &BOARD_EDITOR_CONTROL::Save,                   ACTIONS::save.MakeEvent() );
    Go( &BOARD_EDITOR_CONTROL::SaveAs,                 ACTIONS::saveAs.MakeEvent() );
    Go( &BOARD_EDITOR_CONTROL::SaveCopyAs,             ACTIONS::saveCopyAs.MakeEvent() );
    Go( &BOARD_EDITOR_CONTROL::PageSettings,           ACTIONS::pageSettings.MakeEvent() );
    Go( &BOARD_EDITOR_CONTROL::Plot,                   ACTIONS::plot.MakeEvent() );

    Go( &BOARD_EDITOR_CONTROL::BoardSetup,             PCB_ACTIONS::boardSetup.MakeEvent() );
    Go( &BOARD_EDITOR_CONTROL::ImportNetlist,          PCB_ACTIONS::importNetlist.MakeEvent() );
    Go( &BOARD_EDITOR_CONTROL::ImportSpecctraSession,  PCB_ACTIONS::importSpecctraSession.MakeEvent() );
    Go( &BOARD_EDITOR_CONTROL::ExportSpecctraDSN,      PCB_ACTIONS::exportSpecctraDSN.MakeEvent() );

    if( ADVANCED_CFG::GetCfg().m_ShowPcbnewExportNetlist && m_frame &&
        m_frame->GetExportNetlistAction() )
        Go( &BOARD_EDITOR_CONTROL::ExportNetlist, m_frame->GetExportNetlistAction()->MakeEvent() );

    Go( &BOARD_EDITOR_CONTROL::GenerateDrillFiles,     PCB_ACTIONS::generateDrillFiles.MakeEvent() );
    Go( &BOARD_EDITOR_CONTROL::GenerateFabFiles,       PCB_ACTIONS::generateGerbers.MakeEvent() );
    Go( &BOARD_EDITOR_CONTROL::GeneratePosFile,        PCB_ACTIONS::generatePosFile.MakeEvent() );
    Go( &BOARD_EDITOR_CONTROL::GenerateFabFiles,       PCB_ACTIONS::generateReportFile.MakeEvent() );
    Go( &BOARD_EDITOR_CONTROL::GenerateFabFiles,       PCB_ACTIONS::generateD356File.MakeEvent() );
    Go( &BOARD_EDITOR_CONTROL::GenerateFabFiles,       PCB_ACTIONS::generateBOM.MakeEvent() );
>>>>>>> 77f5d317

    // Track & via size control
    Go( &BOARD_EDITOR_CONTROL::TrackWidthInc, PCB_ACTIONS::trackWidthInc.MakeEvent() );
    Go( &BOARD_EDITOR_CONTROL::TrackWidthDec, PCB_ACTIONS::trackWidthDec.MakeEvent() );
    Go( &BOARD_EDITOR_CONTROL::ViaSizeInc, PCB_ACTIONS::viaSizeInc.MakeEvent() );
    Go( &BOARD_EDITOR_CONTROL::ViaSizeDec, PCB_ACTIONS::viaSizeDec.MakeEvent() );

    // Zone actions
    Go( &BOARD_EDITOR_CONTROL::ZoneMerge, PCB_ACTIONS::zoneMerge.MakeEvent() );
    Go( &BOARD_EDITOR_CONTROL::ZoneDuplicate, PCB_ACTIONS::zoneDuplicate.MakeEvent() );

    // Placing tools
    Go( &BOARD_EDITOR_CONTROL::PlaceTarget, PCB_ACTIONS::placeTarget.MakeEvent() );
    Go( &BOARD_EDITOR_CONTROL::PlaceFootprint, PCB_ACTIONS::placeFootprint.MakeEvent() );
    Go( &BOARD_EDITOR_CONTROL::DrillOrigin, PCB_ACTIONS::drillOrigin.MakeEvent() );
    Go( &BOARD_EDITOR_CONTROL::EditFpInFpEditor, PCB_ACTIONS::editFpInFpEditor.MakeEvent() );

    // Other
    Go( &BOARD_EDITOR_CONTROL::ToggleLockSelected, PCB_ACTIONS::toggleLock.MakeEvent() );
    Go( &BOARD_EDITOR_CONTROL::LockSelected, PCB_ACTIONS::lock.MakeEvent() );
    Go( &BOARD_EDITOR_CONTROL::UnlockSelected, PCB_ACTIONS::unlock.MakeEvent() );

    Go( &BOARD_EDITOR_CONTROL::UpdatePCBFromSchematic,
        ACTIONS::updatePcbFromSchematic.MakeEvent() );
    Go( &BOARD_EDITOR_CONTROL::UpdateSchematicFromPCB,
        ACTIONS::updateSchematicFromPcb.MakeEvent() );
    Go( &BOARD_EDITOR_CONTROL::ShowEeschema, PCB_ACTIONS::showEeschema.MakeEvent() );
    Go( &BOARD_EDITOR_CONTROL::ToggleLayersManager, PCB_ACTIONS::showLayersManager.MakeEvent() );
    Go( &BOARD_EDITOR_CONTROL::TogglePythonConsole, PCB_ACTIONS::showPythonConsole.MakeEvent() );
    Go( &BOARD_EDITOR_CONTROL::RepairBoard, PCB_ACTIONS::repairBoard.MakeEvent() );
}


const int BOARD_EDITOR_CONTROL::WIDTH_STEP = 100000;<|MERGE_RESOLUTION|>--- conflicted
+++ resolved
@@ -167,12 +167,8 @@
         PCB_TOOL_BASE( "pcbnew.EditorControl" ), m_frame( nullptr )
 {
     m_placeOrigin = std::make_unique<KIGFX::ORIGIN_VIEWITEM>(
-<<<<<<< HEAD
-            KIGFX::COLOR4D( 0.8, 0.0, 0.0, 1.0 ), KIGFX::ORIGIN_VIEWITEM::CIRCLE_CROSS );
-=======
             KIGFX::COLOR4D( 0.8, 0.0, 0.0, 1.0 ),
             KIGFX::ORIGIN_VIEWITEM::CIRCLE_CROSS );
->>>>>>> 77f5d317
 }
 
 
@@ -950,19 +946,6 @@
             m_toolMgr->RunAction( PCB_ACTIONS::selectionClear, true );
             commit.Revert();
 
-<<<<<<< HEAD
-            if( fromOtherCommand )
-            {
-                PICKED_ITEMS_LIST* undo = m_frame->PopCommandFromUndoList();
-
-                if( undo )
-                {
-                    m_frame->PutDataInPreviousState( undo, false );
-                    undo->ClearListAndDeleteItems();
-                    delete undo;
-                }
-            }
-=======
                     if( fromOtherCommand )
                     {
                         PICKED_ITEMS_LIST* undo = m_frame->PopCommandFromUndoList();
@@ -974,7 +957,6 @@
                             delete undo;
                         }
                     }
->>>>>>> 77f5d317
 
             fp = NULL;
         };
@@ -1024,13 +1006,7 @@
 
                 for( PAD* pad : fp->Pads() )
                 {
-<<<<<<< HEAD
-                    pad->SetLocalRatsnestVisible(
-                            m_frame->GetDisplayOptions().m_ShowGlobalRatsnest );
-                    pad->SetLocked( !m_frame->Settings().m_AddUnlockedPads );
-=======
                     pad->SetLocalRatsnestVisible( m_frame->GetDisplayOptions().m_ShowGlobalRatsnest );
->>>>>>> 77f5d317
 
                     // Pads in the library all have orphaned nets.  Replace with Default.
                     pad->SetNetCode( 0 );
@@ -1482,27 +1458,6 @@
 
 void BOARD_EDITOR_CONTROL::setTransitions()
 {
-<<<<<<< HEAD
-    Go( &BOARD_EDITOR_CONTROL::New, ACTIONS::doNew.MakeEvent() );
-    Go( &BOARD_EDITOR_CONTROL::Open, ACTIONS::open.MakeEvent() );
-    Go( &BOARD_EDITOR_CONTROL::Save, ACTIONS::save.MakeEvent() );
-    Go( &BOARD_EDITOR_CONTROL::SaveAs, ACTIONS::saveAs.MakeEvent() );
-    Go( &BOARD_EDITOR_CONTROL::SaveCopyAs, ACTIONS::saveCopyAs.MakeEvent() );
-    Go( &BOARD_EDITOR_CONTROL::PageSettings, ACTIONS::pageSettings.MakeEvent() );
-    Go( &BOARD_EDITOR_CONTROL::Plot, ACTIONS::plot.MakeEvent() );
-
-    Go( &BOARD_EDITOR_CONTROL::BoardSetup, PCB_ACTIONS::boardSetup.MakeEvent() );
-    Go( &BOARD_EDITOR_CONTROL::ImportNetlist, PCB_ACTIONS::importNetlist.MakeEvent() );
-    Go( &BOARD_EDITOR_CONTROL::ImportSpecctraSession,
-        PCB_ACTIONS::importSpecctraSession.MakeEvent() );
-    Go( &BOARD_EDITOR_CONTROL::ExportSpecctraDSN, PCB_ACTIONS::exportSpecctraDSN.MakeEvent() );
-    Go( &BOARD_EDITOR_CONTROL::GenerateDrillFiles, PCB_ACTIONS::generateDrillFiles.MakeEvent() );
-    Go( &BOARD_EDITOR_CONTROL::GenerateFabFiles, PCB_ACTIONS::generateGerbers.MakeEvent() );
-    Go( &BOARD_EDITOR_CONTROL::GeneratePosFile, PCB_ACTIONS::generatePosFile.MakeEvent() );
-    Go( &BOARD_EDITOR_CONTROL::GenerateFabFiles, PCB_ACTIONS::generateReportFile.MakeEvent() );
-    Go( &BOARD_EDITOR_CONTROL::GenerateFabFiles, PCB_ACTIONS::generateD356File.MakeEvent() );
-    Go( &BOARD_EDITOR_CONTROL::GenerateFabFiles, PCB_ACTIONS::generateBOM.MakeEvent() );
-=======
     Go( &BOARD_EDITOR_CONTROL::New,                    ACTIONS::doNew.MakeEvent() );
     Go( &BOARD_EDITOR_CONTROL::Open,                   ACTIONS::open.MakeEvent() );
     Go( &BOARD_EDITOR_CONTROL::Save,                   ACTIONS::save.MakeEvent() );
@@ -1526,7 +1481,6 @@
     Go( &BOARD_EDITOR_CONTROL::GenerateFabFiles,       PCB_ACTIONS::generateReportFile.MakeEvent() );
     Go( &BOARD_EDITOR_CONTROL::GenerateFabFiles,       PCB_ACTIONS::generateD356File.MakeEvent() );
     Go( &BOARD_EDITOR_CONTROL::GenerateFabFiles,       PCB_ACTIONS::generateBOM.MakeEvent() );
->>>>>>> 77f5d317
 
     // Track & via size control
     Go( &BOARD_EDITOR_CONTROL::TrackWidthInc, PCB_ACTIONS::trackWidthInc.MakeEvent() );
