/*
 * This program source code file is part of KiCad, a free EDA CAD application.
 *
 * Copyright (C) 2012 CERN
 * Copyright (C) 2012-2021 KiCad Developers, see AUTHORS.txt for contributors.
 *
 * This program is free software; you can redistribute it and/or
 * modify it under the terms of the GNU General Public License
 * as published by the Free Software Foundation; either version 2
 * of the License, or (at your option) any later version.
 *
 * This program is distributed in the hope that it will be useful,
 * but WITHOUT ANY WARRANTY; without even the implied warranty of
 * MERCHANTABILITY or FITNESS FOR A PARTICULAR PURPOSE.  See the
 * GNU General Public License for more details.
 *
 * You should have received a copy of the GNU General Public License
 * along with this program; if not, you may find one here:
 * http://www.gnu.org/licenses/old-licenses/gpl-2.0.html
 * or you may search the http://www.gnu.org website for the version 2 license,
 * or you may write to the Free Software Foundation, Inc.,
 * 51 Franklin Street, Fifth Floor, Boston, MA  02110-1301, USA
 */

/**
 * @file pcb_parser.cpp
 * @brief Pcbnew s-expression file format parser implementation.
 */

#include <cerrno>
#include <common.h>
#include <confirm.h>
#include <macros.h>
#include <title_block.h>
#include <trigo.h>

#include <advanced_config.h>
#include <board.h>
#include <dimension.h>
#include <pcb_shape.h>
#include <fp_shape.h>
#include <pcb_group.h>
#include <pcb_target.h>
#include <footprint.h>
#include <netclass.h>
#include <pad.h>
#include <track.h>
#include <zone.h>
#include <plugins/kicad/kicad_plugin.h>
#include <pcb_plot_params_parser.h>
#include <pcb_plot_params.h>
#include <locale_io.h>
#include <zones.h>
#include <plugins/kicad/pcb_parser.h>
#include <convert_basic_shapes_to_polygon.h> // for RECT_CHAMFER_POSITIONS definition
#include <template_fieldnames.h>

using namespace PCB_KEYS_T;


void PCB_PARSER::init()
{
    m_showLegacyZoneWarning = true;
    m_tooRecent = false;
    m_requiredVersion = 0;
    m_layerIndices.clear();
    m_layerMasks.clear();
    m_resetKIIDMap.clear();

    // Add untranslated default (i.e. English) layernames.
    // Some may be overridden later if parsing a board rather than a footprint.
    // The English name will survive if parsing only a footprint.
    for( LAYER_NUM layer = 0; layer < PCB_LAYER_ID_COUNT; ++layer )
    {
        std::string untranslated = TO_UTF8( wxString( LSET::Name( PCB_LAYER_ID( layer ) ) ) );

        m_layerIndices[untranslated] = PCB_LAYER_ID( layer );
        m_layerMasks[untranslated] = LSET( PCB_LAYER_ID( layer ) );
    }

    m_layerMasks["*.Cu"] = LSET::AllCuMask();
    m_layerMasks["*In.Cu"] = LSET::InternalCuMask();
    m_layerMasks["F&B.Cu"] = LSET( 2, F_Cu, B_Cu );
    m_layerMasks["*.Adhes"] = LSET( 2, B_Adhes, F_Adhes );
    m_layerMasks["*.Paste"] = LSET( 2, B_Paste, F_Paste );
    m_layerMasks["*.Mask"] = LSET( 2, B_Mask, F_Mask );
    m_layerMasks["*.SilkS"] = LSET( 2, B_SilkS, F_SilkS );
    m_layerMasks["*.Fab"] = LSET( 2, B_Fab, F_Fab );
    m_layerMasks["*.CrtYd"] = LSET( 2, B_CrtYd, F_CrtYd );

    // This is for the first pretty & *.kicad_pcb formats, which had
    // Inner1_Cu - Inner14_Cu with the numbering sequence
    // reversed from the subsequent format's In1_Cu - In30_Cu numbering scheme.
    // The newer format brought in an additional 16 Cu layers and flipped the cu stack but
    // kept the gap between one of the outside layers and the last cu internal.

    for( int i = 1; i <= 14; ++i )
    {
        std::string key = StrPrintf( "Inner%d.Cu", i );

        m_layerMasks[key] = LSET( PCB_LAYER_ID( In15_Cu - i ) );
    }
}


void PCB_PARSER::skipCurrent()
{
    int curr_level = 0;
    T   token;

    while( ( token = NextTok() ) != T_EOF )
    {
        if( token == T_LEFT )
            curr_level--;

        if( token == T_RIGHT )
        {
            curr_level++;

            if( curr_level > 0 )
                return;
        }
    }
}


void PCB_PARSER::pushValueIntoMap( int aIndex, int aValue )
{
    // Add aValue in netcode mapping (m_netCodes) at index aNetCode
    // ensure there is room in m_netCodes for that, and add room if needed.

    if( (int) m_netCodes.size() <= aIndex )
        m_netCodes.resize( static_cast<std::size_t>( aIndex ) + 1 );

    m_netCodes[aIndex] = aValue;
}


double PCB_PARSER::parseDouble()
{
    char* tmp;

    errno = 0;

    double fval = strtod( CurText(), &tmp );

    if( errno )
    {
        wxString error;
        error.Printf( _( "Invalid floating point number in\nfile: \"%s\"\nline: %d\noffset: %d" ),
                      CurSource(), CurLineNumber(), CurOffset() );

        THROW_IO_ERROR( error );
    }

    if( CurText() == tmp )
    {
        wxString error;
        error.Printf( _( "Missing floating point number in\nfile: \"%s\"\nline: %d\noffset: %d" ),
                      CurSource(), CurLineNumber(), CurOffset() );

        THROW_IO_ERROR( error );
    }

    return fval;
}


bool PCB_PARSER::parseBool()
{
    T token = NextTok();

    if( token == T_yes )
        return true;
    else if( token == T_no )
        return false;
    else
        Expecting( "yes or no" );

    return false;
}


wxString PCB_PARSER::GetRequiredVersion()
{
    int year, month, day;

    year = m_requiredVersion / 10000;
    month = ( m_requiredVersion / 100 ) - ( year * 100 );
    day = m_requiredVersion - ( year * 10000 ) - ( month * 100 );

    // wx throws an assertion, not a catchable exception, when the date is invalid.
    // User input shouldn't give wx asserts, so check manually and throw a proper
    // error instead
    if( day <= 0 || month <= 0 || month > 12
        || day > wxDateTime::GetNumberOfDays( (wxDateTime::Month) ( month - 1 ), year ) )
    {
        wxString err;
        err.Printf( _( "Cannot interpret date code %d" ), m_requiredVersion );
        THROW_PARSE_ERROR( err, CurSource(), CurLine(), CurLineNumber(), CurOffset() );
    }

    wxDateTime date( day, (wxDateTime::Month) ( month - 1 ), year, 0, 0, 0, 0 );
    return date.FormatDate();
}


wxPoint PCB_PARSER::parseXY()
{
    if( CurTok() != T_LEFT )
        NeedLEFT();

    wxPoint pt;
    T       token = NextTok();

    if( token != T_xy )
        Expecting( T_xy );

    pt.x = parseBoardUnits( "X coordinate" );
    pt.y = parseBoardUnits( "Y coordinate" );

    NeedRIGHT();

    return pt;
}


void PCB_PARSER::parseXY( int* aX, int* aY )
{
    wxPoint pt = parseXY();

    if( aX )
        *aX = pt.x;

    if( aY )
        *aY = pt.y;
}


std::pair<wxString, wxString> PCB_PARSER::parseProperty()
{
    wxString pName;
    wxString pValue;

    NeedSYMBOL();
    pName = FromUTF8();
    NeedSYMBOL();
    pValue = FromUTF8();
    NeedRIGHT();

    return { pName, pValue };
}


void PCB_PARSER::parseEDA_TEXT( EDA_TEXT* aText )
{
    wxCHECK_RET( CurTok() == T_effects,
                 wxT( "Cannot parse " ) + GetTokenString( CurTok() ) + wxT( " as EDA_TEXT." ) );

    T token;

    // Prior to v5.0 text size was omitted from file format if equal to 60mils
    // Now, it is always explicitly written to file
    bool foundTextSize = false;

    for( token = NextTok(); token != T_RIGHT; token = NextTok() )
    {
        if( token == T_LEFT )
            token = NextTok();

        switch( token )
        {
        case T_font:
            for( token = NextTok(); token != T_RIGHT; token = NextTok() )
            {
                if( token == T_LEFT )
                    continue;

                switch( token )
                {
                case T_size:
                {
                    wxSize sz;
                    sz.SetHeight( parseBoardUnits( "text height" ) );
                    sz.SetWidth( parseBoardUnits( "text width" ) );
                    aText->SetTextSize( sz );
                    NeedRIGHT();

                    foundTextSize = true;
                }
                break;

                case T_thickness:
                    aText->SetTextThickness( parseBoardUnits( "text thickness" ) );
                    NeedRIGHT();
                    break;

                case T_bold: aText->SetBold( true ); break;

                case T_italic: aText->SetItalic( true ); break;

                default: Expecting( "size, bold, or italic" );
                }
            }
            break;

        case T_justify:
            for( token = NextTok(); token != T_RIGHT; token = NextTok() )
            {
                if( token == T_LEFT )
                    continue;

                switch( token )
                {
                case T_left: aText->SetHorizJustify( GR_TEXT_HJUSTIFY_LEFT ); break;

                case T_right: aText->SetHorizJustify( GR_TEXT_HJUSTIFY_RIGHT ); break;

                case T_top: aText->SetVertJustify( GR_TEXT_VJUSTIFY_TOP ); break;

                case T_bottom: aText->SetVertJustify( GR_TEXT_VJUSTIFY_BOTTOM ); break;

                case T_mirror: aText->SetMirrored( true ); break;

                default: Expecting( "left, right, top, bottom, or mirror" );
                }
            }
            break;

        case T_hide: aText->SetVisible( false ); break;

        default: Expecting( "font, justify, or hide" );
        }
    }

    // Text size was not specified in file, force legacy default units
    // 60mils is 1.524mm
    if( !foundTextSize )
    {
        const double defaultTextSize = 1.524 * IU_PER_MM;

        aText->SetTextSize( wxSize( defaultTextSize, defaultTextSize ) );
    }
}


FP_3DMODEL* PCB_PARSER::parse3DModel()
{
    wxCHECK_MSG( CurTok() == T_model, NULL,
                 wxT( "Cannot parse " ) + GetTokenString( CurTok() ) + wxT( " as FP_3DMODEL." ) );

    T token;

    FP_3DMODEL* n3D = new FP_3DMODEL;
    NeedSYMBOLorNUMBER();
    n3D->m_Filename = FromUTF8();

    for( token = NextTok(); token != T_RIGHT; token = NextTok() )
    {
        if( token == T_LEFT )
            token = NextTok();

        switch( token )
        {
        case T_at:
            NeedLEFT();
            token = NextTok();

            if( token != T_xyz )
                Expecting( T_xyz );

            /* Note:
             * Prior to KiCad v5, model offset was designated by "at",
             * and the units were in inches.
             * Now we use mm, but support reading of legacy files
             */

            n3D->m_Offset.x = parseDouble( "x value" ) * 25.4f;
            n3D->m_Offset.y = parseDouble( "y value" ) * 25.4f;
            n3D->m_Offset.z = parseDouble( "z value" ) * 25.4f;

            NeedRIGHT(); // xyz
            NeedRIGHT(); // at
            break;

        case T_hide: n3D->m_Show = false; break;

        case T_opacity:
            n3D->m_Opacity = parseDouble( "opacity value" );
            NeedRIGHT();
            break;

        case T_offset:
            NeedLEFT();
            token = NextTok();

            if( token != T_xyz )
                Expecting( T_xyz );

            /*
             * 3D model offset is in mm
             */
            n3D->m_Offset.x = parseDouble( "x value" );
            n3D->m_Offset.y = parseDouble( "y value" );
            n3D->m_Offset.z = parseDouble( "z value" );

            NeedRIGHT(); // xyz
            NeedRIGHT(); // offset
            break;

        case T_scale:
            NeedLEFT();
            token = NextTok();

            if( token != T_xyz )
                Expecting( T_xyz );

            n3D->m_Scale.x = parseDouble( "x value" );
            n3D->m_Scale.y = parseDouble( "y value" );
            n3D->m_Scale.z = parseDouble( "z value" );

            NeedRIGHT(); // xyz
            NeedRIGHT(); // scale
            break;

        case T_rotate:
            NeedLEFT();
            token = NextTok();

            if( token != T_xyz )
                Expecting( T_xyz );

            n3D->m_Rotation.x = parseDouble( "x value" );
            n3D->m_Rotation.y = parseDouble( "y value" );
            n3D->m_Rotation.z = parseDouble( "z value" );

            NeedRIGHT(); // xyz
            NeedRIGHT(); // rotate
            break;

        default: Expecting( "at, hide, opacity, offset, scale, or rotate" );
        }
    }

    return n3D;
}


BOARD_ITEM* PCB_PARSER::Parse()
{
    T           token;
    BOARD_ITEM* item;
    LOCALE_IO   toggle;

    m_groupInfos.clear();

    // FOOTPRINTS can be prefixed with an initial block of single line comments and these are
    // kept for Format() so they round trip in s-expression form.  BOARDs might  eventually do
    // the same, but currently do not.
    std::unique_ptr<wxArrayString> initial_comments( ReadCommentLines() );

    token = CurTok();

    if( token != T_LEFT )
        Expecting( T_LEFT );

    switch( NextTok() )
    {
    case T_kicad_pcb:
        if( m_board == NULL )
            m_board = new BOARD();

        item = (BOARD_ITEM*) parseBOARD();
        break;

    case T_module: // legacy token
    case T_footprint: item = (BOARD_ITEM*) parseFOOTPRINT( initial_comments.release() ); break;

    default:
        wxString err;
        err.Printf( _( "Unknown token \"%s\"" ), FromUTF8() );
        THROW_PARSE_ERROR( err, CurSource(), CurLine(), CurLineNumber(), CurOffset() );
    }

    resolveGroups( item );

    return item;
}


BOARD* PCB_PARSER::parseBOARD()
{
    try
    {
        return parseBOARD_unchecked();
    }
    catch( const PARSE_ERROR& parse_error )
    {
        if( m_tooRecent )
            throw FUTURE_FORMAT_ERROR( parse_error, GetRequiredVersion() );
        else
            throw;
    }
}


BOARD* PCB_PARSER::parseBOARD_unchecked()
{
    T                            token;
    std::map<wxString, wxString> properties;

    parseHeader();

    std::vector<BOARD_ITEM*> bulkAddedItems;
    BOARD_ITEM*              item = nullptr;

    for( token = NextTok(); token != T_RIGHT; token = NextTok() )
    {
        if( token != T_LEFT )
            Expecting( T_LEFT );

        token = NextTok();

        if( token == T_page && m_requiredVersion <= 20200119 )
            token = T_paper;

        switch( token )
        {
        case T_general: parseGeneralSection(); break;

        case T_paper: parsePAGE_INFO(); break;

        case T_title_block: parseTITLE_BLOCK(); break;

        case T_layers: parseLayers(); break;

        case T_setup: parseSetup(); break;

        case T_property: properties.insert( parseProperty() ); break;

        case T_net: parseNETINFO_ITEM(); break;

        case T_net_class:
            parseNETCLASS();
            m_board->m_LegacyNetclassesLoaded = true;
            break;

        case T_gr_arc:
        case T_gr_curve:
        case T_gr_line:
        case T_gr_poly:
        case T_gr_circle:
        case T_gr_rect:
            item = parsePCB_SHAPE();
            m_board->Add( item, ADD_MODE::BULK_APPEND );
            bulkAddedItems.push_back( item );
            break;

        case T_gr_text:
            item = parsePCB_TEXT();
            m_board->Add( item, ADD_MODE::BULK_APPEND );
            bulkAddedItems.push_back( item );
            break;

        case T_dimension:
            item = parseDIMENSION();
            m_board->Add( item, ADD_MODE::BULK_APPEND );
            bulkAddedItems.push_back( item );
            break;

        case T_module: // legacy token
        case T_footprint:
            item = parseFOOTPRINT();
            m_board->Add( item, ADD_MODE::BULK_APPEND );
            bulkAddedItems.push_back( item );
            break;

        case T_segment:
            item = parseTRACK();
            m_board->Add( item, ADD_MODE::BULK_APPEND );
            bulkAddedItems.push_back( item );
            break;

        case T_arc:
            item = parseARC();
            m_board->Add( item, ADD_MODE::BULK_APPEND );
            bulkAddedItems.push_back( item );
            break;

        case T_group: parseGROUP( m_board ); break;

        case T_via:
            item = parseVIA();
            m_board->Add( item, ADD_MODE::BULK_APPEND );
            bulkAddedItems.push_back( item );
            break;

        case T_zone:
            item = parseZONE( m_board );
            m_board->Add( item, ADD_MODE::BULK_APPEND );
            bulkAddedItems.push_back( item );
            break;

        case T_target:
            item = parsePCB_TARGET();
            m_board->Add( item, ADD_MODE::BULK_APPEND );
            bulkAddedItems.push_back( item );
            break;

        default:
            wxString err;
            err.Printf( _( "Unknown token \"%s\"" ), FromUTF8() );
            THROW_PARSE_ERROR( err, CurSource(), CurLine(), CurLineNumber(), CurOffset() );
        }
    }

    if( bulkAddedItems.size() > 0 )
        m_board->FinalizeBulkAdd( bulkAddedItems );

    m_board->SetProperties( properties );

    if( m_undefinedLayers.size() > 0 )
    {
        bool                     deleteItems;
        std::vector<BOARD_ITEM*> deleteList;
        wxString msg = wxString::Format( _( "Items found on undefined layers.  Do you wish to\n"
                                            "rescue them to the User.Comments layer?" ) );
        wxString details = wxString::Format( _( "Undefined layers:" ) );

        for( const wxString& undefinedLayer : m_undefinedLayers )
            details += wxT( "\n   " ) + undefinedLayer;

        wxRichMessageDialog dlg( nullptr, msg, _( "Warning" ),
                                 wxYES_NO | wxCANCEL | wxCENTRE | wxICON_WARNING | wxSTAY_ON_TOP );
        dlg.ShowDetailedText( details );
        dlg.SetYesNoCancelLabels( _( "Rescue" ), _( "Delete" ), _( "Cancel" ) );

        switch( dlg.ShowModal() )
        {
        case wxID_YES: deleteItems = false; break;
        case wxID_NO: deleteItems = true; break;
        case wxID_CANCEL:
        default: THROW_IO_ERROR( wxT( "CANCEL" ) );
        }

        auto visitItem = [&]( BOARD_ITEM* curr_item )
        {
            if( curr_item->GetLayer() == Rescue )
            {
                if( deleteItems )
                    deleteList.push_back( curr_item );
                else
                    curr_item->SetLayer( Cmts_User );
            }
        };

        for( auto segm : m_board->Tracks() )
        {
            if( segm->Type() == PCB_VIA_T )
            {
                VIA*         via = (VIA*) segm;
                PCB_LAYER_ID top_layer, bottom_layer;

                if( via->GetViaType() == VIATYPE::THROUGH )
                    continue;

                via->LayerPair( &top_layer, &bottom_layer );

                if( top_layer == Rescue || bottom_layer == Rescue )
                {
                    if( deleteItems )
                        deleteList.push_back( via );
                    else
                    {
                        if( top_layer == Rescue )
                            top_layer = F_Cu;

                        if( bottom_layer == Rescue )
                            bottom_layer = B_Cu;

                        via->SetLayerPair( top_layer, bottom_layer );
                    }
                }
            }
            else
                visitItem( segm );
        }

        for( BOARD_ITEM* zone : m_board->Zones() )
            visitItem( zone );

        for( BOARD_ITEM* drawing : m_board->Drawings() )
            visitItem( drawing );

        for( BOARD_ITEM* curr_item : deleteList )
            m_board->Delete( curr_item );

        m_undefinedLayers.clear();
    }

    return m_board;
}


void PCB_PARSER::resolveGroups( BOARD_ITEM* aParent )
{
    auto getItem = [&]( const KIID& aId )
    {
        BOARD_ITEM* aItem = nullptr;

        if( dynamic_cast<BOARD*>( aParent ) )
        {
            aItem = static_cast<BOARD*>( aParent )->GetItem( aId );
        }
        else if( aParent->Type() == PCB_FOOTPRINT_T )
        {
            static_cast<FOOTPRINT*>( aParent )->RunOnChildren(
                    [&]( BOARD_ITEM* child )
                    {
                        if( child->m_Uuid == aId )
                            aItem = child;
                    } );
        }

        return aItem;
    };

    // Now that we've parsed the other Uuids in the file we can resolve the uuids referred
    // to in the group declarations we saw.
    //
    // First add all group objects so subsequent GetItem() calls for nested groups work.

    for( size_t idx = 0; idx < m_groupInfos.size(); idx++ )
    {
        GROUP_INFO& aGrp = m_groupInfos[idx];
        PCB_GROUP*  group = new PCB_GROUP( aGrp.parent );

        group->SetName( aGrp.name );
        const_cast<KIID&>( group->m_Uuid ) = aGrp.uuid;

        if( aGrp.parent->Type() == PCB_FOOTPRINT_T )
            static_cast<FOOTPRINT*>( aGrp.parent )->Add( group );
        else
            static_cast<BOARD*>( aGrp.parent )->Add( group );
    }

    wxString error;

    for( size_t idx = 0; idx < m_groupInfos.size(); idx++ )
    {
        GROUP_INFO& aGrp = m_groupInfos[idx];
        BOARD_ITEM* bItem = getItem( aGrp.uuid );

        if( bItem == nullptr || bItem->Type() != PCB_GROUP_T )
            continue;

        PCB_GROUP* group = static_cast<PCB_GROUP*>( bItem );

        for( const KIID& aUuid : aGrp.memberUuids )
        {
            BOARD_ITEM* item;

            if( m_resetKIIDs )
                item = getItem( m_resetKIIDMap[aUuid.AsString()] );
            else
                item = getItem( aUuid );

            if( item && item->Type() != NOT_USED )
                group->AddItem( item );
        }
    }

    // Don't allow group cycles
    if( m_board )
        m_board->GroupsSanityCheck( true );
}


void PCB_PARSER::parseHeader()
{
    wxCHECK_RET( CurTok() == T_kicad_pcb,
                 wxT( "Cannot parse " ) + GetTokenString( CurTok() ) + wxT( " as a header." ) );

    NeedLEFT();

    T tok = NextTok();

    if( tok == T_version )
    {
        m_requiredVersion = parseInt( FromUTF8().mb_str( wxConvUTF8 ) );
        m_tooRecent = ( m_requiredVersion > SEXPR_BOARD_FILE_VERSION );
        NeedRIGHT();

        NeedLEFT();
        NeedSYMBOL();
        NeedSYMBOL();

        // Older formats included build data
        if( m_requiredVersion < BOARD_FILE_HOST_VERSION )
            NeedSYMBOL();

        NeedRIGHT();
    }
    else
    {
        m_requiredVersion = 20201115; // Last version before we started writing version #s
                                      // in footprint files as well as board files.
        m_tooRecent = ( m_requiredVersion > SEXPR_BOARD_FILE_VERSION );

        // Skip the host name and host build version information.
        NeedSYMBOL();
        NeedSYMBOL();
        NeedRIGHT();
    }

    m_board->SetFileFormatVersionAtLoad( m_requiredVersion );
}


void PCB_PARSER::parseGeneralSection()
{
    wxCHECK_RET( CurTok() == T_general, wxT( "Cannot parse " ) + GetTokenString( CurTok() )
                                                + wxT( " as a general section." ) );

    T token;

    for( token = NextTok(); token != T_RIGHT; token = NextTok() )
    {
        if( token != T_LEFT )
            Expecting( T_LEFT );

        token = NextTok();

        switch( token )
        {
        case T_thickness:
            m_board->GetDesignSettings().SetBoardThickness( parseBoardUnits( T_thickness ) );
            NeedRIGHT();
            break;

        default: // Skip everything but the board thickness.
            while( ( token = NextTok() ) != T_RIGHT )
            {
                if( !IsSymbol( token ) && token != T_NUMBER )
                    Expecting( "symbol or number" );
            }
        }
    }
}


void PCB_PARSER::parsePAGE_INFO()
{
    wxCHECK_RET( ( CurTok() == T_page && m_requiredVersion <= 20200119 ) || CurTok() == T_paper,
                 wxT( "Cannot parse " ) + GetTokenString( CurTok() ) + wxT( " as a PAGE_INFO." ) );

    T         token;
    PAGE_INFO pageInfo;

    NeedSYMBOL();

    wxString pageType = FromUTF8();

    if( !pageInfo.SetType( pageType ) )
    {
        wxString err;
        err.Printf( _( "Page type \"%s\" is not valid " ), FromUTF8() );
        THROW_PARSE_ERROR( err, CurSource(), CurLine(), CurLineNumber(), CurOffset() );
    }

    if( pageType == PAGE_INFO::Custom )
    {
        double width = parseDouble( "width" ); // width in mm

        // Perform some controls to avoid crashes if the size is edited by hands
        if( width < 100.0 )
            width = 100.0;
        else if( width > 1200.0 )
            width = 1200.0;

        double height = parseDouble( "height" ); // height in mm

        if( height < 100.0 )
            height = 100.0;
        else if( height > 1200.0 )
            height = 1200.0;

        pageInfo.SetWidthMils( Mm2mils( width ) );
        pageInfo.SetHeightMils( Mm2mils( height ) );
    }

    token = NextTok();

    if( token == T_portrait )
    {
        pageInfo.SetPortrait( true );
        NeedRIGHT();
    }
    else if( token != T_RIGHT )
    {
        Expecting( "portrait|)" );
    }

    m_board->SetPageSettings( pageInfo );
}


void PCB_PARSER::parseTITLE_BLOCK()
{
    wxCHECK_RET( CurTok() == T_title_block,
                 wxT( "Cannot parse " ) + GetTokenString( CurTok() ) + wxT( " as TITLE_BLOCK." ) );

    T           token;
    TITLE_BLOCK titleBlock;

    for( token = NextTok(); token != T_RIGHT; token = NextTok() )
    {
        if( token != T_LEFT )
            Expecting( T_LEFT );

        token = NextTok();

        switch( token )
        {
        case T_title:
            NextTok();
            titleBlock.SetTitle( FromUTF8() );
            break;

        case T_date:
            NextTok();
            titleBlock.SetDate( FromUTF8() );
            break;

        case T_rev:
            NextTok();
            titleBlock.SetRevision( FromUTF8() );
            break;

        case T_company:
            NextTok();
            titleBlock.SetCompany( FromUTF8() );
            break;

        case T_comment:
        {
            int commentNumber = parseInt( "comment" );

            switch( commentNumber )
            {
            case 1:
                NextTok();
                titleBlock.SetComment( 0, FromUTF8() );
                break;

            case 2:
                NextTok();
                titleBlock.SetComment( 1, FromUTF8() );
                break;

            case 3:
                NextTok();
                titleBlock.SetComment( 2, FromUTF8() );
                break;

            case 4:
                NextTok();
                titleBlock.SetComment( 3, FromUTF8() );
                break;

            case 5:
                NextTok();
                titleBlock.SetComment( 4, FromUTF8() );
                break;

            case 6:
                NextTok();
                titleBlock.SetComment( 5, FromUTF8() );
                break;

            case 7:
                NextTok();
                titleBlock.SetComment( 6, FromUTF8() );
                break;

            case 8:
                NextTok();
                titleBlock.SetComment( 7, FromUTF8() );
                break;

            case 9:
                NextTok();
                titleBlock.SetComment( 8, FromUTF8() );
                break;

            default:
                wxString err;
                err.Printf( wxT( "%d is not a valid title block comment number" ), commentNumber );
                THROW_PARSE_ERROR( err, CurSource(), CurLine(), CurLineNumber(), CurOffset() );
            }
        }
        break;

        default: Expecting( "title, date, rev, company, or comment" );
        }

        NeedRIGHT();
    }

    m_board->SetTitleBlock( titleBlock );
}


void PCB_PARSER::parseLayer( LAYER* aLayer )
{
    T token;

    std::string name;
    std::string userName;
    std::string type;
    bool        isVisible = true;

    aLayer->clear();

    if( CurTok() != T_LEFT )
        Expecting( T_LEFT );

    // this layer_num is not used, we DO depend on LAYER_T however.
    LAYER_NUM layer_num = parseInt( "layer index" );

    NeedSYMBOLorNUMBER();
    name = CurText();

    NeedSYMBOL();
    type = CurText();

    token = NextTok();

    // @todo Figure out why we are looking for a hide token in the layer definition.
    if( token == T_hide )
    {
        isVisible = false;
        NeedRIGHT();
    }
    else if( token == T_STRING )
    {
        userName = CurText();
        NeedRIGHT();
    }
    else if( token != T_RIGHT )
    {
        Expecting( "hide, user defined name, or )" );
    }

    aLayer->m_name = FROM_UTF8( name.c_str() );
    aLayer->m_type = LAYER::ParseType( type.c_str() );
    aLayer->m_number = layer_num;
    aLayer->m_visible = isVisible;

    if( !userName.empty() )
        aLayer->m_userName = FROM_UTF8( userName.c_str() );

    // The canonical name will get reset back to the default for copper layer on the next
    // save.  The user defined name is now a separate optional layer token from the canonical
    // name.
    if( aLayer->m_name != LSET::Name( static_cast<PCB_LAYER_ID>( aLayer->m_number ) ) )
        aLayer->m_userName = aLayer->m_name;
}


void PCB_PARSER::parseBoardStackup()
{
    T              token;
    wxString       name;
    int            dielectric_idx = 1; // the index of dielectric layers
    BOARD_STACKUP& stackup = m_board->GetDesignSettings().GetStackupDescriptor();

    for( token = NextTok(); token != T_RIGHT; token = NextTok() )
    {
        if( CurTok() != T_LEFT )
            Expecting( T_LEFT );

        token = NextTok();

        if( token != T_layer )
        {
            switch( token )
            {
            case T_copper_finish:
                NeedSYMBOL();
                stackup.m_FinishType = FromUTF8();
                NeedRIGHT();
                break;

            case T_edge_plating:
                token = NextTok();
                stackup.m_EdgePlating = token == T_yes;
                NeedRIGHT();
                break;

            case T_dielectric_constraints:
                token = NextTok();
                stackup.m_HasDielectricConstrains = token == T_yes;
                NeedRIGHT();
                break;

            case T_edge_connector:
                token = NextTok();
                stackup.m_EdgeConnectorConstraints = BS_EDGE_CONNECTOR_NONE;

                if( token == T_yes )
                    stackup.m_EdgeConnectorConstraints = BS_EDGE_CONNECTOR_IN_USE;
                else if( token == T_bevelled )
                    stackup.m_EdgeConnectorConstraints = BS_EDGE_CONNECTOR_BEVELLED;

                NeedRIGHT();
                break;

            case T_castellated_pads:
                token = NextTok();
                stackup.m_CastellatedPads = token == T_yes;
                NeedRIGHT();
                break;

            default:
                // Currently, skip this item if not defined, because the stackup def
                // is a moving target
                //Expecting( "copper_finish, edge_plating, dielectric_constrains, edge_connector, castellated_pads" );
                skipCurrent();
                break;
            }

            continue;
        }

        NeedSYMBOL();
        name = FromUTF8();

        // init the layer id. For dielectric, layer id = UNDEFINED_LAYER
        PCB_LAYER_ID layerId = m_board->GetLayerID( name );

        // Init the type
        BOARD_STACKUP_ITEM_TYPE type = BS_ITEM_TYPE_UNDEFINED;

        if( layerId == F_SilkS || layerId == B_SilkS )
            type = BS_ITEM_TYPE_SILKSCREEN;
        else if( layerId == F_Mask || layerId == B_Mask )
            type = BS_ITEM_TYPE_SOLDERMASK;
        else if( layerId == F_Paste || layerId == B_Paste )
            type = BS_ITEM_TYPE_SOLDERPASTE;
        else if( layerId == UNDEFINED_LAYER )
            type = BS_ITEM_TYPE_DIELECTRIC;
        else if( layerId >= F_Cu && layerId <= B_Cu )
            type = BS_ITEM_TYPE_COPPER;

        BOARD_STACKUP_ITEM* item = nullptr;

        if( type != BS_ITEM_TYPE_UNDEFINED )
        {
            item = new BOARD_STACKUP_ITEM( type );
            item->SetBrdLayerId( layerId );

            if( type == BS_ITEM_TYPE_DIELECTRIC )
                item->SetDielectricLayerId( dielectric_idx++ );

            stackup.Add( item );
        }
        else
            Expecting( "layer_name" );

        bool has_next_sublayer = true;
        int  sublayer_idx = 0; // the index of dielectric sub layers
                               // sublayer 0 is always existing (main sublayer)

        while( has_next_sublayer )
        {
            has_next_sublayer = false;

            for( token = NextTok(); token != T_RIGHT; token = NextTok() )
            {
                if( token == T_addsublayer )
                {
                    has_next_sublayer = true;
                    break;
                }

                if( token == T_LEFT )
                {
                    token = NextTok();

                    switch( token )
                    {
                    case T_type:
                        NeedSYMBOL();
                        item->SetTypeName( FromUTF8() );
                        NeedRIGHT();
                        break;

                    case T_thickness:
                        item->SetThickness( parseBoardUnits( T_thickness ), sublayer_idx );
                        token = NextTok();

                        if( token == T_LEFT )
                            break;

                        if( token == T_locked )
                        {
                            // Dielectric thickness can be locked (for impedance controlled layers)
                            if( type == BS_ITEM_TYPE_DIELECTRIC )
                                item->SetThicknessLocked( true, sublayer_idx );

                            NeedRIGHT();
                        }
                        break;

                    case T_material:
                        NeedSYMBOL();
                        item->SetMaterial( FromUTF8(), sublayer_idx );
                        NeedRIGHT();
                        break;

                    case T_epsilon_r:
                        NextTok();
                        item->SetEpsilonR( parseDouble(), sublayer_idx );
                        NeedRIGHT();
                        break;

                    case T_loss_tangent:
                        NextTok();
                        item->SetLossTangent( parseDouble(), sublayer_idx );
                        NeedRIGHT();
                        break;

                    case T_color:
                        NeedSYMBOL();
                        item->SetColor( FromUTF8() );
                        NeedRIGHT();
                        break;

                    default:
                        // Currently, skip this item if not defined, because the stackup def
                        // is a moving target
                        //Expecting( "type, thickness, material, epsilon_r, loss_tangent, color" );
                        skipCurrent();
                    }
                }
            }

            if( has_next_sublayer ) // Prepare reading the next sublayer description
            {
                sublayer_idx++;
                item->AddDielectricPrms( sublayer_idx );
            }
        }
    }

    if( token != T_RIGHT )
    {
        Expecting( ")" );
    }

    // Success:
    m_board->GetDesignSettings().m_HasStackup = true;
}


void PCB_PARSER::createOldLayerMapping( std::unordered_map<std::string, std::string>& aMap )
{
    // N.B. This mapping only includes Italian, Polish and French as they were the only languages that
    // mapped the layer names as of cc2022b1ac739aa673d2a0b7a2047638aa7a47b3 (kicad-i18n) when the
    // bug was fixed in KiCad source.

    // Italian
    aMap["Adesivo.Retro"] = "B.Adhes";
    aMap["Adesivo.Fronte"] = "F.Adhes";
    aMap["Pasta.Retro"] = "B.Paste";
    aMap["Pasta.Fronte"] = "F.Paste";
    aMap["Serigrafia.Retro"] = "B.SilkS";
    aMap["Serigrafia.Fronte"] = "F.SilkS";
    aMap["Maschera.Retro"] = "B.Mask";
    aMap["Maschera.Fronte"] = "F.Mask";
    aMap["Grafica"] = "Dwgs.User";
    aMap["Commenti"] = "Cmts.User";
    aMap["Eco1"] = "Eco1.User";
    aMap["Eco2"] = "Eco2.User";
    aMap["Contorno.scheda"] = "Edge.Cuts";

    // Polish
    aMap["Kleju_Dolna"] = "B.Adhes";
    aMap["Kleju_Gorna"] = "F.Adhes";
    aMap["Pasty_Dolna"] = "B.Paste";
    aMap["Pasty_Gorna"] = "F.Paste";
    aMap["Opisowa_Dolna"] = "B.SilkS";
    aMap["Opisowa_Gorna"] = "F.SilkS";
    aMap["Maski_Dolna"] = "B.Mask";
    aMap["Maski_Gorna"] = "F.Mask";
    aMap["Rysunkowa"] = "Dwgs.User";
    aMap["Komentarzy"] = "Cmts.User";
    aMap["ECO1"] = "Eco1.User";
    aMap["ECO2"] = "Eco2.User";
    aMap["Krawedziowa"] = "Edge.Cuts";

    // French
    aMap["Dessous.Adhes"] = "B.Adhes";
    aMap["Dessus.Adhes"] = "F.Adhes";
    aMap["Dessous.Pate"] = "B.Paste";
    aMap["Dessus.Pate"] = "F.Paste";
    aMap["Dessous.SilkS"] = "B.SilkS";
    aMap["Dessus.SilkS"] = "F.SilkS";
    aMap["Dessous.Masque"] = "B.Mask";
    aMap["Dessus.Masque"] = "F.Mask";
    aMap["Dessin.User"] = "Dwgs.User";
    aMap["Contours.Ci"] = "Edge.Cuts";
}


void PCB_PARSER::parseLayers()
{
    wxCHECK_RET( CurTok() == T_layers,
                 wxT( "Cannot parse " ) + GetTokenString( CurTok() ) + wxT( " as layers." ) );

    T     token;
    LSET  visibleLayers;
    LSET  enabledLayers;
    int   copperLayerCount = 0;
    LAYER layer;
    bool  anyHidden = false;

    std::unordered_map<std::string, std::string> v3_layer_names;
    std::vector<LAYER>                           cu;

    createOldLayerMapping( v3_layer_names );

    for( token = NextTok(); token != T_RIGHT; token = NextTok() )
    {
        parseLayer( &layer );

        if( layer.m_type == LT_UNDEFINED ) // it's a non-copper layer
            break;

        cu.push_back( layer ); // it's copper
    }

    // All Cu layers are parsed, but not the non-cu layers here.

    // The original *.kicad_pcb file format and the inverted
    // Cu stack format both have all the Cu layers first, so use this
    // trick to handle either. The layer number in the (layers ..)
    // s-expression element are ignored.
    if( cu.size() )
    {
        // Rework the layer numbers, which changed when the Cu stack
        // was flipped.  So we instead use position in the list.
        cu[cu.size() - 1].m_number = B_Cu;

        for( unsigned i = 0; i < cu.size() - 1; ++i )
        {
            cu[i].m_number = i;
        }

        for( std::vector<LAYER>::const_iterator it = cu.begin(); it < cu.end(); ++it )
        {
            enabledLayers.set( it->m_number );

            if( it->m_visible )
                visibleLayers.set( it->m_number );
            else
                anyHidden = true;

            m_board->SetLayerDescr( PCB_LAYER_ID( it->m_number ), *it );

            UTF8 name = it->m_name;

            m_layerIndices[name] = PCB_LAYER_ID( it->m_number );
            m_layerMasks[name] = LSET( PCB_LAYER_ID( it->m_number ) );
        }

        copperLayerCount = cu.size();
    }

    // process non-copper layers
    while( token != T_RIGHT )
    {
        LAYER_ID_MAP::const_iterator it = m_layerIndices.find( UTF8( layer.m_name ) );

        if( it == m_layerIndices.end() )
        {
            auto new_layer_it = v3_layer_names.find( layer.m_name.ToStdString() );

            if( new_layer_it != v3_layer_names.end() )
                it = m_layerIndices.find( new_layer_it->second );

            if( it == m_layerIndices.end() )
            {
                wxString error = wxString::Format(
                        _( "Layer \"%s\" in file \"%s\" at line %d, is not in fixed layer hash" ),
                        layer.m_name, CurSource(), CurLineNumber(), CurOffset() );

                THROW_IO_ERROR( error );
            }

            // If we are here, then we have found a translated layer name.  Put it in the maps so that
            // items on this layer get the appropriate layer ID number
            m_layerIndices[UTF8( layer.m_name )] = it->second;
            m_layerMasks[UTF8( layer.m_name )] = it->second;
            layer.m_name = it->first;
        }

        layer.m_number = it->second;
        enabledLayers.set( layer.m_number );

        if( layer.m_visible )
            visibleLayers.set( layer.m_number );
        else
            anyHidden = true;

        m_board->SetLayerDescr( it->second, layer );

        token = NextTok();

        if( token != T_LEFT )
            break;

        parseLayer( &layer );
    }

    // We need at least 2 copper layers and there must be an even number of them.
    if( copperLayerCount < 2 || ( copperLayerCount % 2 ) != 0 )
    {
        wxString err = wxString::Format( _( "%d is not a valid layer count" ), copperLayerCount );

        THROW_PARSE_ERROR( err, CurSource(), CurLine(), CurLineNumber(), CurOffset() );
    }

    m_board->SetCopperLayerCount( copperLayerCount );
    m_board->SetEnabledLayers( enabledLayers );

    // Only set this if any layers were explicitly marked as hidden.  Otherwise, we want to leave
    // this alone; default visibility will show everything
    if( anyHidden )
        m_board->m_LegacyVisibleLayers = visibleLayers;
}


template <class T, class M>
T PCB_PARSER::lookUpLayer( const M& aMap )
{
    // avoid constructing another std::string, use lexer's directly
    typename M::const_iterator it = aMap.find( curText );

    if( it == aMap.end() )
    {
        m_undefinedLayers.insert( curText );
        return Rescue;
    }

    return it->second;
}


PCB_LAYER_ID PCB_PARSER::parseBoardItemLayer()
{
    wxCHECK_MSG( CurTok() == T_layer, UNDEFINED_LAYER,
                 wxT( "Cannot parse " ) + GetTokenString( CurTok() ) + wxT( " as layer." ) );

    NextTok();

    PCB_LAYER_ID layerIndex = lookUpLayer<PCB_LAYER_ID>( m_layerIndices );

    // Handle closing ) in object parser.

    return layerIndex;
}


LSET PCB_PARSER::parseBoardItemLayersAsMask()
{
    wxCHECK_MSG( CurTok() == T_layers, LSET(),
                 wxT( "Cannot parse " ) + GetTokenString( CurTok() )
                         + wxT( " as item layer mask." ) );

    LSET layerMask;

    for( T token = NextTok(); token != T_RIGHT; token = NextTok() )
    {
        LSET mask = lookUpLayer<LSET>( m_layerMasks );
        layerMask |= mask;
    }

    return layerMask;
}


void PCB_PARSER::parseSetup()
{
    wxCHECK_RET( CurTok() == T_setup,
                 wxT( "Cannot parse " ) + GetTokenString( CurTok() ) + wxT( " as setup." ) );

    T                      token;
    NETCLASS*              defaultNetClass = m_board->GetDesignSettings().GetDefault();
    BOARD_DESIGN_SETTINGS& designSettings = m_board->GetDesignSettings();
    ZONE_SETTINGS&         zoneSettings = designSettings.GetDefaultZoneSettings();

    // Missing soldermask min width value means that the user has set the value to 0 and
    // not the default value (0.25mm)
    designSettings.m_SolderMaskMinWidth = 0;

    for( token = NextTok(); token != T_RIGHT; token = NextTok() )
    {
        if( token != T_LEFT )
            Expecting( T_LEFT );

        token = NextTok();

        switch( token )
        {
        case T_stackup: parseBoardStackup(); break;

        case T_last_trace_width: // not used now
            /* lastTraceWidth =*/parseBoardUnits( T_last_trace_width );
            NeedRIGHT();
            break;

        case T_user_trace_width:
        {
            // Make room for the netclass value
            if( designSettings.m_TrackWidthList.empty() )
                designSettings.m_TrackWidthList.emplace_back( 0 );

            designSettings.m_TrackWidthList.push_back( parseBoardUnits( T_user_trace_width ) );
            m_board->m_LegacyDesignSettingsLoaded = true;
            NeedRIGHT();
            break;
        }

        case T_trace_clearance:
            defaultNetClass->SetClearance( parseBoardUnits( T_trace_clearance ) );
            m_board->m_LegacyDesignSettingsLoaded = true;
            NeedRIGHT();
            break;

        case T_zone_clearance:
            zoneSettings.m_ZoneClearance = parseBoardUnits( T_zone_clearance );
            m_board->m_LegacyDesignSettingsLoaded = true;
            NeedRIGHT();
            break;

        case T_zone_45_only:
            zoneSettings.m_Zone_45_Only = parseBool();
            m_board->m_LegacyDesignSettingsLoaded = true;
            NeedRIGHT();
            break;

        case T_clearance_min:
            designSettings.m_MinClearance = parseBoardUnits( T_clearance_min );
            m_board->m_LegacyDesignSettingsLoaded = true;
            NeedRIGHT();
            break;

        case T_trace_min:
            designSettings.m_TrackMinWidth = parseBoardUnits( T_trace_min );
            m_board->m_LegacyDesignSettingsLoaded = true;
            NeedRIGHT();
            break;

        case T_via_size:
            defaultNetClass->SetViaDiameter( parseBoardUnits( T_via_size ) );
            m_board->m_LegacyDesignSettingsLoaded = true;
            NeedRIGHT();
            break;

        case T_via_drill:
            defaultNetClass->SetViaDrill( parseBoardUnits( T_via_drill ) );
            m_board->m_LegacyDesignSettingsLoaded = true;
            NeedRIGHT();
            break;

        case T_via_min_annulus:
            designSettings.m_ViasMinAnnulus = parseBoardUnits( T_via_min_annulus );
            m_board->m_LegacyDesignSettingsLoaded = true;
            NeedRIGHT();
            break;

        case T_via_min_size:
            designSettings.m_ViasMinSize = parseBoardUnits( T_via_min_size );
            m_board->m_LegacyDesignSettingsLoaded = true;
            NeedRIGHT();
            break;

        case T_through_hole_min:
            designSettings.m_MinThroughDrill = parseBoardUnits( T_through_hole_min );
            m_board->m_LegacyDesignSettingsLoaded = true;
            NeedRIGHT();
            break;

        // Legacy token for T_through_hole_min
        case T_via_min_drill:
            designSettings.m_MinThroughDrill = parseBoardUnits( T_via_min_drill );
            m_board->m_LegacyDesignSettingsLoaded = true;
            NeedRIGHT();
            break;

        case T_hole_to_hole_min:
            designSettings.m_HoleToHoleMin = parseBoardUnits( T_hole_to_hole_min );
            m_board->m_LegacyDesignSettingsLoaded = true;
            NeedRIGHT();
            break;

        case T_user_via:
<<<<<<< HEAD
        {
            int viaSize = parseBoardUnits( "user via size" );
            int viaDrill = parseBoardUnits( "user via drill" );
            designSettings.m_ViasDimensionsList.emplace_back( VIA_DIMENSION( viaSize, viaDrill ) );
            m_board->m_LegacyDesignSettingsLoaded = true;
            NeedRIGHT();
        }
        break;
=======
            {
                int viaSize = parseBoardUnits( "user via size" );
                int viaDrill = parseBoardUnits( "user via drill" );

                // Make room for the netclass value
                if( designSettings.m_ViasDimensionsList.empty() )
                    designSettings.m_ViasDimensionsList.emplace_back( VIA_DIMENSION( 0, 0 ) );

                designSettings.m_ViasDimensionsList.emplace_back( VIA_DIMENSION( viaSize, viaDrill ) );
                m_board->m_LegacyDesignSettingsLoaded = true;
                NeedRIGHT();
            }
            break;
>>>>>>> 886cad43

        case T_uvia_size:
            defaultNetClass->SetuViaDiameter( parseBoardUnits( T_uvia_size ) );
            m_board->m_LegacyDesignSettingsLoaded = true;
            NeedRIGHT();
            break;

        case T_uvia_drill:
            defaultNetClass->SetuViaDrill( parseBoardUnits( T_uvia_drill ) );
            m_board->m_LegacyDesignSettingsLoaded = true;
            NeedRIGHT();
            break;

        case T_uvias_allowed:
            designSettings.m_MicroViasAllowed = parseBool();
            m_board->m_LegacyDesignSettingsLoaded = true;
            NeedRIGHT();
            break;

        case T_blind_buried_vias_allowed:
            designSettings.m_BlindBuriedViaAllowed = parseBool();
            m_board->m_LegacyDesignSettingsLoaded = true;
            NeedRIGHT();
            break;

        case T_uvia_min_size:
            designSettings.m_MicroViasMinSize = parseBoardUnits( T_uvia_min_size );
            m_board->m_LegacyDesignSettingsLoaded = true;
            NeedRIGHT();
            break;

        case T_uvia_min_drill:
            designSettings.m_MicroViasMinDrill = parseBoardUnits( T_uvia_min_drill );
            m_board->m_LegacyDesignSettingsLoaded = true;
            NeedRIGHT();
            break;

        case T_user_diff_pair:
        {
            int width = parseBoardUnits( "user diff-pair width" );
            int gap = parseBoardUnits( "user diff-pair gap" );
            int viaGap = parseBoardUnits( "user diff-pair via gap" );
            designSettings.m_DiffPairDimensionsList.emplace_back(
                    DIFF_PAIR_DIMENSION( width, gap, viaGap ) );
            m_board->m_LegacyDesignSettingsLoaded = true;
            NeedRIGHT();
        }
        break;

        case T_segment_width: // note: legacy (pre-6.0) token
            designSettings.m_LineThickness[LAYER_CLASS_COPPER] = parseBoardUnits( T_segment_width );
            m_board->m_LegacyDesignSettingsLoaded = true;
            NeedRIGHT();
            break;

        case T_edge_width: // note: legacy (pre-6.0) token
            designSettings.m_LineThickness[LAYER_CLASS_EDGES] = parseBoardUnits( T_edge_width );
            m_board->m_LegacyDesignSettingsLoaded = true;
            NeedRIGHT();
            break;

        case T_mod_edge_width: // note: legacy (pre-6.0) token
            designSettings.m_LineThickness[LAYER_CLASS_SILK] = parseBoardUnits( T_mod_edge_width );
            m_board->m_LegacyDesignSettingsLoaded = true;
            NeedRIGHT();
            break;

        case T_pcb_text_width: // note: legacy (pre-6.0) token
            designSettings.m_TextThickness[LAYER_CLASS_COPPER] =
                    parseBoardUnits( T_pcb_text_width );
            m_board->m_LegacyDesignSettingsLoaded = true;
            NeedRIGHT();
            break;

        case T_mod_text_width: // note: legacy (pre-6.0) token
            designSettings.m_TextThickness[LAYER_CLASS_SILK] = parseBoardUnits( T_mod_text_width );
            m_board->m_LegacyDesignSettingsLoaded = true;
            NeedRIGHT();
            break;

        case T_pcb_text_size: // note: legacy (pre-6.0) token
            designSettings.m_TextSize[LAYER_CLASS_COPPER].x = parseBoardUnits( "pcb text width" );
            designSettings.m_TextSize[LAYER_CLASS_COPPER].y = parseBoardUnits( "pcb text height" );
            m_board->m_LegacyDesignSettingsLoaded = true;
            NeedRIGHT();
            break;

        case T_mod_text_size: // note: legacy (pre-6.0) token
            designSettings.m_TextSize[LAYER_CLASS_SILK].x =
                    parseBoardUnits( "footprint text width" );
            designSettings.m_TextSize[LAYER_CLASS_SILK].y =
                    parseBoardUnits( "footprint text height" );
            m_board->m_LegacyDesignSettingsLoaded = true;
            NeedRIGHT();
            break;

        case T_defaults:
            parseDefaults( designSettings );
            m_board->m_LegacyDesignSettingsLoaded = true;
            break;

        case T_pad_size:
        {
            wxSize sz;
            sz.SetWidth( parseBoardUnits( "master pad width" ) );
            sz.SetHeight( parseBoardUnits( "master pad height" ) );
            designSettings.m_Pad_Master.SetSize( sz );
            m_board->m_LegacyDesignSettingsLoaded = true;
            NeedRIGHT();
        }
        break;

        case T_pad_drill:
        {
            int drillSize = parseBoardUnits( T_pad_drill );
            designSettings.m_Pad_Master.SetDrillSize( wxSize( drillSize, drillSize ) );
            m_board->m_LegacyDesignSettingsLoaded = true;
            NeedRIGHT();
        }
        break;

        case T_pad_to_mask_clearance:
            designSettings.m_SolderMaskMargin = parseBoardUnits( T_pad_to_mask_clearance );
            m_board->m_LegacyDesignSettingsLoaded = true;
            NeedRIGHT();
            break;

        case T_solder_mask_min_width:
            designSettings.m_SolderMaskMinWidth = parseBoardUnits( T_solder_mask_min_width );
            m_board->m_LegacyDesignSettingsLoaded = true;
            NeedRIGHT();
            break;

        case T_pad_to_paste_clearance:
            designSettings.m_SolderPasteMargin = parseBoardUnits( T_pad_to_paste_clearance );
            m_board->m_LegacyDesignSettingsLoaded = true;
            NeedRIGHT();
            break;

        case T_pad_to_paste_clearance_ratio:
            designSettings.m_SolderPasteMarginRatio = parseDouble( T_pad_to_paste_clearance_ratio );
            m_board->m_LegacyDesignSettingsLoaded = true;
            NeedRIGHT();
            break;

        case T_aux_axis_origin:
        {
            int x = parseBoardUnits( "auxiliary origin X" );
            int y = parseBoardUnits( "auxiliary origin Y" );
            designSettings.m_AuxOrigin = wxPoint( x, y );
            // Aux origin still stored in board for the moment
            //m_board->m_LegacyDesignSettingsLoaded = true;
            NeedRIGHT();
        }
        break;

        case T_grid_origin:
        {
            int x = parseBoardUnits( "grid origin X" );
            int y = parseBoardUnits( "grid origin Y" );
            designSettings.m_GridOrigin = wxPoint( x, y );
            // Grid origin still stored in board for the moment
            //m_board->m_LegacyDesignSettingsLoaded = true;
            NeedRIGHT();
        }
        break;

        // Stored in board prior to 6.0
        case T_visible_elements:
        {
            m_board->m_LegacyVisibleItems.reset();

            int visible = parseHex() | MIN_VISIBILITY_MASK;

            for( size_t i = 0; i < sizeof( int ) * CHAR_BIT; i++ )
                m_board->m_LegacyVisibleItems.set( i, visible & ( 1u << i ) );

            // These didn't exist in legacy files; make sure they are set
            m_board->m_LegacyVisibleItems.set( LAYER_PADS );
            m_board->m_LegacyVisibleItems.set( LAYER_ZONES );

            NeedRIGHT();
        }
        break;

        case T_max_error:
            designSettings.m_MaxError = parseBoardUnits( T_max_error );
            m_board->m_LegacyDesignSettingsLoaded = true;
            NeedRIGHT();
            break;

        case T_filled_areas_thickness: // Note: legacy (early 5.99) token
            designSettings.m_ZoneFillVersion = parseBool() ? 5 : 6;
            m_board->m_LegacyDesignSettingsLoaded = true;
            NeedRIGHT();
            break;

        case T_pcbplotparams:
        {
            PCB_PLOT_PARAMS        plotParams;
            PCB_PLOT_PARAMS_PARSER parser( reader );
            // parser must share the same current line as our current PCB parser
            // synchronize it.
            parser.SyncLineReaderWith( *this );

            plotParams.Parse( &parser );
            SyncLineReaderWith( parser );

            m_board->SetPlotOptions( plotParams );
        }
        break;

        default: Unexpected( CurText() );
        }
    }
}


void PCB_PARSER::parseDefaults( BOARD_DESIGN_SETTINGS& designSettings )
{
    T token;

    for( token = NextTok(); token != T_RIGHT; token = NextTok() )
    {
        if( token != T_LEFT )
            Expecting( T_LEFT );

        token = NextTok();

        switch( token )
        {
        case T_edge_clearance:
            designSettings.m_CopperEdgeClearance = parseBoardUnits( T_edge_clearance );
            m_board->m_LegacyCopperEdgeClearanceLoaded = true;
            NeedRIGHT();
            break;

        case T_copper_line_width:
            designSettings.m_LineThickness[LAYER_CLASS_COPPER] = parseBoardUnits( token );
            NeedRIGHT();
            break;

        case T_copper_text_dims: parseDefaultTextDims( designSettings, LAYER_CLASS_COPPER ); break;

        case T_courtyard_line_width:
            designSettings.m_LineThickness[LAYER_CLASS_COURTYARD] = parseBoardUnits( token );
            NeedRIGHT();
            break;

        case T_edge_cuts_line_width:
            designSettings.m_LineThickness[LAYER_CLASS_EDGES] = parseBoardUnits( token );
            NeedRIGHT();
            break;

        case T_silk_line_width:
            designSettings.m_LineThickness[LAYER_CLASS_SILK] = parseBoardUnits( token );
            NeedRIGHT();
            break;

        case T_silk_text_dims: parseDefaultTextDims( designSettings, LAYER_CLASS_SILK ); break;

        case T_fab_layers_line_width:
            designSettings.m_LineThickness[LAYER_CLASS_FAB] = parseBoardUnits( token );
            NeedRIGHT();
            break;

        case T_fab_layers_text_dims: parseDefaultTextDims( designSettings, LAYER_CLASS_FAB ); break;

        case T_other_layers_line_width:
            designSettings.m_LineThickness[LAYER_CLASS_OTHERS] = parseBoardUnits( token );
            NeedRIGHT();
            break;

        case T_other_layers_text_dims:
            parseDefaultTextDims( designSettings, LAYER_CLASS_OTHERS );
            break;

        case T_dimension_units:
            designSettings.m_DimensionUnitsMode =
                    static_cast<DIM_UNITS_MODE>( parseInt( "dimension units" ) );
            NeedRIGHT();
            break;

        case T_dimension_precision:
            designSettings.m_DimensionPrecision = parseInt( "dimension precision" );
            NeedRIGHT();
            break;

        default: Unexpected( CurText() );
        }
    }
}


void PCB_PARSER::parseDefaultTextDims( BOARD_DESIGN_SETTINGS& aSettings, int aLayer )
{
    T token;

    for( token = NextTok(); token != T_RIGHT; token = NextTok() )
    {
        if( token == T_LEFT )
            token = NextTok();

        switch( token )
        {
        case T_size:
            aSettings.m_TextSize[aLayer].x = parseBoardUnits( "default text size X" );
            aSettings.m_TextSize[aLayer].y = parseBoardUnits( "default text size Y" );
            NeedRIGHT();
            break;

        case T_thickness:
            aSettings.m_TextThickness[aLayer] = parseBoardUnits( "default text width" );
            NeedRIGHT();
            break;

        case T_italic: aSettings.m_TextItalic[aLayer] = true; break;

        case T_keep_upright: aSettings.m_TextUpright[aLayer] = true; break;

        default: Expecting( "size, thickness, italic or keep_upright" );
        }
    }
}


void PCB_PARSER::parseNETINFO_ITEM()
{
    wxCHECK_RET( CurTok() == T_net,
                 wxT( "Cannot parse " ) + GetTokenString( CurTok() ) + wxT( " as net." ) );

    int netCode = parseInt( "net number" );

    NeedSYMBOLorNUMBER();
    wxString name = FromUTF8();

    NeedRIGHT();

    // net 0 should be already in list, so store this net
    // if it is not the net 0, or if the net 0 does not exists.
    // (TODO: a better test.)
    if( netCode > NETINFO_LIST::UNCONNECTED || !m_board->FindNet( NETINFO_LIST::UNCONNECTED ) )
    {
        NETINFO_ITEM* net = new NETINFO_ITEM( m_board, name, netCode );
        m_board->Add( net );

        // Store the new code mapping
        pushValueIntoMap( netCode, net->GetNetCode() );
    }
}


void PCB_PARSER::parseNETCLASS()
{
    wxCHECK_RET( CurTok() == T_net_class,
                 wxT( "Cannot parse " ) + GetTokenString( CurTok() ) + wxT( " as net class." ) );

    T token;

    NETCLASSPTR nc = std::make_shared<NETCLASS>( wxEmptyString );

    // Read netclass name (can be a name or just a number like track width)
    NeedSYMBOLorNUMBER();
    nc->SetName( FromUTF8() );
    NeedSYMBOL();
    nc->SetDescription( FromUTF8() );

    for( token = NextTok(); token != T_RIGHT; token = NextTok() )
    {
        if( token != T_LEFT )
            Expecting( T_LEFT );

        token = NextTok();

        switch( token )
        {
        case T_clearance: nc->SetClearance( parseBoardUnits( T_clearance ) ); break;

        case T_trace_width: nc->SetTrackWidth( parseBoardUnits( T_trace_width ) ); break;

        case T_via_dia: nc->SetViaDiameter( parseBoardUnits( T_via_dia ) ); break;

        case T_via_drill: nc->SetViaDrill( parseBoardUnits( T_via_drill ) ); break;

        case T_uvia_dia: nc->SetuViaDiameter( parseBoardUnits( T_uvia_dia ) ); break;

        case T_uvia_drill: nc->SetuViaDrill( parseBoardUnits( T_uvia_drill ) ); break;

        case T_diff_pair_width: nc->SetDiffPairWidth( parseBoardUnits( T_diff_pair_width ) ); break;

        case T_diff_pair_gap: nc->SetDiffPairGap( parseBoardUnits( T_diff_pair_gap ) ); break;

        case T_add_net:
            NeedSYMBOLorNUMBER();
            nc->Add( FromUTF8() );
            break;

        default:
            Expecting( "clearance, trace_width, via_dia, via_drill, uvia_dia, uvia_drill, "
                       "diff_pair_width, diff_pair_gap or add_net" );
        }

        NeedRIGHT();
    }

    if( !m_board->GetDesignSettings().GetNetClasses().Add( nc ) )
    {
        // Must have been a name conflict, this is a bad board file.
        // User may have done a hand edit to the file.

        // unique_ptr will delete nc on this code path

        wxString error;
        error.Printf( _( "Duplicate NETCLASS name \"%s\" in file \"%s\" at line %d, offset %d" ),
                      nc->GetName().GetData(), CurSource().GetData(), CurLineNumber(),
                      CurOffset() );
        THROW_IO_ERROR( error );
    }
}


PCB_SHAPE* PCB_PARSER::parsePCB_SHAPE()
{
    wxCHECK_MSG( CurTok() == T_gr_arc || CurTok() == T_gr_circle || CurTok() == T_gr_curve
                         || CurTok() == T_gr_rect || CurTok() == T_gr_line || CurTok() == T_gr_poly,
                 NULL,
                 wxT( "Cannot parse " ) + GetTokenString( CurTok() ) + wxT( " as PCB_SHAPE." ) );

    T                          token;
    wxPoint                    pt;
    std::unique_ptr<PCB_SHAPE> shape = std::make_unique<PCB_SHAPE>( nullptr );

    switch( CurTok() )
    {
    case T_gr_arc:
        shape->SetShape( S_ARC );
        NeedLEFT();
        token = NextTok();

        // the start keyword actually gives the arc center
        // Allows also T_center for future change
        if( token != T_start && token != T_center )
            Expecting( T_start );

        pt.x = parseBoardUnits( "X coordinate" );
        pt.y = parseBoardUnits( "Y coordinate" );
        shape->SetCenter( pt );
        NeedRIGHT();
        NeedLEFT();
        token = NextTok();

        if( token != T_end ) // the end keyword actually gives the starting point of the arc
            Expecting( T_end );

        pt.x = parseBoardUnits( "X coordinate" );
        pt.y = parseBoardUnits( "Y coordinate" );
        shape->SetArcStart( pt );
        NeedRIGHT();
        break;

    case T_gr_circle:
        shape->SetShape( S_CIRCLE );
        NeedLEFT();
        token = NextTok();

        if( token != T_center )
            Expecting( T_center );

        pt.x = parseBoardUnits( "X coordinate" );
        pt.y = parseBoardUnits( "Y coordinate" );
        shape->SetCenter( pt );
        NeedRIGHT();
        NeedLEFT();

        token = NextTok();

        if( token != T_end )
            Expecting( T_end );

        pt.x = parseBoardUnits( "X coordinate" );
        pt.y = parseBoardUnits( "Y coordinate" );
        shape->SetEnd( pt );
        NeedRIGHT();
        break;

    case T_gr_curve:
        shape->SetShape( S_CURVE );
        NeedLEFT();
        token = NextTok();

        if( token != T_pts )
            Expecting( T_pts );

        shape->SetStart( parseXY() );
        shape->SetBezControl1( parseXY() );
        shape->SetBezControl2( parseXY() );
        shape->SetEnd( parseXY() );
        NeedRIGHT();
        break;

    case T_gr_rect:
        shape->SetShape( S_RECT );
        NeedLEFT();
        token = NextTok();

        if( token != T_start )
            Expecting( T_start );

        pt.x = parseBoardUnits( "X coordinate" );
        pt.y = parseBoardUnits( "Y coordinate" );
        shape->SetStart( pt );
        NeedRIGHT();
        NeedLEFT();
        token = NextTok();

        if( token != T_end )
            Expecting( T_end );

        pt.x = parseBoardUnits( "X coordinate" );
        pt.y = parseBoardUnits( "Y coordinate" );
        shape->SetEnd( pt );
        NeedRIGHT();
        break;

    case T_gr_line:
        // Default PCB_SHAPE type is S_SEGMENT.
        NeedLEFT();
        token = NextTok();

        if( token != T_start )
            Expecting( T_start );

        pt.x = parseBoardUnits( "X coordinate" );
        pt.y = parseBoardUnits( "Y coordinate" );
        shape->SetStart( pt );
        NeedRIGHT();
        NeedLEFT();
        token = NextTok();

        if( token != T_end )
            Expecting( T_end );

        pt.x = parseBoardUnits( "X coordinate" );
        pt.y = parseBoardUnits( "Y coordinate" );
        shape->SetEnd( pt );
        NeedRIGHT();
        break;

    case T_gr_poly:
    {
        shape->SetShape( S_POLYGON );
        shape->SetWidth( 0 ); // this is the default value. will be (perhaps) modified later
        NeedLEFT();
        token = NextTok();

        if( token != T_pts )
            Expecting( T_pts );

        std::vector<wxPoint> pts;

        while( ( token = NextTok() ) != T_RIGHT )
            pts.push_back( parseXY() );

        shape->SetPolyPoints( pts );
    }
    break;

    default: Expecting( "gr_arc, gr_circle, gr_curve, gr_line, gr_poly, or gp_rect" );
    }

    bool foundFill = false;

    for( token = NextTok(); token != T_RIGHT; token = NextTok() )
    {
        if( token != T_LEFT )
            Expecting( T_LEFT );

        token = NextTok();

        switch( token )
        {
        case T_angle:
            shape->SetAngle( parseDouble( "segment angle" ) * 10.0 );
            NeedRIGHT();
            break;

        case T_layer:
            shape->SetLayer( parseBoardItemLayer() );
            NeedRIGHT();
            break;

        case T_width:
            shape->SetWidth( parseBoardUnits( T_width ) );
            NeedRIGHT();
            break;

        case T_tstamp:
            NextTok();
            const_cast<KIID&>( shape->m_Uuid ) = CurStrToKIID();
            NeedRIGHT();
            break;

        case T_fill:
            foundFill = true;

            for( token = NextTok(); token != T_RIGHT; token = NextTok() )
            {
                if( token == T_LEFT )
                    token = NextTok();

                switch( token )
                {
                // T_yes was used to indicate filling when first introduced,
                // so treat it like a solid fill since that was the only fill available
                case T_yes:
                case T_solid: shape->SetFilled( true ); break;

                case T_none: shape->SetFilled( false ); break;

                default: Expecting( "yes, none, solid" );
                }
            }
            break;

        /// We continue to parse the status field but it is no longer written
        case T_status:
            shape->SetStatus( static_cast<STATUS_FLAGS>( parseHex() ) );
            NeedRIGHT();
            break;

        case T_locked:
            shape->SetLocked( true );
            NeedRIGHT();
            break;

        default: Expecting( "layer, width, fill, tstamp, locked or status" );
        }
    }

    if( !foundFill )
    {
        // Legacy versions didn't have a filled flag but allowed some shapes to indicate they
        // should be filled by specifying a 0 stroke-width.
        if( shape->GetWidth() == 0
            && ( shape->GetShape() == S_RECT || shape->GetShape() == S_CIRCLE ) )
        {
            shape->SetFilled( true );
        }
        // Polygons on non-Edge_Cuts layers were always filled
        else if( shape->GetShape() == S_POLYGON && shape->GetLayer() != Edge_Cuts )
        {
            shape->SetFilled( true );
        }
    }

    // Only filled shapes may have a zero line-width.  This is not permitted in KiCad but some
    // external tools can generate invalid files.
    if( shape->GetWidth() <= 0 && !shape->IsFilled() )
    {
        shape->SetWidth( Millimeter2iu( DEFAULT_LINE_WIDTH ) );
    }

    return shape.release();
}


PCB_TEXT* PCB_PARSER::parsePCB_TEXT()
{
    wxCHECK_MSG( CurTok() == T_gr_text, NULL,
                 wxT( "Cannot parse " ) + GetTokenString( CurTok() ) + wxT( " as PCB_TEXT." ) );

    T token;

    std::unique_ptr<PCB_TEXT> text = std::make_unique<PCB_TEXT>( m_board );
    NeedSYMBOLorNUMBER();

    text->SetText( FromUTF8() );
    NeedLEFT();
    token = NextTok();

    if( token != T_at )
        Expecting( T_at );

    wxPoint pt;

    pt.x = parseBoardUnits( "X coordinate" );
    pt.y = parseBoardUnits( "Y coordinate" );
    text->SetTextPos( pt );

    // If there is no orientation defined, then it is the default value of 0 degrees.
    token = NextTok();

    if( token == T_NUMBER )
    {
        text->SetTextAngle( parseDouble() * 10.0 );
        NeedRIGHT();
    }
    else if( token != T_RIGHT )
    {
        Unexpected( CurText() );
    }

    for( token = NextTok(); token != T_RIGHT; token = NextTok() )
    {
        if( token != T_LEFT )
            Expecting( T_LEFT );

        token = NextTok();

        switch( token )
        {
        case T_layer:
            text->SetLayer( parseBoardItemLayer() );
            NeedRIGHT();
            break;

        case T_tstamp:
            NextTok();
            const_cast<KIID&>( text->m_Uuid ) = CurStrToKIID();
            NeedRIGHT();
            break;

        case T_effects: parseEDA_TEXT( (EDA_TEXT*) text.get() ); break;

        default: Expecting( "layer, tstamp or effects" );
        }
    }

    return text.release();
}


DIMENSION_BASE* PCB_PARSER::parseDIMENSION()
{
    wxCHECK_MSG( CurTok() == T_dimension, NULL,
                 wxT( "Cannot parse " ) + GetTokenString( CurTok() ) + wxT( " as DIMENSION." ) );

    T token;

    std::unique_ptr<DIMENSION_BASE> dimension;

    // skip value that used to be saved
    if( NextTok() != T_LEFT )
        NeedLEFT();

    token = NextTok();

    bool isLegacyDimension = false;

    // Old format
    if( token == T_width )
    {
        isLegacyDimension = true;
        dimension = std::make_unique<ALIGNED_DIMENSION>( nullptr );
        dimension->SetLineThickness( parseBoardUnits( "dimension width value" ) );
        NeedRIGHT();
    }
    else
    {
        if( token != T_type )
            Expecting( T_type );

        switch( NextTok() )
        {
        case T_aligned: dimension = std::make_unique<ALIGNED_DIMENSION>( nullptr ); break;

        case T_orthogonal: dimension = std::make_unique<ORTHOGONAL_DIMENSION>( nullptr ); break;

        case T_leader: dimension = std::make_unique<LEADER>( nullptr ); break;

        case T_center: dimension = std::make_unique<CENTER_DIMENSION>( nullptr ); break;

        default:
            wxFAIL_MSG( wxT( "Cannot parse unknown dimension type %s" )
                        + GetTokenString( CurTok() ) );
        }

        NeedRIGHT();
    }

    for( token = NextTok(); token != T_RIGHT; token = NextTok() )
    {
        if( token != T_LEFT )
            Expecting( T_LEFT );

        token = NextTok();

        switch( token )
        {
        case T_layer:
            dimension->SetLayer( parseBoardItemLayer() );
            NeedRIGHT();
            break;

        case T_tstamp:
            NextTok();
            const_cast<KIID&>( dimension->m_Uuid ) = CurStrToKIID();
            NeedRIGHT();
            break;

        case T_gr_text:
        {
            PCB_TEXT* text = parsePCB_TEXT();
            dimension->Text() = *text;

            // The text is part of the dimension and shares its uuid
            const_cast<KIID&>( dimension->Text().m_Uuid ) = dimension->m_Uuid;

            // Fetch other dimension properties out of the text item
            dimension->Text().SetTextPos( text->GetTextPos() );

            if( isLegacyDimension )
            {
                EDA_UNITS units = EDA_UNITS::INCHES;
                FetchUnitsFromString( text->GetText(), units );
                dimension->SetUnits( units );
            }

            delete text;
            break;
        }

        // New format: feature points
        case T_pts:
        {
            wxPoint point;

            parseXY( &point.x, &point.y );
            dimension->SetStart( point );
            parseXY( &point.x, &point.y );
            dimension->SetEnd( point );

            NeedRIGHT();
            break;
        }

        case T_height:
        {
            wxCHECK_MSG( dimension->Type() == PCB_DIM_ALIGNED_T
                                 || dimension->Type() == PCB_DIM_ORTHOGONAL_T,
                         nullptr, wxT( "Invalid height token" ) );
            ALIGNED_DIMENSION* aligned = static_cast<ALIGNED_DIMENSION*>( dimension.get() );
            aligned->SetHeight( parseBoardUnits( "dimension height value" ) );
            NeedRIGHT();
            break;
        }

        case T_orientation:
        {
            wxCHECK_MSG( dimension->Type() == PCB_DIM_ORTHOGONAL_T, nullptr,
                         wxT( "Invalid orientation token" ) );
            ORTHOGONAL_DIMENSION* ortho = static_cast<ORTHOGONAL_DIMENSION*>( dimension.get() );

            int orientation = parseInt( "orthogonal dimension orientation" );
            orientation = std::max( 0, std::min( 1, orientation ) );
            ortho->SetOrientation( static_cast<ORTHOGONAL_DIMENSION::DIR>( orientation ) );
            NeedRIGHT();
            break;
        }

        case T_format:
        {
            for( token = NextTok(); token != T_RIGHT; token = NextTok() )
            {
                switch( token )
                {
                case T_LEFT: continue;

                case T_prefix:
                    NeedSYMBOLorNUMBER();
                    dimension->SetPrefix( FromUTF8() );
                    NeedRIGHT();
                    break;

                case T_suffix:
                    NeedSYMBOLorNUMBER();
                    dimension->SetSuffix( FromUTF8() );
                    NeedRIGHT();
                    break;

                case T_units:
                {
                    int mode = parseInt( "dimension units mode" );
                    mode = std::max( 0, std::min( 4, mode ) );
                    dimension->SetUnitsMode( static_cast<DIM_UNITS_MODE>( mode ) );
                    NeedRIGHT();
                    break;
                }

                case T_units_format:
                {
                    int format = parseInt( "dimension units format" );
                    format = std::max( 0, std::min( 3, format ) );
                    dimension->SetUnitsFormat( static_cast<DIM_UNITS_FORMAT>( format ) );
                    NeedRIGHT();
                    break;
                }

                case T_precision:
                    dimension->SetPrecision( parseInt( "dimension precision" ) );
                    NeedRIGHT();
                    break;

                case T_override_value:
                    NeedSYMBOLorNUMBER();
                    dimension->SetOverrideTextEnabled( true );
                    dimension->SetOverrideText( FromUTF8() );
                    NeedRIGHT();
                    break;

                case T_suppress_zeroes: dimension->SetSuppressZeroes( true ); break;

                default:
                    Expecting( "prefix, suffix, units, units_format, precision, override_value, "
                               "suppress_zeroes" );
                }
            }
            break;
        }

        case T_style:
        {
            // new format: default to keep text aligned off unless token is present
            dimension->SetKeepTextAligned( false );

            for( token = NextTok(); token != T_RIGHT; token = NextTok() )
            {
                switch( token )
                {
                case T_LEFT: continue;

                case T_thickness:
                    dimension->SetLineThickness( parseBoardUnits( "extension line thickness" ) );
                    NeedRIGHT();
                    break;

                case T_arrow_length:
                    dimension->SetArrowLength( parseBoardUnits( "arrow length" ) );
                    NeedRIGHT();
                    break;

                case T_text_position_mode:
                {
                    int mode = parseInt( "dimension text position mode" );
                    mode = std::max( 0, std::min( 3, mode ) );
                    dimension->SetTextPositionMode( static_cast<DIM_TEXT_POSITION>( mode ) );
                    NeedRIGHT();
                    break;
                }

                case T_extension_height:
                {
                    ALIGNED_DIMENSION* aligned =
                            dynamic_cast<ALIGNED_DIMENSION*>( dimension.get() );
                    wxCHECK_MSG( aligned, nullptr, wxT( "Invalid extension_height token" ) );
                    aligned->SetExtensionHeight( parseBoardUnits( "extension height" ) );
                    NeedRIGHT();
                    break;
                }

                case T_extension_offset:
                    dimension->SetExtensionOffset( parseBoardUnits( "extension offset" ) );
                    NeedRIGHT();
                    break;

                case T_keep_text_aligned: dimension->SetKeepTextAligned( true ); break;

                case T_text_frame:
                {
                    wxCHECK_MSG( dimension->Type() == PCB_DIM_LEADER_T, nullptr,
                                 wxT( "Invalid text_frame token" ) );
                    LEADER* leader = static_cast<LEADER*>( dimension.get() );

                    int textFrame = parseInt( "dimension text frame mode" );
                    textFrame = std::max( 0, std::min( 3, textFrame ) );
                    leader->SetTextFrame( static_cast<DIM_TEXT_FRAME>( textFrame ) );
                    NeedRIGHT();
                    break;
                }

                default:
                    Expecting( "thickness, arrow_length, text_position_mode, extension_height, "
                               "extension_offset" );
                }
            }

            break;
        }

        // Old format: feature1 stores a feature line.  We only care about the origin.
        case T_feature1:
        {
            NeedLEFT();
            token = NextTok();

            if( token != T_pts )
                Expecting( T_pts );

            wxPoint point;

            parseXY( &point.x, &point.y );
            dimension->SetStart( point );

            parseXY( nullptr, nullptr ); // Ignore second point
            NeedRIGHT();
            NeedRIGHT();
            break;
        }

        // Old format: feature2 stores a feature line.  We only care about the end point.
        case T_feature2:
        {
            NeedLEFT();
            token = NextTok();

            if( token != T_pts )
                Expecting( T_pts );

            wxPoint point;

            parseXY( &point.x, &point.y );
            dimension->SetEnd( point );

            parseXY( nullptr, nullptr ); // Ignore second point

            NeedRIGHT();
            NeedRIGHT();
            break;
        }

        case T_crossbar:
        {
            NeedLEFT();
            token = NextTok();

            if( token == T_pts )
            {
                // If we have a crossbar, we know we're an old aligned dimension
                ALIGNED_DIMENSION* aligned = static_cast<ALIGNED_DIMENSION*>( dimension.get() );

                // Old style: calculate height from crossbar
                wxPoint point1, point2;
                parseXY( &point1.x, &point1.y );
                parseXY( &point2.x, &point2.y );
                aligned->UpdateHeight( point2, point1 ); // Yes, backwards intentionally
                NeedRIGHT();
            }

            NeedRIGHT();
            break;
        }

        // Arrow: no longer saved; no-op
        case T_arrow1a:
            NeedLEFT();
            token = NextTok();

            if( token != T_pts )
                Expecting( T_pts );

            parseXY( nullptr, nullptr );
            parseXY( nullptr, nullptr );
            NeedRIGHT();
            NeedRIGHT();
            break;

        // Arrow: no longer saved; no-op
        case T_arrow1b:
            NeedLEFT();
            token = NextTok();

            if( token != T_pts )
                Expecting( T_pts );

            parseXY( nullptr, nullptr );
            parseXY( nullptr, nullptr );
            NeedRIGHT();
            NeedRIGHT();
            break;

        // Arrow: no longer saved; no-op
        case T_arrow2a:
            NeedLEFT();
            token = NextTok();

            if( token != T_pts )
                Expecting( T_pts );

            parseXY( nullptr, nullptr );
            parseXY( nullptr, nullptr );
            NeedRIGHT();
            NeedRIGHT();
            break;

        // Arrow: no longer saved; no-op
        case T_arrow2b:
            NeedLEFT();
            token = NextTok();

            if( token != T_pts )
                Expecting( T_pts );

            parseXY( nullptr, nullptr );
            parseXY( nullptr, nullptr );
            NeedRIGHT();
            NeedRIGHT();
            break;

        default:
            Expecting( "layer, tstamp, gr_text, feature1, feature2, crossbar, arrow1a, "
                       "arrow1b, arrow2a, or arrow2b" );
        }
    }

    dimension->Update();

    return dimension.release();
}


FOOTPRINT* PCB_PARSER::parseFOOTPRINT( wxArrayString* aInitialComments )
{
    try
    {
        return parseFOOTPRINT_unchecked( aInitialComments );
    }
    catch( const PARSE_ERROR& parse_error )
    {
        if( m_tooRecent )
            throw FUTURE_FORMAT_ERROR( parse_error, GetRequiredVersion() );
        else
            throw;
    }
}


FOOTPRINT* PCB_PARSER::parseFOOTPRINT_unchecked( wxArrayString* aInitialComments )
{
    wxCHECK_MSG( CurTok() == T_module || CurTok() == T_footprint, NULL,
                 wxT( "Cannot parse " ) + GetTokenString( CurTok() ) + wxT( " as FOOTPRINT." ) );

    wxString name;
    wxPoint  pt;
    T        token;
    LIB_ID   fpid;
    int      attributes = 0;

    std::unique_ptr<FOOTPRINT> footprint = std::make_unique<FOOTPRINT>( m_board );

    std::map<wxString, wxString> properties;

    footprint->SetInitialComments( aInitialComments );

    token = NextTok();

    if( !IsSymbol( token ) && token != T_NUMBER )
        Expecting( "symbol|number" );

    name = FromUTF8();

    if( !name.IsEmpty() && fpid.Parse( name, true ) >= 0 )
    {
        wxString error;
        error.Printf( _( "Invalid footprint ID in\nfile: \"%s\"\nline: %d\noffset: %d" ),
                      CurSource(), CurLineNumber(), CurOffset() );
        THROW_IO_ERROR( error );
    }

    for( token = NextTok(); token != T_RIGHT; token = NextTok() )
    {
        if( token == T_LEFT )
            token = NextTok();

        switch( token )
        {
        case T_version:
        {
            // Theoretically a footprint nested in a PCB could declare its own version, though
            // as of writing this comment we don't do that. Just in case, take the greater
            // version.
            int this_version = parseInt( FromUTF8().mb_str( wxConvUTF8 ) );
            NeedRIGHT();
            m_requiredVersion = std::max( m_requiredVersion, this_version );
            m_tooRecent = ( m_requiredVersion > SEXPR_BOARD_FILE_VERSION );
            break;
        }

        case T_generator:
            // We currently ignore the generator when parsing. It is included in the file for manual
            // indication of where the footprint came from.
            NeedSYMBOL();
            NeedRIGHT();
            break;

        case T_locked: footprint->SetLocked( true ); break;

        case T_placed: footprint->SetIsPlaced( true ); break;

        case T_layer:
        {
            // Footprints can be only on the front side or the back side.
            // but because we can find some stupid layer in file, ensure a
            // acceptable layer is set for the footprint
            PCB_LAYER_ID layer = parseBoardItemLayer();
            footprint->SetLayer( layer == B_Cu ? B_Cu : F_Cu );
        }
            NeedRIGHT();
            break;

        case T_tedit:
            footprint->SetLastEditTime( parseHex() );
            NeedRIGHT();
            break;

        case T_tstamp:
            NextTok();
            const_cast<KIID&>( footprint->m_Uuid ) = CurStrToKIID();
            NeedRIGHT();
            break;

        case T_at:
            pt.x = parseBoardUnits( "X coordinate" );
            pt.y = parseBoardUnits( "Y coordinate" );
            footprint->SetPosition( pt );
            token = NextTok();

            if( token == T_NUMBER )
            {
                footprint->SetOrientation( parseDouble() * 10.0 );
                NeedRIGHT();
            }
            else if( token != T_RIGHT )
            {
                Expecting( T_RIGHT );
            }

            break;

        case T_descr:
            NeedSYMBOLorNUMBER(); // some symbols can be 0508, so a number is also a symbol here
            footprint->SetDescription( FromUTF8() );
            NeedRIGHT();
            break;

        case T_tags:
            NeedSYMBOLorNUMBER(); // some symbols can be 0508, so a number is also a symbol here
            footprint->SetKeywords( FromUTF8() );
            NeedRIGHT();
            break;

        case T_property: properties.insert( parseProperty() ); break;

        case T_path:
            NeedSYMBOLorNUMBER(); // Paths can be numerical so a number is also a symbol here
            footprint->SetPath( KIID_PATH( FromUTF8() ) );
            NeedRIGHT();
            break;

        case T_autoplace_cost90:
            footprint->SetPlacementCost90( parseInt( "auto place cost at 90 degrees" ) );
            NeedRIGHT();
            break;

        case T_autoplace_cost180:
            footprint->SetPlacementCost180( parseInt( "auto place cost at 180 degrees" ) );
            NeedRIGHT();
            break;

        case T_solder_mask_margin:
            footprint->SetLocalSolderMaskMargin(
                    parseBoardUnits( "local solder mask margin value" ) );
            NeedRIGHT();
            break;

        case T_solder_paste_margin:
            footprint->SetLocalSolderPasteMargin(
                    parseBoardUnits( "local solder paste margin value" ) );
            NeedRIGHT();
            break;

        case T_solder_paste_ratio:
            footprint->SetLocalSolderPasteMarginRatio(
                    parseDouble( "local solder paste margin ratio value" ) );
            NeedRIGHT();
            break;

        case T_clearance:
            footprint->SetLocalClearance( parseBoardUnits( "local clearance value" ) );
            NeedRIGHT();
            break;

        case T_zone_connect:
            footprint->SetZoneConnection( (ZONE_CONNECTION) parseInt( "zone connection value" ) );
            NeedRIGHT();
            break;

        case T_thermal_width:
            footprint->SetThermalWidth( parseBoardUnits( "thermal width value" ) );
            NeedRIGHT();
            break;

        case T_thermal_gap:
            footprint->SetThermalGap( parseBoardUnits( "thermal gap value" ) );
            NeedRIGHT();
            break;

        case T_attr:
            for( token = NextTok(); token != T_RIGHT; token = NextTok() )
            {
                switch( token )
                {
                case T_virtual: // legacy token prior to version 20200826
                    attributes |= FP_EXCLUDE_FROM_POS_FILES | FP_EXCLUDE_FROM_BOM;
                    break;

                case T_through_hole: attributes |= FP_THROUGH_HOLE; break;

                case T_smd: attributes |= FP_SMD; break;

                case T_board_only: attributes |= FP_BOARD_ONLY; break;

                case T_exclude_from_pos_files: attributes |= FP_EXCLUDE_FROM_POS_FILES; break;

                case T_exclude_from_bom: attributes |= FP_EXCLUDE_FROM_BOM; break;

                default:
                    Expecting( "through_hole, smd, virtual, board_only, exclude_from_pos_files "
                               "or exclude_from_bom" );
                }
            }
            break;

        case T_fp_text:
        {
            FP_TEXT* text = parseFP_TEXT();
            text->SetParent( footprint.get() );
            double orientation = text->GetTextAngle();
            orientation -= footprint->GetOrientation();
            text->SetTextAngle( orientation );
            text->SetDrawCoord();

            switch( text->GetType() )
            {
            case FP_TEXT::TEXT_is_REFERENCE:
                footprint->Reference() = *text;
                const_cast<KIID&>( footprint->Reference().m_Uuid ) = text->m_Uuid;
                delete text;
                break;

            case FP_TEXT::TEXT_is_VALUE:
                footprint->Value() = *text;
                const_cast<KIID&>( footprint->Value().m_Uuid ) = text->m_Uuid;
                delete text;
                break;

            default: footprint->Add( text, ADD_MODE::APPEND );
            }
        }
        break;

        case T_fp_arc:
        {
            FP_SHAPE* shape = parseFP_SHAPE();

            // Drop 0 and NaN angles as these can corrupt/crash the schematic
            if( std::isnormal( shape->GetAngle() ) )
            {
                shape->SetParent( footprint.get() );
                shape->SetDrawCoord();
                footprint->Add( shape, ADD_MODE::APPEND );
            }
            else
                delete shape;
        }
        break;

        case T_fp_circle:
        case T_fp_curve:
        case T_fp_rect:
        case T_fp_line:
        case T_fp_poly:
        {
            FP_SHAPE* shape = parseFP_SHAPE();
            shape->SetParent( footprint.get() );
            shape->SetDrawCoord();
            footprint->Add( shape, ADD_MODE::APPEND );
        }
        break;

        case T_pad:
        {
            PAD* pad = parsePAD( footprint.get() );
            pt = pad->GetPos0();

            RotatePoint( &pt, footprint->GetOrientation() );
            pad->SetPosition( pt + footprint->GetPosition() );
            footprint->Add( pad, ADD_MODE::APPEND );
        }
        break;

        case T_model:
        {
            FP_3DMODEL* model = parse3DModel();
            footprint->Add3DModel( model );
            delete model;
        }
        break;

        case T_zone:
        {
            ZONE* zone = parseZONE( footprint.get() );
            footprint->Add( zone, ADD_MODE::APPEND );
        }
        break;

        case T_group: parseGROUP( footprint.get() ); break;

        default:
            Expecting( "locked, placed, tedit, tstamp, at, descr, tags, path, "
                       "autoplace_cost90, autoplace_cost180, solder_mask_margin, "
                       "solder_paste_margin, solder_paste_ratio, clearance, "
                       "zone_connect, thermal_width, thermal_gap, attr, fp_text, "
                       "fp_arc, fp_circle, fp_curve, fp_line, fp_poly, fp_rect, pad, "
                       "zone, group, generator, version or model" );
        }
    }

    // In legacy files the lack of attributes indicated a through-hole component which was by
    // default excluded from pos files.  However there was a hack to look for SMD pads and
    // consider those "mislabeled through-hole components" and therefore include them in place
    // files.  We probably don't want to get into that game so we'll just include them by
    // default and let the user change it if required.
    if( m_requiredVersion < 20200826 && attributes == 0 )
        attributes |= FP_THROUGH_HOLE;

    // Legacy files controlled pad locking at the footprint level.
    if( m_requiredVersion < 20210108 )
    {
        for( PAD* pad : footprint->Pads() )
            pad->SetLocked( footprint->IsLocked() || footprint->LegacyPadsLocked() );
    }

    footprint->SetAttributes( attributes );

    footprint->SetFPID( fpid );
    footprint->SetProperties( properties );

    // We want to calculate the bounding box in most cases except if the advanced config is set
    // and its a general footprint load.  This improves debugging greatly under MSVC where full
    // STL iterator debugging is present and loading a massive amount of footprints can lead to
    // 2 minute load times.
    if( !ADVANCED_CFG::GetCfg().m_SkipBoundingBoxOnFpLoad || m_board != nullptr
        || reader->GetSource().Contains( "clipboard" ) )
    {
        footprint->CalculateBoundingBox();
    }

    return footprint.release();
}


FP_TEXT* PCB_PARSER::parseFP_TEXT()
{
    wxCHECK_MSG( CurTok() == T_fp_text, NULL,
                 wxString::Format( wxT( "Cannot parse %s as FP_TEXT at line %d, offset %d." ),
                                   GetTokenString( CurTok() ), CurLineNumber(), CurOffset() ) );

    T token = NextTok();

    std::unique_ptr<FP_TEXT> text = std::make_unique<FP_TEXT>( nullptr );

    switch( token )
    {
    case T_reference: text->SetType( FP_TEXT::TEXT_is_REFERENCE ); break;

    case T_value: text->SetType( FP_TEXT::TEXT_is_VALUE ); break;

    case T_user: break; // Default type is user text.

    default:
        THROW_IO_ERROR(
                wxString::Format( _( "Cannot handle footprint text type %s" ), FromUTF8() ) );
    }

    NeedSYMBOLorNUMBER();

    wxString value = FromUTF8();
    value.Replace( "%V", "${VALUE}" );
    value.Replace( "%R", "${REFERENCE}" );
    text->SetText( value );
    NeedLEFT();
    token = NextTok();

    if( token != T_at )
        Expecting( T_at );

    wxPoint pt;

    pt.x = parseBoardUnits( "X coordinate" );
    pt.y = parseBoardUnits( "Y coordinate" );
    text->SetPos0( pt );

    NextTok();

    if( CurTok() == T_NUMBER )
    {
        text->SetTextAngle( parseDouble() * 10.0 );
        NextTok();
    }

    if( CurTok() == T_unlocked )
    {
        text->SetKeepUpright( false );
        NextTok();
    }

    if( CurTok() != T_RIGHT )
    {
        Unexpected( CurText() );
    }

    for( token = NextTok(); token != T_RIGHT; token = NextTok() )
    {
        if( token == T_LEFT )
            token = NextTok();

        switch( token )
        {
        case T_layer:
            text->SetLayer( parseBoardItemLayer() );
            NeedRIGHT();
            break;

        case T_hide: text->SetVisible( false ); break;

        case T_effects: parseEDA_TEXT( (EDA_TEXT*) text.get() ); break;

        case T_tstamp:
            NextTok();
            const_cast<KIID&>( text->m_Uuid ) = CurStrToKIID();
            NeedRIGHT();
            break;

        default: Expecting( "layer, hide, effects or tstamp" );
        }
    }

    return text.release();
}


FP_SHAPE* PCB_PARSER::parseFP_SHAPE()
{
    wxCHECK_MSG( CurTok() == T_fp_arc || CurTok() == T_fp_circle || CurTok() == T_fp_curve
                         || CurTok() == T_fp_rect || CurTok() == T_fp_line || CurTok() == T_fp_poly,
                 NULL,
                 wxT( "Cannot parse " ) + GetTokenString( CurTok() ) + wxT( " as FP_SHAPE." ) );

    wxPoint pt;
    T       token;

    std::unique_ptr<FP_SHAPE> shape = std::make_unique<FP_SHAPE>( nullptr );

    switch( CurTok() )
    {
    case T_fp_arc:
        shape->SetShape( S_ARC );
        NeedLEFT();
        token = NextTok();

        // the start keyword actually gives the arc center
        // Allows also T_center for future change
        if( token != T_start && token != T_center )
            Expecting( T_start );

        pt.x = parseBoardUnits( "X coordinate" );
        pt.y = parseBoardUnits( "Y coordinate" );
        shape->SetStart0( pt );
        NeedRIGHT();
        NeedLEFT();
        token = NextTok();

        if( token != T_end ) // end keyword actually gives the starting point of the arc
            Expecting( T_end );

        pt.x = parseBoardUnits( "X coordinate" );
        pt.y = parseBoardUnits( "Y coordinate" );
        shape->SetEnd0( pt );
        NeedRIGHT();
        NeedLEFT();
        token = NextTok();

        if( token != T_angle )
            Expecting( T_angle );

        // Setting angle will set m_ThirdPoint0, so must be done after setting
        // m_Start0 and m_End0
        shape->SetAngle( parseDouble( "segment angle" ) * 10.0 );
        NeedRIGHT();
        break;

    case T_fp_circle:
        shape->SetShape( S_CIRCLE );
        NeedLEFT();
        token = NextTok();

        if( token != T_center )
            Expecting( T_center );

        pt.x = parseBoardUnits( "X coordinate" );
        pt.y = parseBoardUnits( "Y coordinate" );
        shape->SetStart0( pt );
        NeedRIGHT();
        NeedLEFT();
        token = NextTok();

        if( token != T_end )
            Expecting( T_end );

        pt.x = parseBoardUnits( "X coordinate" );
        pt.y = parseBoardUnits( "Y coordinate" );
        shape->SetEnd0( pt );
        NeedRIGHT();
        break;

    case T_fp_curve:
        shape->SetShape( S_CURVE );
        NeedLEFT();
        token = NextTok();

        if( token != T_pts )
            Expecting( T_pts );

        shape->SetStart0( parseXY() );
        shape->SetBezier0_C1( parseXY() );
        shape->SetBezier0_C2( parseXY() );
        shape->SetEnd0( parseXY() );
        NeedRIGHT();
        break;

    case T_fp_rect:
        shape->SetShape( S_RECT );
        NeedLEFT();
        token = NextTok();

        if( token != T_start )
            Expecting( T_start );

        pt.x = parseBoardUnits( "X coordinate" );
        pt.y = parseBoardUnits( "Y coordinate" );
        shape->SetStart0( pt );

        NeedRIGHT();
        NeedLEFT();
        token = NextTok();

        if( token != T_end )
            Expecting( T_end );

        pt.x = parseBoardUnits( "X coordinate" );
        pt.y = parseBoardUnits( "Y coordinate" );
        shape->SetEnd0( pt );
        NeedRIGHT();
        break;

    case T_fp_line:
        // Default PCB_SHAPE type is S_SEGMENT.
        NeedLEFT();
        token = NextTok();

        if( token != T_start )
            Expecting( T_start );

        pt.x = parseBoardUnits( "X coordinate" );
        pt.y = parseBoardUnits( "Y coordinate" );
        shape->SetStart0( pt );

        NeedRIGHT();
        NeedLEFT();
        token = NextTok();

        if( token != T_end )
            Expecting( T_end );

        pt.x = parseBoardUnits( "X coordinate" );
        pt.y = parseBoardUnits( "Y coordinate" );
        shape->SetEnd0( pt );
        NeedRIGHT();
        break;

    case T_fp_poly:
    {
        shape->SetShape( S_POLYGON );
        NeedLEFT();
        token = NextTok();

        if( token != T_pts )
            Expecting( T_pts );

        std::vector<wxPoint> pts;

        while( ( token = NextTok() ) != T_RIGHT )
            pts.push_back( parseXY() );

        shape->SetPolyPoints( pts );
    }
    break;

    default: Expecting( "fp_arc, fp_circle, fp_curve, fp_line, fp_poly, or fp_rect" );
    }

    bool foundFill = false;

    for( token = NextTok(); token != T_RIGHT; token = NextTok() )
    {
        if( token != T_LEFT )
            Expecting( T_LEFT );

        token = NextTok();

        switch( token )
        {
        case T_layer:
            shape->SetLayer( parseBoardItemLayer() );
            NeedRIGHT();
            break;

        case T_width:
            shape->SetWidth( parseBoardUnits( T_width ) );
            NeedRIGHT();
            break;

        case T_tstamp:
            NextTok();
            const_cast<KIID&>( shape->m_Uuid ) = CurStrToKIID();
            NeedRIGHT();
            break;

        case T_fill:
            foundFill = true;

            for( token = NextTok(); token != T_RIGHT; token = NextTok() )
            {
                if( token == T_LEFT )
                    token = NextTok();

                switch( token )
                {
                // T_yes was used to indicate filling when first introduced,
                // so treat it like a solid fill since that was the only fill available
                case T_yes:
                case T_solid: shape->SetFilled( true ); break;

                case T_none: shape->SetFilled( false ); break;

                default: Expecting( "yes, none, solid" );
                }
            }

            break;

        /// We continue to parse the status field but it is no longer written
        case T_status:
            shape->SetStatus( static_cast<STATUS_FLAGS>( parseHex() ) );
            NeedRIGHT();
            break;

        case T_locked:
            shape->SetLocked( true );
            NeedRIGHT();
            break;

        default: Expecting( "layer, width, fill, tstamp, locked, or status" );
        }
    }

    if( !foundFill )
    {
        // Legacy versions didn't have a filled flag but allowed some shapes to indicate they
        // should be filled by specifying a 0 stroke-width.
        if( shape->GetWidth() == 0
            && ( shape->GetShape() == S_RECT || shape->GetShape() == S_CIRCLE ) )
        {
            shape->SetFilled( true );
        }
        // Polygons on non-Edge_Cuts layers were always filled
        else if( shape->GetShape() == S_POLYGON && shape->GetLayer() != Edge_Cuts )
        {
            shape->SetFilled( true );
        }
    }

    // Only filled shapes may have a zero line-width.  This is not permitted in KiCad but some
    // external tools can generate invalid files.
    if( shape->GetWidth() <= 0 && !shape->IsFilled() )
    {
        shape->SetWidth( Millimeter2iu( DEFAULT_LINE_WIDTH ) );
    }

    return shape.release();
}


PAD* PCB_PARSER::parsePAD( FOOTPRINT* aParent )
{
    wxCHECK_MSG( CurTok() == T_pad, NULL,
                 wxT( "Cannot parse " ) + GetTokenString( CurTok() ) + wxT( " as PAD." ) );

    wxSize  sz;
    wxPoint pt;

    std::unique_ptr<PAD> pad = std::make_unique<PAD>( aParent );

    // File only contains a token if KeepTopBottom is true
    pad->SetKeepTopBottom( false );

    NeedSYMBOLorNUMBER();
    pad->SetName( FromUTF8() );

    T token = NextTok();

    switch( token )
    {
    case T_thru_hole: pad->SetAttribute( PAD_ATTRIB_PTH ); break;

    case T_smd:
        pad->SetAttribute( PAD_ATTRIB_SMD );

        // Default PAD object is thru hole with drill.
        // SMD pads have no hole
        pad->SetDrillSize( wxSize( 0, 0 ) );
        break;

    case T_connect:
        pad->SetAttribute( PAD_ATTRIB_CONN );

        // Default PAD object is thru hole with drill.
        // CONN pads have no hole
        pad->SetDrillSize( wxSize( 0, 0 ) );
        break;

    case T_np_thru_hole: pad->SetAttribute( PAD_ATTRIB_NPTH ); break;

    default: Expecting( "thru_hole, smd, connect, or np_thru_hole" );
    }

    token = NextTok();

    switch( token )
    {
    case T_circle: pad->SetShape( PAD_SHAPE_CIRCLE ); break;

    case T_rect: pad->SetShape( PAD_SHAPE_RECT ); break;

    case T_oval: pad->SetShape( PAD_SHAPE_OVAL ); break;

    case T_trapezoid: pad->SetShape( PAD_SHAPE_TRAPEZOID ); break;

    case T_roundrect:
        // Note: the shape can be PAD_SHAPE_ROUNDRECT or PAD_SHAPE_CHAMFERED_RECT
        // (if chamfer parameters are found later in pad descr.)
        pad->SetShape( PAD_SHAPE_ROUNDRECT );
        break;

    case T_custom: pad->SetShape( PAD_SHAPE_CUSTOM ); break;

    default: Expecting( "circle, rectangle, roundrect, oval, trapezoid or custom" );
    }

    for( token = NextTok(); token != T_RIGHT; token = NextTok() )
    {
        if( token != T_LEFT )
            Expecting( T_LEFT );

        token = NextTok();

        switch( token )
        {
        case T_size:
            sz.SetWidth( parseBoardUnits( "width value" ) );
            sz.SetHeight( parseBoardUnits( "height value" ) );
            pad->SetSize( sz );
            NeedRIGHT();
            break;

        case T_at:
            pt.x = parseBoardUnits( "X coordinate" );
            pt.y = parseBoardUnits( "Y coordinate" );
            pad->SetPos0( pt );
            token = NextTok();

            if( token == T_NUMBER )
            {
                pad->SetOrientation( parseDouble() * 10.0 );
                NeedRIGHT();
            }
            else if( token != T_RIGHT )
            {
                Expecting( ") or angle value" );
            }

            break;

        case T_rect_delta:
        {
            wxSize delta;
            delta.SetWidth( parseBoardUnits( "rectangle delta width" ) );
            delta.SetHeight( parseBoardUnits( "rectangle delta height" ) );
            pad->SetDelta( delta );
            NeedRIGHT();
        }
        break;

        case T_drill:
        {
            bool   haveWidth = false;
            wxSize drillSize = pad->GetDrillSize();

            for( token = NextTok(); token != T_RIGHT; token = NextTok() )
            {
                if( token == T_LEFT )
                    token = NextTok();

                switch( token )
                {
                case T_oval: pad->SetDrillShape( PAD_DRILL_SHAPE_OBLONG ); break;

                case T_NUMBER:
                {
                    if( !haveWidth )
                    {
                        drillSize.SetWidth( parseBoardUnits() );

                        // If height is not defined the width and height are the same.
                        drillSize.SetHeight( drillSize.GetWidth() );
                        haveWidth = true;
                    }
                    else
                    {
                        drillSize.SetHeight( parseBoardUnits() );
                    }
                }
                break;

                case T_offset:
                    pt.x = parseBoardUnits( "drill offset x" );
                    pt.y = parseBoardUnits( "drill offset y" );
                    pad->SetOffset( pt );
                    NeedRIGHT();
                    break;

                default: Expecting( "oval, size, or offset" );
                }
            }

            // This fixes a bug caused by setting the default PAD drill size to a value other
            // than 0 used to fix a bunch of debug assertions even though it is defined as a
            // through hole pad.  Wouldn't a though hole pad with no drill be a surface mount
            // pad (or a conn pad which is a smd pad with no solder paste)?
            if( ( pad->GetAttribute() != PAD_ATTRIB_SMD )
                && ( pad->GetAttribute() != PAD_ATTRIB_CONN ) )
                pad->SetDrillSize( drillSize );
            else
                pad->SetDrillSize( wxSize( 0, 0 ) );
        }
        break;

        case T_layers:
        {
            LSET layerMask = parseBoardItemLayersAsMask();
            pad->SetLayerSet( layerMask );
        }
        break;

        case T_net:
            if( !pad->SetNetCode( getNetCode( parseInt( "net number" ) ), /* aNoAssert */ true ) )
            {
                wxLogError( wxString::Format( _( "Invalid net ID in\n"
                                                 "file: '%s'\n"
                                                 "line: %d\n"
                                                 "offset: %d" ),
                                              CurSource(), CurLineNumber(), CurOffset() ) );
            }

            NeedSYMBOLorNUMBER();

            // Test validity of the netname in file for netcodes expected having a net name
            if( m_board && pad->GetNetCode() > 0
                && FromUTF8() != m_board->FindNet( pad->GetNetCode() )->GetNetname() )
            {
                pad->SetNetCode( NETINFO_LIST::ORPHANED, /* aNoAssert */ true );
                wxLogError( wxString::Format( _( "Net name doesn't match net ID in\n"
                                                 "file: '%s'\n"
                                                 "line: %d\n"
                                                 "offset: %d" ),
                                              CurSource(), CurLineNumber(), CurOffset() ) );
            }

            NeedRIGHT();
            break;

        case T_pinfunction:
            NeedSYMBOLorNUMBER();
            pad->SetPinFunction( FromUTF8() );
            NeedRIGHT();
            break;

        case T_pintype:
            NeedSYMBOLorNUMBER();
            pad->SetPinType( FromUTF8() );
            NeedRIGHT();
            break;

        case T_die_length:
            pad->SetPadToDieLength( parseBoardUnits( T_die_length ) );
            NeedRIGHT();
            break;

        case T_solder_mask_margin:
            pad->SetLocalSolderMaskMargin( parseBoardUnits( T_solder_mask_margin ) );
            NeedRIGHT();
            break;

        case T_solder_paste_margin:
            pad->SetLocalSolderPasteMargin( parseBoardUnits( T_solder_paste_margin ) );
            NeedRIGHT();
            break;

        case T_solder_paste_margin_ratio:
            pad->SetLocalSolderPasteMarginRatio(
                    parseDouble( "pad local solder paste margin ratio value" ) );
            NeedRIGHT();
            break;

        case T_clearance:
            pad->SetLocalClearance( parseBoardUnits( "local clearance value" ) );
            NeedRIGHT();
            break;

        case T_zone_connect:
            pad->SetZoneConnection( (ZONE_CONNECTION) parseInt( "zone connection value" ) );
            NeedRIGHT();
            break;

        case T_thermal_width:
            pad->SetThermalSpokeWidth( parseBoardUnits( T_thermal_width ) );
            NeedRIGHT();
            break;

        case T_thermal_gap:
            pad->SetThermalGap( parseBoardUnits( T_thermal_gap ) );
            NeedRIGHT();
            break;

        case T_roundrect_rratio:
            pad->SetRoundRectRadiusRatio( parseDouble( "roundrect radius ratio" ) );
            NeedRIGHT();
            break;

        case T_chamfer_ratio:
            pad->SetChamferRectRatio( parseDouble( "chamfer ratio" ) );

            if( pad->GetChamferRectRatio() > 0 )
                pad->SetShape( PAD_SHAPE_CHAMFERED_RECT );

            NeedRIGHT();
            break;

        case T_chamfer:
        {
            int  chamfers = 0;
            bool end_list = false;

            while( !end_list )
            {
                token = NextTok();
                switch( token )
                {
                case T_top_left: chamfers |= RECT_CHAMFER_TOP_LEFT; break;

                case T_top_right: chamfers |= RECT_CHAMFER_TOP_RIGHT; break;

                case T_bottom_left: chamfers |= RECT_CHAMFER_BOTTOM_LEFT; break;

                case T_bottom_right: chamfers |= RECT_CHAMFER_BOTTOM_RIGHT; break;

                case T_RIGHT:
                    pad->SetChamferPositions( chamfers );
                    end_list = true;
                    break;

                default:
                    Expecting( "chamfer_top_left chamfer_top_right chamfer_bottom_left or "
                               "chamfer_bottom_right" );
                }
            }

            if( pad->GetChamferPositions() != RECT_NO_CHAMFER )
                pad->SetShape( PAD_SHAPE_CHAMFERED_RECT );
        }
        break;

        case T_property:
        {
            while( token != T_RIGHT )
            {
                token = NextTok();

                switch( token )
                {
                case T_pad_prop_bga: pad->SetProperty( PAD_PROP_BGA ); break;

                case T_pad_prop_fiducial_glob: pad->SetProperty( PAD_PROP_FIDUCIAL_GLBL ); break;

                case T_pad_prop_fiducial_loc: pad->SetProperty( PAD_PROP_FIDUCIAL_LOCAL ); break;

                case T_pad_prop_testpoint: pad->SetProperty( PAD_PROP_TESTPOINT ); break;

                case T_pad_prop_castellated: pad->SetProperty( PAD_PROP_CASTELLATED ); break;

                case T_pad_prop_heatsink: pad->SetProperty( PAD_PROP_HEATSINK ); break;

                case T_none: pad->SetProperty( PAD_PROP_NONE ); break;

                case T_RIGHT: break;

                default:
#if 0 // Currently: skip unknown property
                    Expecting( "pad_prop_bga pad_prop_fiducial_glob pad_prop_fiducial_loc"
                               " pad_prop_heatsink or pad_prop_castellated" );
#endif
                    break;
                }
            }
        }
        break;

        case T_options: parsePAD_option( pad.get() ); break;

        case T_primitives:
            for( token = NextTok(); token != T_RIGHT; token = NextTok() )
            {
                if( token == T_LEFT )
                    token = NextTok();

                // Currently, I am using parsePCB_SHAPE() to read basic shapes parameters,
                // because they are the same as a PCB_SHAPE.
                // However it could be better to write a specific parser, to avoid possible issues
                // if the PCB_SHAPE parser is modified.
                PCB_SHAPE* dummysegm = NULL;

                switch( token )
                {
                case T_gr_arc:
                    dummysegm = parsePCB_SHAPE();
                    pad->AddPrimitiveArc( dummysegm->GetCenter(), dummysegm->GetArcStart(),
                                          dummysegm->GetAngle(), dummysegm->GetWidth() );
                    break;

                case T_gr_line:
                    dummysegm = parsePCB_SHAPE();
                    pad->AddPrimitiveSegment( dummysegm->GetStart(), dummysegm->GetEnd(),
                                              dummysegm->GetWidth() );
                    break;

                case T_gr_circle:
                    dummysegm = parsePCB_SHAPE();
                    pad->AddPrimitiveCircle( dummysegm->GetCenter(), dummysegm->GetRadius(),
                                             dummysegm->GetWidth(), dummysegm->IsFilled() );
                    break;

                case T_gr_rect:
                    dummysegm = parsePCB_SHAPE();
                    pad->AddPrimitiveRect( dummysegm->GetStart(), dummysegm->GetEnd(),
                                           dummysegm->GetWidth(), dummysegm->IsFilled() );
                    break;


                case T_gr_poly:
                    dummysegm = parsePCB_SHAPE();
                    pad->AddPrimitivePoly( dummysegm->BuildPolyPointsList(), dummysegm->GetWidth(),
                                           dummysegm->IsFilled() );
                    break;

                case T_gr_curve:
                    dummysegm = parsePCB_SHAPE();
                    pad->AddPrimitiveCurve( dummysegm->GetStart(), dummysegm->GetEnd(),
                                            dummysegm->GetBezControl1(),
                                            dummysegm->GetBezControl2(), dummysegm->GetWidth() );
                    break;

                default:
                    Expecting( "gr_line, gr_arc, gr_circle, gr_curve, gr_rect or gr_poly" );
                    break;
                }

                delete dummysegm;
            }
            break;

        case T_remove_unused_layers:
            pad->SetRemoveUnconnected( true );
            NeedRIGHT();
            break;

        case T_keep_end_layers:
            pad->SetKeepTopBottom( true );
            NeedRIGHT();
            break;

        case T_locked:
            pad->SetLocked( true );
            NeedRIGHT();
            break;

        case T_tstamp:
            NextTok();
            const_cast<KIID&>( pad->m_Uuid ) = CurStrToKIID();
            NeedRIGHT();
            break;

        default:
            Expecting( "at, locked, drill, layers, net, die_length, roundrect_rratio, "
                       "solder_mask_margin, solder_paste_margin, solder_paste_margin_ratio, "
                       "clearance, tstamp, primitives, remove_unused_layers, keep_end_layers, "
                       "pinfunction, pintype, zone_connect, thermal_width, or thermal_gap" );
        }
    }

    return pad.release();
}


bool PCB_PARSER::parsePAD_option( PAD* aPad )
{
    // Parse only the (option ...) inside a pad description
    for( T token = NextTok(); token != T_RIGHT; token = NextTok() )
    {
        if( token != T_LEFT )
            Expecting( T_LEFT );

        token = NextTok();

        switch( token )
        {
        case T_anchor:
            token = NextTok();
            // Custom shaped pads have a "anchor pad", which is the reference
            // for connection calculations.
            // Because this is an anchor, only the 2 very basic shapes are managed:
            // circle and rect. The default is circle
            switch( token )
            {
            case T_circle: // default
                break;

            case T_rect: aPad->SetAnchorPadShape( PAD_SHAPE_RECT ); break;

            default:
                // Currently, because pad options is a moving target
                // just skip unknown keywords
                break;
            }
            NeedRIGHT();
            break;

        case T_clearance:
            token = NextTok();
            // Custom shaped pads have a clearance area that is the pad shape
            // (like usual pads) or the convex hull of the pad shape.
            switch( token )
            {
            case T_outline: aPad->SetCustomShapeInZoneOpt( CUST_PAD_SHAPE_IN_ZONE_OUTLINE ); break;

            case T_convexhull:
                aPad->SetCustomShapeInZoneOpt( CUST_PAD_SHAPE_IN_ZONE_CONVEXHULL );
                break;

            default:
                // Currently, because pad options is a moving target
                // just skip unknown keywords
                break;
            }
            NeedRIGHT();
            break;

        default:
            // Currently, because pad options is a moving target
            // just skip unknown keywords
            while( ( token = NextTok() ) != T_RIGHT )
            {
            }
            break;
        }
    }

    return true;
}


// Example of group format:
//     (group <(name “groupName”)> (id 12345679)
//         (members id_1 id_2 … id_last )
//     )
void PCB_PARSER::parseGROUP( BOARD_ITEM* aParent )
{
    wxCHECK_RET( CurTok() == T_group,
                 wxT( "Cannot parse " ) + GetTokenString( CurTok() ) + wxT( " as PCB_GROUP." ) );

    wxPoint pt;
    T       token;

    m_groupInfos.push_back( GROUP_INFO() );
    GROUP_INFO& groupInfo = m_groupInfos.back();
    groupInfo.parent = aParent;

    token = NextTok();

    if( token != T_LEFT )
    {
        // Optional group name present.

        if( !IsSymbol( token ) )
            Expecting( DSN_SYMBOL );

        groupInfo.name = FromUTF8();
    }

    NeedLEFT();
    token = NextTok();

    if( token != T_id )
    {
        Expecting( T_id );
    }

    NextTok();
    groupInfo.uuid = CurStrToKIID();
    NeedRIGHT();

    NeedLEFT();
    token = NextTok();

    if( token != T_members )
    {
        Expecting( T_members );
    }

    while( ( token = NextTok() ) != T_RIGHT )
    {
        // This token is the Uuid of the item in the group.
        // Since groups are serialized at the end of the file/footprint, the Uuid should already
        // have been seen and exist in the board.
        KIID uuid( CurStr() );
        groupInfo.memberUuids.push_back( uuid );
    }

    NeedRIGHT();
}


ARC* PCB_PARSER::parseARC()
{
    wxCHECK_MSG( CurTok() == T_arc, NULL,
                 wxT( "Cannot parse " ) + GetTokenString( CurTok() ) + wxT( " as ARC." ) );

    wxPoint pt;
    T       token;

    std::unique_ptr<ARC> arc = std::make_unique<ARC>( m_board );

    for( token = NextTok(); token != T_RIGHT; token = NextTok() )
    {
        if( token != T_LEFT )
            Expecting( T_LEFT );

        token = NextTok();

        switch( token )
        {
        case T_start:
            pt.x = parseBoardUnits( "start x" );
            pt.y = parseBoardUnits( "start y" );
            arc->SetStart( pt );
            break;

        case T_mid:
            pt.x = parseBoardUnits( "mid x" );
            pt.y = parseBoardUnits( "mid y" );
            arc->SetMid( pt );
            break;

        case T_end:
            pt.x = parseBoardUnits( "end x" );
            pt.y = parseBoardUnits( "end y" );
            arc->SetEnd( pt );
            break;

        case T_width: arc->SetWidth( parseBoardUnits( "width" ) ); break;

        case T_layer: arc->SetLayer( parseBoardItemLayer() ); break;

        case T_net:
            if( !arc->SetNetCode( getNetCode( parseInt( "net number" ) ), /* aNoAssert */ true ) )
                THROW_IO_ERROR( wxString::Format(
                        _( "Invalid net ID in\nfile: \"%s\"\nline: %d\noffset: %d" ), CurSource(),
                        CurLineNumber(), CurOffset() ) );
            break;

        case T_tstamp:
            NextTok();
            const_cast<KIID&>( arc->m_Uuid ) = CurStrToKIID();
            break;

        /// We continue to parse the status field but it is no longer written
        case T_status: arc->SetStatus( static_cast<STATUS_FLAGS>( parseHex() ) ); break;

        case T_locked: arc->SetLocked( true ); break;

        default: Expecting( "start, mid, end, width, layer, net, tstamp, or status" );
        }

        NeedRIGHT();
    }

    return arc.release();
}


TRACK* PCB_PARSER::parseTRACK()
{
    wxCHECK_MSG( CurTok() == T_segment, NULL,
                 wxT( "Cannot parse " ) + GetTokenString( CurTok() ) + wxT( " as TRACK." ) );

    wxPoint pt;
    T       token;

    std::unique_ptr<TRACK> track = std::make_unique<TRACK>( m_board );

    for( token = NextTok(); token != T_RIGHT; token = NextTok() )
    {
        if( token != T_LEFT )
            Expecting( T_LEFT );

        token = NextTok();

        switch( token )
        {
        case T_start:
            pt.x = parseBoardUnits( "start x" );
            pt.y = parseBoardUnits( "start y" );
            track->SetStart( pt );
            break;

        case T_end:
            pt.x = parseBoardUnits( "end x" );
            pt.y = parseBoardUnits( "end y" );
            track->SetEnd( pt );
            break;

        case T_width: track->SetWidth( parseBoardUnits( "width" ) ); break;

        case T_layer: track->SetLayer( parseBoardItemLayer() ); break;

        case T_net:
            if( !track->SetNetCode( getNetCode( parseInt( "net number" ) ), /* aNoAssert */ true ) )
                THROW_IO_ERROR( wxString::Format(
                        _( "Invalid net ID in\nfile: \"%s\"\nline: %d\noffset: %d" ), CurSource(),
                        CurLineNumber(), CurOffset() ) );
            break;

        case T_tstamp:
            NextTok();
            const_cast<KIID&>( track->m_Uuid ) = CurStrToKIID();
            break;

        /// We continue to parse the status field but it is no longer written
        case T_status: track->SetStatus( static_cast<STATUS_FLAGS>( parseHex() ) ); break;

        case T_locked: track->SetLocked( true ); break;

        default: Expecting( "start, end, width, layer, net, tstamp, or locked" );
        }

        NeedRIGHT();
    }

    return track.release();
}


VIA* PCB_PARSER::parseVIA()
{
    wxCHECK_MSG( CurTok() == T_via, NULL,
                 wxT( "Cannot parse " ) + GetTokenString( CurTok() ) + wxT( " as VIA." ) );

    wxPoint pt;
    T       token;

    std::unique_ptr<VIA> via = std::make_unique<VIA>( m_board );

    for( token = NextTok(); token != T_RIGHT; token = NextTok() )
    {
        if( token == T_LEFT )
            token = NextTok();

        switch( token )
        {
        case T_blind: via->SetViaType( VIATYPE::BLIND_BURIED ); break;

        case T_micro: via->SetViaType( VIATYPE::MICROVIA ); break;

        case T_at:
            pt.x = parseBoardUnits( "start x" );
            pt.y = parseBoardUnits( "start y" );
            via->SetStart( pt );
            via->SetEnd( pt );
            NeedRIGHT();
            break;

        case T_size:
            via->SetWidth( parseBoardUnits( "via width" ) );
            NeedRIGHT();
            break;

        case T_drill:
            via->SetDrill( parseBoardUnits( "drill diameter" ) );
            NeedRIGHT();
            break;

        case T_layers:
        {
            PCB_LAYER_ID layer1, layer2;
            NextTok();
            layer1 = lookUpLayer<PCB_LAYER_ID>( m_layerIndices );
            NextTok();
            layer2 = lookUpLayer<PCB_LAYER_ID>( m_layerIndices );
            via->SetLayerPair( layer1, layer2 );
            NeedRIGHT();
        }
        break;

        case T_net:
            if( !via->SetNetCode( getNetCode( parseInt( "net number" ) ), /* aNoAssert */ true ) )
            {
                THROW_IO_ERROR( wxString::Format( _( "Invalid net ID in\n"
                                                     "file: '%s'\n"
                                                     "line: %d\n"
                                                     "offset: %d" ),
                                                  CurSource(), CurLineNumber(), CurOffset() ) );
            }

            NeedRIGHT();
            break;

        case T_remove_unused_layers:
            via->SetRemoveUnconnected( true );
            NeedRIGHT();
            break;

        case T_keep_end_layers:
            via->SetKeepTopBottom( true );
            NeedRIGHT();
            break;

        case T_tstamp:
            NextTok();
            const_cast<KIID&>( via->m_Uuid ) = CurStrToKIID();
            NeedRIGHT();
            break;

        /// We continue to parse the status field but it is no longer written
        case T_status:
            via->SetStatus( static_cast<STATUS_FLAGS>( parseHex() ) );
            NeedRIGHT();
            break;

        case T_locked:
            via->SetLocked( true );
            NeedRIGHT();
            break;

        case T_free:
            via->SetIsFree();
            NeedRIGHT();
            break;

        default: Expecting( "blind, micro, at, size, drill, layers, net, free, tstamp, or status" );
        }
    }

    return via.release();
}


ZONE* PCB_PARSER::parseZONE( BOARD_ITEM_CONTAINER* aParent )
{
    wxCHECK_MSG( CurTok() == T_zone, NULL,
                 wxT( "Cannot parse " ) + GetTokenString( CurTok() ) + wxT( " as ZONE." ) );

    ZONE_BORDER_DISPLAY_STYLE hatchStyle = ZONE_BORDER_DISPLAY_STYLE::NO_HATCH;

    int      hatchPitch = ZONE::GetDefaultHatchPitch();
    wxPoint  pt;
    T        token;
    int      tmp;
    wxString netnameFromfile; // the zone net name find in file

    // bigger scope since each filled_polygon is concatenated in here
    std::map<PCB_LAYER_ID, SHAPE_POLY_SET> pts;
    bool                                   inFootprint = false;
    PCB_LAYER_ID                           filledLayer;
    bool                                   addedFilledPolygons = false;

    if( dynamic_cast<FOOTPRINT*>( aParent ) ) // The zone belongs a footprint
        inFootprint = true;

    std::unique_ptr<ZONE> zone;

    if( inFootprint )
        zone = std::make_unique<FP_ZONE>( aParent );
    else
        zone = std::make_unique<ZONE>( aParent );

    zone->SetPriority( 0 );

    for( token = NextTok(); token != T_RIGHT; token = NextTok() )
    {
        if( token == T_LEFT )
            token = NextTok();

        switch( token )
        {
        case T_net:
            // Init the net code only, not the netname, to be sure
            // the zone net name is the name read in file.
            // (When mismatch, the user will be prompted in DRC, to fix the actual name)
            tmp = getNetCode( parseInt( "net number" ) );

            if( tmp < 0 )
                tmp = 0;

            if( !zone->SetNetCode( tmp, /* aNoAssert */ true ) )
                THROW_IO_ERROR( wxString::Format(
                        _( "Invalid net ID in\nfile: \"%s\"\nline: %d\noffset: %d" ), CurSource(),
                        CurLineNumber(), CurOffset() ) );

            NeedRIGHT();
            break;

        case T_net_name:
            NeedSYMBOLorNUMBER();
            netnameFromfile = FromUTF8();
            NeedRIGHT();
            break;

        case T_layer: // keyword for zones that are on only one layer
            zone->SetLayer( parseBoardItemLayer() );
            NeedRIGHT();
            break;

        case T_layers: // keyword for zones that can live on a set of layers
            zone->SetLayerSet( parseBoardItemLayersAsMask() );
            break;

        case T_tstamp:
            NextTok();
            const_cast<KIID&>( zone->m_Uuid ) = CurStrToKIID();
            NeedRIGHT();
            break;

        case T_hatch:
            token = NextTok();

            if( token != T_none && token != T_edge && token != T_full )
                Expecting( "none, edge, or full" );

            switch( token )
            {
            default:
            case T_none: hatchStyle = ZONE_BORDER_DISPLAY_STYLE::NO_HATCH; break;
            case T_edge: hatchStyle = ZONE_BORDER_DISPLAY_STYLE::DIAGONAL_EDGE; break;
            case T_full: hatchStyle = ZONE_BORDER_DISPLAY_STYLE::DIAGONAL_FULL; break;
            }

            hatchPitch = parseBoardUnits( "hatch pitch" );
            NeedRIGHT();
            break;

        case T_priority:
            zone->SetPriority( parseInt( "zone priority" ) );
            NeedRIGHT();
            break;

        case T_connect_pads:
            for( token = NextTok(); token != T_RIGHT; token = NextTok() )
            {
                if( token == T_LEFT )
                    token = NextTok();

                switch( token )
                {
                case T_yes: zone->SetPadConnection( ZONE_CONNECTION::FULL ); break;

                case T_no: zone->SetPadConnection( ZONE_CONNECTION::NONE ); break;

                case T_thru_hole_only:
                    zone->SetPadConnection( ZONE_CONNECTION::THT_THERMAL );
                    break;

                case T_clearance:
                    zone->SetLocalClearance( parseBoardUnits( "zone clearance" ) );
                    NeedRIGHT();
                    break;

                default: Expecting( "yes, no, or clearance" );
                }
            }

            break;

        case T_min_thickness:
            zone->SetMinThickness( parseBoardUnits( T_min_thickness ) );
            NeedRIGHT();
            break;

        case T_filled_areas_thickness:
            zone->SetFillVersion( parseBool() ? 5 : 6 );
            NeedRIGHT();
            break;

        case T_fill:
            for( token = NextTok(); token != T_RIGHT; token = NextTok() )
            {
                if( token == T_LEFT )
                    token = NextTok();

                switch( token )
                {
                case T_yes: zone->SetIsFilled( true ); break;

                case T_mode:
                    token = NextTok();

                    if( token != T_segment && token != T_hatch && token != T_polygon )
                        Expecting( "segment, hatch or polygon" );

                    if( token == T_segment ) // deprecated
                    {
                        // SEGMENT fill mode no longer supported.  Make sure user is OK with converting them.
                        if( m_showLegacyZoneWarning )
                        {
                            KIDIALOG dlg(
                                    nullptr,
                                    _( "The legacy segment fill mode is no longer supported.\n"
                                       "Convert zones to polygon fills?" ),
                                    _( "Legacy Zone Warning" ), wxYES_NO | wxICON_WARNING );

                            dlg.DoNotShowCheckbox( __FILE__, __LINE__ );

                            if( dlg.ShowModal() == wxID_NO )
                                THROW_IO_ERROR( wxT( "CANCEL" ) );

                            m_showLegacyZoneWarning = false;
                        }

                        zone->SetFillMode( ZONE_FILL_MODE::POLYGONS );
                        m_board->SetModified();
                    }
                    else if( token == T_hatch )
                    {
                        zone->SetFillMode( ZONE_FILL_MODE::HATCH_PATTERN );
                    }
                    else
                    {
                        zone->SetFillMode( ZONE_FILL_MODE::POLYGONS );
                    }

                    NeedRIGHT();
                    break;

                case T_hatch_thickness:
                    zone->SetHatchThickness( parseBoardUnits( T_hatch_thickness ) );
                    NeedRIGHT();
                    break;

                case T_hatch_gap:
                    zone->SetHatchGap( parseBoardUnits( T_hatch_gap ) );
                    NeedRIGHT();
                    break;

                case T_hatch_orientation:
                    zone->SetHatchOrientation( parseDouble( T_hatch_orientation ) );
                    NeedRIGHT();
                    break;

                case T_hatch_smoothing_level:
                    zone->SetHatchSmoothingLevel( parseDouble( T_hatch_smoothing_level ) );
                    NeedRIGHT();
                    break;

                case T_hatch_smoothing_value:
                    zone->SetHatchSmoothingValue( parseDouble( T_hatch_smoothing_value ) );
                    NeedRIGHT();
                    break;

                case T_hatch_border_algorithm:
                    token = NextTok();

                    if( token != T_hatch_thickness && token != T_min_thickness )
                        Expecting( "hatch_thickness or min_thickness" );

                    zone->SetHatchBorderAlgorithm( token == T_hatch_thickness ? 1 : 0 );
                    NeedRIGHT();
                    break;

                case T_hatch_min_hole_area:
                    zone->SetHatchHoleMinArea( parseDouble( T_hatch_min_hole_area ) );
                    NeedRIGHT();
                    break;

                case T_arc_segments:
                    static_cast<void>( parseInt( "arc segment count" ) );
                    NeedRIGHT();
                    break;

                case T_thermal_gap:
                    zone->SetThermalReliefGap( parseBoardUnits( T_thermal_gap ) );
                    NeedRIGHT();
                    break;

                case T_thermal_bridge_width:
                    zone->SetThermalReliefSpokeWidth( parseBoardUnits( T_thermal_bridge_width ) );
                    NeedRIGHT();
                    break;

                case T_smoothing:
                    switch( NextTok() )
                    {
                    case T_none:
                        zone->SetCornerSmoothingType( ZONE_SETTINGS::SMOOTHING_NONE );
                        break;

                    case T_chamfer:
                        if( !zone->GetIsRuleArea() ) // smoothing has meaning only for filled zones
                            zone->SetCornerSmoothingType( ZONE_SETTINGS::SMOOTHING_CHAMFER );
                        break;

                    case T_fillet:
                        if( !zone->GetIsRuleArea() ) // smoothing has meaning only for filled zones
                            zone->SetCornerSmoothingType( ZONE_SETTINGS::SMOOTHING_FILLET );
                        break;

                    default: Expecting( "none, chamfer, or fillet" );
                    }
                    NeedRIGHT();
                    break;

                case T_radius:
                    tmp = parseBoardUnits( "corner radius" );
                    if( !zone->GetIsRuleArea() ) // smoothing has meaning only for filled zones
                        zone->SetCornerRadius( tmp );
                    NeedRIGHT();
                    break;


                case T_island_removal_mode:
                    tmp = parseInt( "island_removal_mode" );

                    if( tmp >= 0 && tmp <= 2 )
                        zone->SetIslandRemovalMode( static_cast<ISLAND_REMOVAL_MODE>( tmp ) );

                    NeedRIGHT();
                    break;

                case T_island_area_min:
                {
                    int area = parseBoardUnits( T_island_area_min );
                    zone->SetMinIslandArea( area * IU_PER_MM );
                    NeedRIGHT();
                    break;
                }

                default:
                    Expecting( "mode, arc_segments, thermal_gap, thermal_bridge_width, "
                               "hatch_thickness, hatch_gap, hatch_orientation, "
                               "hatch_smoothing_level, hatch_smoothing_value, "
                               "hatch_border_algorithm, hatch_min_hole_area, smoothing, radius, "
                               "island_removal_mode, or island_area_min" );
                }
            }
            break;

        case T_keepout:
            // "keepout" now means rule area, but the file token stays the same
            zone->SetIsRuleArea( true );

            // Initialize these two because their tokens won't appear in older files:
            zone->SetDoNotAllowPads( false );
            zone->SetDoNotAllowFootprints( false );

            for( token = NextTok(); token != T_RIGHT; token = NextTok() )
            {
                if( token == T_LEFT )
                    token = NextTok();

                switch( token )
                {
                case T_tracks:
                    token = NextTok();

                    if( token != T_allowed && token != T_not_allowed )
                        Expecting( "allowed or not_allowed" );
                    zone->SetDoNotAllowTracks( token == T_not_allowed );
                    break;

                case T_vias:
                    token = NextTok();

                    if( token != T_allowed && token != T_not_allowed )
                        Expecting( "allowed or not_allowed" );
                    zone->SetDoNotAllowVias( token == T_not_allowed );
                    break;

                case T_copperpour:
                    token = NextTok();

                    if( token != T_allowed && token != T_not_allowed )
                        Expecting( "allowed or not_allowed" );
                    zone->SetDoNotAllowCopperPour( token == T_not_allowed );
                    break;

                case T_pads:
                    token = NextTok();

                    if( token != T_allowed && token != T_not_allowed )
                        Expecting( "allowed or not_allowed" );
                    zone->SetDoNotAllowPads( token == T_not_allowed );
                    break;

                case T_footprints:
                    token = NextTok();

                    if( token != T_allowed && token != T_not_allowed )
                        Expecting( "allowed or not_allowed" );
                    zone->SetDoNotAllowFootprints( token == T_not_allowed );
                    break;

                default: Expecting( "tracks, vias or copperpour" );
                }

                NeedRIGHT();
            }

            break;

        case T_polygon:
        {
            std::vector<wxPoint> corners;

            NeedLEFT();
            token = NextTok();

            if( token != T_pts )
                Expecting( T_pts );

            for( token = NextTok(); token != T_RIGHT; token = NextTok() )
            {
                corners.push_back( parseXY() );
            }

            NeedRIGHT();

            // Remark: The first polygon is the main outline.
            // Others are holes inside the main outline.
            zone->AddPolygon( corners );
        }
        break;

        case T_filled_polygon:
        {
            // "(filled_polygon (pts"
            NeedLEFT();
            token = NextTok();

            if( token == T_layer )
            {
                filledLayer = parseBoardItemLayer();
                NeedRIGHT();
                token = NextTok();

                if( token != T_LEFT )
                    Expecting( T_LEFT );

                token = NextTok();
            }
            else
            {
                filledLayer = zone->GetLayer();
            }

            bool island = false;

            if( token == T_island )
            {
                island = true;
                NeedRIGHT();
                NeedLEFT();
                token = NextTok();
            }

            if( token != T_pts )
                Expecting( T_pts );

            if( !pts.count( filledLayer ) )
                pts[filledLayer] = SHAPE_POLY_SET();

            SHAPE_POLY_SET& poly = pts.at( filledLayer );

            int idx = poly.NewOutline();

            if( island )
                zone->SetIsIsland( filledLayer, idx );

            for( token = NextTok(); token != T_RIGHT; token = NextTok() )
            {
                poly.Append( parseXY() );
            }

            NeedRIGHT();

            addedFilledPolygons |= !poly.IsEmpty();
        }
        break;

        case T_fill_segments:
        {
            ZONE_SEGMENT_FILL segs;

            for( token = NextTok(); token != T_RIGHT; token = NextTok() )
            {
                if( token != T_LEFT )
                    Expecting( T_LEFT );

                token = NextTok();

                if( token == T_layer )
                {
                    filledLayer = parseBoardItemLayer();
                    NeedRIGHT();
                    token = NextTok();

                    if( token != T_LEFT )
                        Expecting( T_LEFT );

                    token = NextTok();
                }
                else
                {
                    filledLayer = zone->GetLayer();
                }

                if( token != T_pts )
                    Expecting( T_pts );

                SEG segment( parseXY(), parseXY() );
                NeedRIGHT();
                segs.push_back( segment );
            }

            zone->SetFillSegments( filledLayer, segs );
        }
        break;

        case T_name:
        {
            NextTok();
            zone->SetZoneName( FromUTF8() );
            NeedRIGHT();
        }
        break;

        default:
            Expecting( "net, layer/layers, tstamp, hatch, priority, connect_pads, min_thickness, "
                       "fill, polygon, filled_polygon, fill_segments, or name" );
        }
    }

    if( zone->GetNumCorners() > 2 )
    {
        if( !zone->IsOnCopperLayer() )
        {
            //zone->SetFillMode( ZONE_FILL_MODE::POLYGONS );
            zone->SetNetCode( NETINFO_LIST::UNCONNECTED );
        }

        // Set hatch here, after outlines corners are read
        zone->SetBorderDisplayStyle( hatchStyle, hatchPitch, true );
    }

    if( addedFilledPolygons )
    {
        for( auto& pair : pts )
            zone->SetFilledPolysList( pair.first, pair.second );

        zone->CalculateFilledArea();
    }

    // Ensure keepout and non copper zones do not have a net
    // (which have no sense for these zones)
    // the netcode 0 is used for these zones
    bool zone_has_net = zone->IsOnCopperLayer() && !zone->GetIsRuleArea();

    if( !zone_has_net )
        zone->SetNetCode( NETINFO_LIST::UNCONNECTED );

    // Ensure the zone net name is valid, and matches the net code, for copper zones
    if( zone_has_net && ( zone->GetNet()->GetNetname() != netnameFromfile ) )
    {
        // Can happens which old boards, with nonexistent nets ...
        // or after being edited by hand
        // We try to fix the mismatch.
        NETINFO_ITEM* net = m_board->FindNet( netnameFromfile );

        if( net ) // An existing net has the same net name. use it for the zone
        {
            zone->SetNetCode( net->GetNetCode() );
        }
        else // Not existing net: add a new net to keep trace of the zone netname
        {
            int newnetcode = m_board->GetNetCount();
            net = new NETINFO_ITEM( m_board, netnameFromfile, newnetcode );
            m_board->Add( net );

            // Store the new code mapping
            pushValueIntoMap( newnetcode, net->GetNetCode() );
            // and update the zone netcode
            zone->SetNetCode( net->GetNetCode() );
        }
    }

    // Clear flags used in zone edition:
    zone->SetNeedRefill( false );

    return zone.release();
}


PCB_TARGET* PCB_PARSER::parsePCB_TARGET()
{
    wxCHECK_MSG( CurTok() == T_target, NULL,
                 wxT( "Cannot parse " ) + GetTokenString( CurTok() ) + wxT( " as PCB_TARGET." ) );

    wxPoint pt;
    T       token;

    std::unique_ptr<PCB_TARGET> target = std::make_unique<PCB_TARGET>( nullptr );

    for( token = NextTok(); token != T_RIGHT; token = NextTok() )
    {
        if( token == T_LEFT )
            token = NextTok();

        switch( token )
        {
        case T_x: target->SetShape( 1 ); break;

        case T_plus: target->SetShape( 0 ); break;

        case T_at:
            pt.x = parseBoardUnits( "target x position" );
            pt.y = parseBoardUnits( "target y position" );
            target->SetPosition( pt );
            NeedRIGHT();
            break;

        case T_size:
            target->SetSize( parseBoardUnits( "target size" ) );
            NeedRIGHT();
            break;

        case T_width:
            target->SetWidth( parseBoardUnits( "target thickness" ) );
            NeedRIGHT();
            break;

        case T_layer:
            target->SetLayer( parseBoardItemLayer() );
            NeedRIGHT();
            break;

        case T_tstamp:
            NextTok();
            const_cast<KIID&>( target->m_Uuid ) = CurStrToKIID();
            NeedRIGHT();
            break;

        default: Expecting( "x, plus, at, size, width, layer or tstamp" );
        }
    }

    return target.release();
}


KIID PCB_PARSER::CurStrToKIID()
{
    KIID aId;

    if( m_resetKIIDs )
    {
        aId = KIID();
        m_resetKIIDMap.insert( std::make_pair( CurStr(), aId ) );
    }
    else
    {
        aId = KIID( CurStr() );
    }

    return aId;
}<|MERGE_RESOLUTION|>--- conflicted
+++ resolved
@@ -1607,16 +1607,6 @@
             break;
 
         case T_user_via:
-<<<<<<< HEAD
-        {
-            int viaSize = parseBoardUnits( "user via size" );
-            int viaDrill = parseBoardUnits( "user via drill" );
-            designSettings.m_ViasDimensionsList.emplace_back( VIA_DIMENSION( viaSize, viaDrill ) );
-            m_board->m_LegacyDesignSettingsLoaded = true;
-            NeedRIGHT();
-        }
-        break;
-=======
             {
                 int viaSize = parseBoardUnits( "user via size" );
                 int viaDrill = parseBoardUnits( "user via drill" );
@@ -1630,7 +1620,6 @@
                 NeedRIGHT();
             }
             break;
->>>>>>> 886cad43
 
         case T_uvia_size:
             defaultNetClass->SetuViaDiameter( parseBoardUnits( T_uvia_size ) );
