--- conflicted
+++ resolved
@@ -1622,13 +1622,8 @@
     }
     else
     {
-<<<<<<< HEAD
-        // Part is not smash so use Lib default for NAME/VALUE
-        // the text is per the original package, sans <attribute>
-=======
         // Part is not smash so use Lib default for NAME/VALUE // the text is per the original
         // package, sans <attribute>.
->>>>>>> cf00319c
         double degrees = ( aFPText->GetTextAngle() + aFootprint->GetOrientation() ) / 10;
 
         // @todo there are a few more cases than these to contend with:
