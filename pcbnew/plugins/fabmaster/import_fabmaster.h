--- conflicted
+++ resolved
@@ -568,12 +568,9 @@
     bool loadZone( BOARD* aBoard, const std::unique_ptr<FABMASTER::TRACE>& aLine );
     bool loadPolygon( BOARD* aBoard, const std::unique_ptr<FABMASTER::TRACE>& aLine );
     bool loadFootprints( BOARD* aBoard );
-<<<<<<< HEAD
-=======
 
     SHAPE_POLY_SET loadShapePolySet( const graphic_element& aLine);
 
->>>>>>> 77f5d317
 };
 
 
