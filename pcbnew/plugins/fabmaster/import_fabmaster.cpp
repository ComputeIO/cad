/*
 * This program source code file is part of KiCad, a free EDA CAD application.
 *
 * Copyright (C) 2020 BeagleBoard Foundation
 * Copyright (C) 2020 KiCad Developers, see AUTHORS.txt for contributors.
 * Author: Seth Hillbrand <hillbrand@kipro-pcb.com>
 *
 * This program is free software; you can redistribute it and/or
 * modify it under the terms of the GNU General Public License
 * as published by the Free Software Foundation; either version 3
 * of the License, or (at your option) any later version.
 *
 * This program is distributed in the hope that it will be useful,
 * but WITHOUT ANY WARRANTY; without even the implied warranty of
 * MERCHANTABILITY or FITNESS FOR A PARTICULAR PURPOSE.  See the
 * GNU General Public License for more details.
 *
 * You should have received a copy of the GNU General Public License
 * along with this program; if not, you may find one here:
 * http://www.gnu.org/licenses/old-licenses/gpl-2.0.html
 * or you may search the http://www.gnu.org website for the version 2 license,
 * or you may write to the Free Software Foundation, Inc.,
 * 51 Franklin Street, Fifth Floor, Boston, MA  02110-1301, USA
 */

#include "import_fabmaster.h"

#include <algorithm>
#include <array>
#include <iostream>
#include <fstream>
#include <map>
#include <memory>
#include <string>
#include <sstream>
#include <vector>
#include <utility>

#include <wx/log.h>

#include <board.h>
#include <board_item.h>
#include <convert_to_biu.h>
#include <fp_shape.h>
#include <pad_shapes.h>
#include <pcb_shape.h>
#include <pcb_text.h>
#include <track.h>
#include <common.h>
#include <geometry/shape_arc.h>
#include <kicad_string.h>
#include <convert_to_biu.h>
#include <math/util.h>
#include <wx/filename.h>


double FABMASTER::readDouble( const std::string aStr ) const
{
    std::istringstream istr( aStr );
    istr.imbue( std::locale::classic() );

    double doubleValue;
    istr >> doubleValue;
    return doubleValue;
}


int FABMASTER::readInt( const std::string aStr ) const
{
    std::istringstream istr( aStr );
    istr.imbue( std::locale::classic() );

    int intValue;
    istr >> intValue;
    return intValue;
}


bool FABMASTER::Read( const std::string& aFile )
{
    std::ifstream ifs( aFile, std::ios::in | std::ios::binary );

    if( !ifs.is_open() )
        return false;

    m_filename = aFile;

<<<<<<< HEAD
    std::string              buffer( std::istreambuf_iterator<char>{ ifs }, {} );
    std::vector<std::string> row;
    std::string              cell;
    bool                     quoted = false;
=======
    // Read/ignore all bytes in the file to find the size and then go back to the beginning
    ifs.ignore( std::numeric_limits<std::streamsize>::max() );
    std::streamsize length = ifs.gcount();
    ifs.clear();
    ifs.seekg( 0, std::ios_base::beg );

    std::string buffer( std::istreambuf_iterator<char>{ ifs }, {} );

    std::vector < std::string > row;

    // Reserve an estimate of the number of rows to prevent continual re-allocation
    // crashing (Looking at you MSVC)
    row.reserve( length / 100 );
    std::string cell;
    cell.reserve( 100 );

    bool quoted = false;
>>>>>>> 77f5d317

    for( auto ch : buffer )
    {
        switch( ch )
        {
        case '"':

            if( cell.empty() || cell[0] == '"' )
                quoted = !quoted;

            cell += ch;
            break;

        case '!':
            if( !quoted )
            {
                row.push_back( cell );
                cell.clear();
            }
            else
                cell += ch;

            break;

        case '\n':

            /// Rows end with "!" and we don't want to keep the empty cell
            if( !cell.empty() )
                row.push_back( cell );

            cell.clear();
            rows.push_back( row );
            row.clear();
            quoted = false;
            break;

        case '\r': break;

        default: cell += std::toupper( ch );
        }
    }

    // Handle last line without linebreak
    if( !cell.empty() || !row.empty() )
    {
        row.push_back( cell );
        cell.clear();
        rows.push_back( row );
        row.clear();
    }

    return true;
}

FABMASTER::section_type FABMASTER::detectType( size_t aOffset )
{
    single_row row;
    try
    {
        row = rows.at( aOffset );
    }
    catch( std::out_of_range& )
    {
        return UNKNOWN_EXTRACT;
    }

    if( row.size() < 3 )
        return UNKNOWN_EXTRACT;

    if( row[0].back() != 'A' )
        return UNKNOWN_EXTRACT;

    std::string row1 = row[1];
    std::string row2 = row[2];
    std::string row3{};

    /// We strip the underscores from all column names as some export variants use them and some do not
    row1.erase( std::remove_if( row1.begin(), row1.end(),
                                []( char c )
                                {
                                    return c == '_';
                                } ),
                row1.end() );
    row2.erase( std::remove_if( row2.begin(), row2.end(),
                                []( char c )
                                {
                                    return c == '_';
                                } ),
                row2.end() );

    if( row.size() > 3 )
    {
        row3 = row[3];
        row3.erase( std::remove_if( row3.begin(), row3.end(),
                                    []( char c )
                                    {
                                        return c == '_';
                                    } ),
                    row3.end() );
    }

    if( row1 == "REFDES" && row2 == "COMPCLASS" )
        return EXTRACT_REFDES;

    if( row1 == "NETNAME" && row2 == "REFDES" )
        return EXTRACT_NETS;

    if( row1 == "CLASS" && row2 == "SUBCLASS" && row3.empty() )
        return EXTRACT_BASIC_LAYERS;

    if( row1 == "GRAPHICDATANAME" && row2 == "GRAPHICDATANUMBER" )
        return EXTRACT_GRAPHICS;

    if( row1 == "CLASS" && row2 == "SUBCLASS" && row3 == "GRAPHICDATANAME" )
        return EXTRACT_TRACES;

    if( row1 == "SYMNAME" && row2 == "PINNAME" )
        return FABMASTER_EXTRACT_PINS;

    if( row1 == "SYMNAME" && row2 == "SYMMIRROR" && row3 == "PINNAME" )
        return EXTRACT_PINS;

    if( row1 == "VIAX" && row2 == "VIAY" )
        return EXTRACT_VIAS;

    if( row1 == "SUBCLASS" && row2 == "PADSHAPENAME" )
        return EXTRACT_PAD_SHAPES;

    if( row1 == "PADNAME" )
        return EXTRACT_PADSTACKS;

    if( row1 == "LAYERSORT" )
        return EXTRACT_FULL_LAYERS;

    wxLogError( wxString::Format( _( "Unknown FABMASTER section %s:%s at row %zu." ), row1.c_str(),
                                  row2.c_str(), aOffset ) );
    return UNKNOWN_EXTRACT;
}

double FABMASTER::processScaleFactor( size_t aRow )
{
    double retval = 0.0;

    if( aRow >= rows.size() )
        return -1.0;

    if( rows[aRow].size() < 11 )
    {
        wxLogError( wxString::Format( _( "Invalid row size in J row %zu.  "
                                         "Expecting 11 elements but found %zu" ),
                                      aRow, rows[aRow].size() ) );
        return -1.0;
    }

    for( int i = 7; i < 10 && retval < 1.0; ++i )
    {
        auto units = rows[aRow][i];
        std::transform( units.begin(), units.end(), units.begin(), ::toupper );

        if( units == "MILS" )
            retval = IU_PER_MILS;
        else if( units == "MILLIMETERS" )
            retval = IU_PER_MM;
        else if( units == "MICRONS" )
            retval = IU_PER_MM * 10.0;
        else if( units == "INCHES" )
            retval = IU_PER_MILS * 1000.0;
    }

    if( retval < 1.0 )
    {
        wxLogError( _( "Could not find units value, defaulting to Mils" ) );
        retval = IU_PER_MILS;
    }

    return retval;
}

int FABMASTER::getColFromName( size_t aRow, const std::string& aStr )
{
    if( aRow >= rows.size() )
        return -1;

    auto header = rows[aRow];

    for( size_t i = 0; i < header.size(); i++ )
    {
        /// Some Fabmaster headers include the underscores while others do not
        /// so we strip them uniformly before comparing
        header[i].erase( std::remove_if( header[i].begin(), header[i].end(),
                                         []( const char c )
                                         {
                                             return c == '_';
                                         } ),
                         header[i].end() );

        if( header[i] == aStr )
            return i;
    }

    THROW_IO_ERROR( wxString::Format( _( "Could not find column label %s" ), aStr.c_str() ) );
    return -1;
}


PCB_LAYER_ID FABMASTER::getLayer( const std::string& aLayerName )
{
    const auto& kicad_layer = layers.find( aLayerName );

    if( kicad_layer == layers.end() )
        return UNDEFINED_LAYER;
    else
        return static_cast<PCB_LAYER_ID>( kicad_layer->second.layerid );
}


size_t FABMASTER::processPadStackLayers( size_t aRow )
{
    size_t rownum = aRow + 2;

    if( rownum >= rows.size() )
        return -1;

    const auto header = rows[aRow];

    int pad_name_col = getColFromName( aRow, "PADNAME" );
    int pad_num_col = getColFromName( aRow, "RECNUMBER" );
    int pad_lay_col = getColFromName( aRow, "LAYER" );
    int pad_fix_col = getColFromName( aRow, "FIXFLAG" );
    int pad_via_col = getColFromName( aRow, "VIAFLAG" );
    int pad_shape_col = getColFromName( aRow, "PADSHAPE1" );
    int pad_width_col = getColFromName( aRow, "PADWIDTH" );
    int pad_height_col = getColFromName( aRow, "PADHGHT" );
    int pad_xoff_col = getColFromName( aRow, "PADXOFF" );
    int pad_yoff_col = getColFromName( aRow, "PADYOFF" );
    int pad_flash_col = getColFromName( aRow, "PADFLASH" );
    int pad_shape_name_col = getColFromName( aRow, "PADSHAPENAME" );

    for( ; rownum < rows.size() && rows[rownum].size() > 0 && rows[rownum][0] == "S"; ++rownum )
    {
        auto row = rows[rownum];

        if( row.size() != header.size() )
        {
            wxLogError( wxString::Format( _( "Invalid row size in row %zu.  "
                                             "Expecting %zu elements but found %zu" ),
                                          rownum, header.size(), row.size() ) );
            continue;
        }

        auto pad_name = row[pad_name_col];
        auto pad_num = row[pad_num_col];
        auto pad_layer = row[pad_lay_col];
        auto pad_is_fixed = row[pad_fix_col];
        auto pad_is_via = row[pad_via_col];
        auto pad_shape = row[pad_shape_col];
        auto pad_width = row[pad_width_col];
        auto pad_height = row[pad_height_col];
        auto pad_xoff = row[pad_xoff_col];
        auto pad_yoff = row[pad_yoff_col];
        auto pad_flash = row[pad_flash_col];
        auto pad_shapename = row[pad_shape_name_col];

        // This layer setting seems to be unused
        if( pad_layer == "INTERNAL_PAD_DEF" || pad_layer == "internal_pad_def" )
            continue;

        // Skip the technical layers
        if( pad_layer[0] == '~' )
            break;

        auto             result = layers.emplace( pad_layer, FABMASTER_LAYER{} );
        FABMASTER_LAYER& layer = result.first->second;

        /// If the layer ids have not yet been assigned
        if( layer.id == 0 )
        {
            layer.name = pad_layer;
            layer.id = readInt( pad_num );
            layer.conductive = true;
        }
    }

    return 0;
}


/**
 * A!PADNAME!RECNUMBER!LAYER!FIXFLAG!VIAFLAG!PADSHAPE1!PADWIDTH!PADHGHT!
 *      PADXOFF!PADYOFF!PADFLASH!PADSHAPENAME!TRELSHAPE1!TRELWIDTH!TRELHGHT!
 *      TRELXOFF!TRELYOFF!TRELFLASH!TRELSHAPENAME!APADSHAPE1!APADWIDTH!APADHGHT!
 *      APADXOFF!APADYOFF!APADFLASH!APADSHAPENAME!
 */
size_t FABMASTER::processPadStacks( size_t aRow )
{
    size_t rownum = aRow + 2;

    if( rownum >= rows.size() )
        return -1;

    const auto header = rows[aRow];
    double     scale_factor = processScaleFactor( aRow + 1 );

    if( scale_factor <= 0.0 )
        return -1;

    int pad_name_col = getColFromName( aRow, "PADNAME" );
    int pad_num_col = getColFromName( aRow, "RECNUMBER" );
    int pad_lay_col = getColFromName( aRow, "LAYER" );
    int pad_fix_col = getColFromName( aRow, "FIXFLAG" );
    int pad_via_col = getColFromName( aRow, "VIAFLAG" );
    int pad_shape_col = getColFromName( aRow, "PADSHAPE1" );
    int pad_width_col = getColFromName( aRow, "PADWIDTH" );
    int pad_height_col = getColFromName( aRow, "PADHGHT" );
    int pad_xoff_col = getColFromName( aRow, "PADXOFF" );
    int pad_yoff_col = getColFromName( aRow, "PADYOFF" );
    int pad_flash_col = getColFromName( aRow, "PADFLASH" );
    int pad_shape_name_col = getColFromName( aRow, "PADSHAPENAME" );

    for( ; rownum < rows.size() && rows[rownum].size() > 0 && rows[rownum][0] == "S"; ++rownum )
    {
        auto    row = rows[rownum];
        FM_PAD* pad;

        if( row.size() != header.size() )
        {
            wxLogError( wxString::Format( _( "Invalid row size in row %zu.  "
                                             "Expecting %zu elements but found %zu" ),
                                          rownum, header.size(), row.size() ) );
            continue;
        }

        auto pad_name = row[pad_name_col];
        auto pad_num = row[pad_num_col];
        auto pad_layer = row[pad_lay_col];
        auto pad_is_fixed = row[pad_fix_col];
        auto pad_is_via = row[pad_via_col];
        auto pad_shape = row[pad_shape_col];
        auto pad_width = row[pad_width_col];
        auto pad_height = row[pad_height_col];
        auto pad_xoff = row[pad_xoff_col];
        auto pad_yoff = row[pad_yoff_col];
        auto pad_flash = row[pad_flash_col];
        auto pad_shapename = row[pad_shape_name_col];

        // This layer setting seems to be unused
        if( pad_layer == "INTERNAL_PAD_DEF" || pad_layer == "internal_pad_def" )
            continue;

        int recnum = KiROUND( readDouble( pad_num ) );

        auto new_pad = pads.find( pad_name );

        if( new_pad != pads.end() )
            pad = &new_pad->second;
        else
        {
            pads[pad_name] = FM_PAD();
            pad = &pads[pad_name];
            pad->name = pad_name;
        }

        /// Handle the drill layer
        if( pad_layer == "~DRILL" )
        {
            int drill_hit;
            int drill_x;
            int drill_y;

            try
            {
                drill_hit = KiROUND( std::fabs( readDouble( pad_shape ) * scale_factor ) );
                drill_x = KiROUND( std::fabs( readDouble( pad_width ) * scale_factor ) );
                drill_y = KiROUND( std::fabs( readDouble( pad_height ) * scale_factor ) );
            }
            catch( ... )
            {
                wxLogError( wxString::Format( _( "Expecting drill size value "
                                                 "but found %s!%s!%s at line %zu" ),
                                              pad_shape.c_str(), pad_width.c_str(),
                                              pad_height.c_str(), rownum ) );
                continue;
            }

            if( drill_hit == 0 )
            {
                pad->drill = false;
                continue;
            }

            pad->drill = true;

            /// This is to account for broken fabmaster outputs where circle drill hits don't actually get the
            /// drill hit value.
            if( drill_x == drill_y )
            {
                pad->drill_size_x = drill_hit;
                pad->drill_size_y = drill_hit;
            }
            else
            {
                pad->drill_size_x = drill_x;
                pad->drill_size_y = drill_y;
            }

            if( !pad_shapename.empty() && pad_shapename[0] == 'P' )
                pad->plated = true;

            continue;
        }

        if( pad_shape.empty() )
            continue;

        double w;
        double h;

        try
        {
            w = readDouble( pad_width ) * scale_factor;
            h = readDouble( pad_height ) * scale_factor;
        }
        catch( ... )
        {
            wxLogError( wxString::Format( _( "Expecting pad size values "
                                             "but found %s : %s at line %zu" ),
                                          pad_width.c_str(), pad_height.c_str(), rownum ) );
            continue;
        }

        if( w <= 0.0 )
            continue;

        auto layer = layers.find( pad_layer );

        if( layer != layers.end() )
        {
            if( layer->second.layerid == F_Cu )
                pad->top = true;
            else if( layer->second.layerid == B_Cu )
                pad->bottom = true;
        }

        if( w > std::numeric_limits<int>::max() || h > std::numeric_limits<int>::max() )
        {
            wxLogError( wxString::Format( _( "Invalid pad size on line %zu" ), rownum ) );
            continue;
        }

        if( pad_layer == "~TSM" || pad_layer == "~BSM" )
        {
            if( w > 0.0 && h > 0.0 )
            {
                pad->mask_width = KiROUND( w );
                pad->mask_height = KiROUND( h );
            }
            continue;
        }

        if( pad_layer == "~TSP" || pad_layer == "~BSP" )
        {
            if( w > 0.0 && h > 0.0 )
            {
                pad->paste_width = KiROUND( w );
                pad->paste_height = KiROUND( h );
            }
            continue;
        }

        /// All remaining technical layers are not handled
        if( pad_layer[0] == '~' )
            continue;

        try
        {
            pad->x_offset = KiROUND( readDouble( pad_xoff ) * scale_factor );
            pad->y_offset = -KiROUND( readDouble( pad_yoff ) * scale_factor );
        }
        catch( ... )
        {
            wxLogError( wxString::Format( _( "Expecting pad offset values "
                                             "but found %s : %s at line %zu" ),
                                          pad_xoff.c_str(), pad_yoff.c_str(), rownum ) );
            continue;
        }

        if( w > 0.0 && h > 0.0 && recnum == 1 )
        {
            pad->width = KiROUND( w );
            pad->height = KiROUND( h );
            pad->via = ( std::toupper( pad_is_via[0] ) != 'V' );

            if( pad_shape == "CIRCLE" )
            {
                pad->height = pad->width;
                pad->shape = PAD_SHAPE_CIRCLE;
            }
            else if( pad_shape == "RECTANGLE" )
            {
                pad->shape = PAD_SHAPE_RECT;
            }
            else if( pad_shape == "ROUNDED_RECT" )
            {
                pad->shape = PAD_SHAPE_ROUNDRECT;
            }
            else if( pad_shape == "SQUARE" )
            {
                pad->shape = PAD_SHAPE_RECT;
                pad->height = pad->width;
            }
            else if( pad_shape == "OBLONG" || pad_shape == "OBLONG_X" || pad_shape == "OBLONG_Y" )
                pad->shape = PAD_SHAPE_OVAL;
            else if( pad_shape == "OCTAGON" )
            {
                pad->shape = PAD_SHAPE_RECT;
                pad->is_octogon = true;
            }
            else if( pad_shape == "SHAPE" )
            {
                pad->shape = PAD_SHAPE_CUSTOM;
                pad->custom_name = pad_shapename;
            }
            else
            {
                wxLogError( wxString::Format(
                        _( "Unknown pad shape name '%s' on layer '%s' at line %zu" ),
                        pad_shape.c_str(), pad_layer.c_str(), rownum ) );
                continue;
            }
        }
    }

    return rownum - aRow;
}


size_t FABMASTER::processSimpleLayers( size_t aRow )
{
    size_t rownum = aRow + 2;

    if( rownum >= rows.size() )
        return -1;

    auto   header = rows[aRow];
    double scale_factor = processScaleFactor( aRow + 1 );

    if( scale_factor <= 0.0 )
        return -1;

    int layer_class_col = getColFromName( aRow, "CLASS" );
    int layer_subclass_col = getColFromName( aRow, "SUBCLASS" );

    if( layer_class_col < 0 || layer_subclass_col < 0 )
        return -1;

    for( ; rownum < rows.size() && rows[rownum].size() > 0 && rows[rownum][0] == "S"; ++rownum )
    {
        auto row = rows[rownum];

        if( row.size() != header.size() )
        {
            wxLogError( wxString::Format( _( "Invalid row size in row %zu.  "
                                             "Expecting %zu elements but found %zu" ),
                                          rownum, header.size(), row.size() ) );
            continue;
        }

        auto             result = layers.emplace( row[layer_subclass_col], FABMASTER_LAYER{} );
        FABMASTER_LAYER& layer = result.first->second;

        layer.name = row[layer_subclass_col];
        layer.positive = true;
        layer.conductive = false;

        if( row[layer_class_col] == "ANTI ETCH" )
        {
            layer.positive = false;
            layer.conductive = true;
        }
        else if( row[layer_class_col] == "ETCH" )
        {
            layer.conductive = true;
        }
    }

    return rownum - aRow;
}


bool FABMASTER::assignLayers()
{
    bool        has_l1 = false;
    int         max_layer = 0;
    std::string max_layer_name;

    std::vector<std::pair<std::string, int>> extra_layers{
        { "ASSEMBLY_TOP", F_Fab },
        { "ASSEMBLY_BOTTOM", B_Fab },
        { "PLACE_BOUND_TOP", F_CrtYd },
        { "PLACE_BOUND_BOTTOM", B_CrtYd },
    };

    std::vector<FABMASTER_LAYER*> layer_order;

    for( auto& el : layers )
    {
        FABMASTER_LAYER& layer = el.second;
        layer.layerid = UNSELECTED_LAYER;

        if( layer.conductive )
        {
            layer_order.push_back( &layer );
        }
        else if( layer.name.find( "SILK" ) != std::string::npos
                 && layer.name.find( "AUTOSILK" ) == std::string::npos ) // Skip the autosilk layer
        {
            if( layer.name.find( "B" ) != std::string::npos )
                layer.layerid = B_SilkS;
            else
                layer.layerid = F_SilkS;
        }
        else if( layer.name.find( "MASK" ) != std::string::npos
                 || layer.name.find( "MSK" ) != std::string::npos )
        {
            if( layer.name.find( "B" ) != std::string::npos )
                layer.layerid = B_Mask;
            else
                layer.layerid = F_Mask;
        }
        else if( layer.name.find( "PAST" ) != std::string::npos )
        {
            if( layer.name.find( "B" ) != std::string::npos )
                layer.layerid = B_Paste;
            else
                layer.layerid = F_Paste;
        }
        else if( layer.name.find( "NCLEGEND" ) != std::string::npos )
            layer.layerid = Dwgs_User;
        else
            layer.disable = true;
    }

    std::sort( layer_order.begin(), layer_order.end(), FABMASTER_LAYER::BY_ID() );
    int layernum = 0;

    for( auto layer : layer_order )
        layer->layerid = layernum++;

    /// Back copper has a special id number, so assign that to the last copper layer
    /// in the stackup
    layer_order.back()->layerid = B_Cu;

    for( auto& new_pair : extra_layers )
    {
        FABMASTER_LAYER new_layer;

        new_layer.name = new_pair.first;
        new_layer.layerid = new_pair.second;
        new_layer.conductive = false;

        auto result = layers.emplace( new_pair.first, new_layer );

        if( !result.second )
        {
            result.first->second.layerid = new_pair.second;
            result.first->second.disable = false;
        }
    }

    return true;
}


/**
 * A!LAYER_SORT!LAYER_SUBCLASS!LAYER_ARTWORK!LAYER_USE!LAYER_CONDUCTOR!LAYER_DIELECTRIC_CONSTANT!
 * LAYER_ELECTRICAL_CONDUCTIVITY!LAYER_MATERIAL!LAYER_SHIELD_LAYER!LAYER_THERMAL_CONDUCTIVITY!
 * LAYER_THICKNESS!
 */
size_t FABMASTER::processLayers( size_t aRow )
{
    size_t rownum = aRow + 2;

    if( rownum >= rows.size() )
        return -1;

    auto   header = rows[aRow];
    double scale_factor = processScaleFactor( aRow + 1 );

    if( scale_factor <= 0.0 )
        return -1;

    int layer_sort_col = getColFromName( aRow, "LAYERSORT" );
    int layer_subclass_col = getColFromName( aRow, "LAYERSUBCLASS" );
    int layer_art_col = getColFromName( aRow, "LAYERARTWORK" );
    int layer_use_col = getColFromName( aRow, "LAYERUSE" );
    int layer_cond_col = getColFromName( aRow, "LAYERCONDUCTOR" );
    int layer_er_col = getColFromName( aRow, "LAYERDIELECTRICCONSTANT" );
    int layer_rho_col = getColFromName( aRow, "LAYERELECTRICALCONDUCTIVITY" );
    int layer_mat_col = getColFromName( aRow, "LAYERMATERIAL" );

    if( layer_sort_col < 0 || layer_subclass_col < 0 || layer_art_col < 0 || layer_use_col < 0
        || layer_cond_col < 0 || layer_er_col < 0 || layer_rho_col < 0 || layer_mat_col < 0 )
        return -1;

    for( ; rownum < rows.size() && rows[rownum].size() > 0 && rows[rownum][0] == "S"; ++rownum )
    {
        auto row = rows[rownum];

        if( row.size() != header.size() )
        {
            wxLogError( wxString::Format( _( "Invalid row size in row %zu.  "
                                             "Expecting %zu elements but found %zu" ),
                                          rownum, header.size(), row.size() ) );
            continue;
        }

        auto layer_sort = row[layer_sort_col];
        auto layer_subclass = row[layer_subclass_col];
        auto layer_art = row[layer_art_col];
        auto layer_use = row[layer_use_col];
        auto layer_cond = row[layer_cond_col];
        auto layer_er = row[layer_er_col];
        auto layer_rho = row[layer_rho_col];
        auto layer_mat = row[layer_mat_col];

        if( layer_mat == "AIR" )
            continue;

        FABMASTER_LAYER layer;

        if( layer_subclass.empty() )
        {
            if( layer_cond != "NO" )
                layer.name = "In.Cu" + layer_sort;
            else
                layer.name = "Dielectric" + layer_sort;
        }

        layer.positive = ( layer_art != "NEGATIVE" );

        layers.emplace( layer.name, layer );
    }

    return rownum - aRow;
}


/**
 * A!SUBCLASS!PAD_SHAPE_NAME!GRAPHIC_DATA_NAME!GRAPHIC_DATA_NUMBER!RECORD_TAG!GRAPHIC_DATA_1!
 * GRAPHIC_DATA_2!GRAPHIC_DATA_3!GRAPHIC_DATA_4!GRAPHIC_DATA_5!GRAPHIC_DATA_6!GRAPHIC_DATA_7!
 * GRAPHIC_DATA_8!GRAPHIC_DATA_9!PAD_STACK_NAME!REFDES!PIN_NUMBER!
 */
size_t FABMASTER::processCustomPads( size_t aRow )
{
    size_t rownum = aRow + 2;

    if( rownum >= rows.size() )
        return -1;

    auto   header = rows[aRow];
    double scale_factor = processScaleFactor( aRow + 1 );

    if( scale_factor <= 0.0 )
        return -1;

    int pad_subclass_col = getColFromName( aRow, "SUBCLASS" );
    int pad_shape_name_col = getColFromName( aRow, "PADSHAPENAME" );
    int pad_grdata_name_col = getColFromName( aRow, "GRAPHICDATANAME" );
    int pad_grdata_num_col = getColFromName( aRow, "GRAPHICDATANUMBER" );
    int pad_record_tag_col = getColFromName( aRow, "RECORDTAG" );
    int pad_grdata1_col = getColFromName( aRow, "GRAPHICDATA1" );
    int pad_grdata2_col = getColFromName( aRow, "GRAPHICDATA2" );
    int pad_grdata3_col = getColFromName( aRow, "GRAPHICDATA3" );
    int pad_grdata4_col = getColFromName( aRow, "GRAPHICDATA4" );
    int pad_grdata5_col = getColFromName( aRow, "GRAPHICDATA5" );
    int pad_grdata6_col = getColFromName( aRow, "GRAPHICDATA6" );
    int pad_grdata7_col = getColFromName( aRow, "GRAPHICDATA7" );
    int pad_grdata8_col = getColFromName( aRow, "GRAPHICDATA8" );
    int pad_grdata9_col = getColFromName( aRow, "GRAPHICDATA9" );
    int pad_stack_name_col = getColFromName( aRow, "PADSTACKNAME" );
    int pad_refdes_col = getColFromName( aRow, "REFDES" );
    int pad_pin_num_col = getColFromName( aRow, "PINNUMBER" );

    if( pad_subclass_col < 0 || pad_shape_name_col < 0 || pad_grdata1_col < 0 || pad_grdata2_col < 0
        || pad_grdata3_col < 0 || pad_grdata4_col < 0 || pad_grdata5_col < 0 || pad_grdata6_col < 0
        || pad_grdata7_col < 0 || pad_grdata8_col < 0 || pad_grdata9_col < 0
        || pad_stack_name_col < 0 || pad_refdes_col < 0 || pad_pin_num_col < 0 )
        return -1;

    for( ; rownum < rows.size() && rows[rownum].size() > 0 && rows[rownum][0] == "S"; ++rownum )
    {
        auto row = rows[rownum];

        if( row.size() != header.size() )
        {
            wxLogError( wxString::Format( _( "Invalid row size in row %zu.  "
                                             "Expecting %zu elements but found %zu" ),
                                          rownum, header.size(), row.size() ) );

            continue;
        }

        auto pad_layer = row[pad_subclass_col];
        auto pad_shape_name = row[pad_shape_name_col];
        auto pad_record_tag = row[pad_record_tag_col];

        GRAPHIC_DATA gr_data;
        gr_data.graphic_dataname = row[pad_grdata_name_col];
        gr_data.graphic_datanum = row[pad_grdata_num_col];
        gr_data.graphic_data1 = row[pad_grdata1_col];
        gr_data.graphic_data2 = row[pad_grdata2_col];
        gr_data.graphic_data3 = row[pad_grdata3_col];
        gr_data.graphic_data4 = row[pad_grdata4_col];
        gr_data.graphic_data5 = row[pad_grdata5_col];
        gr_data.graphic_data6 = row[pad_grdata6_col];
        gr_data.graphic_data7 = row[pad_grdata7_col];
        gr_data.graphic_data8 = row[pad_grdata8_col];
        gr_data.graphic_data9 = row[pad_grdata9_col];

        auto pad_stack_name = row[pad_stack_name_col];
        auto pad_refdes = row[pad_refdes_col];
        auto pad_pin_num = row[pad_pin_num_col];

        // N.B. We get the FIGSHAPE records as "FIG_SHAPE name".  We only want "name"
        // and we don't process other pad shape records
        std::string prefix( "FIG_SHAPE " );

        if( pad_shape_name.length() <= prefix.length()
                || !std::equal( prefix.begin(), prefix.end(), pad_shape_name.begin() ) )
        {
            continue;
        }

        // Custom pads are a series of records with the same record ID but incrementing
        // Sequence numbers.
        int id = -1;
        int seq = -1;

        if( std::sscanf( pad_record_tag.c_str(), "%d %d", &id, &seq ) != 2 )
        {
            wxLogError( wxString::Format( _( "Invalid format for id string \"%s\" "
                                             "in custom pad row %zu" ),
                                          pad_record_tag.c_str(), rownum ) );
            continue;
        }

        auto name = pad_shape_name.substr( prefix.length() );
        name += "_" + pad_refdes + "_" + pad_pin_num;
        auto ret = pad_shapes.emplace( name, PAD_SHAPE{} );

        auto& custom_pad = ret.first->second;

        // If we were able to insert the pad name, then we need to initialize the
        // record
        if( ret.second )
        {
            custom_pad.name = name;
            custom_pad.padstack = pad_stack_name;
            custom_pad.pinnum = pad_pin_num;
            custom_pad.refdes = pad_refdes;
        }

        // At this point we extract the individual graphical elements for processing the complex pad.  The
        // coordinates are in board origin format, so we'll need to fix the offset later when we assign them
        // to the modules.

        auto gr_item = std::unique_ptr<GRAPHIC_ITEM>( processGraphic( gr_data, scale_factor ) );

        if( gr_item )
        {
            gr_item->layer = pad_layer;
            gr_item->refdes = pad_refdes;
            gr_item->seq = seq;
            gr_item->subseq = 0;

            /// emplace may fail here, in which case, it returns the correct position to use for the existing map
            auto pad_it = custom_pad.elements.emplace( id, graphic_element{} );
            auto retval = pad_it.first->second.insert( std::move( gr_item ) );

            if( !retval.second )
            {
                wxLogError( wxString::Format(
                        _( "Could not insert graphical item %d into padstack \"%s\"" ), seq,
                        pad_stack_name.c_str() ) );
            }
        }
        else
        {
            wxLogError(
                    wxString::Format( _( "Unrecognized pad shape primitive \"%s\" in line %zu." ),
                                      gr_data.graphic_dataname, rownum ) );
        }
    }

    return rownum - aRow;
}


FABMASTER::GRAPHIC_LINE* FABMASTER::processLine( const FABMASTER::GRAPHIC_DATA& aData,
                                                 double                         aScale )
{
    GRAPHIC_LINE* new_line = new GRAPHIC_LINE;

    new_line->shape = GR_SHAPE_LINE;
    new_line->start_x = KiROUND( readDouble( aData.graphic_data1.c_str() ) * aScale );
    new_line->start_y = -KiROUND( readDouble( aData.graphic_data2.c_str() ) * aScale );
    new_line->end_x = KiROUND( readDouble( aData.graphic_data3.c_str() ) * aScale );
    new_line->end_y = -KiROUND( readDouble( aData.graphic_data4.c_str() ) * aScale );
    new_line->width = KiROUND( readDouble( aData.graphic_data5.c_str() ) * aScale );

    return new_line;
}

FABMASTER::GRAPHIC_ARC* FABMASTER::processArc( const FABMASTER::GRAPHIC_DATA& aData, double aScale )
{
    GRAPHIC_ARC* new_arc = new GRAPHIC_ARC;

    new_arc->shape = GR_SHAPE_ARC;
    new_arc->start_x = KiROUND( readDouble( aData.graphic_data1.c_str() ) * aScale );
    new_arc->start_y = -KiROUND( readDouble( aData.graphic_data2.c_str() ) * aScale );
    new_arc->end_x = KiROUND( readDouble( aData.graphic_data3.c_str() ) * aScale );
    new_arc->end_y = -KiROUND( readDouble( aData.graphic_data4.c_str() ) * aScale );
    new_arc->center_x = KiROUND( readDouble( aData.graphic_data5.c_str() ) * aScale );
    new_arc->center_y = -KiROUND( readDouble( aData.graphic_data6.c_str() ) * aScale );
    new_arc->radius = KiROUND( readDouble( aData.graphic_data7.c_str() ) * aScale );
    new_arc->width = KiROUND( readDouble( aData.graphic_data8.c_str() ) * aScale );

    new_arc->clockwise = ( aData.graphic_data9 != "COUNTERCLOCKWISE" );

    double startangle = NormalizeAnglePos( RAD2DECIDEG(
            atan2( new_arc->start_y - new_arc->center_y, new_arc->start_x - new_arc->center_x ) ) );
    double endangle = NormalizeAnglePos( RAD2DECIDEG(
            atan2( new_arc->end_y - new_arc->center_y, new_arc->end_x - new_arc->center_x ) ) );
    double angle;

    VECTOR2I center( new_arc->center_x, new_arc->center_y );
    VECTOR2I start( new_arc->start_x, new_arc->start_y );
    VECTOR2I mid( new_arc->start_x, new_arc->start_y );
    VECTOR2I end( new_arc->end_x, new_arc->end_y );

    angle = endangle - startangle;

    if( new_arc->clockwise && angle < 0.0 )
        angle += 3600.0;
    if( !new_arc->clockwise && angle > 0.0 )
        angle -= 3600.0;

    if( start == end )
        angle = -3600.0;

    RotatePoint( mid, center, -angle / 2.0 );

    new_arc->result = SHAPE_ARC( start, mid, end, 0 );

    return new_arc;
}

FABMASTER::GRAPHIC_RECTANGLE* FABMASTER::processRectangle( const FABMASTER::GRAPHIC_DATA& aData,
                                                           double                         aScale )
{
    GRAPHIC_RECTANGLE* new_rect = new GRAPHIC_RECTANGLE;

    new_rect->shape = GR_SHAPE_RECTANGLE;
    new_rect->start_x = KiROUND( readDouble( aData.graphic_data1.c_str() ) * aScale );
    new_rect->start_y = -KiROUND( readDouble( aData.graphic_data2.c_str() ) * aScale );
    new_rect->end_x = KiROUND( readDouble( aData.graphic_data3.c_str() ) * aScale );
    new_rect->end_y = -KiROUND( readDouble( aData.graphic_data4.c_str() ) * aScale );
    new_rect->fill = aData.graphic_data5 == "1";
    new_rect->width = 0;

    return new_rect;
}

FABMASTER::GRAPHIC_TEXT* FABMASTER::processText( const FABMASTER::GRAPHIC_DATA& aData,
                                                 double                         aScale )
{
    GRAPHIC_TEXT* new_text = new GRAPHIC_TEXT;

    new_text->shape = GR_SHAPE_TEXT;
    new_text->start_x = KiROUND( readDouble( aData.graphic_data1.c_str() ) * aScale );
    new_text->start_y = -KiROUND( readDouble( aData.graphic_data2.c_str() ) * aScale );
    new_text->rotation = KiROUND( readDouble( aData.graphic_data3.c_str() ) );
    new_text->mirror = ( aData.graphic_data4 == "YES" );

    if( aData.graphic_data5 == "RIGHT" )
        new_text->orient = GR_TEXT_HJUSTIFY_RIGHT;
    else if( aData.graphic_data5 == "CENTER" )
        new_text->orient = GR_TEXT_HJUSTIFY_CENTER;
    else
        new_text->orient = GR_TEXT_HJUSTIFY_LEFT;

    std::vector<std::string> toks = split( aData.graphic_data6, " \t" );

    if( toks.size() < 8 )
    {
        // We log the error here but continue in the case of too few tokens
        wxLogError( wxString::Format( _( "Invalid token count."
                                         " Expected 8 but found %zu" ),
                                      toks.size() ) );
        new_text->height = 0;
        new_text->width = 0;
        new_text->ital = false;
        new_text->thickness = 0;
    }
    else
    {
        // 0 = size
        // 1 = font
        new_text->height = KiROUND( readDouble( toks[2].c_str() ) * aScale );
        new_text->width = KiROUND( readDouble( toks[3].c_str() ) * aScale );
        new_text->ital = readDouble( toks[4].c_str() ) != 0.0;
        // 5 = character spacing
        // 6 = line spacing
        new_text->thickness = KiROUND( readDouble( toks[7].c_str() ) * aScale );
    }

    new_text->text = aData.graphic_data7;
    return new_text;
}


FABMASTER::GRAPHIC_ITEM* FABMASTER::processGraphic( const GRAPHIC_DATA& aData, double aScale )
{
    GRAPHIC_ITEM* retval = nullptr;

    if( aData.graphic_dataname == "LINE" )
        retval = processLine( aData, aScale );
    else if( aData.graphic_dataname == "ARC" )
        retval = processArc( aData, aScale );
    else if( aData.graphic_dataname == "RECTANGLE" )
        retval = processRectangle( aData, aScale );
    else if( aData.graphic_dataname == "TEXT" )
        retval = processText( aData, aScale );

    if( retval && !aData.graphic_data10.empty() )
    {
        if( aData.graphic_data10 == "CONNECT" )
            retval->type = GR_TYPE_CONNECT;
        else if( aData.graphic_data10 == "NOTCONNECT" )
            retval->type = GR_TYPE_NOTCONNECT;
        else if( aData.graphic_data10 == "SHAPE" )
            retval->type = GR_TYPE_NOTCONNECT;
        else if( aData.graphic_data10 == "VOID" )
            retval->type = GR_TYPE_NOTCONNECT;
        else if( aData.graphic_data10 == "POLYGON" )
            retval->type = GR_TYPE_NOTCONNECT;
        else
            retval->type = GR_TYPE_NONE;
    }

    return retval;
}


/**
 * A!GRAPHIC_DATA_NAME!GRAPHIC_DATA_NUMBER!RECORD_TAG!GRAPHIC_DATA_1!GRAPHIC_DATA_2!GRAPHIC_DATA_3!
 * GRAPHIC_DATA_4!GRAPHIC_DATA_5!GRAPHIC_DATA_6!GRAPHIC_DATA_7!GRAPHIC_DATA_8!GRAPHIC_DATA_9!
 * SUBCLASS!SYM_NAME!REFDES!
 */
size_t FABMASTER::processGeometry( size_t aRow )
{
    size_t rownum = aRow + 2;

    if( rownum >= rows.size() )
        return -1;

    const auto header = rows[aRow];
    double     scale_factor = processScaleFactor( aRow + 1 );

    if( scale_factor <= 0.0 )
        return -1;

    int geo_name_col = getColFromName( aRow, "GRAPHICDATANAME" );
    int geo_num_col = getColFromName( aRow, "GRAPHICDATANUMBER" );
    int geo_tag_col = getColFromName( aRow, "RECORDTAG" );
    int geo_grdata1_col = getColFromName( aRow, "GRAPHICDATA1" );
    int geo_grdata2_col = getColFromName( aRow, "GRAPHICDATA2" );
    int geo_grdata3_col = getColFromName( aRow, "GRAPHICDATA3" );
    int geo_grdata4_col = getColFromName( aRow, "GRAPHICDATA4" );
    int geo_grdata5_col = getColFromName( aRow, "GRAPHICDATA5" );
    int geo_grdata6_col = getColFromName( aRow, "GRAPHICDATA6" );
    int geo_grdata7_col = getColFromName( aRow, "GRAPHICDATA7" );
    int geo_grdata8_col = getColFromName( aRow, "GRAPHICDATA8" );
    int geo_grdata9_col = getColFromName( aRow, "GRAPHICDATA9" );
    int geo_subclass_col = getColFromName( aRow, "SUBCLASS" );
    int geo_sym_name_col = getColFromName( aRow, "SYMNAME" );
    int geo_refdes_col = getColFromName( aRow, "REFDES" );

    if( geo_name_col < 0 || geo_num_col < 0 || geo_grdata1_col < 0 || geo_grdata2_col < 0
        || geo_grdata3_col < 0 || geo_grdata4_col < 0 || geo_grdata5_col < 0 || geo_grdata6_col < 0
        || geo_grdata7_col < 0 || geo_grdata8_col < 0 || geo_grdata9_col < 0 || geo_subclass_col < 0
        || geo_sym_name_col < 0 || geo_refdes_col < 0 )
        return -1;

    for( ; rownum < rows.size() && rows[rownum].size() > 0 && rows[rownum][0] == "S"; ++rownum )
    {
        auto row = rows[rownum];

        if( row.size() != header.size() )
        {
            wxLogError( wxString::Format( _( "Invalid row size in row %zu.  "
                                             "Expecting %zu elements but found %zu" ),
                                          rownum, header.size(), row.size() ) );
            continue;
        }

        auto geo_tag = row[geo_tag_col];

        GRAPHIC_DATA gr_data;
        gr_data.graphic_dataname = row[geo_name_col];
        gr_data.graphic_datanum = row[geo_num_col];
        gr_data.graphic_data1 = row[geo_grdata1_col];
        gr_data.graphic_data2 = row[geo_grdata2_col];
        gr_data.graphic_data3 = row[geo_grdata3_col];
        gr_data.graphic_data4 = row[geo_grdata4_col];
        gr_data.graphic_data5 = row[geo_grdata5_col];
        gr_data.graphic_data6 = row[geo_grdata6_col];
        gr_data.graphic_data7 = row[geo_grdata7_col];
        gr_data.graphic_data8 = row[geo_grdata8_col];
        gr_data.graphic_data9 = row[geo_grdata9_col];

        auto geo_refdes = row[geo_refdes_col];

        // Grouped graphics are a series of records with the same record ID but incrementing
        // Sequence numbers.
        int id = -1;
        int seq = -1;
        int subseq = 0;

        if( std::sscanf( geo_tag.c_str(), "%d %d %d", &id, &seq, &subseq ) < 2 )
        {
            wxLogError( wxString::Format( _( "Invalid format for record_tag string \"%s\" "
                                             "in Geometric definition row %zu" ),
                                          geo_tag.c_str(), rownum ) );
            continue;
        }

        auto gr_item = std::unique_ptr<GRAPHIC_ITEM>( processGraphic( gr_data, scale_factor ) );

        if( !gr_item )
        {
            wxLogDebug( wxString::Format( _( "Unhandled graphic item '%s' "
                                             "in Geometric definition row %zu" ),
                                          gr_data.graphic_dataname.c_str(), geo_tag.c_str(),
                                          rownum ) );
            continue;
        }

        gr_item->layer = row[geo_subclass_col];
        gr_item->seq = seq;
        gr_item->subseq = subseq;

        if( geo_refdes.empty() )
        {
            if( board_graphics.empty() || board_graphics.back().id != id )
            {
                GEOM_GRAPHIC new_gr;
                new_gr.subclass = row[geo_subclass_col];
                new_gr.refdes = row[geo_refdes_col];
                new_gr.name = row[geo_sym_name_col];
                new_gr.id = id;
                new_gr.elements = std::make_unique<graphic_element>();
                board_graphics.push_back( std::move( new_gr ) );
            }

            GEOM_GRAPHIC& graphic = board_graphics.back();
            graphic.elements->emplace( std::move( gr_item ) );
        }
        else
        {
            auto  sym_gr_it = comp_graphics.emplace( geo_refdes, std::map<int, GEOM_GRAPHIC>{} );
            auto  map_it = sym_gr_it.first->second.emplace( id, GEOM_GRAPHIC{} );
            auto& gr = map_it.first;

            if( map_it.second )
            {
                gr->second.subclass = row[geo_subclass_col];
                gr->second.refdes = row[geo_refdes_col];
                gr->second.name = row[geo_sym_name_col];
                gr->second.id = id;
                gr->second.elements = std::make_unique<graphic_element>();
            }

            auto result = gr->second.elements->emplace( std::move( gr_item ) );
        }
    }

    return rownum - aRow;
}


/**
 *  A!VIA_X!VIA_Y!PAD_STACK_NAME!NET_NAME!TEST_POINT!
 */
size_t FABMASTER::processVias( size_t aRow )
{
    size_t rownum = aRow + 2;

    if( rownum >= rows.size() )
        return -1;

    const auto header = rows[aRow];
    double     scale_factor = processScaleFactor( aRow + 1 );

    if( scale_factor <= 0.0 )
        return -1;

    int viax_col = getColFromName( aRow, "VIAX" );
    int viay_col = getColFromName( aRow, "VIAY" );
    int padstack_name_col = getColFromName( aRow, "PADSTACKNAME" );
    int net_name_col = getColFromName( aRow, "NETNAME" );
    int test_point_col = getColFromName( aRow, "TESTPOINT" );

    if( viax_col < 0 || viay_col < 0 || padstack_name_col < 0 || net_name_col < 0
        || test_point_col < 0 )
        return -1;

    for( ; rownum < rows.size() && rows[rownum].size() > 0 && rows[rownum][0] == "S"; ++rownum )
    {
        auto row = rows[rownum];

        if( row.size() != header.size() )
        {
            wxLogError( wxString::Format( _( "Invalid row size in row %zu.  "
                                             "Expecting %zu elements but found %zu" ),
                                          rownum, header.size(), row.size() ) );
            continue;
        }

        vias.emplace_back( std::make_unique<FM_VIA>() );
        auto& via = vias.back();

        via->x = KiROUND( readDouble( row[viax_col] ) * scale_factor );
        via->y = -KiROUND( readDouble( row[viay_col] ) * scale_factor );
        via->padstack = row[padstack_name_col];
        via->net = row[net_name_col];
        via->test_point = ( row[test_point_col] == "YES" );
    }

    return rownum - aRow;
}


/**
 * A!CLASS!SUBCLASS!GRAPHIC_DATA_NAME!GRAPHIC_DATA_NUMBER!RECORD_TAG!GRAPHIC_DATA_1!GRAPHIC_DATA_2!
 * GRAPHIC_DATA_3!GRAPHIC_DATA_4!GRAPHIC_DATA_5!GRAPHIC_DATA_6!GRAPHIC_DATA_7!GRAPHIC_DATA_8!
 * GRAPHIC_DATA_9!NET_NAME!
 */
size_t FABMASTER::processTraces( size_t aRow )
{
    size_t rownum = aRow + 2;

    if( rownum >= rows.size() )
        return -1;

    const auto header = rows[aRow];
    double     scale_factor = processScaleFactor( aRow + 1 );

    if( scale_factor <= 0.0 )
        return -1;

    int class_col = getColFromName( aRow, "CLASS" );
    int layer_col = getColFromName( aRow, "SUBCLASS" );
    int grdata_name_col = getColFromName( aRow, "GRAPHICDATANAME" );
    int grdata_num_col = getColFromName( aRow, "GRAPHICDATANUMBER" );
    int tag_col = getColFromName( aRow, "RECORDTAG" );
    int grdata1_col = getColFromName( aRow, "GRAPHICDATA1" );
    int grdata2_col = getColFromName( aRow, "GRAPHICDATA2" );
    int grdata3_col = getColFromName( aRow, "GRAPHICDATA3" );
    int grdata4_col = getColFromName( aRow, "GRAPHICDATA4" );
    int grdata5_col = getColFromName( aRow, "GRAPHICDATA5" );
    int grdata6_col = getColFromName( aRow, "GRAPHICDATA6" );
    int grdata7_col = getColFromName( aRow, "GRAPHICDATA7" );
    int grdata8_col = getColFromName( aRow, "GRAPHICDATA8" );
    int grdata9_col = getColFromName( aRow, "GRAPHICDATA9" );
    int netname_col = getColFromName( aRow, "NETNAME" );

    if( class_col < 0 || layer_col < 0 || grdata_name_col < 0 || grdata_num_col < 0 || tag_col < 0
        || grdata1_col < 0 || grdata2_col < 0 || grdata3_col < 0 || grdata4_col < 0
        || grdata5_col < 0 || grdata6_col < 0 || grdata7_col < 0 || grdata8_col < 0
        || grdata9_col < 0 || netname_col < 0 )
        return -1;

    for( ; rownum < rows.size() && rows[rownum].size() > 0 && rows[rownum][0] == "S"; ++rownum )
    {
        auto row = rows[rownum];

        if( row.size() != header.size() )
        {
            wxLogError( wxString::Format( _( "Invalid row size in row %zu.  "
                                             "Expecting %zu elements but found %zu" ),
                                          rownum, header.size(), row.size() ) );
            continue;
        }

        GRAPHIC_DATA gr_data;
        gr_data.graphic_dataname = row[grdata_name_col];
        gr_data.graphic_datanum = row[grdata_num_col];
        gr_data.graphic_data1 = row[grdata1_col];
        gr_data.graphic_data2 = row[grdata2_col];
        gr_data.graphic_data3 = row[grdata3_col];
        gr_data.graphic_data4 = row[grdata4_col];
        gr_data.graphic_data5 = row[grdata5_col];
        gr_data.graphic_data6 = row[grdata6_col];
        gr_data.graphic_data7 = row[grdata7_col];
        gr_data.graphic_data8 = row[grdata8_col];
        gr_data.graphic_data9 = row[grdata9_col];

        auto geo_tag = row[tag_col];
        // Grouped graphics are a series of records with the same record ID but incrementing
        // Sequence numbers.
        int id = -1;
        int seq = -1;
        int subseq = 0;

        if( std::sscanf( geo_tag.c_str(), "%d %d %d", &id, &seq, &subseq ) < 2 )
        {
            wxLogError( wxString::Format( _( "Invalid format for record_tag string \"%s\" "
                                             "in Traces definition row %zu" ),
                                          geo_tag.c_str(), rownum ) );
            continue;
        }

        auto gr_item = std::unique_ptr<GRAPHIC_ITEM>( processGraphic( gr_data, scale_factor ) );

        if( !gr_item )
        {
            wxLogDebug( wxString::Format( _( "Unhandled graphic item '%s' "
                                             "in Traces definition row %zu" ),
                                          gr_data.graphic_dataname.c_str(), rownum ) );
            continue;
        }

        auto new_trace = std::make_unique<TRACE>();
        new_trace->id = id;
        new_trace->layer = row[layer_col];
        new_trace->netname = row[netname_col];
        new_trace->lclass = row[class_col];

        gr_item->layer = row[layer_col];
        gr_item->seq = seq;
        gr_item->subseq = subseq;

        // Collect the reference designator positions for the footprints later
        if( new_trace->lclass == "REF DES" )
        {
            auto result = refdes.emplace( std::move( new_trace ) );
            auto& ref   = *result.first;
            ref->segment.emplace( std::move( gr_item ) );
        }
        else if( gr_item->width == 0 )
        {
            auto  result = zones.emplace( std::move( new_trace ) );
            auto& zone = *result.first;
            auto  gr_result = zone->segment.emplace( std::move( gr_item ) );

            if( !gr_result.second )
            {
                wxLogError( wxString::Format( _( "Duplicate item for ID %d and sequence %d "
                                                 "in Traces definition row %zu \n" ),
                                              id, seq, rownum ) );
            }
        }
        else
        {
            auto  result = traces.emplace( std::move( new_trace ) );
            auto& trace = *result.first;
            auto  gr_result = trace->segment.emplace( std::move( gr_item ) );

            if( !gr_result.second )
            {
                wxLogError( wxString::Format( _( "Duplicate item for ID %d and sequence %d "
                                                 "in Traces definition row %zu \n" ),
                                              id, seq, rownum ) );
            }
        }
    }

    return rownum - aRow;
}


FABMASTER::SYMTYPE FABMASTER::parseSymType( const std::string& aSymType )
{
    if( aSymType == "PACKAGE" )
        return SYMTYPE_PACKAGE;
    else if( aSymType == "DRAFTING" )
        return SYMTYPE_DRAFTING;
    else if( aSymType == "MECHANICAL" )
        return SYMTYPE_MECH;
    else if( aSymType == "FORMAT" )
        return SYMTYPE_FORMAT;

    return SYMTYPE_NONE;
}


FABMASTER::COMPCLASS FABMASTER::parseCompClass( const std::string& aCmpClass )
{
    if( aCmpClass == "IO" )
        return COMPCLASS_IO;
    else if( aCmpClass == "IC" )
        return COMPCLASS_IC;
    else if( aCmpClass == "DISCRETE" )
        return COMPCLASS_DISCRETE;

    return COMPCLASS_NONE;
}

/**
 * A!REFDES!COMP_CLASS!COMP_PART_NUMBER!COMP_HEIGHT!COMP_DEVICE_LABEL!COMP_INSERTION_CODE!SYM_TYPE!
 * SYM_NAME!SYM_MIRROR!SYM_ROTATE!SYM_X!SYM_Y!COMP_VALUE!COMP_TOL!COMP_VOLTAGE!
 */
size_t FABMASTER::processFootprints( size_t aRow )
{
    size_t rownum = aRow + 2;

    if( rownum >= rows.size() )
        return -1;

    const auto header = rows[aRow];
    double     scale_factor = processScaleFactor( aRow + 1 );

    if( scale_factor <= 0.0 )
        return -1;

    int refdes_col = getColFromName( aRow, "REFDES" );
    int compclass_col = getColFromName( aRow, "COMPCLASS" );
    int comppartnum_col = getColFromName( aRow, "COMPPARTNUMBER" );
    int compheight_col = getColFromName( aRow, "COMPHEIGHT" );
    int compdevlabelcol = getColFromName( aRow, "COMPDEVICELABEL" );
    int compinscode_col = getColFromName( aRow, "COMPINSERTIONCODE" );
    int symtype_col = getColFromName( aRow, "SYMTYPE" );
    int symname_col = getColFromName( aRow, "SYMNAME" );
    int symmirror_col = getColFromName( aRow, "SYMMIRROR" );
    int symrotate_col = getColFromName( aRow, "SYMROTATE" );
    int symx_col = getColFromName( aRow, "SYMX" );
    int symy_col = getColFromName( aRow, "SYMY" );
    int compvalue_col = getColFromName( aRow, "COMPVALUE" );
    int comptol_col = getColFromName( aRow, "COMPTOL" );
    int compvolt_col = getColFromName( aRow, "COMPVOLTAGE" );

    if( refdes_col < 0 || compclass_col < 0 || comppartnum_col < 0 || compheight_col < 0
        || compdevlabelcol < 0 || compinscode_col < 0 || symtype_col < 0 || symname_col < 0
        || symmirror_col < 0 || symrotate_col < 0 || symx_col < 0 || symy_col < 0
        || compvalue_col < 0 || comptol_col < 0 || compvolt_col < 0 )
        return -1;

    for( ; rownum < rows.size() && rows[rownum].size() > 0 && rows[rownum][0] == "S"; ++rownum )
    {
        auto row = rows[rownum];

        if( row.size() != header.size() )
        {
            wxLogError( wxString::Format( _( "Invalid row size in row %zu.  "
                                             "Expecting %zu elements but found %zu" ),
                                          rownum, header.size(), row.size() ) );
            continue;
        }

        auto cmp = std::make_unique<COMPONENT>();

        cmp->refdes = row[refdes_col];
        cmp->cclass = parseCompClass( row[compclass_col] );
        cmp->pn = row[comppartnum_col];
        cmp->height = row[compheight_col];
        cmp->dev_label = row[compdevlabelcol];
        cmp->insert_code = row[compinscode_col];
        cmp->type = parseSymType( row[symtype_col] );
        cmp->name = row[symname_col];
        cmp->mirror = ( row[symmirror_col] == "YES" );
        cmp->rotate = readDouble( row[symrotate_col] );
        cmp->x = KiROUND( readDouble( row[symx_col] ) * scale_factor );
        cmp->y = -KiROUND( readDouble( row[symy_col] ) * scale_factor );
        cmp->value = row[compvalue_col];
        cmp->tol = row[comptol_col];
        cmp->voltage = row[compvolt_col];

        auto vec = components.find( cmp->refdes );

        if( vec == components.end() )
        {
            auto retval = components.insert(
                    std::make_pair( cmp->refdes, std::vector<std::unique_ptr<COMPONENT>>{} ) );

            vec = retval.first;
        }

        vec->second.push_back( std::move( cmp ) );
    }

    return rownum - aRow;
}


/**
 * A!SYM_NAME!SYM_MIRROR!PIN_NAME!PIN_NUMBER!PIN_X!PIN_Y!PAD_STACK_NAME!REFDES!PIN_ROTATION!TEST_POINT!
 */
size_t FABMASTER::processPins( size_t aRow )
{
    size_t rownum = aRow + 2;

    if( rownum >= rows.size() )
        return -1;

    const auto header = rows[aRow];
    double     scale_factor = processScaleFactor( aRow + 1 );

    if( scale_factor <= 0.0 )
        return -1;

    int symname_col = getColFromName( aRow, "SYMNAME" );
    int symmirror_col = getColFromName( aRow, "SYMMIRROR" );
    int pinname_col = getColFromName( aRow, "PINNAME" );
    int pinnum_col = getColFromName( aRow, "PINNUMBER" );
    int pinx_col = getColFromName( aRow, "PINX" );
    int piny_col = getColFromName( aRow, "PINY" );
    int padstack_col = getColFromName( aRow, "PADSTACKNAME" );
    int refdes_col = getColFromName( aRow, "REFDES" );
    int pinrot_col = getColFromName( aRow, "PINROTATION" );
    int testpoint_col = getColFromName( aRow, "TESTPOINT" );

    if( symname_col < 0 || symmirror_col < 0 || pinname_col < 0 || pinnum_col < 0 || pinx_col < 0
        || piny_col < 0 || padstack_col < 0 || refdes_col < 0 || pinrot_col < 0
        || testpoint_col < 0 )
        return -1;

    for( ; rownum < rows.size() && rows[rownum].size() > 0 && rows[rownum][0] == "S"; ++rownum )
    {
        auto row = rows[rownum];

        if( row.size() != header.size() )
        {
            wxLogError( wxString::Format( _( "Invalid row size in row %zu.  "
                                             "Expecting %zu elements but found %zu" ),
                                          rownum, header.size(), row.size() ) );
            continue;
        }

        auto pin = std::make_unique<PIN>();

        pin->name = row[symname_col];
        pin->mirror = ( row[symmirror_col] == "YES" );
        pin->pin_name = row[pinname_col];
        pin->pin_number = row[pinnum_col];
        pin->pin_x = KiROUND( readDouble( row[pinx_col] ) * scale_factor );
        pin->pin_y = -KiROUND( readDouble( row[piny_col] ) * scale_factor );
        pin->padstack = row[padstack_col];
        pin->refdes = row[refdes_col];
        pin->rotation = readDouble( row[pinrot_col] );

        auto map_it = pins.find( pin->refdes );

        if( map_it == pins.end() )
        {
            auto retval = pins.insert(
                    std::make_pair( pin->refdes, std::set<std::unique_ptr<PIN>, PIN::BY_NUM>{} ) );
            map_it = retval.first;
        }

        map_it->second.insert( std::move( pin ) );
    }

    return rownum - aRow;
}


/**
 * A!NET_NAME!REFDES!PIN_NUMBER!PIN_NAME!PIN_GROUND!PIN_POWER!
 */
size_t FABMASTER::processNets( size_t aRow )
{
    size_t rownum = aRow + 2;

    if( rownum >= rows.size() )
        return -1;

    const auto header = rows[aRow];
    double     scale_factor = processScaleFactor( aRow + 1 );

    if( scale_factor <= 0.0 )
        return -1;

    int netname_col = getColFromName( aRow, "NETNAME" );
    int refdes_col = getColFromName( aRow, "REFDES" );
    int pinnum_col = getColFromName( aRow, "PINNUMBER" );
    int pinname_col = getColFromName( aRow, "PINNAME" );
    int pingnd_col = getColFromName( aRow, "PINGROUND" );
    int pinpwr_col = getColFromName( aRow, "PINPOWER" );

    if( netname_col < 0 || refdes_col < 0 || pinnum_col < 0 || pinname_col < 0 || pingnd_col < 0
        || pinpwr_col < 0 )
        return -1;

    for( ; rownum < rows.size() && rows[rownum].size() > 0 && rows[rownum][0] == "S"; ++rownum )
    {
        auto row = rows[rownum];

        if( row.size() != header.size() )
        {
            wxLogError( wxString::Format( _( "Invalid row size in row %zu.  "
                                             "Expecting %zu elements but found %zu" ),
                                          rownum, header.size(), row.size() ) );
            continue;
        }

        NETNAME new_net;
        new_net.name = row[netname_col];
        new_net.refdes = row[refdes_col];
        new_net.pin_num = row[pinnum_col];
        new_net.pin_name = row[pinname_col];
        new_net.pin_gnd = ( row[pingnd_col] == "YES" );
        new_net.pin_pwr = ( row[pinpwr_col] == "YES" );

        pin_nets.emplace( std::make_pair( new_net.refdes, new_net.pin_num ), new_net );
        netnames.insert( row[netname_col] );
    }

    return rownum - aRow;
}


bool FABMASTER::Process()
{
    for( size_t i = 0; i < rows.size(); )
    {
        auto type = detectType( i );

        switch( type )
        {
        case EXTRACT_PADSTACKS:
        {
            /// We extract the basic layers from the padstacks first as this is the only place
            /// the stackup is kept in the basic fabmaster export
            processPadStackLayers( i );
            assignLayers();
            int retval = processPadStacks( i );

            i += std::max( retval, 1 );
            break;
        }

        case EXTRACT_FULL_LAYERS:
        {
            int retval = processLayers( i );

            i += std::max( retval, 1 );
            break;
        }

        case EXTRACT_BASIC_LAYERS:
        {
            int retval = processSimpleLayers( i );

            i += std::max( retval, 1 );
            break;
        }

        case EXTRACT_VIAS:
        {
            int retval = processVias( i );

            i += std::max( retval, 1 );
            break;
        }

        case EXTRACT_TRACES:
        {
            int retval = processTraces( i );

            i += std::max( retval, 1 );
            break;
        }

        case EXTRACT_REFDES:
        {
            int retval = processFootprints( i );

            i += std::max( retval, 1 );
            break;
        }

        case EXTRACT_NETS:
        {
            int retval = processNets( i );

            i += std::max( retval, 1 );
            break;
        }

        case EXTRACT_GRAPHICS:
        {
            int retval = processGeometry( i );

            i += std::max( retval, 1 );
            break;
        }

        case EXTRACT_PINS:
        {
            int retval = processPins( i );

            i += std::max( retval, 1 );
            break;
        }

        case EXTRACT_PAD_SHAPES:
        {
            int retval = processCustomPads( i );

            i += std::max( retval, 1 );
            break;
        }

        default: ++i; break;
        }
    }

    return true;
}


bool FABMASTER::loadZones( BOARD* aBoard )
{
    for( auto& zone : zones )
    {
        if( IsCopperLayer( getLayer( zone->layer ) ) || zone->layer == "ALL" )
            loadZone( aBoard, zone );
        else
        {
            if( zone->layer == "OUTLINE" || zone->layer == "DESIGN_OUTLINE" )
            {
                loadOutline( aBoard, zone );
            }
            else
            {
                loadPolygon( aBoard, zone );
            }
        }
    }

    /**
     * Zones in FABMASTER come in two varieties:
     * - Outlines with no net code attached
     * - Filled areas with net code attached
     *
     * In pcbnew, we want the outline with net code attached.  To determine which
     * outline should have which netcode, we look for overlapping areas.  Each unnetted zone
     * outline will be assigned the netcode that with the most hits on the edge of their
     * outline.
     */
    std::set<ZONE*> zones_to_delete;

    for( auto zone : aBoard->Zones() )
    {
        /// Remove the filled areas in favor of the outlines
        if( zone->GetNetCode() > 0 )
        {
            zones_to_delete.insert( zone );
        }
    }

    for( auto zone1 : aBoard->Zones() )
    {
        /// Zone1 will be the destination zone for the new net
        if( zone1->GetNetCode() > 0 )
            continue;

        SHAPE_LINE_CHAIN&               outline1 = zone1->Outline()->Outline( 0 );
        std::vector<size_t>             overlaps( aBoard->GetNetInfo().GetNetCount() + 1, 0 );
        std::vector<std::vector<ZONE*>> possible_deletions( overlaps.size() );

        for( auto zone2 : aBoard->Zones() )
        {
            if( zone2->GetNetCode() <= 0 )
                continue;

            SHAPE_LINE_CHAIN& outline2 = zone2->Outline()->Outline( 0 );

            if( zone1->GetLayer() != zone2->GetLayer() )
                continue;

            if( !outline1.BBox().Intersects( outline2.BBox() ) )
                continue;

            for( auto& pt1 : outline1.CPoints() )
            {
                /// We're looking for the netcode with the most overlaps to the un-netted zone
<<<<<<< HEAD
                overlaps[zone2->GetNetCode()]++;
                break;
=======
                if( outline2.PointOnEdge( pt1, 1 ) )
                    overlaps[ zone2->GetNetCode() ]++;
            }

            for( auto& pt2 : outline2.CPoints() )
            {
                /// The overlap between outline1 and outline2 isn't perfect, so look for overlaps
                /// in both directions
                if( outline1.PointOnEdge( pt2,  1 ) )
                    overlaps[ zone2->GetNetCode() ]++;
>>>>>>> 77f5d317
            }
        }

        size_t max_net = 0;
        size_t max_net_id = 0;

        for( size_t el = 1; el < overlaps.size(); ++el )
        {
            if( overlaps[el] > max_net )
            {
                max_net = overlaps[el];
                max_net_id = el;
            }
        }

        if( max_net > 0 )
            zone1->SetNetCode( max_net_id );
    }

    for( auto zone : zones_to_delete )
    {
        aBoard->Remove( zone );
        free( zone );
    }

    return true;
}


bool FABMASTER::loadFootprints( BOARD* aBoard )
{
    const NETNAMES_MAP& netinfo = aBoard->GetNetInfo().NetsByName();
    const auto&         ds = aBoard->GetDesignSettings();

    for( auto& mod : components )
    {
        bool has_multiple = mod.second.size() > 1;

        for( int i = 0; i < mod.second.size(); ++i )
        {
            auto& src = mod.second[i];

            FOOTPRINT* fp = new FOOTPRINT( aBoard );

            wxString mod_ref = src->name;
            wxString lib_ref = m_filename.GetName();

            if( has_multiple )
                mod_ref.Append( wxString::Format( "_%d", i ) );

            ReplaceIllegalFileNameChars( lib_ref, '_' );
            ReplaceIllegalFileNameChars( mod_ref, '_' );

            wxString key = !lib_ref.empty() ? lib_ref + ":" + mod_ref : mod_ref;

            LIB_ID fpID;
            fpID.Parse( key, true );
            fp->SetFPID( fpID );

            fp->SetPosition( wxPoint( src->x, src->y ) );
            fp->SetOrientationDegrees( -src->rotate );

            // KiCad netlisting requires parts to have non-digit + digit annotation.
            // If the reference begins with a number, we prepend 'UNK' (unknown) for the source designator
            wxString reference = src->refdes;

            if( !std::isalpha( src->refdes[0] ) )
                reference.Prepend( "UNK" );

            fp->SetReference( reference );

            fp->SetValue( src->value );
            fp->Value().SetLayer( F_Fab );
            fp->Value().SetVisible( false );

            for( auto& ref : refdes )
            {
                const GRAPHIC_TEXT *lsrc =
                        static_cast<const GRAPHIC_TEXT*>( ( *( ref->segment.begin() ) ).get() );

                if( lsrc->text == src->refdes )
                {
                    FP_TEXT* txt = nullptr;
                    PCB_LAYER_ID layer = getLayer( ref->layer );

                    if( !IsPcbLayer( layer ) )
                    {
                        printf("The layer %s is not mapped?\n", ref->layer.c_str() );
                        continue;
                    }

                    if( layer == F_SilkS || layer == B_SilkS )
                        txt = &( fp->Reference() );
                    else
                        txt = new FP_TEXT( fp );

                    if( src->mirror )
                    {
                        txt->SetLayer( FlipLayer( layer ) );
                        txt->SetTextPos( wxPoint( lsrc->start_x, 2 * src->y - ( lsrc->start_y - lsrc->height / 2 ) ) );
                    }
                    else
                    {
                        txt->SetLayer( layer );
                        txt->SetTextPos( wxPoint( lsrc->start_x, lsrc->start_y - lsrc->height / 2 ) );
                    }

                    txt->SetText( lsrc->text );
                    txt->SetItalic( lsrc->ital );
                    txt->SetTextThickness( lsrc->thickness );
                    txt->SetTextHeight( lsrc->height );
                    txt->SetTextWidth( lsrc->width );
                    txt->SetHorizJustify( lsrc->orient );
                    txt->SetLocalCoord();

                    if( txt != &fp->Reference() )
                        fp->Add( txt, ADD_MODE::APPEND );
                }
            }

            /// Always set the module to the top and flip later if needed
            /// When flipping later, we get the full coordinate transform for free
            fp->SetLayer( F_Cu );

            auto gr_it = comp_graphics.find( src->refdes );

            if( gr_it == comp_graphics.end() )
            {
                continue;
                //TODO: Error
            }

            for( auto& gr_ref : gr_it->second )
            {
                auto& graphic = gr_ref.second;

                for( auto& seg : *graphic.elements )
                {
                    PCB_LAYER_ID layer = Dwgs_User;

                    if( IsPcbLayer( getLayer( seg->layer ) ) )
                        layer = getLayer( seg->layer );

                    switch( seg->shape )
                    {
                    case GR_SHAPE_LINE:
                    {
                        const GRAPHIC_LINE* lsrc = static_cast<const GRAPHIC_LINE*>( seg.get() );

                        FP_SHAPE* line = new FP_SHAPE( fp, S_SEGMENT );

                        if( src->mirror )
                        {
                            line->SetLayer( FlipLayer( layer ) );
                            line->SetStart( wxPoint( lsrc->start_x, 2 * src->y - lsrc->start_y ) );
                            line->SetEnd( wxPoint( lsrc->end_x, 2 * src->y - lsrc->end_y ) );
                        }
                        else
                        {
                            line->SetLayer( layer );
                            line->SetStart( wxPoint( lsrc->start_x, lsrc->start_y ) );
                            line->SetEnd( wxPoint( lsrc->end_x, lsrc->end_y ) );
                        }

                        line->SetWidth( lsrc->width );
                        line->SetLocalCoord();

                        if( lsrc->width == 0 )
                            line->SetWidth( ds.GetLineThickness( line->GetLayer() ) );

                        fp->Add( line, ADD_MODE::APPEND );
                        break;
                    }
                    case GR_SHAPE_ARC:
                    {
                        const GRAPHIC_ARC* lsrc = static_cast<const GRAPHIC_ARC*>( seg.get() );

                        FP_SHAPE* arc = new FP_SHAPE( fp, S_ARC );

                        if( src->mirror )
                        {
                            arc->SetLayer( FlipLayer( layer ) );
                            arc->SetCenter(
                                    wxPoint( lsrc->center_x, 2 * src->y - lsrc->center_y ) );
                            arc->SetArcStart( wxPoint( lsrc->end_x, 2 * src->y - lsrc->end_y ) );
                            arc->SetAngle( lsrc->result.GetCentralAngle() * 10.0 );
                        }
                        else
                        {
                            arc->SetLayer( layer );
                            arc->SetCenter( wxPoint( lsrc->center_x, lsrc->center_y ) );
                            arc->SetArcStart( wxPoint( lsrc->end_x, lsrc->end_y ) );
                            arc->SetAngle( -lsrc->result.GetCentralAngle() * 10.0 );
                        }

                        arc->SetWidth( lsrc->width );
                        arc->SetLocalCoord();

                        if( lsrc->width == 0 )
                            arc->SetWidth( ds.GetLineThickness( arc->GetLayer() ) );

                        fp->Add( arc, ADD_MODE::APPEND );
                        break;
                    }
                    case GR_SHAPE_RECTANGLE:
                    {
                        const GRAPHIC_RECTANGLE* lsrc =
                                static_cast<const GRAPHIC_RECTANGLE*>( seg.get() );

                        FP_SHAPE* rect = new FP_SHAPE( fp, S_RECT );

                        if( src->mirror )
                        {
                            rect->SetLayer( FlipLayer( layer ) );
                            rect->SetStart( wxPoint( lsrc->start_x, 2 * src->y - lsrc->start_y ) );
                            rect->SetEnd( wxPoint( lsrc->end_x, 2 * src->y - lsrc->end_y ) );
                        }
                        else
                        {
                            rect->SetLayer( layer );
                            rect->SetStart( wxPoint( lsrc->start_x, lsrc->start_y ) );
                            rect->SetEnd( wxPoint( lsrc->end_x, lsrc->end_y ) );
                        }

                        rect->SetWidth( ds.GetLineThickness( rect->GetLayer() ) );
                        rect->SetLocalCoord();

                        fp->Add( rect, ADD_MODE::APPEND );
                        break;
                    }
                    case GR_SHAPE_TEXT:
                    {
                        const GRAPHIC_TEXT* lsrc = static_cast<const GRAPHIC_TEXT*>( seg.get() );

                        FP_TEXT* txt = new FP_TEXT( fp );

                        if( src->mirror )
                        {
                            txt->SetLayer( FlipLayer( layer ) );
                            txt->SetTextPos(
                                    wxPoint( lsrc->start_x,
                                             2 * src->y - ( lsrc->start_y - lsrc->height / 2 ) ) );
                        }
                        else
                        {
                            txt->SetLayer( layer );
                            txt->SetTextPos(
                                    wxPoint( lsrc->start_x, lsrc->start_y - lsrc->height / 2 ) );
                        }

                        txt->SetText( lsrc->text );
                        txt->SetItalic( lsrc->ital );
                        txt->SetTextThickness( lsrc->thickness );
                        txt->SetTextHeight( lsrc->height );
                        txt->SetTextWidth( lsrc->width );
                        txt->SetHorizJustify( lsrc->orient );
                        txt->SetLocalCoord();

                        // FABMASTER doesn't have visibility flags but layers that are not silk should be hidden
                        // by default to prevent clutter.
                        if( txt->GetLayer() != F_SilkS && txt->GetLayer() != B_SilkS )
                            txt->SetVisible( false );

                        fp->Add( txt, ADD_MODE::APPEND );
                        break;
                    }
                    default: continue;
                    }
                }
            }

            auto pin_it = pins.find( src->refdes );

            if( pin_it != pins.end() )
            {
                for( auto& pin : pin_it->second )
                {
                    auto pin_net_it =
                            pin_nets.find( std::make_pair( pin->refdes, pin->pin_number ) );
                    auto        padstack = pads.find( pin->padstack );
                    std::string netname = "";

                    if( pin_net_it != pin_nets.end() )
                        netname = pin_net_it->second.name;

                    auto net_it = netinfo.find( netname );

                    PAD* newpad = new PAD( fp );

                    if( net_it != netinfo.end() )
                        newpad->SetNet( net_it->second );
                    else
                        newpad->SetNetCode( 0 );

                    newpad->SetX( pin->pin_x );

                    if( src->mirror )
                        newpad->SetY( 2 * src->y - pin->pin_y );
                    else
                        newpad->SetY( pin->pin_y );

                    newpad->SetName( pin->pin_number );

                    if( padstack == pads.end() )
                    {
                        ///TODO:Warning
                        free( newpad );
                        continue;
                    }
                    else
                    {
                        auto& pad = padstack->second;

                        newpad->SetShape( pad.shape );

                        if( pad.shape == PAD_SHAPE_CUSTOM )
                        {
                            // Choose the smaller dimension to ensure the base pad
                            // is fully hidden by the custom pad
                            int pad_size = std::min( pad.width, pad.height );

                            newpad->SetSize( wxSize( pad_size / 2, pad_size / 2 ) );

                            std::string custom_name =
                                    pad.custom_name + "_" + pin->refdes + "_" + pin->pin_number;
                            auto custom_it = pad_shapes.find( custom_name );

                            if( custom_it != pad_shapes.end() )
                            {
                                SHAPE_POLY_SET poly_outline;
                                int            last_subseq = 0;
                                int            hole_idx = -1;

                                poly_outline.NewOutline();

                                // Custom pad shapes have a group of elements
                                // that are a list of graphical polygons
                                for( const auto& el : ( *custom_it ).second.elements )
                                {
                                    // For now, we are only processing the custom pad for the top layer
                                    // TODO: Use full padstacks when implementing in KiCad
                                    PCB_LAYER_ID primary_layer = src->mirror ? B_Cu : F_Cu;

                                    if( getLayer( ( *( el.second.begin() ) )->layer )
                                        != primary_layer )
                                        continue;

                                    for( const auto& seg : el.second )
                                    {
                                        if( seg->subseq > 0 || seg->subseq != last_subseq )
                                        {
                                            poly_outline.Polygon( 0 ).back().SetClosed( true );
                                            hole_idx = poly_outline.AddHole( SHAPE_LINE_CHAIN{} );
                                        }

                                        if( seg->shape == GR_SHAPE_LINE )
                                        {
                                            const GRAPHIC_LINE* src =
                                                    static_cast<const GRAPHIC_LINE*>( seg.get() );

                                            if( poly_outline.VertexCount( 0, hole_idx ) == 0 )
                                                poly_outline.Append( src->start_x, src->start_y, 0,
                                                                     hole_idx );

                                            poly_outline.Append( src->end_x, src->end_y, 0,
                                                                 hole_idx );
                                        }
                                        else if( seg->shape == GR_SHAPE_ARC )
                                        {
                                            const GRAPHIC_ARC* src =
                                                    static_cast<const GRAPHIC_ARC*>( seg.get() );
                                            SHAPE_LINE_CHAIN& chain =
                                                    poly_outline.Hole( 0, hole_idx );

                                            chain.Append( src->result );
                                        }
                                    }
                                }

                                if( poly_outline.OutlineCount() < 1
                                    || poly_outline.Outline( 0 ).PointCount() < 3 )
                                {
                                    wxLogError(
                                            wxString::Format( _( "Invalid custom pad named '%s'. "
                                                                 "Replacing with circular pad." ),
                                                              custom_name.c_str() ) );
                                    newpad->SetShape( PAD_SHAPE_CIRCLE );
                                }
                                else
                                {
                                    poly_outline.Fracture( SHAPE_POLY_SET::POLYGON_MODE::PM_FAST );

                                    poly_outline.Move( -newpad->GetPosition() );

                                    if( src->mirror )
<<<<<<< HEAD
                                        poly_outline.Rotate( ( -src->rotate + pin->rotation ) * M_PI
                                                             / 180.0 );
                                    else
                                        poly_outline.Rotate( ( src->rotate - pin->rotation ) * M_PI
                                                             / 180.0 );
=======
                                    {
                                        poly_outline.Mirror( false, true, VECTOR2I( 0, ( pin->pin_y - src->y ) ) );
                                        poly_outline.Rotate( ( -src->rotate + pin->rotation ) * M_PI / 180.0 );
                                    }
                                    else
                                    {
                                        poly_outline.Rotate( ( src->rotate - pin->rotation ) * M_PI / 180.0 );
                                    }
>>>>>>> 77f5d317

                                    newpad->AddPrimitivePoly( poly_outline, 0, true );
                                }

                                SHAPE_POLY_SET mergedPolygon;
                                newpad->MergePrimitivesAsPolygon( &mergedPolygon, UNDEFINED_LAYER );

                                if( mergedPolygon.OutlineCount() > 1 )
                                {
                                    wxLogError( wxString::Format(
                                            _( "Invalid custom pad named '%s'. Replacing with circular pad." ),
                                            custom_name.c_str() ) );
                                    newpad->SetShape( PAD_SHAPE_CIRCLE );
                                }
                            }
                            else
                            {
                                wxLogError(
                                        wxString::Format( _( "Could not find custom pad named %s" ),
                                                          custom_name.c_str() ) );
                            }
                        }
                        else
                            newpad->SetSize( wxSize( pad.width, pad.height ) );

                        if( pad.drill )
                        {
                            if( pad.plated )
                            {
                                newpad->SetAttribute( PAD_ATTR_T::PAD_ATTRIB_PTH );
                                newpad->SetLayerSet( PAD::PTHMask() );
                            }
                            else
                            {
                                newpad->SetAttribute( PAD_ATTR_T::PAD_ATTRIB_NPTH );
                                newpad->SetLayerSet( PAD::UnplatedHoleMask() );
                            }

                            if( pad.drill_size_x == pad.drill_size_y )
                                newpad->SetDrillShape( PAD_DRILL_SHAPE_CIRCLE );
                            else
                                newpad->SetDrillShape( PAD_DRILL_SHAPE_OBLONG );

                            newpad->SetDrillSize( wxSize( pad.drill_size_x, pad.drill_size_y ) );
                        }
                        else
                        {
                            newpad->SetAttribute( PAD_ATTR_T::PAD_ATTRIB_SMD );

                            if( pad.top )
                                newpad->SetLayerSet( PAD::SMDMask() );
                            else if( pad.bottom )
                                newpad->SetLayerSet( FlipLayerMask( PAD::SMDMask() ) );
                        }
                    }

                    newpad->SetLocalCoord();

                    if( src->mirror )
                        newpad->SetOrientation( ( -src->rotate + pin->rotation ) * 10.0 );
                    else
                        newpad->SetOrientation( ( src->rotate - pin->rotation ) * 10.0 );

                    fp->Add( newpad, ADD_MODE::APPEND );
                }
            }

            if( src->mirror )
            {
                fp->SetOrientationDegrees( 180.0 - src->rotate );
                fp->Flip( fp->GetPosition(), true );
            }

            aBoard->Add( fp, ADD_MODE::APPEND );
        }
    }

    return true;
}


bool FABMASTER::loadLayers( BOARD* aBoard )
{
    LSET layer_set;

    /// The basic layers that get enabled for normal boards
    layer_set |= LSET::AllTechMask() | LSET::UserMask();

    for( auto& layer : layers )
    {
        if( layer.second.layerid >= PCBNEW_LAYER_ID_START )
            layer_set.set( layer.second.layerid );
    }

    aBoard->SetEnabledLayers( layer_set );

    for( auto& layer : layers )
    {
        if( layer.second.conductive )
        {
            aBoard->SetLayerName( static_cast<PCB_LAYER_ID>( layer.second.layerid ),
                                  layer.second.name );
        }
    }

    return true;
}


bool FABMASTER::loadVias( BOARD* aBoard )
{
    const NETNAMES_MAP& netinfo = aBoard->GetNetInfo().NetsByName();
    const auto&         ds = aBoard->GetDesignSettings();

    for( auto& via : vias )
    {
        auto net_it = netinfo.find( via->net );
        auto padstack = pads.find( via->padstack );

        VIA* new_via = new VIA( aBoard );

        new_via->SetPosition( wxPoint( via->x, via->y ) );

        if( net_it != netinfo.end() )
            new_via->SetNet( net_it->second );

        if( padstack == pads.end() )
        {
            new_via->SetDrillDefault();

            if( !ds.m_ViasDimensionsList.empty() )
            {
                new_via->SetWidth( ds.m_ViasDimensionsList[0].m_Diameter );
                new_via->SetDrill( ds.m_ViasDimensionsList[0].m_Drill );
            }
            else
            {
                new_via->SetDrillDefault();
                new_via->SetWidth( ds.m_ViasMinSize );
            }
        }
        else
        {
            new_via->SetDrill( padstack->second.drill_size_x );
            new_via->SetWidth( padstack->second.width );
        }

        aBoard->Add( new_via, ADD_MODE::APPEND );
    }

    return true;
}


bool FABMASTER::loadNets( BOARD* aBoard )
{
    for( auto& net : netnames )
    {
        NETINFO_ITEM* newnet = new NETINFO_ITEM( aBoard, net );
        aBoard->Add( newnet, ADD_MODE::APPEND );
    }

    return true;
}


bool FABMASTER::loadEtch( BOARD* aBoard, const std::unique_ptr<FABMASTER::TRACE>& aLine )
{
    const NETNAMES_MAP& netinfo = aBoard->GetNetInfo().NetsByName();
    auto                net_it = netinfo.find( aLine->netname );

    int   last_subseq = 0;
    ZONE* new_zone = nullptr;

    for( const auto& seg : aLine->segment )
    {
        PCB_LAYER_ID layer = getLayer( seg->layer );

        if( IsCopperLayer( layer ) )
        {
            if( seg->shape == GR_SHAPE_LINE )
            {
                const GRAPHIC_LINE* src = static_cast<const GRAPHIC_LINE*>( seg.get() );

                TRACK* trk = new TRACK( aBoard );

                trk->SetLayer( layer );
                trk->SetStart( wxPoint( src->start_x, src->start_y ) );
                trk->SetEnd( wxPoint( src->end_x, src->end_y ) );
                trk->SetWidth( src->width );

                if( net_it != netinfo.end() )
                    trk->SetNet( net_it->second );

                aBoard->Add( trk, ADD_MODE::APPEND );
            }
            else if( seg->shape == GR_SHAPE_ARC )
            {
                const GRAPHIC_ARC* src = static_cast<const GRAPHIC_ARC*>( seg.get() );

                ARC* trk = new ARC( aBoard, &src->result );
                trk->SetLayer( layer );
                trk->SetWidth( src->width );

                if( net_it != netinfo.end() )
                    trk->SetNet( net_it->second );

                aBoard->Add( trk, ADD_MODE::APPEND );
            }
        }
        else
        {
            wxLogError( wxString::Format( _( "Expecting etch data to be on copper layer. "
                                             "Row found on layer '%s'" ),
                                          seg->layer.c_str() ) );
        }
    }

    return true;
}


<<<<<<< HEAD
bool FABMASTER::loadPolygon( BOARD* aBoard, const std::unique_ptr<FABMASTER::TRACE>& aLine )
{
    if( aLine->segment.size() < 3 )
        return false;

    PCB_LAYER_ID   layer = Cmts_User;
    int            last_subseq = 0;
    int            hole_idx = -1;
    SHAPE_POLY_SET poly_outline;
=======
SHAPE_POLY_SET FABMASTER::loadShapePolySet( const graphic_element& aElement )
{
    SHAPE_POLY_SET poly_outline;
    int last_subseq = 0;
    int hole_idx = -1;
>>>>>>> 77f5d317

    poly_outline.NewOutline();

    for( const auto& seg : aElement )
    {
        if( seg->subseq > 0 || seg->subseq != last_subseq )
            hole_idx = poly_outline.AddHole( SHAPE_LINE_CHAIN{} );

        if( seg->shape == GR_SHAPE_LINE )
        {
            const GRAPHIC_LINE* src = static_cast<const GRAPHIC_LINE*>( seg.get() );

            if( poly_outline.VertexCount( 0, hole_idx ) == 0 )
                poly_outline.Append( src->start_x, src->start_y, 0, hole_idx );

            poly_outline.Append( src->end_x, src->end_y, 0, hole_idx );
        }
        else if( seg->shape == GR_SHAPE_ARC )
        {
            const GRAPHIC_ARC* src = static_cast<const GRAPHIC_ARC*>( seg.get() );
            SHAPE_LINE_CHAIN&  chain = poly_outline.Hole( 0, hole_idx );

            chain.Append( src->result );
        }
    }

    poly_outline.Fracture( SHAPE_POLY_SET::POLYGON_MODE::PM_FAST );
    return poly_outline;
}


bool FABMASTER::loadPolygon( BOARD* aBoard, const std::unique_ptr<FABMASTER::TRACE>& aLine)
{
    if( aLine->segment.size() < 3 )
        return false;

    PCB_LAYER_ID layer = Cmts_User;

    auto new_layer = getLayer( aLine->layer );

    if( IsPcbLayer( new_layer ) )
        layer = new_layer;

    SHAPE_POLY_SET poly_outline = loadShapePolySet( aLine->segment );

    if( poly_outline.OutlineCount() < 1 || poly_outline.COutline( 0 ).PointCount() < 3 )
        return false;

    PCB_SHAPE* new_poly = new PCB_SHAPE( aBoard );

    new_poly->SetShape( S_POLYGON );
    new_poly->SetLayer( layer );

    // Polygons on the silk layer are filled but other layers are not/fill doesn't make sense
    if( layer == F_SilkS || layer == B_SilkS )
    {
        new_poly->SetFilled( true );
        new_poly->SetWidth( 0 );
    }
    else
    {
        new_poly->SetWidth( ( *( aLine->segment.begin() ) )->width );

        if( new_poly->GetWidth() == 0 )
            new_poly->SetWidth( aBoard->GetDesignSettings().GetLineThickness( layer ) );
    }

    new_poly->SetPolyShape( poly_outline );
    aBoard->Add( new_poly, ADD_MODE::APPEND );

    return true;
}


bool FABMASTER::loadZone( BOARD* aBoard, const std::unique_ptr<FABMASTER::TRACE>& aLine )
{
    if( aLine->segment.size() < 3 )
        return false;

    int             last_subseq = 0;
    int             hole_idx = -1;
    SHAPE_POLY_SET* zone_outline = nullptr;
    ZONE*           zone = nullptr;

    const NETNAMES_MAP& netinfo = aBoard->GetNetInfo().NetsByName();
    auto                net_it = netinfo.find( aLine->netname );
    PCB_LAYER_ID        layer = Cmts_User;
    auto                new_layer = getLayer( aLine->layer );

    if( IsPcbLayer( new_layer ) )
        layer = new_layer;

    zone = new ZONE( aBoard );
    zone_outline = new SHAPE_POLY_SET;

    if( net_it != netinfo.end() )
        zone->SetNet( net_it->second );

    if( aLine->layer == "ALL" )
        zone->SetLayerSet( aBoard->GetLayerSet() & LSET::AllCuMask() );
    else
        zone->SetLayer( layer );

    zone->SetIsRuleArea( false );
    zone->SetDoNotAllowTracks( false );
    zone->SetDoNotAllowVias( false );
    zone->SetDoNotAllowPads( false );
    zone->SetDoNotAllowFootprints( false );
    zone->SetDoNotAllowCopperPour( false );

    if( aLine->lclass == "ROUTE KEEPOUT")
    {
        zone->SetIsRuleArea( true );
        zone->SetDoNotAllowTracks( true );
    }
    else if( aLine->lclass == "VIA KEEPOUT")
    {
        zone->SetIsRuleArea( true );
        zone->SetDoNotAllowVias( true );
    }

    zone->SetPriority( 50 );
    zone->SetLocalClearance( 0 );
    zone->SetPadConnection( ZONE_CONNECTION::FULL );

    zone_outline->NewOutline();


    for( const auto& seg : aLine->segment )
    {
        if( seg->subseq > 0 && seg->subseq != last_subseq )
        {
            /// Don't knock holes in the BOUNDARY systems.  These are the outer layers for zone fills.
            if( aLine->lclass == "BOUNDARY" )
                break;

            hole_idx = zone_outline->AddHole( SHAPE_LINE_CHAIN{} );
            last_subseq = seg->subseq;
            last_subseq = seg->subseq;
        }

        if( seg->shape == GR_SHAPE_LINE )
        {
            const GRAPHIC_LINE* src = static_cast<const GRAPHIC_LINE*>( seg.get() );

            if( zone_outline->VertexCount( 0, hole_idx ) == 0 )
                zone_outline->Append( src->start_x, src->start_y, 0, hole_idx );

            zone_outline->Append( src->end_x, src->end_y, 0, hole_idx );
        }
        else if( seg->shape == GR_SHAPE_ARC )
        {
            const GRAPHIC_ARC* src = static_cast<const GRAPHIC_ARC*>( seg.get() );
            zone_outline->Hole( 0, hole_idx ).Append( src->result );
        }
    }

    if( zone_outline->Outline( 0 ).PointCount() >= 3 )
    {
        zone->SetOutline( zone_outline );
        aBoard->Add( zone, ADD_MODE::APPEND );
    }
    else
    {
        delete( zone_outline );
        delete( zone );
    }

    return true;
}


bool FABMASTER::loadOutline( BOARD* aBoard, const std::unique_ptr<FABMASTER::TRACE>& aLine )
{
    PCB_LAYER_ID layer;

    if( aLine->lclass == "BOARD GEOMETRY" )
        layer = Edge_Cuts;
    else if( aLine->lclass == "DRAWING FORMAT" )
        layer = Dwgs_User;
    else
        layer = Cmts_User;

    for( auto& seg : aLine->segment )
    {
        switch( seg->shape )
        {
        case GR_SHAPE_LINE:
        {
            const GRAPHIC_LINE* src = static_cast<const GRAPHIC_LINE*>( seg.get() );

            PCB_SHAPE* line = new PCB_SHAPE( aBoard );
            line->SetShape( S_SEGMENT );
            line->SetLayer( layer );
            line->SetStart( wxPoint( src->start_x, src->start_y ) );
            line->SetEnd( wxPoint( src->end_x, src->end_y ) );
            line->SetWidth( src->width );

            if( line->GetWidth() == 0 )
                line->SetWidth( aBoard->GetDesignSettings().GetLineThickness( layer ) );

            aBoard->Add( line, ADD_MODE::APPEND );
            break;
        }
        case GR_SHAPE_ARC:
        {
            const GRAPHIC_ARC* src = static_cast<const GRAPHIC_ARC*>( seg.get() );

            PCB_SHAPE* arc = new PCB_SHAPE( aBoard );
            arc->SetShape( S_ARC );
            arc->SetLayer( layer );
            arc->SetCenter( wxPoint( src->center_x, src->center_y ) );
            arc->SetArcStart( wxPoint( src->start_x, src->start_y ) );
            arc->SetAngle( src->result.GetCentralAngle() * 10.0 );
            arc->SetWidth( src->width );

            if( arc->GetWidth() == 0 )
                arc->SetWidth( aBoard->GetDesignSettings().GetLineThickness( layer ) );

            aBoard->Add( arc, ADD_MODE::APPEND );
            break;
        }
        case GR_SHAPE_RECTANGLE:
        {
            const GRAPHIC_RECTANGLE* src = static_cast<const GRAPHIC_RECTANGLE*>( seg.get() );

            PCB_SHAPE* rect = new PCB_SHAPE( aBoard );
            rect->SetShape( S_RECT );
            rect->SetLayer( layer );
            rect->SetStart( wxPoint( src->start_x, src->start_y ) );
            rect->SetEnd( wxPoint( src->end_x, src->end_y ) );
            rect->SetWidth( aBoard->GetDesignSettings().GetLineThickness( layer ) );

            aBoard->Add( rect, ADD_MODE::APPEND );
            break;
        }
        case GR_SHAPE_TEXT:
        {
            const GRAPHIC_TEXT* src = static_cast<const GRAPHIC_TEXT*>( seg.get() );

            PCB_TEXT* txt = new PCB_TEXT( aBoard );
            txt->SetLayer( layer );
            txt->SetTextPos( wxPoint( src->start_x, src->start_y - src->height / 2 ) );
            txt->SetText( src->text );
            txt->SetItalic( src->ital );
            txt->SetTextThickness( src->thickness );
            txt->SetTextHeight( src->height );
            txt->SetTextWidth( src->width );
            txt->SetHorizJustify( src->orient );

            aBoard->Add( txt, ADD_MODE::APPEND );
            break;
        }
        default: return false;
        }
    }

    return true;
}


bool FABMASTER::loadGraphics( BOARD* aBoard )
{
    for( auto& geom : board_graphics )
    {
        PCB_LAYER_ID layer;

        // The pin numbers are not useful for us outside of the footprints
        if( geom.subclass == "PIN_NUMBER" )
            continue;

        layer = getLayer( geom.subclass );

        if( !IsPcbLayer( layer ) )
            layer = Cmts_User;

        if( !geom.elements->empty() )
        {
            /// Zero-width segments/arcs are polygon outlines
            if( ( *( geom.elements->begin() ) )->width == 0 )
            {
                SHAPE_POLY_SET poly_outline = loadShapePolySet( *( geom.elements ) );

                if( poly_outline.OutlineCount() < 1 || poly_outline.COutline( 0 ).PointCount() < 3 )
                    continue;

                PCB_SHAPE* new_poly = new PCB_SHAPE( aBoard );

                new_poly->SetShape( S_POLYGON );
                new_poly->SetLayer( layer );
                new_poly->SetPolyShape( poly_outline );
                new_poly->SetWidth( 0 );

                if( layer == F_SilkS || layer == B_SilkS )
                    new_poly->SetFilled( true );

                aBoard->Add( new_poly, ADD_MODE::APPEND );
            }
        }

        for( auto& seg : *geom.elements )
        {
            switch( seg->shape )
            {
            case GR_SHAPE_LINE:
            {
                const GRAPHIC_LINE* src = static_cast<const GRAPHIC_LINE*>( seg.get() );

                PCB_SHAPE* line = new PCB_SHAPE( aBoard );
                line->SetShape( S_SEGMENT );
                line->SetLayer( layer );
                line->SetStart( wxPoint( src->start_x, src->start_y ) );
                line->SetEnd( wxPoint( src->end_x, src->end_y ) );
                line->SetWidth( src->width );

                aBoard->Add( line, ADD_MODE::APPEND );
                break;
            }
            case GR_SHAPE_ARC:
            {
                const GRAPHIC_ARC* src = static_cast<const GRAPHIC_ARC*>( seg.get() );

                PCB_SHAPE* arc = new PCB_SHAPE( aBoard );
                arc->SetShape( S_ARC );
                arc->SetLayer( layer );
                arc->SetCenter( wxPoint( src->center_x, src->center_y ) );
                arc->SetArcStart( wxPoint( src->start_x, src->start_y ) );
                arc->SetAngle( src->result.GetCentralAngle() * 10.0 );
                arc->SetWidth( src->width );

                aBoard->Add( arc, ADD_MODE::APPEND );
                break;
            }
            case GR_SHAPE_RECTANGLE:
            {
                const GRAPHIC_RECTANGLE* src = static_cast<const GRAPHIC_RECTANGLE*>( seg.get() );

                PCB_SHAPE* rect = new PCB_SHAPE( aBoard );
                rect->SetShape( S_RECT );
                rect->SetLayer( layer );
                rect->SetStart( wxPoint( src->start_x, src->start_y ) );
                rect->SetEnd( wxPoint( src->end_x, src->end_y ) );
                rect->SetWidth( 0 );
                aBoard->Add( rect, ADD_MODE::APPEND );
                break;
            }
            case GR_SHAPE_TEXT:
            {
                const GRAPHIC_TEXT* src = static_cast<const GRAPHIC_TEXT*>( seg.get() );

                PCB_TEXT* txt = new PCB_TEXT( aBoard );
                txt->SetLayer( layer );
                txt->SetTextPos( wxPoint( src->start_x, src->start_y - src->height / 2 ) );
                txt->SetText( src->text );
                txt->SetItalic( src->ital );
                txt->SetTextThickness( src->thickness );
                txt->SetTextHeight( src->height );
                txt->SetTextWidth( src->width );
                txt->SetHorizJustify( src->orient );
                aBoard->Add( txt, ADD_MODE::APPEND );
                break;
            }
            default: return false;
            }
        }
    }

    return true;
}


bool FABMASTER::orderZones( BOARD* aBoard )
{
    std::vector<ZONE*> zones = aBoard->Zones();

    std::sort( zones.begin(), zones.end(),
               [&]( const ZONE* a, const ZONE* b )
               {
                   if( a->GetLayer() == b->GetLayer() )
                       return a->GetBoundingBox().GetArea() > b->GetBoundingBox().GetArea();

                   return a->GetLayer() < b->GetLayer();
               } );

    PCB_LAYER_ID layer = UNDEFINED_LAYER;
    unsigned int priority = 0;

    for( ZONE* zone : zones )
    {
        if( zone->GetLayer() != layer )
        {
            layer = zone->GetLayer();
            priority = 0;
        }

        zone->SetPriority( priority );
        priority += 10;
    }

    return true;
}


bool FABMASTER::LoadBoard( BOARD* aBoard )
{
    aBoard->SetFileName( m_filename.GetFullPath() );

    loadNets( aBoard );
    loadLayers( aBoard );
    loadVias( aBoard );
    loadFootprints( aBoard );
    loadZones( aBoard );
    loadGraphics( aBoard );

    for( auto& track : traces )
    {
        if( track->lclass == "ETCH" )
        {
            loadEtch( aBoard, track );
        }
        else if( track->layer == "OUTLINE" )
        {
            loadOutline( aBoard, track );
        }
    }

    orderZones( aBoard );

    return true;
}<|MERGE_RESOLUTION|>--- conflicted
+++ resolved
@@ -85,12 +85,6 @@
 
     m_filename = aFile;
 
-<<<<<<< HEAD
-    std::string              buffer( std::istreambuf_iterator<char>{ ifs }, {} );
-    std::vector<std::string> row;
-    std::string              cell;
-    bool                     quoted = false;
-=======
     // Read/ignore all bytes in the file to find the size and then go back to the beginning
     ifs.ignore( std::numeric_limits<std::streamsize>::max() );
     std::streamsize length = ifs.gcount();
@@ -108,7 +102,6 @@
     cell.reserve( 100 );
 
     bool quoted = false;
->>>>>>> 77f5d317
 
     for( auto ch : buffer )
     {
@@ -1897,10 +1890,6 @@
             for( auto& pt1 : outline1.CPoints() )
             {
                 /// We're looking for the netcode with the most overlaps to the un-netted zone
-<<<<<<< HEAD
-                overlaps[zone2->GetNetCode()]++;
-                break;
-=======
                 if( outline2.PointOnEdge( pt1, 1 ) )
                     overlaps[ zone2->GetNetCode() ]++;
             }
@@ -1911,7 +1900,6 @@
                 /// in both directions
                 if( outline1.PointOnEdge( pt2,  1 ) )
                     overlaps[ zone2->GetNetCode() ]++;
->>>>>>> 77f5d317
             }
         }
 
@@ -2307,13 +2295,6 @@
                                     poly_outline.Move( -newpad->GetPosition() );
 
                                     if( src->mirror )
-<<<<<<< HEAD
-                                        poly_outline.Rotate( ( -src->rotate + pin->rotation ) * M_PI
-                                                             / 180.0 );
-                                    else
-                                        poly_outline.Rotate( ( src->rotate - pin->rotation ) * M_PI
-                                                             / 180.0 );
-=======
                                     {
                                         poly_outline.Mirror( false, true, VECTOR2I( 0, ( pin->pin_y - src->y ) ) );
                                         poly_outline.Rotate( ( -src->rotate + pin->rotation ) * M_PI / 180.0 );
@@ -2322,7 +2303,6 @@
                                     {
                                         poly_outline.Rotate( ( src->rotate - pin->rotation ) * M_PI / 180.0 );
                                     }
->>>>>>> 77f5d317
 
                                     newpad->AddPrimitivePoly( poly_outline, 0, true );
                                 }
@@ -2545,23 +2525,11 @@
 }
 
 
-<<<<<<< HEAD
-bool FABMASTER::loadPolygon( BOARD* aBoard, const std::unique_ptr<FABMASTER::TRACE>& aLine )
-{
-    if( aLine->segment.size() < 3 )
-        return false;
-
-    PCB_LAYER_ID   layer = Cmts_User;
-    int            last_subseq = 0;
-    int            hole_idx = -1;
-    SHAPE_POLY_SET poly_outline;
-=======
 SHAPE_POLY_SET FABMASTER::loadShapePolySet( const graphic_element& aElement )
 {
     SHAPE_POLY_SET poly_outline;
     int last_subseq = 0;
     int hole_idx = -1;
->>>>>>> 77f5d317
 
     poly_outline.NewOutline();
 
