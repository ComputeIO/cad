/*
 * This program source code file is part of KiCad, a free EDA CAD application.
 *
 * Copyright (C) 2020 BeagleBoard Foundation
 * Copyright (C) 2020 KiCad Developers, see AUTHORS.txt for contributors.
 * Author: Seth Hillbrand <hillbrand@kipro-pcb.com>
 *
 * This program is free software; you can redistribute it and/or
 * modify it under the terms of the GNU General Public License
 * as published by the Free Software Foundation; either version 3
 * of the License, or (at your option) any later version.
 *
 * This program is distributed in the hope that it will be useful,
 * but WITHOUT ANY WARRANTY; without even the implied warranty of
 * MERCHANTABILITY or FITNESS FOR A PARTICULAR PURPOSE.  See the
 * GNU General Public License for more details.
 *
 * You should have received a copy of the GNU General Public License
 * along with this program; if not, you may find one here:
 * http://www.gnu.org/licenses/old-licenses/gpl-2.0.html
 * or you may search the http://www.gnu.org website for the version 2 license,
 * or you may write to the Free Software Foundation, Inc.,
 * 51 Franklin Street, Fifth Floor, Boston, MA  02110-1301, USA
 */

#include "import_fabmaster.h"

#include <algorithm>
#include <array>
#include <iostream>
#include <fstream>
#include <map>
#include <memory>
#include <string>
#include <sstream>
#include <vector>
#include <utility>

#include <wx/log.h>

#include <board.h>
#include <board_item.h>
#include <convert_to_biu.h>
#include <fp_shape.h>
#include <pad_shapes.h>
#include <pcb_shape.h>
#include <pcb_text.h>
#include <track.h>
#include <common.h>
#include <geometry/shape_arc.h>
#include <kicad_string.h>
#include <convert_to_biu.h>
#include <math/util.h>
#include <wx/filename.h>


bool FABMASTER::Read( const std::string& aFile )
{
    std::ifstream ifs( aFile, std::ios::in | std::ios::binary );

    if( !ifs.is_open() )
        return false;

    m_filename = aFile;

    std::string              buffer( std::istreambuf_iterator<char>{ ifs }, {} );
    std::vector<std::string> row;
    std::string              cell;
    bool                     quoted = false;

    for( auto ch : buffer )
    {
        switch( ch )
        {
        case '"':

            if( cell.empty() || cell[0] == '"' )
                quoted = !quoted;

            cell += ch;
            break;

        case '!':
            if( !quoted )
            {
                row.push_back( cell );
                cell.clear();
            }
            else
                cell += ch;

            break;

        case '\n':

            /// Rows end with "!" and we don't want to keep the empty cell
            if( !cell.empty() )
                row.push_back( cell );

            cell.clear();
            rows.push_back( row );
            row.clear();
            quoted = false;
            break;

        case '\r': break;

        default: cell += std::toupper( ch );
        }
    }

    // Handle last line without linebreak
    if( !cell.empty() || !row.empty() )
    {
        row.push_back( cell );
        cell.clear();
        rows.push_back( row );
        row.clear();
    }

    return true;
}

FABMASTER::section_type FABMASTER::detectType( size_t aOffset )
{
    single_row row;
    try
    {
        row = rows.at( aOffset );
    }
    catch( std::out_of_range& e )
    {
        return UNKNOWN_EXTRACT;
    }

    if( row.size() < 3 )
        return UNKNOWN_EXTRACT;

    std::string row1 = row[1];
    std::string row2 = row[2];
    std::string row3{};

    /// We strip the underscores from all column names as some export variants use them and some do not
    row1.erase( std::remove_if( row1.begin(), row1.end(),
                                []( char c ) {
                                    return c == '_';
                                } ),
                row1.end() );
    row2.erase( std::remove_if( row2.begin(), row2.end(),
                                []( char c ) {
                                    return c == '_';
                                } ),
                row2.end() );

    if( row.size() > 3 )
    {
        row3 = row[3];
        row3.erase( std::remove_if( row3.begin(), row3.end(),
                                    []( char c ) {
                                        return c == '_';
                                    } ),
                    row3.end() );
    }

    if( row1 == "REFDES" && row2 == "COMPCLASS" )
        return EXTRACT_REFDES;

    if( row1 == "NETNAME" && row2 == "REFDES" )
        return EXTRACT_NETS;

    if( row1 == "CLASS" && row2 == "SUBCLASS" && row3.empty() )
        return EXTRACT_BASIC_LAYERS;

    if( row1 == "GRAPHICDATANAME" && row2 == "GRAPHICDATANUMBER" )
        return EXTRACT_GRAPHICS;

    if( row1 == "CLASS" && row2 == "SUBCLASS" && row3 == "GRAPHICDATANAME" )
        return EXTRACT_TRACES;

    if( row1 == "SYMNAME" && row2 == "PINNAME" )
        return FABMASTER_EXTRACT_PINS;

    if( row1 == "SYMNAME" && row2 == "SYMMIRROR" && row3 == "PINNAME" )
        return EXTRACT_PINS;

    if( row1 == "VIAX" && row2 == "VIAY" )
        return EXTRACT_VIAS;

    if( row1 == "SUBCLASS" && row2 == "PADSHAPENAME" )
        return EXTRACT_PAD_SHAPES;

    if( row1 == "PADNAME" )
        return EXTRACT_PADSTACKS;

    if( row1 == "LAYERSORT" )
        return EXTRACT_FULL_LAYERS;

    std::cout << "UNKNOWN Columns " << row1 << " : " << row2 << std::endl;
    return UNKNOWN_EXTRACT;
}

double FABMASTER::processScaleFactor( size_t aRow )
{
    double retval = 0.0;

    if( rows.size() < aRow )
        return -1.0;

    if( rows[aRow].size() < 11 )
    {
        wxLogError( wxString::Format( _( "Invalid row size in J row %zu.  "
                                         "Expecting 11 elements but found %zu" ),
                                      aRow, rows[aRow].size() ) );
        return -1.0;
    }

    for( int i = 7; i < 10 && retval < 1.0; ++i )
    {
        auto units = rows[aRow][i];
        std::transform( units.begin(), units.end(), units.begin(), ::toupper );

        if( units == "MILS" )
            retval = IU_PER_MILS;
        else if( units == "MILLIMETERS" )
            retval = IU_PER_MM;
        else if( units == "MICRONS" )
            retval = IU_PER_MM * 10.0;
        else if( units == "INCHES" )
            retval = IU_PER_MILS * 1000.0;
    }

    if( retval < 1.0 )
    {
        wxLogError( _( "Could not find units value, defaulting to Mils" ) );
        retval = IU_PER_MILS;
    }

    return retval;
}

int FABMASTER::getColFromName( size_t aRow, const std::string& aStr )
{
    if( aRow >= rows.size() )
        return -1;

    auto header = rows[aRow];

    for( size_t i = 0; i < header.size(); i++ )
    {
        /// Some Fabmaster headers include the underscores while others do not
        /// so we strip them uniformly before comparing
        header[i].erase( std::remove_if( header[i].begin(), header[i].end(),
                                         []( const char c ) {
                                             return c == '_';
                                         } ),
                         header[i].end() );

        if( header[i] == aStr )
            return i;
    }

    THROW_IO_ERROR( wxString::Format( _( "Could not find column label %s" ), aStr.c_str() ) );
    return -1;
}


PCB_LAYER_ID FABMASTER::getLayer( const std::string& aLayerName )
{
    const auto& kicad_layer = layers.find( aLayerName );

    if( kicad_layer == layers.end() )
        return UNDEFINED_LAYER;
    else
        return static_cast<PCB_LAYER_ID>( kicad_layer->second.layerid );
}


size_t FABMASTER::processPadStackLayers( size_t aRow )
{
    size_t rownum = aRow + 2;

    if( rows.size() < rownum )
        return -1;

    const auto header = rows[aRow];

    int pad_name_col = getColFromName( aRow, "PADNAME" );
    int pad_num_col = getColFromName( aRow, "RECNUMBER" );
    int pad_lay_col = getColFromName( aRow, "LAYER" );
    int pad_fix_col = getColFromName( aRow, "FIXFLAG" );
    int pad_via_col = getColFromName( aRow, "VIAFLAG" );
    int pad_shape_col = getColFromName( aRow, "PADSHAPE1" );
    int pad_width_col = getColFromName( aRow, "PADWIDTH" );
    int pad_height_col = getColFromName( aRow, "PADHGHT" );
    int pad_xoff_col = getColFromName( aRow, "PADXOFF" );
    int pad_yoff_col = getColFromName( aRow, "PADYOFF" );
    int pad_flash_col = getColFromName( aRow, "PADFLASH" );
    int pad_shape_name_col = getColFromName( aRow, "PADSHAPENAME" );

    for( ; rownum < rows.size() && rows[rownum].size() > 0 && rows[rownum][0] == "S"; ++rownum )
    {
        auto row = rows[rownum];

        if( row.size() != header.size() )
        {
            wxLogError( wxString::Format( _( "Invalid row size in row %zu.  "
                                             "Expecting %zu elements but found %zu" ),
                                          rownum, header.size(), row.size() ) );
            continue;
        }

        auto pad_name = row[pad_name_col];
        auto pad_num = row[pad_num_col];
        auto pad_layer = row[pad_lay_col];
        auto pad_is_fixed = row[pad_fix_col];
        auto pad_is_via = row[pad_via_col];
        auto pad_shape = row[pad_shape_col];
        auto pad_width = row[pad_width_col];
        auto pad_height = row[pad_height_col];
        auto pad_xoff = row[pad_xoff_col];
        auto pad_yoff = row[pad_yoff_col];
        auto pad_flash = row[pad_flash_col];
        auto pad_shapename = row[pad_shape_name_col];

        // This layer setting seems to be unused
        if( pad_layer == "INTERNAL_PAD_DEF" || pad_layer == "internal_pad_def" )
            continue;

        // Skip the technical layers
        if( pad_layer[0] == '~' )
            break;

        auto             result = layers.emplace( pad_layer, FABMASTER_LAYER{} );
        FABMASTER_LAYER& layer = result.first->second;

        /// If the layer ids have not yet been assigned
        if( layer.id == 0 )
        {
            layer.name = pad_layer;
            layer.id = std::stoi( pad_num );
            layer.conductive = true;
        }
    }

    return 0;
}


/**
 * A!PADNAME!RECNUMBER!LAYER!FIXFLAG!VIAFLAG!PADSHAPE1!PADWIDTH!PADHGHT!
 *      PADXOFF!PADYOFF!PADFLASH!PADSHAPENAME!TRELSHAPE1!TRELWIDTH!TRELHGHT!
 *      TRELXOFF!TRELYOFF!TRELFLASH!TRELSHAPENAME!APADSHAPE1!APADWIDTH!APADHGHT!
 *      APADXOFF!APADYOFF!APADFLASH!APADSHAPENAME!
 */
size_t FABMASTER::processPadStacks( size_t aRow )
{
    size_t rownum = aRow + 2;

    if( rows.size() < rownum )
        return -1;

    const auto header = rows[aRow];
    double     scale_factor = processScaleFactor( aRow + 1 );

    if( scale_factor <= 0.0 )
        return -1;

    int pad_name_col = getColFromName( aRow, "PADNAME" );
    int pad_num_col = getColFromName( aRow, "RECNUMBER" );
    int pad_lay_col = getColFromName( aRow, "LAYER" );
    int pad_fix_col = getColFromName( aRow, "FIXFLAG" );
    int pad_via_col = getColFromName( aRow, "VIAFLAG" );
    int pad_shape_col = getColFromName( aRow, "PADSHAPE1" );
    int pad_width_col = getColFromName( aRow, "PADWIDTH" );
    int pad_height_col = getColFromName( aRow, "PADHGHT" );
    int pad_xoff_col = getColFromName( aRow, "PADXOFF" );
    int pad_yoff_col = getColFromName( aRow, "PADYOFF" );
    int pad_flash_col = getColFromName( aRow, "PADFLASH" );
    int pad_shape_name_col = getColFromName( aRow, "PADSHAPENAME" );

    for( ; rownum < rows.size() && rows[rownum].size() > 0 && rows[rownum][0] == "S"; ++rownum )
    {
        auto    row = rows[rownum];
        FM_PAD* pad;

        if( row.size() != header.size() )
        {
            wxLogError( wxString::Format( _( "Invalid row size in row %zu.  "
                                             "Expecting %zu elements but found %zu" ),
                                          rownum, header.size(), row.size() ) );
            continue;
        }

        auto pad_name = row[pad_name_col];
        auto pad_num = row[pad_num_col];
        auto pad_layer = row[pad_lay_col];
        auto pad_is_fixed = row[pad_fix_col];
        auto pad_is_via = row[pad_via_col];
        auto pad_shape = row[pad_shape_col];
        auto pad_width = row[pad_width_col];
        auto pad_height = row[pad_height_col];
        auto pad_xoff = row[pad_xoff_col];
        auto pad_yoff = row[pad_yoff_col];
        auto pad_flash = row[pad_flash_col];
        auto pad_shapename = row[pad_shape_name_col];

        // This layer setting seems to be unused
        if( pad_layer == "INTERNAL_PAD_DEF" || pad_layer == "internal_pad_def" )
            continue;

        int recnum = KiROUND( stod( pad_num ) );

        auto new_pad = pads.find( pad_name );

        if( new_pad != pads.end() )
            pad = &new_pad->second;
        else
        {
            pads[pad_name] = FM_PAD();
            pad = &pads[pad_name];
            pad->name = pad_name;
        }

        /// Handle the drill layer
        if( pad_layer == "~DRILL" )
        {
            int drill_hit;
            int drill_x;
            int drill_y;

            try
            {
                drill_hit = KiROUND( std::fabs( stod( pad_shape ) * scale_factor ) );
                drill_x = KiROUND( std::fabs( stod( pad_width ) * scale_factor ) );
                drill_y = KiROUND( std::fabs( stod( pad_height ) * scale_factor ) );
            }
            catch( ... )
            {
                wxLogError( wxString::Format( _( "Expecting drill size value "
                                                 "but found %s!%s!%s at line %zu" ),
                                              pad_shape.c_str(), pad_width.c_str(),
                                              pad_height.c_str(), rownum ) );
                continue;
            }

            if( drill_hit == 0 )
            {
                pad->drill = false;
                continue;
            }

            pad->drill = true;

            /// This is to account for broken fabmaster outputs where circle drill hits don't actually get the
            /// drill hit value.
            if( drill_x == drill_y )
            {
                pad->drill_size_x = drill_hit;
                pad->drill_size_y = drill_hit;
            }
            else
            {
                pad->drill_size_x = drill_x;
                pad->drill_size_y = drill_y;
            }

            if( !pad_shapename.empty() && pad_shapename[0] == 'P' )
                pad->plated = true;

            continue;
        }

        if( pad_shape.empty() )
            continue;

        double w;
        double h;

        try
        {
            w = std::stod( pad_width ) * scale_factor;
            h = std::stod( pad_height ) * scale_factor;
        }
        catch( ... )
        {
            wxLogError( wxString::Format( _( "Expecting pad size values "
                                             "but found %s : %s at line %zu" ),
                                          pad_width.c_str(), pad_height.c_str(), rownum ) );
            continue;
        }

        if( w <= 0.0 )
            continue;

        auto layer = layers.find( pad_layer );

        if( layer != layers.end() )
        {
            if( layer->second.layerid == F_Cu )
                pad->top = true;
            else if( layer->second.layerid == B_Cu )
                pad->bottom = true;
        }

        if( w > std::numeric_limits<int>::max() || h > std::numeric_limits<int>::max() )
        {
            wxLogError( wxString::Format( _( "Invalid pad size on line %zu" ), rownum ) );
            continue;
        }

        if( pad_layer == "~TSM" || pad_layer == "~BSM" )
        {
            if( w > 0.0 && h > 0.0 )
            {
                pad->mask_width = KiROUND( w );
                pad->mask_height = KiROUND( h );
            }
            continue;
        }

        if( pad_layer == "~TSP" || pad_layer == "~BSP" )
        {
            if( w > 0.0 && h > 0.0 )
            {
                pad->paste_width = KiROUND( w );
                pad->paste_height = KiROUND( h );
            }
            continue;
        }

        /// All remaining technical layers are not handled
        if( pad_layer[0] == '~' )
            continue;

        try
        {
            pad->x_offset = KiROUND( std::stod( pad_xoff ) * scale_factor );
            pad->y_offset = -KiROUND( std::stod( pad_yoff ) * scale_factor );
        }
        catch( ... )
        {
            wxLogError( wxString::Format( _( "Expecting pad offset values "
                                             "but found %s : %s at line %zu" ),
                                          pad_xoff.c_str(), pad_yoff.c_str(), rownum ) );
            continue;
        }

        if( w > 0.0 && h > 0.0 && recnum == 1 )
        {
            pad->width = KiROUND( w );
            pad->height = KiROUND( h );
            pad->via = ( std::toupper( pad_is_via[0] ) != 'V' );

            if( pad_shape == "CIRCLE" )
            {
                pad->height = pad->width;
                pad->shape = PAD_SHAPE_CIRCLE;
            }
            else if( pad_shape == "RECTANGLE" )
            {
                pad->shape = PAD_SHAPE_RECT;
            }
            else if( pad_shape == "SQUARE" )
            {
                pad->shape = PAD_SHAPE_RECT;
                pad->height = pad->width;
            }
            else if( pad_shape == "OBLONG" || pad_shape == "OBLONG_X" || pad_shape == "OBLONG_Y" )
                pad->shape = PAD_SHAPE_OVAL;
            else if( pad_shape == "OCTAGON" )
            {
                pad->shape = PAD_SHAPE_RECT;
                pad->is_octogon = true;
            }
            else if( pad_shape == "SHAPE" )
            {
                pad->shape = PAD_SHAPE_CUSTOM;
                pad->custom_name = pad_shapename;
            }
            else
            {
                wxLogError( wxString::Format( _( "Unknown pad shape name %s at line %zu" ),
                                              pad_shapename.c_str(), rownum ) );
                continue;
            }
        }
    }

    return rownum - aRow;
}


size_t FABMASTER::processSimpleLayers( size_t aRow )
{
    size_t rownum = aRow + 2;

<<<<<<< HEAD
    if( rows.size() < rownum )
        return 0;
=======
     if( rows.size() < rownum )
         return -1;
>>>>>>> 9f18fee1

    auto   header = rows[aRow];
    double scale_factor = processScaleFactor( aRow + 1 );

<<<<<<< HEAD
    if( scale_factor <= 0.0 )
        return 0;
=======
     if( scale_factor <= 0.0 )
         return -1;
>>>>>>> 9f18fee1

    int layer_class_col = getColFromName( aRow, "CLASS" );
    int layer_subclass_col = getColFromName( aRow, "SUBCLASS" );

<<<<<<< HEAD
    for( ; rownum < rows.size() && rows[rownum].size() > 0 && rows[rownum][0] == "S"; ++rownum )
    {
        auto row = rows[rownum];
=======
     if( layer_class_col < 0 || layer_subclass_col < 0 )
         return -1;

     for( ; rownum < rows.size() && rows[rownum].size() > 0 && rows[rownum][0] == "S"; ++rownum )
     {
         auto row = rows[rownum];
>>>>>>> 9f18fee1

        if( row.size() != header.size() )
        {
            wxLogError( wxString::Format( _( "Invalid row size in row %zu.  "
                                             "Expecting %zu elements but found %zu" ),
                                          rownum, header.size(), row.size() ) );
            continue;
        }

        auto             result = layers.emplace( row[layer_subclass_col], FABMASTER_LAYER{} );
        FABMASTER_LAYER& layer = result.first->second;

        layer.name = row[layer_subclass_col];
        layer.positive = true;
        layer.conductive = false;

        if( row[layer_class_col] == "ANTI ETCH" )
        {
            layer.positive = false;
            layer.conductive = true;
        }
        else if( row[layer_class_col] == "ETCH" )
        {
            layer.conductive = true;
        }
    }

    return rownum - aRow;
}


bool FABMASTER::assignLayers()
{
    bool        has_l1 = false;
    int         max_layer = 0;
    std::string max_layer_name;

    std::vector<std::pair<std::string, int>> extra_layers{
        { "ASSEMBLY_TOP", F_Fab },
        { "ASSEMBLY_BOTTOM", B_Fab },
        { "PLACE_BOUND_TOP", F_CrtYd },
        { "PLACE_BOUND_BOTTOM", B_CrtYd },
    };

    std::vector<FABMASTER_LAYER*> layer_order;

    for( auto& el : layers )
    {
        FABMASTER_LAYER& layer = el.second;
        layer.layerid = UNSELECTED_LAYER;

        if( layer.conductive )
        {
            layer_order.push_back( &layer );
        }
        else if( layer.name.find( "SILK" ) != std::string::npos
                 && layer.name.find( "AUTOSILK" ) == std::string::npos ) // Skip the autosilk layer
        {
            if( layer.name.find( "B" ) != std::string::npos )
                layer.layerid = B_SilkS;
            else
                layer.layerid = F_SilkS;
        }
        else if( layer.name.find( "MASK" ) != std::string::npos
                 || layer.name.find( "MSK" ) != std::string::npos )
        {
            if( layer.name.find( "B" ) != std::string::npos )
                layer.layerid = B_Mask;
            else
                layer.layerid = F_Mask;
        }
        else if( layer.name.find( "PAST" ) != std::string::npos )
        {
            if( layer.name.find( "B" ) != std::string::npos )
                layer.layerid = B_Paste;
            else
                layer.layerid = F_Paste;
        }
        else if( layer.name.find( "NCLEGEND" ) != std::string::npos )
            layer.layerid = Dwgs_User;
        else
            layer.disable = true;
    }

    std::sort( layer_order.begin(), layer_order.end(), FABMASTER_LAYER::BY_ID() );
    int layernum = 0;

    for( auto layer : layer_order )
        layer->layerid = layernum++;

    /// Back copper has a special id number, so assign that to the last copper layer
    /// in the stackup
    layer_order.back()->layerid = B_Cu;

    for( auto& new_pair : extra_layers )
    {
        FABMASTER_LAYER new_layer;

        new_layer.name = new_pair.first;
        new_layer.layerid = new_pair.second;
        new_layer.conductive = false;

        auto result = layers.emplace( new_pair.first, new_layer );

        if( !result.second )
        {
            result.first->second.layerid = new_pair.second;
            result.first->second.disable = false;
        }
    }

    return true;
}


/**
 * A!LAYER_SORT!LAYER_SUBCLASS!LAYER_ARTWORK!LAYER_USE!LAYER_CONDUCTOR!LAYER_DIELECTRIC_CONSTANT!
 * LAYER_ELECTRICAL_CONDUCTIVITY!LAYER_MATERIAL!LAYER_SHIELD_LAYER!LAYER_THERMAL_CONDUCTIVITY!
 * LAYER_THICKNESS!
 */
size_t FABMASTER::processLayers( size_t aRow )
{
    size_t rownum = aRow + 2;

    if( rows.size() < rownum )
        return -1;

    auto   header = rows[aRow];
    double scale_factor = processScaleFactor( aRow + 1 );

    if( scale_factor <= 0.0 )
        return -1;

    int layer_sort_col = getColFromName( aRow, "LAYERSORT" );
    int layer_subclass_col = getColFromName( aRow, "LAYERSUBCLASS" );
    int layer_art_col = getColFromName( aRow, "LAYERARTWORK" );
    int layer_use_col = getColFromName( aRow, "LAYERUSE" );
    int layer_cond_col = getColFromName( aRow, "LAYERCONDUCTOR" );
    int layer_er_col = getColFromName( aRow, "LAYERDIELECTRICCONSTANT" );
    int layer_rho_col = getColFromName( aRow, "LAYERELECTRICALCONDUCTIVITY" );
    int layer_mat_col = getColFromName( aRow, "LAYERMATERIAL" );

    if( layer_sort_col < 0 || layer_subclass_col < 0 || layer_art_col < 0 || layer_use_col < 0
            || layer_cond_col < 0 || layer_er_col < 0 || layer_rho_col < 0 || layer_mat_col < 0 )
        return -1;

    for( ; rownum < rows.size() && rows[rownum].size() > 0 && rows[rownum][0] == "S"; ++rownum )
    {
        auto row = rows[rownum];

        if( row.size() != header.size() )
        {
            wxLogError( wxString::Format( _( "Invalid row size in row %zu.  "
                                             "Expecting %zu elements but found %zu" ),
                                          rownum, header.size(), row.size() ) );
            continue;
        }

        auto layer_sort = row[layer_sort_col];
        auto layer_subclass = row[layer_subclass_col];
        auto layer_art = row[layer_art_col];
        auto layer_use = row[layer_use_col];
        auto layer_cond = row[layer_cond_col];
        auto layer_er = row[layer_er_col];
        auto layer_rho = row[layer_rho_col];
        auto layer_mat = row[layer_mat_col];

        if( layer_mat == "AIR" )
            continue;

        FABMASTER_LAYER layer;

        if( layer_subclass.empty() )
        {
            if( layer_cond != "NO" )
                layer.name = "In.Cu" + layer_sort;
            else
                layer.name = "Dielectric" + layer_sort;
        }

        layer.positive = ( layer_art != "NEGATIVE" );

        layers.emplace( layer.name, layer );
    }

    return rownum - aRow;
}


/**
 * A!SUBCLASS!PAD_SHAPE_NAME!GRAPHIC_DATA_NAME!GRAPHIC_DATA_NUMBER!RECORD_TAG!GRAPHIC_DATA_1!
 * GRAPHIC_DATA_2!GRAPHIC_DATA_3!GRAPHIC_DATA_4!GRAPHIC_DATA_5!GRAPHIC_DATA_6!GRAPHIC_DATA_7!
 * GRAPHIC_DATA_8!GRAPHIC_DATA_9!PAD_STACK_NAME!REFDES!PIN_NUMBER!
 */
size_t FABMASTER::processCustomPads( size_t aRow )
{
    size_t rownum = aRow + 2;
    size_t offset = 2;

<<<<<<< HEAD
    if( rows.size() < aRow + offset )
        return 0;
=======
    if( rows.size() < aRow + offset)
        return -1;
>>>>>>> 9f18fee1

    auto   header = rows[aRow];
    double scale_factor = processScaleFactor( aRow + 1 );

    if( scale_factor <= 0.0 )
        return -1;

    int pad_subclass_col = getColFromName( aRow, "SUBCLASS" );
    int pad_shape_name_col = getColFromName( aRow, "PADSHAPENAME" );
    int pad_grdata_name_col = getColFromName( aRow, "GRAPHICDATANAME" );
    int pad_grdata_num_col = getColFromName( aRow, "GRAPHICDATANUMBER" );
    int pad_record_tag_col = getColFromName( aRow, "RECORDTAG" );
    int pad_grdata1_col = getColFromName( aRow, "GRAPHICDATA1" );
    int pad_grdata2_col = getColFromName( aRow, "GRAPHICDATA2" );
    int pad_grdata3_col = getColFromName( aRow, "GRAPHICDATA3" );
    int pad_grdata4_col = getColFromName( aRow, "GRAPHICDATA4" );
    int pad_grdata5_col = getColFromName( aRow, "GRAPHICDATA5" );
    int pad_grdata6_col = getColFromName( aRow, "GRAPHICDATA6" );
    int pad_grdata7_col = getColFromName( aRow, "GRAPHICDATA7" );
    int pad_grdata8_col = getColFromName( aRow, "GRAPHICDATA8" );
    int pad_grdata9_col = getColFromName( aRow, "GRAPHICDATA9" );
    int pad_stack_name_col = getColFromName( aRow, "PADSTACKNAME" );
    int pad_refdes_col = getColFromName( aRow, "REFDES" );
    int pad_pin_num_col = getColFromName( aRow, "PINNUMBER" );

    if( pad_subclass_col < 0 || pad_shape_name_col < 0 || pad_grdata1_col < 0 || pad_grdata2_col < 0
            || pad_grdata3_col < 0 || pad_grdata4_col < 0 || pad_grdata5_col < 0
            || pad_grdata6_col < 0 || pad_grdata7_col < 0 || pad_grdata8_col < 0
            || pad_grdata9_col < 0 || pad_stack_name_col < 0 || pad_refdes_col < 0
            || pad_pin_num_col < 0 )
        return -1;

    for( ; rownum < rows.size() && rows[rownum].size() > 0 && rows[rownum][0] == "S"; ++rownum )
    {
        size_t rownum = aRow + offset;
        auto   row = rows[rownum];

        if( row.size() != header.size() )
        {
            wxLogError( wxString::Format( _( "Invalid row size in row %zu.  "
                                             "Expecting %zu elements but found %zu" ),
                                          rownum, header.size(), row.size() ) );

            ++offset;
            continue;
        }

        auto pad_layer = row[pad_subclass_col];
        auto pad_shape_name = row[pad_shape_name_col];
        auto pad_record_tag = row[pad_record_tag_col];

        GRAPHIC_DATA gr_data;
        gr_data.graphic_dataname = row[pad_grdata_name_col];
        gr_data.graphic_datanum = row[pad_grdata_num_col];
        gr_data.graphic_data1 = row[pad_grdata1_col];
        gr_data.graphic_data2 = row[pad_grdata2_col];
        gr_data.graphic_data3 = row[pad_grdata3_col];
        gr_data.graphic_data4 = row[pad_grdata4_col];
        gr_data.graphic_data5 = row[pad_grdata5_col];
        gr_data.graphic_data6 = row[pad_grdata6_col];
        gr_data.graphic_data7 = row[pad_grdata7_col];
        gr_data.graphic_data8 = row[pad_grdata8_col];
        gr_data.graphic_data9 = row[pad_grdata9_col];

        auto pad_stack_name = row[pad_stack_name_col];
        auto pad_refdes = row[pad_refdes_col];
        auto pad_pin_num = row[pad_pin_num_col];

        // N.B. We get the FIGSHAPE records as "FIG_SHAPE name".  We only want "name"
        // and we don't process other pad shape records
        std::string prefix( "FIG_SHAPE " );

        if( !std::equal( prefix.begin(), prefix.end(), pad_shape_name.begin() ) )
        {
            ++offset;
            continue;
        }

        // Custom pads are a series of records with the same record ID but incrementing
        // Sequence numbers.
        int id = -1;
        int seq = -1;

        if( std::sscanf( pad_record_tag.c_str(), "%d %d", &id, &seq ) != 2 )
        {
            wxLogError( wxString::Format( _( "Invalid format for id string \"%s\" "
                                             "in custom pad row %zu" ),
                                          pad_record_tag.c_str(), rownum ) );
            continue;
        }

        auto name = pad_shape_name.substr( prefix.length() );
        auto ret = pad_shapes.emplace( name, PAD_SHAPE{} );

        auto& custom_pad = ret.first->second;

        if( !ret.second )
        {
            custom_pad.name = name;
            custom_pad.padstack = pad_stack_name;
            custom_pad.pinnum = pad_pin_num;
            custom_pad.refdes = pad_refdes;
        }

        // At this point we extract the individual graphical elements for processing the complex pad.  The
        // coordinates are in board origin format, so we'll need to fix the offset later when we assign them
        // to the modules.

        auto gr_item = std::unique_ptr<GRAPHIC_ITEM>( processGraphic( gr_data, scale_factor ) );

        if( gr_item )
        {
            gr_item->layer = pad_layer;
            gr_item->refdes = pad_refdes;
            gr_item->seq = seq;

            /// emplace may fail here, in which case, it returns the correct position to use for the existing map
            auto pad_it = custom_pad.elements.emplace( id, graphic_element{} );
            pad_it.first->second.emplace( std::move( gr_item ) );
        }
        else
        {
            wxLogError(
                    wxString::Format( _( "Unrecognized pad shape primitive \"%s\" in line %zu." ),
                                      gr_data.graphic_dataname, rownum ) );
        }
    }

    return rownum - aRow;
}


FABMASTER::GRAPHIC_LINE* FABMASTER::processLine( const FABMASTER::GRAPHIC_DATA& aData,
                                                 double                         aScale )
{
    GRAPHIC_LINE* new_line = new GRAPHIC_LINE;

    new_line->shape = GR_SHAPE_LINE;
    new_line->start_x = KiROUND( std::atof( aData.graphic_data1.c_str() ) * aScale );
    new_line->start_y = -KiROUND( std::atof( aData.graphic_data2.c_str() ) * aScale );
    new_line->end_x = KiROUND( std::atof( aData.graphic_data3.c_str() ) * aScale );
    new_line->end_y = -KiROUND( std::atof( aData.graphic_data4.c_str() ) * aScale );
    new_line->width = KiROUND( std::atof( aData.graphic_data5.c_str() ) * aScale );

    return new_line;
}

FABMASTER::GRAPHIC_ARC* FABMASTER::processArc( const FABMASTER::GRAPHIC_DATA& aData, double aScale )
{
    GRAPHIC_ARC* new_arc = new GRAPHIC_ARC;

    new_arc->shape = GR_SHAPE_ARC;
    new_arc->start_x = KiROUND( std::atof( aData.graphic_data1.c_str() ) * aScale );
    new_arc->start_y = -KiROUND( std::atof( aData.graphic_data2.c_str() ) * aScale );
    new_arc->end_x = KiROUND( std::atof( aData.graphic_data3.c_str() ) * aScale );
    new_arc->end_y = -KiROUND( std::atof( aData.graphic_data4.c_str() ) * aScale );
    new_arc->center_x = KiROUND( std::atof( aData.graphic_data5.c_str() ) * aScale );
    new_arc->center_y = -KiROUND( std::atof( aData.graphic_data6.c_str() ) * aScale );
    new_arc->radius = KiROUND( std::atof( aData.graphic_data7.c_str() ) * aScale );
    new_arc->width = KiROUND( std::atof( aData.graphic_data8.c_str() ) * aScale );

    new_arc->clockwise = ( aData.graphic_data9 != "COUNTERCLOCKWISE" );

    double startangle = NormalizeAnglePos( RAD2DECIDEG(
            atan2( new_arc->start_y - new_arc->center_y, new_arc->start_x - new_arc->center_x ) ) );
    double endangle = NormalizeAnglePos( RAD2DECIDEG(
            atan2( new_arc->end_y - new_arc->center_y, new_arc->end_x - new_arc->center_x ) ) );
    double angle;

    VECTOR2I center( new_arc->center_x, new_arc->center_y );
    VECTOR2I start( new_arc->start_x, new_arc->start_y );
    VECTOR2I mid( new_arc->start_x, new_arc->start_y );
    VECTOR2I end( new_arc->end_x, new_arc->end_y );

    angle = endangle - startangle;

    if( new_arc->clockwise && angle < 0.0 )
        angle += 3600.0;
    if( !new_arc->clockwise && angle > 0.0 )
        angle -= 3600.0;

    if( start == end )
        angle = -3600.0;

    RotatePoint( mid, center, -angle / 2.0 );

    new_arc->result = SHAPE_ARC( start, mid, end, 0 );

    return new_arc;
}

FABMASTER::GRAPHIC_RECTANGLE* FABMASTER::processRectangle( const FABMASTER::GRAPHIC_DATA& aData,
                                                           double                         aScale )
{
    GRAPHIC_RECTANGLE* new_rect = new GRAPHIC_RECTANGLE;

    new_rect->shape = GR_SHAPE_RECTANGLE;
    new_rect->start_x = KiROUND( std::atof( aData.graphic_data1.c_str() ) * aScale );
    new_rect->start_y = -KiROUND( std::atof( aData.graphic_data2.c_str() ) * aScale );
    new_rect->end_x = KiROUND( std::atof( aData.graphic_data3.c_str() ) * aScale );
    new_rect->end_y = -KiROUND( std::atof( aData.graphic_data4.c_str() ) * aScale );
    new_rect->fill = aData.graphic_data5 == "1";
    new_rect->width = 0;

    return new_rect;
}

FABMASTER::GRAPHIC_TEXT* FABMASTER::processText( const FABMASTER::GRAPHIC_DATA& aData,
                                                 double                         aScale )
{
    GRAPHIC_TEXT* new_text = new GRAPHIC_TEXT;

    new_text->shape = GR_SHAPE_TEXT;
    new_text->start_x = KiROUND( std::atof( aData.graphic_data1.c_str() ) * aScale );
    new_text->start_y = -KiROUND( std::atof( aData.graphic_data2.c_str() ) * aScale );
    new_text->rotation = KiROUND( std::atof( aData.graphic_data3.c_str() ) );
    new_text->mirror = ( aData.graphic_data4 == "YES" );

    if( aData.graphic_data5 == "RIGHT" )
        new_text->orient = GR_TEXT_HJUSTIFY_RIGHT;
    else if( aData.graphic_data5 == "CENTER" )
        new_text->orient = GR_TEXT_HJUSTIFY_CENTER;
    else
        new_text->orient = GR_TEXT_HJUSTIFY_LEFT;

    std::vector<std::string> toks = split( aData.graphic_data6, " \t" );

    if( toks.size() < 8 )
    {
        // We log the error here but continue in the case of too few tokens
        wxLogError( wxString::Format( _( "Invalid token count."
                                         " Expected 8 but found %zu" ),
                                      toks.size() ) );
        new_text->height = 0;
        new_text->width = 0;
        new_text->ital = false;
        new_text->thickness = 0;
    }
    else
    {
        // 0 = size
        // 1 = font
        new_text->height = KiROUND( std::atof( toks[2].c_str() ) * aScale );
        new_text->width = KiROUND( std::atof( toks[3].c_str() ) * aScale );
        new_text->ital = std::atof( toks[4].c_str() ) != 0.0;
        // 5 = character spacing
        // 6 = line spacing
        new_text->thickness = KiROUND( std::atof( toks[7].c_str() ) * aScale );
    }

    new_text->text = aData.graphic_data7;
    return new_text;
}


FABMASTER::GRAPHIC_ITEM* FABMASTER::processGraphic( const GRAPHIC_DATA& aData, double aScale )
{
    GRAPHIC_ITEM* retval = nullptr;

    if( aData.graphic_dataname == "LINE" )
        retval = processLine( aData, aScale );
    else if( aData.graphic_dataname == "ARC" )
        retval = processArc( aData, aScale );
    else if( aData.graphic_dataname == "RECTANGLE" )
        retval = processRectangle( aData, aScale );
    else if( aData.graphic_dataname == "TEXT" )
        retval = processText( aData, aScale );

    if( retval && !aData.graphic_data10.empty() )
    {
        if( aData.graphic_data10 == "CONNECT" )
            retval->type = GR_TYPE_CONNECT;
        else if( aData.graphic_data10 == "NOTCONNECT" )
            retval->type = GR_TYPE_NOTCONNECT;
        else if( aData.graphic_data10 == "SHAPE" )
            retval->type = GR_TYPE_NOTCONNECT;
        else if( aData.graphic_data10 == "VOID" )
            retval->type = GR_TYPE_NOTCONNECT;
        else if( aData.graphic_data10 == "POLYGON" )
            retval->type = GR_TYPE_NOTCONNECT;
        else
            retval->type = GR_TYPE_NONE;
    }

    return retval;
}


/**
 * A!GRAPHIC_DATA_NAME!GRAPHIC_DATA_NUMBER!RECORD_TAG!GRAPHIC_DATA_1!GRAPHIC_DATA_2!GRAPHIC_DATA_3!
 * GRAPHIC_DATA_4!GRAPHIC_DATA_5!GRAPHIC_DATA_6!GRAPHIC_DATA_7!GRAPHIC_DATA_8!GRAPHIC_DATA_9!
 * SUBCLASS!SYM_NAME!REFDES!
 */
size_t FABMASTER::processGeometry( size_t aRow )
{
    size_t rownum = aRow + 2;

    if( rows.size() < rownum )
        return -1;

    const auto header = rows[aRow];
    double     scale_factor = processScaleFactor( aRow + 1 );

    if( scale_factor <= 0.0 )
        return -1;

    int geo_name_col = getColFromName( aRow, "GRAPHICDATANAME" );
    int geo_num_col = getColFromName( aRow, "GRAPHICDATANUMBER" );
    int geo_tag_col = getColFromName( aRow, "RECORDTAG" );
    int geo_grdata1_col = getColFromName( aRow, "GRAPHICDATA1" );
    int geo_grdata2_col = getColFromName( aRow, "GRAPHICDATA2" );
    int geo_grdata3_col = getColFromName( aRow, "GRAPHICDATA3" );
    int geo_grdata4_col = getColFromName( aRow, "GRAPHICDATA4" );
    int geo_grdata5_col = getColFromName( aRow, "GRAPHICDATA5" );
    int geo_grdata6_col = getColFromName( aRow, "GRAPHICDATA6" );
    int geo_grdata7_col = getColFromName( aRow, "GRAPHICDATA7" );
    int geo_grdata8_col = getColFromName( aRow, "GRAPHICDATA8" );
    int geo_grdata9_col = getColFromName( aRow, "GRAPHICDATA9" );
    int geo_subclass_col = getColFromName( aRow, "SUBCLASS" );
    int geo_sym_name_col = getColFromName( aRow, "SYMNAME" );
    int geo_refdes_col = getColFromName( aRow, "REFDES" );

    if( geo_name_col < 0 || geo_num_col < 0 || geo_grdata1_col < 0 || geo_grdata2_col < 0
            || geo_grdata3_col < 0 || geo_grdata4_col < 0 || geo_grdata5_col < 0
            || geo_grdata6_col < 0 || geo_grdata7_col < 0 || geo_grdata8_col < 0
            || geo_grdata9_col < 0 || geo_subclass_col < 0 || geo_sym_name_col < 0
            || geo_refdes_col < 0 )
        return -1;

    for( ; rownum < rows.size() && rows[rownum].size() > 0 && rows[rownum][0] == "S"; ++rownum )
    {
        auto row = rows[rownum];

        if( row.size() != header.size() )
        {
            wxLogError( wxString::Format( _( "Invalid row size in row %zu.  "
                                             "Expecting %zu elements but found %zu" ),
                                          rownum, header.size(), row.size() ) );
            continue;
        }

        auto geo_tag = row[geo_tag_col];

        GRAPHIC_DATA gr_data;
        gr_data.graphic_dataname = row[geo_name_col];
        gr_data.graphic_datanum = row[geo_num_col];
        gr_data.graphic_data1 = row[geo_grdata1_col];
        gr_data.graphic_data2 = row[geo_grdata2_col];
        gr_data.graphic_data3 = row[geo_grdata3_col];
        gr_data.graphic_data4 = row[geo_grdata4_col];
        gr_data.graphic_data5 = row[geo_grdata5_col];
        gr_data.graphic_data6 = row[geo_grdata6_col];
        gr_data.graphic_data7 = row[geo_grdata7_col];
        gr_data.graphic_data8 = row[geo_grdata8_col];
        gr_data.graphic_data9 = row[geo_grdata9_col];

        auto geo_refdes = row[geo_refdes_col];

        // Grouped graphics are a series of records with the same record ID but incrementing
        // Sequence numbers.
        int id = -1;
        int seq = -1;
        int subseq = 0;

        if( std::sscanf( geo_tag.c_str(), "%d %d %d", &id, &seq, &subseq ) < 2 )
        {
            wxLogError( wxString::Format( _( "Invalid format for record_tag string \"%s\" "
                                             "in Geometric definition row %zu" ),
                                          geo_tag.c_str(), rownum ) );
            continue;
        }

        auto gr_item = std::unique_ptr<GRAPHIC_ITEM>( processGraphic( gr_data, scale_factor ) );

        if( !gr_item )
        {
            wxLogError( wxString::Format( _( "Unhandled graphic item '%s' "
                                             "in Geometric definition row %zu" ),
                                          gr_data.graphic_dataname.c_str(), geo_tag.c_str(),
                                          rownum ) );
            continue;
        }

        gr_item->layer = row[geo_subclass_col];
        gr_item->seq = seq;
        gr_item->subseq = subseq;

        if( geo_refdes.empty() )
        {
            if( board_graphics.empty() || board_graphics.back().id != id )
            {
                GEOM_GRAPHIC new_gr;
                new_gr.subclass = row[geo_subclass_col];
                new_gr.refdes = row[geo_refdes_col];
                new_gr.name = row[geo_sym_name_col];
                new_gr.id = id;
                new_gr.elements = std::make_unique<graphic_element>();
                board_graphics.push_back( std::move( new_gr ) );
            }

            GEOM_GRAPHIC& graphic = board_graphics.back();
            graphic.elements->emplace( std::move( gr_item ) );
        }
        else
        {
            auto  sym_gr_it = comp_graphics.emplace( geo_refdes, std::map<int, GEOM_GRAPHIC>{} );
            auto  map_it = sym_gr_it.first->second.emplace( id, GEOM_GRAPHIC{} );
            auto& gr = map_it.first;

            if( map_it.second )
            {
                gr->second.subclass = row[geo_subclass_col];
                gr->second.refdes = row[geo_refdes_col];
                gr->second.name = row[geo_sym_name_col];
                gr->second.id = id;
                gr->second.elements = std::make_unique<graphic_element>();
            }

            auto result = gr->second.elements->emplace( std::move( gr_item ) );
        }
    }

    return rownum - aRow;
}


/**
 *  A!VIA_X!VIA_Y!PAD_STACK_NAME!NET_NAME!TEST_POINT!
 */
size_t FABMASTER::processVias( size_t aRow )
{
    size_t rownum = aRow + 2;

    if( rows.size() < rownum )
        return -1;

    const auto header = rows[aRow];
    double     scale_factor = processScaleFactor( aRow + 1 );

    if( scale_factor <= 0.0 )
        return -1;

    int viax_col = getColFromName( aRow, "VIAX" );
    int viay_col = getColFromName( aRow, "VIAY" );
    int padstack_name_col = getColFromName( aRow, "PADSTACKNAME" );
    int net_name_col = getColFromName( aRow, "NETNAME" );
    int test_point_col = getColFromName( aRow, "TESTPOINT" );

    if( viax_col < 0 || viay_col < 0 || padstack_name_col < 0 || net_name_col < 0
            || test_point_col < 0 )
        return -1;

    for( ; rownum < rows.size() && rows[rownum].size() > 0 && rows[rownum][0] == "S"; ++rownum )
    {
        auto row = rows[rownum];

        if( row.size() != header.size() )
        {
            wxLogError( wxString::Format( _( "Invalid row size in row %zu.  "
                                             "Expecting %zu elements but found %zu" ),
                                          rownum, header.size(), row.size() ) );
            continue;
        }

        vias.emplace_back( std::make_unique<FM_VIA>() );
        auto& via = vias.back();

        via->x = KiROUND( std::stod( row[viax_col] ) * scale_factor );
        via->y = -KiROUND( std::stod( row[viay_col] ) * scale_factor );
        via->padstack = row[padstack_name_col];
        via->net = row[net_name_col];
        via->test_point = ( row[test_point_col] == "YES" );
    }

    return rownum - aRow;
}


/**
 * A!CLASS!SUBCLASS!GRAPHIC_DATA_NAME!GRAPHIC_DATA_NUMBER!RECORD_TAG!GRAPHIC_DATA_1!GRAPHIC_DATA_2!
 * GRAPHIC_DATA_3!GRAPHIC_DATA_4!GRAPHIC_DATA_5!GRAPHIC_DATA_6!GRAPHIC_DATA_7!GRAPHIC_DATA_8!
 * GRAPHIC_DATA_9!NET_NAME!
 */
size_t FABMASTER::processTraces( size_t aRow )
{
    size_t rownum = aRow + 2;

    if( rows.size() < rownum )
        return -1;

    const auto header = rows[aRow];
    double     scale_factor = processScaleFactor( aRow + 1 );

    if( scale_factor <= 0.0 )
        return -1;

    int class_col = getColFromName( aRow, "CLASS" );
    int layer_col = getColFromName( aRow, "SUBCLASS" );
    int grdata_name_col = getColFromName( aRow, "GRAPHICDATANAME" );
    int grdata_num_col = getColFromName( aRow, "GRAPHICDATANUMBER" );
    int tag_col = getColFromName( aRow, "RECORDTAG" );
    int grdata1_col = getColFromName( aRow, "GRAPHICDATA1" );
    int grdata2_col = getColFromName( aRow, "GRAPHICDATA2" );
    int grdata3_col = getColFromName( aRow, "GRAPHICDATA3" );
    int grdata4_col = getColFromName( aRow, "GRAPHICDATA4" );
    int grdata5_col = getColFromName( aRow, "GRAPHICDATA5" );
    int grdata6_col = getColFromName( aRow, "GRAPHICDATA6" );
    int grdata7_col = getColFromName( aRow, "GRAPHICDATA7" );
    int grdata8_col = getColFromName( aRow, "GRAPHICDATA8" );
    int grdata9_col = getColFromName( aRow, "GRAPHICDATA9" );
    int netname_col = getColFromName( aRow, "NETNAME" );

    if( class_col < 0 || layer_col < 0 || grdata_name_col < 0 || grdata_num_col < 0
            || tag_col < 0 || grdata1_col < 0 || grdata2_col < 0 || grdata3_col < 0
            || grdata4_col < 0 || grdata5_col < 0 || grdata6_col < 0 || grdata7_col < 0
            || grdata8_col < 0 || grdata9_col < 0 || netname_col < 0 )
        return -1;

    for( ; rownum < rows.size() && rows[rownum].size() > 0 && rows[rownum][0] == "S"; ++rownum )
    {
        auto row = rows[rownum];

        if( row.size() != header.size() )
        {
            wxLogError( wxString::Format( _( "Invalid row size in row %zu.  "
                                             "Expecting %zu elements but found %zu" ),
                                          rownum, header.size(), row.size() ) );
            continue;
        }

        GRAPHIC_DATA gr_data;
        gr_data.graphic_dataname = row[grdata_name_col];
        gr_data.graphic_datanum = row[grdata_num_col];
        gr_data.graphic_data1 = row[grdata1_col];
        gr_data.graphic_data2 = row[grdata2_col];
        gr_data.graphic_data3 = row[grdata3_col];
        gr_data.graphic_data4 = row[grdata4_col];
        gr_data.graphic_data5 = row[grdata5_col];
        gr_data.graphic_data6 = row[grdata6_col];
        gr_data.graphic_data7 = row[grdata7_col];
        gr_data.graphic_data8 = row[grdata8_col];
        gr_data.graphic_data9 = row[grdata9_col];

        auto geo_tag = row[tag_col];
        // Grouped graphics are a series of records with the same record ID but incrementing
        // Sequence numbers.
        int id = -1;
        int seq = -1;
        int subseq = 0;

        if( std::sscanf( geo_tag.c_str(), "%d %d %d", &id, &seq, &subseq ) < 2 )
        {
            wxLogError( wxString::Format( _( "Invalid format for record_tag string \"%s\" "
                                             "in Traces definition row %zu" ),
                                          geo_tag.c_str(), rownum ) );
            continue;
        }

        auto gr_item = std::unique_ptr<GRAPHIC_ITEM>( processGraphic( gr_data, scale_factor ) );

        if( !gr_item )
        {
            wxLogError( wxString::Format( _( "Unhandled graphic item '%s' "
                                             "in Traces definition row %zu" ),
                                          gr_data.graphic_dataname.c_str(), rownum ) );
            continue;
        }

        auto new_trace = std::make_unique<TRACE>();
        new_trace->id = id;
        new_trace->layer = row[layer_col];
        new_trace->netname = row[netname_col];
        new_trace->lclass = row[class_col];

        gr_item->layer = row[layer_col];
        gr_item->seq = seq;
        gr_item->subseq = subseq;

        if( gr_item->width == 0 )
        {
            auto  result = zones.emplace( std::move( new_trace ) );
            auto& zone = *result.first;
            auto  gr_result = zone->segment.emplace( std::move( gr_item ) );

            if( !gr_result.second )
            {
                wxLogError( wxString::Format( _( "Duplicate item for ID %d and sequence %d "
                                                 "in Traces definition row %zu \n" ),
                                              id, seq, rownum ) );
            }
        }
        else
        {
            auto  result = traces.emplace( std::move( new_trace ) );
            auto& trace = *result.first;
            auto  gr_result = trace->segment.emplace( std::move( gr_item ) );

            if( !gr_result.second )
            {
                wxLogError( wxString::Format( _( "Duplicate item for ID %d and sequence %d "
                                                 "in Traces definition row %zu \n" ),
                                              id, seq, rownum ) );
            }
        }
    }

    return rownum - aRow;
}


FABMASTER::SYMTYPE FABMASTER::parseSymType( const std::string& aSymType )
{
    if( aSymType == "PACKAGE" )
        return SYMTYPE_PACKAGE;
    else if( aSymType == "DRAFTING" )
        return SYMTYPE_DRAFTING;
    else if( aSymType == "MECHANICAL" )
        return SYMTYPE_MECH;
    else if( aSymType == "FORMAT" )
        return SYMTYPE_FORMAT;

    return SYMTYPE_NONE;
}


FABMASTER::COMPCLASS FABMASTER::parseCompClass( const std::string& aCmpClass )
{
    if( aCmpClass == "IO" )
        return COMPCLASS_IO;
    else if( aCmpClass == "IC" )
        return COMPCLASS_IC;
    else if( aCmpClass == "DISCRETE" )
        return COMPCLASS_DISCRETE;

    return COMPCLASS_NONE;
}

/**
 * A!REFDES!COMP_CLASS!COMP_PART_NUMBER!COMP_HEIGHT!COMP_DEVICE_LABEL!COMP_INSERTION_CODE!SYM_TYPE!
 * SYM_NAME!SYM_MIRROR!SYM_ROTATE!SYM_X!SYM_Y!COMP_VALUE!COMP_TOL!COMP_VOLTAGE!
 */
size_t FABMASTER::processFootprints( size_t aRow )
{
    size_t rownum = aRow + 2;

    if( rows.size() < rownum )
        return -1;

    const auto header = rows[aRow];
    double     scale_factor = processScaleFactor( aRow + 1 );

    if( scale_factor <= 0.0 )
        return -1;

    int refdes_col = getColFromName( aRow, "REFDES" );
    int compclass_col = getColFromName( aRow, "COMPCLASS" );
    int comppartnum_col = getColFromName( aRow, "COMPPARTNUMBER" );
    int compheight_col = getColFromName( aRow, "COMPHEIGHT" );
    int compdevlabelcol = getColFromName( aRow, "COMPDEVICELABEL" );
    int compinscode_col = getColFromName( aRow, "COMPINSERTIONCODE" );
    int symtype_col = getColFromName( aRow, "SYMTYPE" );
    int symname_col = getColFromName( aRow, "SYMNAME" );
    int symmirror_col = getColFromName( aRow, "SYMMIRROR" );
    int symrotate_col = getColFromName( aRow, "SYMROTATE" );
    int symx_col = getColFromName( aRow, "SYMX" );
    int symy_col = getColFromName( aRow, "SYMY" );
    int compvalue_col = getColFromName( aRow, "COMPVALUE" );
    int comptol_col = getColFromName( aRow, "COMPTOL" );
    int compvolt_col = getColFromName( aRow, "COMPVOLTAGE" );

    if( refdes_col < 0 || compclass_col < 0 || comppartnum_col < 0 || compheight_col < 0
            || compdevlabelcol < 0 || compinscode_col < 0 || symtype_col < 0 || symname_col < 0
            || symmirror_col < 0 || symrotate_col < 0 || symx_col < 0 || symy_col < 0
            || compvalue_col < 0 || comptol_col < 0 || compvolt_col < 0 )
        return -1;

    for( ; rownum < rows.size() && rows[rownum].size() > 0 && rows[rownum][0] == "S"; ++rownum )
    {
        auto row = rows[rownum];

        if( row.size() != header.size() )
        {
            wxLogError( wxString::Format( _( "Invalid row size in row %zu.  "
                                             "Expecting %zu elements but found %zu" ),
                                          rownum, header.size(), row.size() ) );
            continue;
        }

        auto cmp = std::make_unique<COMPONENT>();

        cmp->refdes = row[refdes_col];
        cmp->cclass = parseCompClass( row[compclass_col] );
        cmp->pn = row[comppartnum_col];
        cmp->height = row[compheight_col];
        cmp->dev_label = row[compdevlabelcol];
        cmp->insert_code = row[compinscode_col];
        cmp->type = parseSymType( row[symtype_col] );
        cmp->name = row[symname_col];
        cmp->mirror = ( row[symmirror_col] == "YES" );
        cmp->rotate = std::stod( row[symrotate_col] );
        cmp->x = KiROUND( std::stod( row[symx_col] ) * scale_factor );
        cmp->y = -KiROUND( std::stod( row[symy_col] ) * scale_factor );
        cmp->value = row[compvalue_col];
        cmp->tol = row[comptol_col];
        cmp->voltage = row[compvolt_col];

        auto vec = components.find( cmp->refdes );

        if( vec == components.end() )
        {
            auto retval = components.insert(
                    std::make_pair( cmp->refdes, std::vector<std::unique_ptr<COMPONENT>>{} ) );

            vec = retval.first;
        }

        vec->second.push_back( std::move( cmp ) );
    }

    return rownum - aRow;
}


/**
 * A!SYM_NAME!SYM_MIRROR!PIN_NAME!PIN_NUMBER!PIN_X!PIN_Y!PAD_STACK_NAME!REFDES!PIN_ROTATION!TEST_POINT!
 */
size_t FABMASTER::processPins( size_t aRow )
{
    size_t rownum = aRow + 2;

    if( rows.size() < rownum )
        return -1;

    const auto header = rows[aRow];
    double     scale_factor = processScaleFactor( aRow + 1 );

    if( scale_factor <= 0.0 )
        return -1;

    int symname_col = getColFromName( aRow, "SYMNAME" );
    int symmirror_col = getColFromName( aRow, "SYMMIRROR" );
    int pinname_col = getColFromName( aRow, "PINNAME" );
    int pinnum_col = getColFromName( aRow, "PINNUMBER" );
    int pinx_col = getColFromName( aRow, "PINX" );
    int piny_col = getColFromName( aRow, "PINY" );
    int padstack_col = getColFromName( aRow, "PADSTACKNAME" );
    int refdes_col = getColFromName( aRow, "REFDES" );
    int pinrot_col = getColFromName( aRow, "PINROTATION" );
    int testpoint_col = getColFromName( aRow, "TESTPOINT" );

    if( symname_col < 0 ||symmirror_col < 0 || pinname_col < 0 || pinnum_col < 0 || pinx_col < 0
            || piny_col < 0 || padstack_col < 0 || refdes_col < 0 || pinrot_col < 0
            || testpoint_col < 0 )
        return -1;

    for( ; rownum < rows.size() && rows[rownum].size() > 0 && rows[rownum][0] == "S"; ++rownum )
    {
        auto row = rows[rownum];

        if( row.size() != header.size() )
        {
            wxLogError( wxString::Format( _( "Invalid row size in row %zu.  "
                                             "Expecting %zu elements but found %zu" ),
                                          rownum, header.size(), row.size() ) );
            continue;
        }

        auto pin = std::make_unique<PIN>();

        pin->name = row[symname_col];
        pin->mirror = ( row[symmirror_col] == "YES" );
        pin->pin_name = row[pinname_col];
        pin->pin_number = row[pinnum_col];
        pin->pin_x = KiROUND( std::stod( row[pinx_col] ) * scale_factor );
        pin->pin_y = -KiROUND( std::stod( row[piny_col] ) * scale_factor );
        pin->padstack = row[padstack_col];
        pin->refdes = row[refdes_col];
        pin->rotation = std::stod( row[pinrot_col] );

        auto map_it = pins.find( pin->refdes );

        if( map_it == pins.end() )
        {
            auto retval = pins.insert(
                    std::make_pair( pin->refdes, std::set<std::unique_ptr<PIN>, PIN::BY_NUM>{} ) );
            map_it = retval.first;
        }

        map_it->second.insert( std::move( pin ) );
    }

    return rownum - aRow;
}


/**
 * A!NET_NAME!REFDES!PIN_NUMBER!PIN_NAME!PIN_GROUND!PIN_POWER!
 */
size_t FABMASTER::processNets( size_t aRow )
{
    size_t rownum = aRow + 2;

    if( rows.size() < rownum )
        return -1;

    const auto header = rows[aRow];
    double     scale_factor = processScaleFactor( aRow + 1 );

    if( scale_factor <= 0.0 )
        return -1;

    int netname_col = getColFromName( aRow, "NETNAME" );
    int refdes_col = getColFromName( aRow, "REFDES" );
    int pinnum_col = getColFromName( aRow, "PINNUMBER" );
    int pinname_col = getColFromName( aRow, "PINNAME" );
    int pingnd_col = getColFromName( aRow, "PINGROUND" );
    int pinpwr_col = getColFromName( aRow, "PINPOWER" );

    if( netname_col < 0 || refdes_col < 0 || pinnum_col < 0 || pinname_col < 0 || pingnd_col < 0
            || pinpwr_col < 0 )
        return -1;

    for( ; rownum < rows.size() && rows[rownum].size() > 0 && rows[rownum][0] == "S"; ++rownum )
    {
        auto row = rows[rownum];

        if( row.size() != header.size() )
        {
            wxLogError( wxString::Format( _( "Invalid row size in row %zu.  "
                                             "Expecting %zu elements but found %zu" ),
                                          rownum, header.size(), row.size() ) );
            continue;
        }

        NETNAME new_net;
        new_net.name = row[netname_col];
        new_net.refdes = row[refdes_col];
        new_net.pin_num = row[pinnum_col];
        new_net.pin_name = row[pinname_col];
        new_net.pin_gnd = ( row[pingnd_col] == "YES" );
        new_net.pin_pwr = ( row[pinpwr_col] == "YES" );

        pin_nets.emplace( std::make_pair( new_net.refdes, new_net.pin_num ), new_net );
        netnames.insert( row[netname_col] );
    }

    return rownum - aRow;
}


bool FABMASTER::Process()
{
    for( size_t i = 0; i < rows.size(); )
    {
        auto type = detectType( i );

        switch( type )
        {
        case EXTRACT_PADSTACKS:
        {
            /// We extract the basic layers from the padstacks first as this is the only place
            /// the stackup is kept in the basic fabmaster export
            processPadStackLayers( i );
            assignLayers();
            int retval = processPadStacks( i );

            i += std::max( retval, 1 );
            break;
        }

        case EXTRACT_FULL_LAYERS:
        {
            int retval = processLayers( i );

            i += std::max( retval, 1 );
            break;
        }

        case EXTRACT_BASIC_LAYERS:
        {
            int retval = processSimpleLayers( i );

            i += std::max( retval, 1 );
            break;
        }

        case EXTRACT_VIAS:
        {
            int retval = processVias( i );

            i += std::max( retval, 1 );
            break;
        }

        case EXTRACT_TRACES:
        {
            int retval = processTraces( i );

            i += std::max( retval, 1 );
            break;
        }

        case EXTRACT_REFDES:
        {
            int retval = processFootprints( i );

            i += std::max( retval, 1 );
            break;
        }

        case EXTRACT_NETS:
        {
            int retval = processNets( i );

            i += std::max( retval, 1 );
            break;
        }

        case EXTRACT_GRAPHICS:
        {
            int retval = processGeometry( i );

            i += std::max( retval, 1 );
            break;
        }

        case EXTRACT_PINS:
        {
            int retval = processPins( i );

            i += std::max( retval, 1 );
            break;
        }

        case EXTRACT_PAD_SHAPES:
        {
            int retval = processCustomPads( i );

            i += std::max( retval, 1 );
            break;
        }

        default: ++i; break;
        }
    }

    return true;
}


bool FABMASTER::loadZones( BOARD* aBoard )
{
    for( auto& zone : zones )
    {
        if( IsCopperLayer( getLayer( zone->layer ) ) )
            loadZone( aBoard, zone );
        else
        {
            if( zone->layer == "OUTLINE" )
            {
                loadOutline( aBoard, zone );
            }
            else
            {
                loadPolygon( aBoard, zone );
            }
        }
    }

    /**
     * Zones in FABMASTER come in two varieties:
     * - Outlines with no net code attached
     * - Filled areas with net code attached
     *
     * In pcbnew, we want the outline with net code attached.  To determine which
     * outline should have which netcode, we look for overlapping areas.  Each unnetted zone
     * outline will be assigned the netcode that with the most hits on the edge of their
     * outline.
     */
    std::set<ZONE*> zones_to_delete;

    for( auto zone : aBoard->Zones() )
    {
        /// Remove the filled areas in favor of the outlines
        if( zone->GetNetCode() > 0 )
        {
            zones_to_delete.insert( zone );
        }
    }

    for( auto zone1 : aBoard->Zones() )
    {
        /// Zone1 will be the destination zone for the new net
        if( zone1->GetNetCode() > 0 )
            continue;

        SHAPE_LINE_CHAIN&               outline1 = zone1->Outline()->Outline( 0 );
        std::vector<size_t>             overlaps( aBoard->GetNetInfo().GetNetCount() + 1, 0 );
        std::vector<std::vector<ZONE*>> possible_deletions( overlaps.size() );

        for( auto zone2 : aBoard->Zones() )
        {
            if( zone2->GetNetCode() <= 0 )
                continue;

            SHAPE_LINE_CHAIN& outline2 = zone2->Outline()->Outline( 0 );

            if( zone1->GetLayer() != zone2->GetLayer() )
                continue;

            if( !outline1.BBox().Intersects( outline2.BBox() ) )
                continue;

            for( auto& pt1 : outline1.CPoints() )
            {
                if( !outline2.PointOnEdge( pt1, 1 ) )
                    continue;

                /// We're looking for the netcode with the most overlaps to the un-netted zone
                overlaps[zone2->GetNetCode()]++;
                break;
            }
        }

        size_t max_net = 0;
        size_t max_net_id = 0;

        for( size_t el = 1; el < overlaps.size(); ++el )
        {
            if( overlaps[el] > max_net )
            {
                max_net = overlaps[el];
                max_net_id = el;
            }
        }

        if( max_net > 0 )
            zone1->SetNetCode( max_net_id );
    }

    for( auto zone : zones_to_delete )
    {
        aBoard->Remove( zone );
        free( zone );
    }

    return true;
}


bool FABMASTER::loadFootprints( BOARD* aBoard )
{
    const NETNAMES_MAP& netinfo = aBoard->GetNetInfo().NetsByName();
    const auto&         ds = aBoard->GetDesignSettings();

    for( auto& mod : components )
    {
        bool has_multiple = mod.second.size() > 1;

        for( int i = 0; i < mod.second.size(); ++i )
        {
            auto& src = mod.second[i];

            FOOTPRINT* fp = new FOOTPRINT( aBoard );

            wxString mod_ref = src->name;
            wxString lib_ref = m_filename.GetName();

            if( has_multiple )
                mod_ref.Append( wxString::Format( "_%d", i ) );

            ReplaceIllegalFileNameChars( lib_ref, '_' );
            ReplaceIllegalFileNameChars( mod_ref, '_' );

            wxString key = !lib_ref.empty() ? lib_ref + ":" + mod_ref : mod_ref;

            LIB_ID fpID;
            fpID.Parse( key, true );
            fp->SetFPID( fpID );

            fp->SetPosition( wxPoint( src->x, src->y ) );
            fp->SetOrientationDegrees( -src->rotate );

            // KiCad netlisting requires parts to have non-digit + digit annotation.
            // If the reference begins with a number, we prepend 'UNK' (unknown) for the source designator
            wxString reference = src->refdes;

            if( !std::isalpha( src->refdes[0] ) )
                reference.Prepend( "UNK" );

            fp->SetReference( reference );
            fp->SetValue( src->value );

            /// Always set the module to the top and flip later if needed
            /// When flipping later, we get the full coordinate transform for free
            fp->SetLayer( F_Cu );

            auto gr_it = comp_graphics.find( src->refdes );

            if( gr_it == comp_graphics.end() )
            {
                continue;
                //TODO: Error
            }

            for( auto& gr_ref : gr_it->second )
            {
                auto& graphic = gr_ref.second;

                for( auto& seg : *graphic.elements )
                {
                    PCB_LAYER_ID layer = Dwgs_User;

                    if( IsValidLayer( getLayer( seg->layer ) ) )
                        layer = getLayer( seg->layer );

                    switch( seg->shape )
                    {
                    case GR_SHAPE_LINE:
                    {
                        const GRAPHIC_LINE* lsrc = static_cast<const GRAPHIC_LINE*>( seg.get() );

                        FP_SHAPE* line = new FP_SHAPE( fp, S_SEGMENT );

                        if( src->mirror )
                        {
                            line->SetLayer( FlipLayer( layer ) );
                            line->SetStart( wxPoint( lsrc->start_x, 2 * src->y - lsrc->start_y ) );
                            line->SetEnd( wxPoint( lsrc->end_x, 2 * src->y - lsrc->end_y ) );
                        }
                        else
                        {
                            line->SetLayer( layer );
                            line->SetStart( wxPoint( lsrc->start_x, lsrc->start_y ) );
                            line->SetEnd( wxPoint( lsrc->end_x, lsrc->end_y ) );
                        }

                        line->SetWidth( lsrc->width );
                        line->SetLocalCoord();

                        if( lsrc->width == 0 )
                            ds.GetLineThickness( line->GetLayer() );

                        fp->Add( line, ADD_MODE::APPEND );
                        break;
                    }
                    case GR_SHAPE_ARC:
                    {
                        const GRAPHIC_ARC* lsrc = static_cast<const GRAPHIC_ARC*>( seg.get() );

                        FP_SHAPE* arc = new FP_SHAPE( fp, S_ARC );

                        if( src->mirror )
                        {
                            arc->SetLayer( FlipLayer( layer ) );
                            arc->SetCenter(
                                    wxPoint( lsrc->center_x, 2 * src->y - lsrc->center_y ) );
                            arc->SetArcStart( wxPoint( lsrc->end_x, 2 * src->y - lsrc->end_y ) );
                            arc->SetAngle( lsrc->result.GetCentralAngle() * 10.0 );
                        }
                        else
                        {
                            arc->SetLayer( layer );
                            arc->SetCenter( wxPoint( lsrc->center_x, lsrc->center_y ) );
                            arc->SetArcStart( wxPoint( lsrc->end_x, lsrc->end_y ) );
                            arc->SetAngle( -lsrc->result.GetCentralAngle() * 10.0 );
                        }

                        arc->SetWidth( lsrc->width );
                        arc->SetLocalCoord();

                        if( lsrc->width == 0 )
                            ds.GetLineThickness( arc->GetLayer() );

                        fp->Add( arc, ADD_MODE::APPEND );
                        break;
                    }
                    case GR_SHAPE_RECTANGLE:
                    {
                        const GRAPHIC_RECTANGLE* lsrc =
                                static_cast<const GRAPHIC_RECTANGLE*>( seg.get() );

                        FP_SHAPE* rect = new FP_SHAPE( fp, S_RECT );

                        if( src->mirror )
                        {
                            rect->SetLayer( FlipLayer( layer ) );
                            rect->SetStart( wxPoint( lsrc->start_x, 2 * src->y - lsrc->start_y ) );
                            rect->SetEnd( wxPoint( lsrc->end_x, 2 * src->y - lsrc->end_y ) );
                        }
                        else
                        {
                            rect->SetLayer( layer );
                            rect->SetStart( wxPoint( lsrc->start_x, lsrc->start_y ) );
                            rect->SetEnd( wxPoint( lsrc->end_x, lsrc->end_y ) );
                        }

                        rect->SetWidth( 0 );
                        rect->SetLocalCoord();

                        fp->Add( rect, ADD_MODE::APPEND );
                        break;
                    }
                    case GR_SHAPE_TEXT:
                    {
                        const GRAPHIC_TEXT* lsrc = static_cast<const GRAPHIC_TEXT*>( seg.get() );

                        FP_TEXT* txt = new FP_TEXT( fp );

                        if( src->mirror )
                        {
                            txt->SetLayer( FlipLayer( layer ) );
                            txt->SetTextPos(
                                    wxPoint( lsrc->start_x,
                                             2 * src->y - ( lsrc->start_y - lsrc->height / 2 ) ) );
                        }
                        else
                        {
                            txt->SetLayer( layer );
                            txt->SetTextPos(
                                    wxPoint( lsrc->start_x, lsrc->start_y - lsrc->height / 2 ) );
                        }

                        txt->SetText( lsrc->text );
                        txt->SetItalic( lsrc->ital );
                        txt->SetTextThickness( lsrc->thickness );
                        txt->SetTextHeight( lsrc->height );
                        txt->SetTextWidth( lsrc->width );
                        txt->SetHorizJustify( lsrc->orient );
                        txt->SetLocalCoord();

                        fp->Add( txt, ADD_MODE::APPEND );
                        break;
                    }
                    default: continue;
                    }
                }
            }

            auto pin_it = pins.find( src->refdes );

            if( pin_it != pins.end() )
            {
                for( auto& pin : pin_it->second )
                {
                    auto pin_net_it =
                            pin_nets.find( std::make_pair( pin->refdes, pin->pin_number ) );
                    auto        padstack = pads.find( pin->padstack );
                    std::string netname = "";

                    if( pin_net_it != pin_nets.end() )
                        netname = pin_net_it->second.name;

                    auto net_it = netinfo.find( netname );

                    PAD* newpad = new PAD( fp );

                    if( net_it != netinfo.end() )
                        newpad->SetNet( net_it->second );
                    else
                        newpad->SetNetCode( 0 );

                    newpad->SetX( pin->pin_x );

                    if( src->mirror )
                        newpad->SetY( 2 * src->y - pin->pin_y );
                    else
                        newpad->SetY( pin->pin_y );

                    newpad->SetName( pin->pin_number );

                    if( padstack == pads.end() )
                    {
                        ///TODO:Warning
                        free( newpad );
                        continue;
                    }
                    else
                    {
                        auto& pad = padstack->second;

                        newpad->SetShape( pad.shape );

                        if( pad.shape == PAD_SHAPE_CUSTOM )
                        {
                            newpad->SetSize( wxSize( pad.width / 2, pad.height / 2 ) );

                            auto custom_it = pad_shapes.find( pad.custom_name );

                            if( custom_it != pad_shapes.end() )
                            {
                                SHAPE_POLY_SET poly_outline;
                                int            last_subseq = 0;
                                int            hole_idx = 0;

                                poly_outline.NewOutline();

                                // Custom pad shapes have a group of elements
                                // that are a list of graphical polygons
                                for( const auto& el : ( *custom_it ).second.elements )
                                {
                                    for( const auto& seg : el.second )
                                    {
                                        if( seg->subseq > 0 || seg->subseq != last_subseq )
                                        {
                                            poly_outline.Polygon( 0 ).back().SetClosed( true );
                                            hole_idx = poly_outline.AddHole( SHAPE_LINE_CHAIN{} );
                                        }

                                        if( seg->shape == GR_SHAPE_LINE )
                                        {
                                            const GRAPHIC_LINE* src =
                                                    static_cast<const GRAPHIC_LINE*>( seg.get() );

                                            if( poly_outline.VertexCount( 0, hole_idx ) == 0 )
                                                poly_outline.Append( src->start_x, src->start_y, 0,
                                                                     hole_idx );

                                            poly_outline.Append( src->end_x, src->end_y, 0,
                                                                 hole_idx );
                                        }
                                        else if( seg->shape == GR_SHAPE_ARC )
                                        {
                                            const GRAPHIC_ARC* src =
                                                    static_cast<const GRAPHIC_ARC*>( seg.get() );
                                            SHAPE_LINE_CHAIN& chain =
                                                    poly_outline.Hole( 0, hole_idx );

                                            chain.Append( src->result );
                                        }
                                    }
                                }
                                poly_outline.Fracture( SHAPE_POLY_SET::POLYGON_MODE::PM_FAST );

                                newpad->AddPrimitivePoly( poly_outline, 0, true );
                            }
                        }
                        else
                            newpad->SetSize( wxSize( pad.width, pad.height ) );

                        if( pad.drill )
                        {
                            if( pad.plated )
                            {
                                newpad->SetAttribute( PAD_ATTR_T::PAD_ATTRIB_PTH );
                                newpad->SetLayerSet( PAD::PTHMask() );
                            }
                            else
                            {
                                newpad->SetAttribute( PAD_ATTR_T::PAD_ATTRIB_NPTH );
                                newpad->SetLayerSet( PAD::UnplatedHoleMask() );
                            }

                            if( pad.drill_size_x == pad.drill_size_y )
                                newpad->SetDrillShape( PAD_DRILL_SHAPE_CIRCLE );
                            else
                                newpad->SetDrillShape( PAD_DRILL_SHAPE_OBLONG );

                            newpad->SetDrillSize( wxSize( pad.drill_size_x, pad.drill_size_y ) );
                        }
                        else
                        {
                            newpad->SetAttribute( PAD_ATTR_T::PAD_ATTRIB_SMD );

                            if( pad.top )
                                newpad->SetLayerSet( PAD::SMDMask() );
                            else if( pad.bottom )
                                newpad->SetLayerSet( FlipLayerMask( PAD::SMDMask() ) );
                        }
                    }

                    newpad->SetLocalCoord();

                    if( src->mirror )
                        newpad->SetOrientation( ( -src->rotate + pin->rotation ) * 10.0 );
                    else
                        newpad->SetOrientation( ( src->rotate - pin->rotation ) * 10.0 );

                    fp->Add( newpad, ADD_MODE::APPEND );
                }
            }

            if( src->mirror )
            {
                fp->SetOrientationDegrees( 180.0 - src->rotate );
                fp->Flip( fp->GetPosition(), true );
            }

            fp->BuildPolyCourtyards();

            aBoard->Add( fp, ADD_MODE::APPEND );
        }
    }

    return true;
}


bool FABMASTER::loadLayers( BOARD* aBoard )
{
    LSET layer_set;

    /// The basic layers that get enabled for normal boards
    layer_set |= LSET::AllTechMask() | LSET::UserMask();

    for( auto& layer : layers )
    {
        if( layer.second.layerid >= PCBNEW_LAYER_ID_START )
            layer_set.set( layer.second.layerid );
    }

    aBoard->SetEnabledLayers( layer_set );

    for( auto& layer : layers )
    {
        if( layer.second.conductive )
        {
            aBoard->SetLayerName( static_cast<PCB_LAYER_ID>( layer.second.layerid ),
                                  layer.second.name );
        }
    }

    return true;
}


bool FABMASTER::loadVias( BOARD* aBoard )
{
    const NETNAMES_MAP& netinfo = aBoard->GetNetInfo().NetsByName();
    const auto&         ds = aBoard->GetDesignSettings();

    for( auto& via : vias )
    {
        auto net_it = netinfo.find( via->net );
        auto padstack = pads.find( via->padstack );

        VIA* new_via = new VIA( aBoard );

        new_via->SetPosition( wxPoint( via->x, via->y ) );

        if( net_it != netinfo.end() )
            new_via->SetNet( net_it->second );

        if( padstack == pads.end() )
        {
            new_via->SetDrillDefault();

            if( !ds.m_ViasDimensionsList.empty() )
            {
                new_via->SetWidth( ds.m_ViasDimensionsList[0].m_Diameter );
                new_via->SetDrill( ds.m_ViasDimensionsList[0].m_Drill );
            }
            else
            {
                new_via->SetDrillDefault();
                new_via->SetWidth( ds.m_ViasMinSize );
            }
        }
        else
        {
            new_via->SetDrill( padstack->second.drill_size_x );
            new_via->SetWidth( padstack->second.width );
        }

        aBoard->Add( new_via, ADD_MODE::APPEND );
    }

    return true;
}


bool FABMASTER::loadNets( BOARD* aBoard )
{
    for( auto& net : netnames )
    {
        NETINFO_ITEM* newnet = new NETINFO_ITEM( aBoard, net );
        aBoard->Add( newnet, ADD_MODE::APPEND );
    }

    return true;
}


bool FABMASTER::loadEtch( BOARD* aBoard, const std::unique_ptr<FABMASTER::TRACE>& aLine )
{
    const NETNAMES_MAP& netinfo = aBoard->GetNetInfo().NetsByName();
    auto                net_it = netinfo.find( aLine->netname );

    int   last_subseq = 0;
    ZONE* new_zone = nullptr;

    for( const auto& seg : aLine->segment )
    {
        PCB_LAYER_ID layer = getLayer( seg->layer );

        if( IsCopperLayer( layer ) )
        {
            if( seg->shape == GR_SHAPE_LINE )
            {
                const GRAPHIC_LINE* src = static_cast<const GRAPHIC_LINE*>( seg.get() );

                TRACK* trk = new TRACK( aBoard );

                trk->SetLayer( layer );
                trk->SetStart( wxPoint( src->start_x, src->start_y ) );
                trk->SetEnd( wxPoint( src->end_x, src->end_y ) );
                trk->SetWidth( src->width );

                if( net_it != netinfo.end() )
                    trk->SetNet( net_it->second );

                aBoard->Add( trk, ADD_MODE::APPEND );
            }
            else if( seg->shape == GR_SHAPE_ARC )
            {
                const GRAPHIC_ARC* src = static_cast<const GRAPHIC_ARC*>( seg.get() );

                ARC* trk = new ARC( aBoard, &src->result );
                trk->SetLayer( layer );
                trk->SetWidth( src->width );

                if( net_it != netinfo.end() )
                    trk->SetNet( net_it->second );

                aBoard->Add( trk, ADD_MODE::APPEND );
            }
        }
        else
        {
            wxLogError( wxString::Format( _( "Expecting etch data to be on copper layer. "
                                             "Row found on layer '%s'" ),
                                          seg->layer.c_str() ) );
        }
    }

    return true;
}


bool FABMASTER::loadPolygon( BOARD* aBoard, const std::unique_ptr<FABMASTER::TRACE>& aLine )
{
    if( aLine->segment.size() < 3 )
        return false;

    PCB_LAYER_ID   layer = Cmts_User;
    int            last_subseq = 0;
    int            hole_idx = -1;
    SHAPE_POLY_SET poly_outline;
    PCB_SHAPE*     new_poly = new PCB_SHAPE( aBoard );

    new_poly->SetShape( S_POLYGON );
    poly_outline.NewOutline();

    auto new_layer = getLayer( aLine->layer );

    if( IsValidLayer( new_layer ) )
        layer = new_layer;

    for( const auto& seg : aLine->segment )
    {
        if( seg->subseq > 0 || seg->subseq != last_subseq )
            hole_idx = poly_outline.AddHole( SHAPE_LINE_CHAIN{} );

        if( seg->shape == GR_SHAPE_LINE )
        {
            const GRAPHIC_LINE* src = static_cast<const GRAPHIC_LINE*>( seg.get() );

            if( poly_outline.VertexCount( 0, hole_idx ) == 0 )
                poly_outline.Append( src->start_x, src->start_y, 0, hole_idx );

            poly_outline.Append( src->end_x, src->end_y, 0, hole_idx );
        }
        else if( seg->shape == GR_SHAPE_ARC )
        {
            const GRAPHIC_ARC* src = static_cast<const GRAPHIC_ARC*>( seg.get() );
            SHAPE_LINE_CHAIN&  chain = poly_outline.Hole( 0, hole_idx );

            chain.Append( src->result );
        }
    }

    poly_outline.Fracture( SHAPE_POLY_SET::POLYGON_MODE::PM_FAST );

    new_poly->SetLayer( layer );
    new_poly->SetPolyShape( poly_outline );
    aBoard->Add( new_poly, ADD_MODE::APPEND );

    return true;
}


bool FABMASTER::loadZone( BOARD* aBoard, const std::unique_ptr<FABMASTER::TRACE>& aLine )
{
    if( aLine->segment.size() < 3 )
        return false;

    int             last_subseq = 0;
    int             hole_idx = -1;
    SHAPE_POLY_SET* zone_outline = nullptr;
    ZONE*           zone = nullptr;

    const NETNAMES_MAP& netinfo = aBoard->GetNetInfo().NetsByName();
    auto                net_it = netinfo.find( aLine->netname );
    PCB_LAYER_ID        layer = Cmts_User;
    auto                new_layer = getLayer( aLine->layer );

    if( IsValidLayer( new_layer ) )
        layer = new_layer;

    auto store_zone = [&]() {
        if( zone && zone_outline )
        {
            if( zone_outline->Outline( 0 ).PointCount() >= 3 )
            {
                zone->SetOutline( zone_outline );
                aBoard->Add( zone, ADD_MODE::APPEND );
            }
            else
            {
                delete( zone_outline );
                delete( zone );
            }
        }
    };

    auto new_zone = [&]() {
        zone = new ZONE( aBoard );
        zone_outline = new SHAPE_POLY_SET;

        if( net_it != netinfo.end() )
            zone->SetNet( net_it->second );

        zone->SetLayer( layer );

        zone->SetIsRuleArea( false );
        zone->SetDoNotAllowTracks( false );
        zone->SetDoNotAllowVias( false );
        zone->SetDoNotAllowPads( false );
        zone->SetDoNotAllowFootprints( false );
        zone->SetDoNotAllowCopperPour( false );

        zone->SetPriority( 50 );
        zone->SetLocalClearance( 0 );
        zone->SetPadConnection( ZONE_CONNECTION::FULL );

        zone_outline->NewOutline();
    };

    new_zone();

    for( const auto& seg : aLine->segment )
    {
        if( seg->subseq > 0 && seg->subseq != last_subseq )
        {
            /// Don't knock holes in the BOUNDARY systems.  These are the outer layers for zone fills.
            if( aLine->lclass == "BOUNDARY" )
                break;

            hole_idx = zone_outline->AddHole( SHAPE_LINE_CHAIN{} );
            last_subseq = seg->subseq;
            last_subseq = seg->subseq;
        }

        if( seg->shape == GR_SHAPE_LINE )
        {
            const GRAPHIC_LINE* src = static_cast<const GRAPHIC_LINE*>( seg.get() );

            if( zone_outline->VertexCount( 0, hole_idx ) == 0 )
                zone_outline->Append( src->start_x, src->start_y, 0, hole_idx );

            zone_outline->Append( src->end_x, src->end_y, 0, hole_idx );
        }
        else if( seg->shape == GR_SHAPE_ARC )
        {
            const GRAPHIC_ARC* src = static_cast<const GRAPHIC_ARC*>( seg.get() );
            zone_outline->Hole( 0, hole_idx ).Append( src->result );
        }
    }

    store_zone();

    return true;
}


bool FABMASTER::loadOutline( BOARD* aBoard, const std::unique_ptr<FABMASTER::TRACE>& aLine )
{
    PCB_LAYER_ID layer;

    if( aLine->lclass == "BOARD GEOMETRY" )
        layer = Edge_Cuts;
    else if( aLine->lclass == "DRAWING FORMAT" )
        layer = Dwgs_User;
    else
        layer = Cmts_User;

    for( auto& seg : aLine->segment )
    {
        switch( seg->shape )
        {
        case GR_SHAPE_LINE:
        {
            const GRAPHIC_LINE* src = static_cast<const GRAPHIC_LINE*>( seg.get() );

            PCB_SHAPE* line = new PCB_SHAPE( aBoard );
            line->SetShape( S_SEGMENT );
            line->SetLayer( layer );
            line->SetStart( wxPoint( src->start_x, src->start_y ) );
            line->SetEnd( wxPoint( src->end_x, src->end_y ) );
            line->SetWidth( src->width );

            aBoard->Add( line, ADD_MODE::APPEND );
            break;
        }
        case GR_SHAPE_ARC:
        {
            const GRAPHIC_ARC* src = static_cast<const GRAPHIC_ARC*>( seg.get() );

            PCB_SHAPE* arc = new PCB_SHAPE( aBoard );
            arc->SetShape( S_ARC );
            arc->SetLayer( layer );
            arc->SetCenter( wxPoint( src->center_x, src->center_y ) );
            arc->SetArcStart( wxPoint( src->start_x, src->start_y ) );
            arc->SetAngle( src->result.GetCentralAngle() * 10.0 );
            arc->SetWidth( src->width );

            aBoard->Add( arc, ADD_MODE::APPEND );
            break;
        }
        case GR_SHAPE_RECTANGLE:
        {
            const GRAPHIC_RECTANGLE* src = static_cast<const GRAPHIC_RECTANGLE*>( seg.get() );

            PCB_SHAPE* rect = new PCB_SHAPE( aBoard );
            rect->SetShape( S_RECT );
            rect->SetLayer( layer );
            rect->SetStart( wxPoint( src->start_x, src->start_y ) );
            rect->SetEnd( wxPoint( src->end_x, src->end_y ) );
            rect->SetWidth( 0 );
            aBoard->Add( rect, ADD_MODE::APPEND );
            break;
        }
        case GR_SHAPE_TEXT:
        {
            const GRAPHIC_TEXT* src = static_cast<const GRAPHIC_TEXT*>( seg.get() );

            PCB_TEXT* txt = new PCB_TEXT( aBoard );
            txt->SetLayer( layer );
            txt->SetTextPos( wxPoint( src->start_x, src->start_y - src->height / 2 ) );
            txt->SetText( src->text );
            txt->SetItalic( src->ital );
            txt->SetTextThickness( src->thickness );
            txt->SetTextHeight( src->height );
            txt->SetTextWidth( src->width );
            txt->SetHorizJustify( src->orient );
            aBoard->Add( txt, ADD_MODE::APPEND );
            break;
        }
        default: return false;
        }
    }

    return true;
}


bool FABMASTER::loadGraphics( BOARD* aBoard )
{
    for( auto& geom : board_graphics )
    {
        PCB_LAYER_ID layer;

        if( geom.subclass == "SILKSCREEN_TOP" )
            layer = F_SilkS;
        else if( geom.subclass == "SILKSCREEN_BOTTOM" )
            layer = B_SilkS;
        // The pin numbers are not useful for us outside of the footprints
        else if( geom.subclass == "PIN_NUMBER" )
            continue;
        else
            layer = Cmts_User;

        for( auto& seg : *geom.elements )
        {
            switch( seg->shape )
            {
            case GR_SHAPE_LINE:
            {
                const GRAPHIC_LINE* src = static_cast<const GRAPHIC_LINE*>( seg.get() );

                PCB_SHAPE* line = new PCB_SHAPE( aBoard );
                line->SetShape( S_SEGMENT );
                line->SetLayer( layer );
                line->SetStart( wxPoint( src->start_x, src->start_y ) );
                line->SetEnd( wxPoint( src->end_x, src->end_y ) );
                line->SetWidth( src->width );

                aBoard->Add( line, ADD_MODE::APPEND );
                break;
            }
            case GR_SHAPE_ARC:
            {
                const GRAPHIC_ARC* src = static_cast<const GRAPHIC_ARC*>( seg.get() );

                PCB_SHAPE* arc = new PCB_SHAPE( aBoard );
                arc->SetShape( S_ARC );
                arc->SetLayer( layer );
                arc->SetCenter( wxPoint( src->center_x, src->center_y ) );
                arc->SetArcStart( wxPoint( src->start_x, src->start_y ) );
                arc->SetAngle( src->result.GetCentralAngle() * 10.0 );
                arc->SetWidth( src->width );

                aBoard->Add( arc, ADD_MODE::APPEND );
                break;
            }
            case GR_SHAPE_RECTANGLE:
            {
                const GRAPHIC_RECTANGLE* src = static_cast<const GRAPHIC_RECTANGLE*>( seg.get() );

                PCB_SHAPE* rect = new PCB_SHAPE( aBoard );
                rect->SetShape( S_RECT );
                rect->SetLayer( layer );
                rect->SetStart( wxPoint( src->start_x, src->start_y ) );
                rect->SetEnd( wxPoint( src->end_x, src->end_y ) );
                rect->SetWidth( 0 );
                aBoard->Add( rect, ADD_MODE::APPEND );
                break;
            }
            case GR_SHAPE_TEXT:
            {
                const GRAPHIC_TEXT* src = static_cast<const GRAPHIC_TEXT*>( seg.get() );

                PCB_TEXT* txt = new PCB_TEXT( aBoard );
                txt->SetLayer( layer );
                txt->SetTextPos( wxPoint( src->start_x, src->start_y - src->height / 2 ) );
                txt->SetText( src->text );
                txt->SetItalic( src->ital );
                txt->SetTextThickness( src->thickness );
                txt->SetTextHeight( src->height );
                txt->SetTextWidth( src->width );
                txt->SetHorizJustify( src->orient );
                aBoard->Add( txt, ADD_MODE::APPEND );
                break;
            }
            default: return false;
            }
        }
    }

    return true;
}


bool FABMASTER::orderZones( BOARD* aBoard )
{
    std::vector<ZONE*> zones = aBoard->Zones();

    std::sort( zones.begin(), zones.end(), [&]( const ZONE* a, const ZONE* b ) {
        if( a->GetLayer() == b->GetLayer() )
            return a->GetBoundingBox().GetArea() > b->GetBoundingBox().GetArea();

        return a->GetLayer() < b->GetLayer();
    } );

    PCB_LAYER_ID layer = UNDEFINED_LAYER;
    unsigned int priority = 0;

    for( ZONE* zone : zones )
    {
        if( zone->GetLayer() != layer )
        {
            layer = zone->GetLayer();
            priority = 0;
        }

        zone->SetPriority( priority );
        priority += 10;
    }

    return true;
}


bool FABMASTER::LoadBoard( BOARD* aBoard )
{
    aBoard->SetFileName( m_filename.GetFullPath() );

    loadNets( aBoard );
    loadLayers( aBoard );
    loadVias( aBoard );
    loadFootprints( aBoard );
    loadZones( aBoard );
    loadGraphics( aBoard );

    for( auto& track : traces )
    {
        if( track->lclass == "ETCH" )
        {
            loadEtch( aBoard, track );
        }
        else if( track->layer == "OUTLINE" )
        {
            loadOutline( aBoard, track );
        }
    }

    orderZones( aBoard );

    return true;
}<|MERGE_RESOLUTION|>--- conflicted
+++ resolved
@@ -594,40 +594,24 @@
 {
     size_t rownum = aRow + 2;
 
-<<<<<<< HEAD
-    if( rows.size() < rownum )
-        return 0;
-=======
      if( rows.size() < rownum )
          return -1;
->>>>>>> 9f18fee1
 
     auto   header = rows[aRow];
     double scale_factor = processScaleFactor( aRow + 1 );
 
-<<<<<<< HEAD
-    if( scale_factor <= 0.0 )
-        return 0;
-=======
      if( scale_factor <= 0.0 )
          return -1;
->>>>>>> 9f18fee1
 
     int layer_class_col = getColFromName( aRow, "CLASS" );
     int layer_subclass_col = getColFromName( aRow, "SUBCLASS" );
 
-<<<<<<< HEAD
-    for( ; rownum < rows.size() && rows[rownum].size() > 0 && rows[rownum][0] == "S"; ++rownum )
-    {
-        auto row = rows[rownum];
-=======
      if( layer_class_col < 0 || layer_subclass_col < 0 )
          return -1;
 
      for( ; rownum < rows.size() && rows[rownum].size() > 0 && rows[rownum][0] == "S"; ++rownum )
      {
          auto row = rows[rownum];
->>>>>>> 9f18fee1
 
         if( row.size() != header.size() )
         {
@@ -827,13 +811,8 @@
     size_t rownum = aRow + 2;
     size_t offset = 2;
 
-<<<<<<< HEAD
-    if( rows.size() < aRow + offset )
-        return 0;
-=======
     if( rows.size() < aRow + offset)
         return -1;
->>>>>>> 9f18fee1
 
     auto   header = rows[aRow];
     double scale_factor = processScaleFactor( aRow + 1 );
