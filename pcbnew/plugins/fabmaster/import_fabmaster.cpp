--- conflicted
+++ resolved
@@ -220,10 +220,8 @@
     if( row1 == "LAYERSORT" )
         return EXTRACT_FULL_LAYERS;
 
-    wxLogError
-    (
-            wxString::Format( _( "Unknown FABMASTER section %s:%s at row %zu." ), row1.c_str(),
-                    row2.c_str(), aOffset ) );
+    wxLogError( wxString::Format( _( "Unknown FABMASTER section %s:%s at row %zu." ), row1.c_str(),
+                                  row2.c_str(), aOffset ) );
     return UNKNOWN_EXTRACT;
 }
 
@@ -612,13 +610,9 @@
             }
             else
             {
-<<<<<<< HEAD
-                wxLogError( wxString::Format( _( "Unknown pad shape name %s at line %zu" ),
-                                              pad_shapename.c_str(), rownum ) );
-=======
-                wxLogError( wxString::Format( _( "Unknown pad shape name '%s' on layer '%s' at line %zu" ),
+                wxLogError( wxString::Format(
+                        _( "Unknown pad shape name '%s' on layer '%s' at line %zu" ),
                         pad_shape.c_str(), pad_layer.c_str(), rownum ) );
->>>>>>> 81b83a8f
                 continue;
             }
         }
@@ -632,13 +626,8 @@
 {
     size_t rownum = aRow + 2;
 
-<<<<<<< HEAD
-    if( rows.size() < rownum )
-        return -1;
-=======
-     if( rownum >= rows.size() )
-         return -1;
->>>>>>> 81b83a8f
+    if( rownum >= rows.size() )
+        return -1;
 
     auto   header = rows[aRow];
     double scale_factor = processScaleFactor( aRow + 1 );
@@ -853,11 +842,7 @@
 {
     size_t rownum = aRow + 2;
 
-<<<<<<< HEAD
-    if( rows.size() < aRow + offset )
-=======
     if( rownum >= rows.size() )
->>>>>>> 81b83a8f
         return -1;
 
     auto   header = rows[aRow];
@@ -1003,21 +988,12 @@
 {
     GRAPHIC_LINE* new_line = new GRAPHIC_LINE;
 
-<<<<<<< HEAD
     new_line->shape = GR_SHAPE_LINE;
-    new_line->start_x = KiROUND( std::atof( aData.graphic_data1.c_str() ) * aScale );
-    new_line->start_y = -KiROUND( std::atof( aData.graphic_data2.c_str() ) * aScale );
-    new_line->end_x = KiROUND( std::atof( aData.graphic_data3.c_str() ) * aScale );
-    new_line->end_y = -KiROUND( std::atof( aData.graphic_data4.c_str() ) * aScale );
-    new_line->width = KiROUND( std::atof( aData.graphic_data5.c_str() ) * aScale );
-=======
-    new_line->shape   = GR_SHAPE_LINE;
     new_line->start_x = KiROUND( readDouble( aData.graphic_data1.c_str() ) * aScale );
     new_line->start_y = -KiROUND( readDouble( aData.graphic_data2.c_str() ) * aScale );
-    new_line->end_x   = KiROUND( readDouble( aData.graphic_data3.c_str() ) * aScale );
-    new_line->end_y   = -KiROUND( readDouble( aData.graphic_data4.c_str() ) * aScale );
-    new_line->width   = KiROUND( readDouble( aData.graphic_data5.c_str() ) * aScale );
->>>>>>> 81b83a8f
+    new_line->end_x = KiROUND( readDouble( aData.graphic_data3.c_str() ) * aScale );
+    new_line->end_y = -KiROUND( readDouble( aData.graphic_data4.c_str() ) * aScale );
+    new_line->width = KiROUND( readDouble( aData.graphic_data5.c_str() ) * aScale );
 
     return new_line;
 }
@@ -1026,27 +1002,15 @@
 {
     GRAPHIC_ARC* new_arc = new GRAPHIC_ARC;
 
-<<<<<<< HEAD
     new_arc->shape = GR_SHAPE_ARC;
-    new_arc->start_x = KiROUND( std::atof( aData.graphic_data1.c_str() ) * aScale );
-    new_arc->start_y = -KiROUND( std::atof( aData.graphic_data2.c_str() ) * aScale );
-    new_arc->end_x = KiROUND( std::atof( aData.graphic_data3.c_str() ) * aScale );
-    new_arc->end_y = -KiROUND( std::atof( aData.graphic_data4.c_str() ) * aScale );
-    new_arc->center_x = KiROUND( std::atof( aData.graphic_data5.c_str() ) * aScale );
-    new_arc->center_y = -KiROUND( std::atof( aData.graphic_data6.c_str() ) * aScale );
-    new_arc->radius = KiROUND( std::atof( aData.graphic_data7.c_str() ) * aScale );
-    new_arc->width = KiROUND( std::atof( aData.graphic_data8.c_str() ) * aScale );
-=======
-    new_arc->shape    = GR_SHAPE_ARC;
-    new_arc->start_x  = KiROUND( readDouble( aData.graphic_data1.c_str() ) * aScale );
-    new_arc->start_y  = -KiROUND( readDouble( aData.graphic_data2.c_str() ) * aScale );
-    new_arc->end_x    = KiROUND( readDouble( aData.graphic_data3.c_str() ) * aScale );
-    new_arc->end_y    = -KiROUND( readDouble( aData.graphic_data4.c_str() ) * aScale );
+    new_arc->start_x = KiROUND( readDouble( aData.graphic_data1.c_str() ) * aScale );
+    new_arc->start_y = -KiROUND( readDouble( aData.graphic_data2.c_str() ) * aScale );
+    new_arc->end_x = KiROUND( readDouble( aData.graphic_data3.c_str() ) * aScale );
+    new_arc->end_y = -KiROUND( readDouble( aData.graphic_data4.c_str() ) * aScale );
     new_arc->center_x = KiROUND( readDouble( aData.graphic_data5.c_str() ) * aScale );
     new_arc->center_y = -KiROUND( readDouble( aData.graphic_data6.c_str() ) * aScale );
-    new_arc->radius   = KiROUND( readDouble( aData.graphic_data7.c_str() ) * aScale );
-    new_arc->width    = KiROUND( readDouble( aData.graphic_data8.c_str() ) * aScale );
->>>>>>> 81b83a8f
+    new_arc->radius = KiROUND( readDouble( aData.graphic_data7.c_str() ) * aScale );
+    new_arc->width = KiROUND( readDouble( aData.graphic_data8.c_str() ) * aScale );
 
     new_arc->clockwise = ( aData.graphic_data9 != "COUNTERCLOCKWISE" );
 
@@ -1083,23 +1047,13 @@
 {
     GRAPHIC_RECTANGLE* new_rect = new GRAPHIC_RECTANGLE;
 
-<<<<<<< HEAD
     new_rect->shape = GR_SHAPE_RECTANGLE;
-    new_rect->start_x = KiROUND( std::atof( aData.graphic_data1.c_str() ) * aScale );
-    new_rect->start_y = -KiROUND( std::atof( aData.graphic_data2.c_str() ) * aScale );
-    new_rect->end_x = KiROUND( std::atof( aData.graphic_data3.c_str() ) * aScale );
-    new_rect->end_y = -KiROUND( std::atof( aData.graphic_data4.c_str() ) * aScale );
+    new_rect->start_x = KiROUND( readDouble( aData.graphic_data1.c_str() ) * aScale );
+    new_rect->start_y = -KiROUND( readDouble( aData.graphic_data2.c_str() ) * aScale );
+    new_rect->end_x = KiROUND( readDouble( aData.graphic_data3.c_str() ) * aScale );
+    new_rect->end_y = -KiROUND( readDouble( aData.graphic_data4.c_str() ) * aScale );
     new_rect->fill = aData.graphic_data5 == "1";
     new_rect->width = 0;
-=======
-    new_rect->shape   = GR_SHAPE_RECTANGLE;
-    new_rect->start_x = KiROUND( readDouble( aData.graphic_data1.c_str() ) * aScale );
-    new_rect->start_y = -KiROUND( readDouble( aData.graphic_data2.c_str() ) * aScale );
-    new_rect->end_x   = KiROUND( readDouble( aData.graphic_data3.c_str() ) * aScale );
-    new_rect->end_y   = -KiROUND( readDouble( aData.graphic_data4.c_str() ) * aScale );
-    new_rect->fill    = aData.graphic_data5 == "1";
-    new_rect->width   = 0;
->>>>>>> 81b83a8f
 
     return new_rect;
 }
@@ -1109,19 +1063,11 @@
 {
     GRAPHIC_TEXT* new_text = new GRAPHIC_TEXT;
 
-<<<<<<< HEAD
     new_text->shape = GR_SHAPE_TEXT;
-    new_text->start_x = KiROUND( std::atof( aData.graphic_data1.c_str() ) * aScale );
-    new_text->start_y = -KiROUND( std::atof( aData.graphic_data2.c_str() ) * aScale );
-    new_text->rotation = KiROUND( std::atof( aData.graphic_data3.c_str() ) );
+    new_text->start_x = KiROUND( readDouble( aData.graphic_data1.c_str() ) * aScale );
+    new_text->start_y = -KiROUND( readDouble( aData.graphic_data2.c_str() ) * aScale );
+    new_text->rotation = KiROUND( readDouble( aData.graphic_data3.c_str() ) );
     new_text->mirror = ( aData.graphic_data4 == "YES" );
-=======
-    new_text->shape    = GR_SHAPE_TEXT;
-    new_text->start_x  = KiROUND( readDouble( aData.graphic_data1.c_str() ) * aScale );
-    new_text->start_y  = -KiROUND( readDouble( aData.graphic_data2.c_str() ) * aScale );
-    new_text->rotation = KiROUND( readDouble( aData.graphic_data3.c_str() ) );
-    new_text->mirror   = ( aData.graphic_data4 == "YES" );
->>>>>>> 81b83a8f
 
     if( aData.graphic_data5 == "RIGHT" )
         new_text->orient = GR_TEXT_HJUSTIFY_RIGHT;
@@ -1147,15 +1093,9 @@
     {
         // 0 = size
         // 1 = font
-<<<<<<< HEAD
-        new_text->height = KiROUND( std::atof( toks[2].c_str() ) * aScale );
-        new_text->width = KiROUND( std::atof( toks[3].c_str() ) * aScale );
-        new_text->ital = std::atof( toks[4].c_str() ) != 0.0;
-=======
         new_text->height = KiROUND( readDouble( toks[2].c_str() ) * aScale );
-        new_text->width  = KiROUND( readDouble( toks[3].c_str() ) * aScale );
-        new_text->ital   = readDouble( toks[4].c_str() ) != 0.0;
->>>>>>> 81b83a8f
+        new_text->width = KiROUND( readDouble( toks[3].c_str() ) * aScale );
+        new_text->ital = readDouble( toks[4].c_str() ) != 0.0;
         // 5 = character spacing
         // 6 = line spacing
         new_text->thickness = KiROUND( readDouble( toks[7].c_str() ) * aScale );
@@ -2226,7 +2166,8 @@
                                     // TODO: Use full padstacks when implementing in KiCad
                                     PCB_LAYER_ID primary_layer = src->mirror ? B_Cu : F_Cu;
 
-                                    if( getLayer( ( *( el.second.begin() ) )->layer ) != primary_layer )
+                                    if( getLayer( ( *( el.second.begin() ) )->layer )
+                                        != primary_layer )
                                         continue;
 
                                     for( const auto& seg : el.second )
@@ -2261,41 +2202,36 @@
                                     }
                                 }
 
-<<<<<<< HEAD
-                                if( src->mirror )
-                                    poly_outline.Rotate( ( -src->rotate + pin->rotation ) * M_PI
-                                                         / 180.0 );
-                                else
-                                    poly_outline.Rotate( ( src->rotate - pin->rotation ) * M_PI
-                                                         / 180.0 );
-=======
                                 if( poly_outline.OutlineCount() < 1
-                                        || poly_outline.Outline( 0 ).PointCount() < 3 )
+                                    || poly_outline.Outline( 0 ).PointCount() < 3 )
                                 {
-                                    wxLogError( wxString::Format(
-                                            _( "Invalid custom pad named '%s'. Replacing with circular pad." ),
-                                            custom_name.c_str() ) );
+                                    wxLogError(
+                                            wxString::Format( _( "Invalid custom pad named '%s'. "
+                                                                 "Replacing with circular pad." ),
+                                                              custom_name.c_str() ) );
                                     newpad->SetShape( PAD_SHAPE_CIRCLE );
                                 }
                                 else
                                 {
                                     poly_outline.Fracture( SHAPE_POLY_SET::POLYGON_MODE::PM_FAST );
->>>>>>> 81b83a8f
 
                                     poly_outline.Move( -newpad->GetPosition() );
 
                                     if( src->mirror )
-                                        poly_outline.Rotate( ( -src->rotate + pin->rotation ) * M_PI / 180.0 );
+                                        poly_outline.Rotate( ( -src->rotate + pin->rotation ) * M_PI
+                                                             / 180.0 );
                                     else
-                                        poly_outline.Rotate( ( src->rotate - pin->rotation ) * M_PI / 180.0 );
+                                        poly_outline.Rotate( ( src->rotate - pin->rotation ) * M_PI
+                                                             / 180.0 );
 
                                     newpad->AddPrimitivePoly( poly_outline, 0, true );
                                 }
                             }
                             else
                             {
-                                wxLogError( wxString::Format( _( "Could not find custom pad named %s" ),
-                                        custom_name.c_str() ) );
+                                wxLogError(
+                                        wxString::Format( _( "Could not find custom pad named %s" ),
+                                                          custom_name.c_str() ) );
                             }
                         }
                         else
