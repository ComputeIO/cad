--- conflicted
+++ resolved
@@ -378,12 +378,7 @@
     {
         wxMenuItem* item;
         ACTION_PLUGIN* ap = ACTION_PLUGINS::GetAction( ii );
-<<<<<<< HEAD
-        const wxBitmap& bitmap =
-                ap->iconBitmap.IsOk() ? ap->iconBitmap : KiBitmap( puzzle_piece_xpm );
-=======
         const wxBitmap& bitmap = ap->iconBitmap.IsOk() ? ap->iconBitmap : KiBitmap( BITMAPS::puzzle_piece );
->>>>>>> 77f5d317
 
         item = AddMenuItem( actionMenu, wxID_ANY,  ap->GetName(), ap->GetDescription(), bitmap );
 
