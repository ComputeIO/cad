--- conflicted
+++ resolved
@@ -1404,11 +1404,7 @@
 }
 
 
-<<<<<<< HEAD
-bool PCB_EDIT_FRAME::FetchNetlistFromSchematic( NETLIST&        aNetlist,
-=======
 bool PCB_EDIT_FRAME::FetchNetlistFromSchematic( NETLIST& aNetlist,
->>>>>>> 77f5d317
                                                 const wxString& aAnnotateMessage )
 {
     if( !TestStandalone() )
