--- conflicted
+++ resolved
@@ -1316,11 +1316,7 @@
         for( NETINFO_LIST::iterator i = netInfo.begin(); i != netInfo.end(); ++i )
         {
             if( i->GetNetCode() > 0 )
-<<<<<<< HEAD
-                m_nets[i->GetNetCode()] = new NET( m_pcb->network );
-=======
                 m_nets[i->GetNetCode()]->net_id = TO_UTF8( i->GetNetname() );
->>>>>>> 886cad43
         }
 
         items.Collect( aBoard, scanMODULEs );
