--- conflicted
+++ resolved
@@ -928,11 +928,6 @@
     wxString source;
     int      clearance = GetOwnClearance( GetLayer(), &source );
 
-<<<<<<< HEAD
-    aList.emplace_back(
-            wxString::Format( _( "Min Clearance: %s" ), MessageTextFromValue( units, clearance ) ),
-            wxString::Format( _( "(from %s)" ), source ) );
-=======
     aList.emplace_back( wxString::Format( _( "Min Clearance: %s" ),
                                           MessageTextFromValue( units, clearance ) ),
                         wxString::Format( _( "(from %s)" ), source ) );
@@ -940,7 +935,6 @@
     // useful for debug only
     aList.emplace_back( "UUID", m_Uuid.AsString() );
 #endif
->>>>>>> 77f5d317
 }
 
 
@@ -1503,18 +1497,12 @@
                 } );
         propMgr.AddProperty( roundRadiusRatio );
 
-<<<<<<< HEAD
-        propMgr.AddProperty(
-                new PROPERTY<PAD, int>( _HKI( "Local Clearance" ), &PAD::SetLocalClearance,
-                                        &PAD::GetLocalClearance, PROPERTY_DISPLAY::DISTANCE ) );
-=======
         propMgr.AddProperty( new PROPERTY<PAD, int>( _HKI( "Local Clearance" ),
                     &PAD::SetLocalClearance, &PAD::GetLocalClearance,
                     PROPERTY_DISPLAY::DISTANCE ) );
         propMgr.AddProperty( new PROPERTY<PAD, wxString>( _HKI( "Parent" ),
                     NO_SETTER( PAD, wxString ), &PAD::GetParentAsString ) );
 
->>>>>>> 77f5d317
         // TODO delta, dirill shape offset, layerset, zone connection
     }
 } _PAD_DESC;
