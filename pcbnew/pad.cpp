--- conflicted
+++ resolved
@@ -47,15 +47,10 @@
 
 #include <memory>
 
-<<<<<<< HEAD
-PAD::PAD( FOOTPRINT* parent ) : BOARD_CONNECTED_ITEM( parent, PCB_PAD_T )
-=======
 using KIGFX::PCB_PAINTER;
 using KIGFX::PCB_RENDER_SETTINGS;
 
-PAD::PAD( FOOTPRINT* parent ) :
-    BOARD_CONNECTED_ITEM( parent, PCB_PAD_T )
->>>>>>> 81b83a8f
+PAD::PAD( FOOTPRINT* parent ) : BOARD_CONNECTED_ITEM( parent, PCB_PAD_T )
 {
     m_size.x = m_size.y = Mils2iu( 60 );   // Default pad size 60 mils.
     m_drill.x = m_drill.y = Mils2iu( 30 ); // Default drill size 30 mils.
@@ -1209,20 +1204,12 @@
 
 double PAD::ViewGetLOD( int aLayer, KIGFX::VIEW* aView ) const
 {
-<<<<<<< HEAD
-    if( aView->GetPrintMode() > 0 ) // In printing mode the pad is always drawable
-        return 0.0;
-
-    constexpr double HIDE = std::numeric_limits<double>::max();
-    BOARD*           board = GetBoard();
-=======
     constexpr double HIDE = std::numeric_limits<double>::max();
 
     PCB_PAINTER*         painter = static_cast<PCB_PAINTER*>( aView->GetPainter() );
     PCB_RENDER_SETTINGS* renderSettings = painter->GetSettings();
     BOARD*               board = GetBoard();
     LSET                 visible = LSET::AllLayersMask();
->>>>>>> 81b83a8f
 
     // Meta control for hiding all pads
     if( !aView->IsLayerVisible( LAYER_PADS ) )
@@ -1234,12 +1221,8 @@
 
     // Handle Render tab switches
     if( ( GetAttribute() == PAD_ATTRIB_PTH || GetAttribute() == PAD_ATTRIB_NPTH )
-<<<<<<< HEAD
         && !aView->IsLayerVisible( LAYER_PADS_TH ) )
-=======
-         && !aView->IsLayerVisible( LAYER_PADS_TH ) )
-    {
->>>>>>> 81b83a8f
+    {
         return HIDE;
     }
 
@@ -1291,10 +1274,8 @@
         return (double) Millimeter2iu( 5 ) / divisor;
     }
 
-    if( aLayer == LAYER_PADS_TH
-            && GetShape() != PAD_SHAPE_CUSTOM
-            && GetSizeX() <= GetDrillSizeX()
-            && GetSizeY() <= GetDrillSizeY() )
+    if( aLayer == LAYER_PADS_TH && GetShape() != PAD_SHAPE_CUSTOM && GetSizeX() <= GetDrillSizeX()
+        && GetSizeY() <= GetDrillSizeY() )
     {
         // Don't tweak the drawing code with a degenerate pad
         return HIDE;
