/*
 * This program source code file is part of KiCad, a free EDA CAD application.
 *
 * Copyright (C) 2015 Jean-Pierre Charras, jp.charras at wanadoo.fr
 * Copyright (C) 1992-2021 KiCad Developers, see AUTHORS.txt for contributors.
 *
 * This program is free software; you can redistribute it and/or
 * modify it under the terms of the GNU General Public License
 * as published by the Free Software Foundation; either version 2
 * of the License, or (at your option) any later version.
 *
 * This program is distributed in the hope that it will be useful,
 * but WITHOUT ANY WARRANTY; without even the implied warranty of
 * MERCHANTABILITY or FITNESS FOR A PARTICULAR PURPOSE.  See the
 * GNU General Public License for more details.
 *
 * You should have received a copy of the GNU General Public License
 * along with this program; if not, you may find one here:
 * http://www.gnu.org/licenses/old-licenses/gpl-2.0.html
 * or you may search the http://www.gnu.org website for the version 2 license,
 * or you may write to the Free Software Foundation, Inc.,
 * 51 Franklin Street, Fifth Floor, Boston, MA  02110-1301, USA
 */

#ifndef FOOTPRINT_H
#define FOOTPRINT_H

#include <deque>

#include <board_item_container.h>
#include <board_item.h>
#include <collectors.h>
#include <convert_to_biu.h>
#include <layers_id_colors_and_visibility.h> // ALL_LAYERS definition.
#include <lib_id.h>
#include <list>

#include <zones.h>
#include <convert_drawsegment_list_to_polygon.h>
#include <fp_text.h>
#include <zone.h>
#include <functional>

class LINE_READER;
class EDA_3D_CANVAS;
class PAD;
class BOARD;
class MSG_PANEL_ITEM;
class SHAPE;

namespace KIGFX {
class VIEW;
}

enum INCLUDE_NPTH_T
{
    DO_NOT_INCLUDE_NPTH = false,
    INCLUDE_NPTH = true
};

/**
 * The set of attributes allowed within a FOOTPRINT, using FOOTPRINT::SetAttributes()
 * and FOOTPRINT::GetAttributes().  These are to be ORed together when calling
 * FOOTPRINT::SetAttributes()
 */
enum FOOTPRINT_ATTR_T
{
    FP_THROUGH_HOLE           = 0x0001,
    FP_SMD                    = 0x0002,
    FP_EXCLUDE_FROM_POS_FILES = 0x0004,
    FP_EXCLUDE_FROM_BOM       = 0x0008,
    FP_BOARD_ONLY             = 0x0010    // Footprint has no corresponding symbol
};

class FP_3DMODEL
{
public:
    FP_3DMODEL() :
        // Initialize with sensible values
        m_Scale { 1, 1, 1 },
        m_Rotation { 0, 0, 0 },
        m_Offset { 0, 0, 0 },
        m_Opacity( 1.0 ),
        m_Show( true )
    {
    }

    struct VECTOR3D
    {
        double x, y, z;
    };

    VECTOR3D m_Scale;       ///< 3D model scaling factor (dimensionless)
    VECTOR3D m_Rotation;    ///< 3D model rotation (degrees)
    VECTOR3D m_Offset;      ///< 3D model offset (mm)
    double   m_Opacity;
    wxString m_Filename;    ///< The 3D shape filename in 3D library
    bool     m_Show;        ///< Include model in rendering
};

DECL_DEQ_FOR_SWIG( PADS, PAD* )
DECL_DEQ_FOR_SWIG( DRAWINGS, BOARD_ITEM* )
DECL_VEC_FOR_SWIG( FP_ZONES, FP_ZONE* )
DECL_VEC_FOR_SWIG( FP_GROUPS, PCB_GROUP* )
DECL_DEQ_FOR_SWIG( FOOTPRINTS, FOOTPRINT* )

class FOOTPRINT : public BOARD_ITEM_CONTAINER
{
public:
    FOOTPRINT( BOARD* parent );

    FOOTPRINT( const FOOTPRINT& aFootprint );

    // Move constructor and operator needed due to std containers inside the footprint
    FOOTPRINT( FOOTPRINT&& aFootprint );

    ~FOOTPRINT();

    FOOTPRINT& operator=( const FOOTPRINT& aOther );
    FOOTPRINT& operator=( FOOTPRINT&& aOther );

    static inline bool ClassOf( const EDA_ITEM* aItem )
    {
        return aItem && aItem->Type() == PCB_FOOTPRINT_T;
    }

    ///< @copydoc BOARD_ITEM_CONTAINER::Add()
    void Add( BOARD_ITEM* aItem, ADD_MODE aMode = ADD_MODE::INSERT ) override;

    ///< @copydoc BOARD_ITEM_CONTAINER::Remove()
    void Remove( BOARD_ITEM* aItem, REMOVE_MODE aMode = REMOVE_MODE::NORMAL ) override;

    /**
     * Clear (i.e. force the ORPHANED dummy net info) the net info which
     * depends on a given board for all pads of the footprint.
     *
     * This is needed when a footprint is copied between the fp editor and
     * the board editor for instance, because net info become fully broken
     */
    void ClearAllNets();

    /**
     * Return the bounding box containing pads when the footprint is on the front side,
     * orientation 0, position 0,0.
     *
     * Mainly used in Gerber place file to draw a footprint outline when the courtyard
     * is missing or broken.
     *
     * @return The rectangle containing the pads for the normalized footprint.
     */
    EDA_RECT GetFpPadsLocalBbox() const;

    /**
     * Return a bounding polygon for the shapes and pads in the footprint.
     *
     * This operation is slower but more accurate than calculating a bounding box.
     */
    SHAPE_POLY_SET GetBoundingHull() const;

    // Virtual function
    const EDA_RECT GetBoundingBox() const override;
    const EDA_RECT GetBoundingBox( bool aIncludeText, bool aIncludeInvisibleText ) const;

    PADS& Pads()             { return m_pads; }
    const PADS& Pads() const { return m_pads; }

    DRAWINGS& GraphicalItems()             { return m_drawings; }
    const DRAWINGS& GraphicalItems() const { return m_drawings; }

    FP_ZONES& Zones()             { return m_fp_zones; }
    const FP_ZONES& Zones() const { return m_fp_zones; }

    FP_GROUPS& Groups()             { return m_fp_groups; }
    const FP_GROUPS& Groups() const { return m_fp_groups; }

    bool HasThroughHolePads() const;

    std::list<FP_3DMODEL>& Models()             { return m_3D_Drawings; }
    const std::list<FP_3DMODEL>& Models() const { return m_3D_Drawings; }

    void SetPosition( const wxPoint& aPos ) override;
    wxPoint GetPosition() const override { return m_pos; }

    void SetOrientation( double aNewAngle );
    void SetOrientationDegrees( double aOrientation ) { SetOrientation( aOrientation * 10.0 ); }
    double GetOrientation() const { return m_orient; }
    double GetOrientationDegrees() const { return m_orient / 10.0; }
    double GetOrientationRadians() const { return m_orient * M_PI / 1800; }

    const LIB_ID& GetFPID() const { return m_fpid; }
    void SetFPID( const LIB_ID& aFPID ) { m_fpid = aFPID; }

    const wxString& GetDescription() const { return m_doc; }
    void SetDescription( const wxString& aDoc ) { m_doc = aDoc; }

    const wxString& GetKeywords() const { return m_keywords; }
    void SetKeywords( const wxString& aKeywords ) { m_keywords = aKeywords; }

    const KIID_PATH& GetPath() const { return m_path; }
    void SetPath( const KIID_PATH& aPath ) { m_path = aPath; }

    int GetLocalSolderMaskMargin() const { return m_localSolderMaskMargin; }
    void SetLocalSolderMaskMargin( int aMargin ) { m_localSolderMaskMargin = aMargin; }

    int GetLocalClearance() const { return m_localClearance; }
    void SetLocalClearance( int aClearance ) { m_localClearance = aClearance; }

    int GetLocalClearance( wxString* aSource ) const
    {
        if( aSource )
            *aSource = wxString::Format( _( "footprint %s" ), GetReference() );

        return m_localClearance;
    }

    int GetLocalSolderPasteMargin() const { return m_localSolderPasteMargin; }
    void SetLocalSolderPasteMargin( int aMargin ) { m_localSolderPasteMargin = aMargin; }

    double GetLocalSolderPasteMarginRatio() const { return m_localSolderPasteMarginRatio; }
    void SetLocalSolderPasteMarginRatio( double aRatio ) { m_localSolderPasteMarginRatio = aRatio; }

    void SetZoneConnection( ZONE_CONNECTION aType ) { m_zoneConnection = aType; }
    ZONE_CONNECTION GetZoneConnection() const { return m_zoneConnection; }

    void SetThermalWidth( int aWidth ) { m_thermalWidth = aWidth; }
    int GetThermalWidth() const { return m_thermalWidth; }

    void SetThermalGap( int aGap ) { m_thermalGap = aGap; }
    int GetThermalGap() const { return m_thermalGap; }

    int GetAttributes() const { return m_attributes; }
    void SetAttributes( int aAttributes ) { m_attributes = aAttributes; }

    void SetFlag( int aFlag ) { m_arflag = aFlag; }
    void IncrementFlag() { m_arflag += 1; }
    int GetFlag() const { return m_arflag; }

    // A bit of a hack until net ties are supported as first class citizens
    bool IsNetTie() const { return GetKeywords().StartsWith( wxT( "net tie" ) ); }

    void Move( const wxPoint& aMoveVector ) override;

    void Rotate( const wxPoint& aRotCentre, double aAngle ) override;

    void Flip( const wxPoint& aCentre, bool aFlipLeftRight ) override;

    /**
     * Move the reference point of the footprint.
     *
     * It looks like a move footprint:
     * the footprints elements (pads, outlines, edges .. ) are moved
     * However:
     * - the footprint position is not modified.
     * - the relative (local) coordinates of these items are modified
     * (a move footprint does not change these local coordinates,
     * but changes the footprint position)
     */
    void MoveAnchorPosition( const wxPoint& aMoveVector );

    /**
     * @return true if the footprint is flipped, i.e. on the back side of the board
     */
    bool IsFlipped() const { return GetLayer() == B_Cu; }

    /**
     * A special IsOnLayer for footprints: return true if the footprint contains only items on the
     * given layer, even if that layer is not one of the valid footprint layers F_Cu and B_Cu.
     * This allows selection of "graphic" footprints that contain only silkscreen, for example.
     */
    bool IsOnLayer( PCB_LAYER_ID aLayer ) const override;

// m_footprintStatus bits:
#define FP_is_LOCKED        0x01        ///< footprint LOCKED: no autoplace allowed
#define FP_is_PLACED        0x02        ///< In autoplace: footprint automatically placed
#define FP_to_PLACE         0x04        ///< In autoplace: footprint waiting for autoplace
#define FP_PADS_are_LOCKED  0x08


    bool IsLocked() const override
    {
        return ( m_fpStatus & FP_is_LOCKED ) != 0;
    }

    /**
     * Set the #MODULE_is_LOCKED bit in the m_ModuleStatus.
     *
     * @param isLocked true means turn on locked status, else unlock
     */
    void SetLocked( bool isLocked ) override
    {
        if( isLocked )
            m_fpStatus |= FP_is_LOCKED;
        else
            m_fpStatus &= ~FP_is_LOCKED;
    }

    bool IsPlaced() const { return m_fpStatus & FP_is_PLACED;  }
    void SetIsPlaced( bool isPlaced )
    {
        if( isPlaced )
            m_fpStatus |= FP_is_PLACED;
        else
            m_fpStatus &= ~FP_is_PLACED;
    }

    bool NeedsPlaced() const { return m_fpStatus & FP_to_PLACE;  }
    void SetNeedsPlaced( bool needsPlaced )
    {
        if( needsPlaced )
            m_fpStatus |= FP_to_PLACE;
        else
            m_fpStatus &= ~FP_to_PLACE;
    }

    bool LegacyPadsLocked() const { return m_fpStatus & FP_PADS_are_LOCKED;  }

    /*
    void SetPadsLocked( bool aPadsLocked )
    {
        if( aPadsLocked )
            m_fpStatus |= FP_PADS_are_LOCKED;
        else
            m_fpStatus &= ~FP_PADS_are_LOCKED;
    }
    */

    void SetLastEditTime( timestamp_t aTime ) { m_lastEditTime = aTime; }
    void SetLastEditTime() { m_lastEditTime = time( NULL ); }
    timestamp_t GetLastEditTime() const { return m_lastEditTime; }

    /**
     * Generate pads shapes on layer \a aLayer as polygons and adds these polygons to
     * \a aCornerBuffer.
     *
     * Useful to generate a polygonal representation of a footprint in 3D view and plot functions,
     * when a full polygonal approach is needed.
     *
     * @param aLayer is the layer to consider, or #UNDEFINED_LAYER to consider all layers.
     * @param aCornerBuffer i the buffer to store polygons.
     * @param aClearance is an additional size to add to pad shapes.
     * @param aMaxError is the maximum deviation from true for arcs.
     * @param aSkipNPTHPadsWihNoCopper if true, do not add a NPTH pad shape, if the shape has
     *          same size and position as the hole. Usually, these pads are not drawn on copper
     *          layers, because there is actually no copper
     *          Due to diff between layers and holes, these pads must be skipped to be sure
     *          there is no copper left on the board (for instance when creating Gerber Files or
     *          3D shapes).  Defaults to false.
     * @param aSkipPlatedPads is used on 3D-Viewer to extract plated and non-plated pads.
     * @param aSkipNonPlatedPads is used on 3D-Viewer to extract plated and plated pads.
     */
    void TransformPadsWithClearanceToPolygon( SHAPE_POLY_SET& aCornerBuffer,
                                              PCB_LAYER_ID aLayer, int aClearance,
                                              int aMaxError, ERROR_LOC aErrorLoc,
                                              bool aSkipNPTHPadsWihNoCopper = false,
                                              bool aSkipPlatedPads = false,
                                              bool aSkipNonPlatedPads = false ) const;

    /**
     * Generate shapes of graphic items (outlines) on layer \a aLayer as polygons and adds these
     * polygons to \a aCornerBuffer.
     *
     * Useful to generate a polygonal representation of a footprint in 3D view and plot functions,
     * when a full polygonal approach is needed.
     *
     * @param aLayer is the layer to consider, or #UNDEFINED_LAYER to consider all.
     * @param aCornerBuffer is the buffer to store polygons.
     * @param aClearance is a value to inflate shapes.
     * @param aError is the maximum error between true arc and polygon approximation.
     * @param aIncludeText set to true to transform text shapes.
     * @param aIncludeShapes set to true to transform footprint shapes.
     */
    void TransformFPShapesWithClearanceToPolygon( SHAPE_POLY_SET& aCornerBuffer,
                                                  PCB_LAYER_ID aLayer, int aClearance,
                                                  int aError, ERROR_LOC aErrorLoc,
                                                  bool aIncludeText = true,
                                                  bool aIncludeShapes = true ) const;

    /**
     * This function is the same as TransformGraphicShapesWithClearanceToPolygonSet
     * but only generate text.
     */
    void TransformFPTextWithClearanceToPolygonSet( SHAPE_POLY_SET& aCornerBuffer,
                                                   PCB_LAYER_ID aLayer, int aClearance,
                                                   int aError, ERROR_LOC aErrorLoc ) const
    {
        TransformFPShapesWithClearanceToPolygon( aCornerBuffer, aLayer, aClearance, aError,
                                                 aErrorLoc, true, false );
    }

    /**
     * Return the list of system text vars for this footprint.
     */
    void GetContextualTextVars( wxArrayString* aVars ) const;

    /**
     * Resolve any references to system tokens supported by the component.
     *
     * @param aDepth a counter to limit recursion and circular references.
     */
    bool ResolveTextVar( wxString* token, int aDepth = 0 ) const;

    ///< @copydoc EDA_ITEM::GetMsgPanelInfo
    void GetMsgPanelInfo( EDA_DRAW_FRAME* aFrame, std::vector<MSG_PANEL_ITEM>& aList ) override;

    bool HitTest( const wxPoint& aPosition, int aAccuracy = 0 ) const override;

    /**
     * Test if a point is inside the bounding polygon of the footprint.
     *
     * The other hit test methods are just checking the bounding box, which can be quite
     * inaccurate for rotated or oddly-shaped footprints.
     *
     * @param aPosition is the point to test
     * @return true if aPosition is inside the bounding polygon
     */
    bool HitTestAccurate( const wxPoint& aPosition, int aAccuracy = 0 ) const;

    bool HitTest( const EDA_RECT& aRect, bool aContained, int aAccuracy = 0 ) const override;

    /**
     * @return reference designator text.
     */
    const wxString& GetReference() const
    {
        return m_reference->GetText();
    }

    /**
     * @param aReference A reference to a wxString object containing the reference designator
     *                   text.
     */
    void SetReference( const wxString& aReference )
    {
        m_reference->SetText( aReference );
    }

    /**
     * Bump the current reference by \a aDelta.
     */
    void IncrementReference( int aDelta );

    /**
     * @return the value text.
     */
    const wxString& GetValue() const
    {
        return m_value->GetText();
    }

    /**
     * @param aValue A reference to a wxString object containing the value text.
     */
    void SetValue( const wxString& aValue )
    {
        m_value->SetText( aValue );
    }

    /// read/write accessors:
    FP_TEXT& Value()           { return *m_value; }
    FP_TEXT& Reference()       { return *m_reference; }

    /// The const versions to keep the compiler happy.
    FP_TEXT& Value() const     { return *m_value; }
    FP_TEXT& Reference() const { return *m_reference; }

    const std::map<wxString, wxString>& GetProperties() const { return m_properties; }
    void SetProperties( const std::map<wxString, wxString>& aProps ) { m_properties = aProps; }
    const wxString& GetProperty( const wxString& aKey ) { return m_properties[aKey]; }
    bool            HasProperty( const wxString& aKey )
    {
        return m_properties.find( aKey ) != m_properties.end();
    }
    void SetProperty( const wxString& aKey, const wxString& aVal ) { m_properties[aKey] = aVal; }

    /**
     * Return a #PAD with a matching name.
     *
     * @note Names may not be unique depending on how the footprint was created.
     *
     * @param aPadName the pad name to find.
     * @return the first matching named #PAD is returned or NULL if not found.
     */
    PAD* FindPadByName( const wxString& aPadName ) const;

    /**
     * Get a pad at \a aPosition on \a aLayerMask in the footprint.
     *
     * @param aPosition A wxPoint object containing the position to hit test.
     * @param aLayerMask A layer or layers to mask the hit test.
     * @return A pointer to a #PAD object if found otherwise NULL.
     */
    PAD* GetPad( const wxPoint& aPosition, LSET aLayerMask = LSET::AllLayersMask() );

    PAD* GetTopLeftPad();

    /**
     * Return the number of pads.
     *
     * @param aIncludeNPTH includes non-plated through holes when true.  Does not include
     *                     non-plated through holes when false.
     * @return the number of pads according to \a aIncludeNPTH.
     */
    unsigned GetPadCount( INCLUDE_NPTH_T aIncludeNPTH = INCLUDE_NPTH_T(INCLUDE_NPTH) ) const;

    /**
     * Return the number of unique non-blank pads.
     *
     * A complex pad can be built with many pads having the same pad name to create a complex
     * shape or fragmented solder paste areas.
     *
     * @param aIncludeNPTH includes non-plated through holes when true.  Does not include
     *                     non-plated through holes when false.
     * @return the number of unique pads according to \a aIncludeNPTH.
     */
    unsigned GetUniquePadCount( INCLUDE_NPTH_T aIncludeNPTH = INCLUDE_NPTH_T(INCLUDE_NPTH) ) const;

    /**
     * Return the next available pad name in the footprint.
     *
     * @param aFillSequenceGaps true if the numbering should "fill in" gaps in the sequence,
     *                          else return the highest value + 1
     * @return the next available pad name
     */
    wxString GetNextPadName( const wxString& aLastPadName ) const;

    double GetArea( int aPadding = 0 ) const;

    KIID GetLink() const { return m_link; }
    void SetLink( const KIID& aLink ) { m_link = aLink; }

    int GetPlacementCost180() const { return m_rot180Cost; }
    void SetPlacementCost180( int aCost )   { m_rot180Cost = aCost; }

    int GetPlacementCost90() const { return m_rot90Cost; }
    void SetPlacementCost90( int aCost )    { m_rot90Cost = aCost; }

    BOARD_ITEM* Duplicate() const override;

    /**
     * Duplicate a given item within the footprint, optionally adding it to the board.
     *
     * @return the new item, or NULL if the item could not be duplicated.
     */
    BOARD_ITEM* DuplicateItem( const BOARD_ITEM* aItem, bool aAddToFootprint = false );

    /**
     * Add \a a3DModel definition to the end of the 3D model list.
     *
     * @param a3DModel A pointer to a #FP_3DMODEL to add to the list.
     */
    void Add3DModel( FP_3DMODEL* a3DModel );

    SEARCH_RESULT Visit( INSPECTOR inspector, void* testData, const KICAD_T scanTypes[] ) override;

    wxString GetClass() const override
    {
        return wxT( "FOOTPRINT" );
    }

    wxString GetSelectMenuText( EDA_UNITS aUnits ) const override;

    BITMAPS GetMenuImage() const override;

    EDA_ITEM* Clone() const override;

    /**
     * Invoke a function on all BOARD_ITEMs that belong to the footprint (pads, drawings, texts).
     *
     * @note This function should not add or remove items to the footprint.
     *
     * @param aFunction is the function to be invoked.
     */
    void RunOnChildren( const std::function<void (BOARD_ITEM*)>& aFunction ) const;

    /**
     * Return a set of all layers that this footprint has drawings on similar to ViewGetLayers().
     *
     * @param aLayers is an array to store layer ids.
     * @param aCount is the number of layers stored in the array.
     * @param aIncludePads controls whether to also include pad layers.
     */
    void GetAllDrawingLayers( int aLayers[], int& aCount, bool aIncludePads = true ) const;

    virtual void ViewGetLayers( int aLayers[], int& aCount ) const override;

    double ViewGetLOD( int aLayer, KIGFX::VIEW* aView ) const override;

    virtual const BOX2I ViewBBox() const override;

    /**
     * Test for validity of a name of a footprint to be used in a footprint library
     * ( no spaces, dir separators ... ).
     *
     * @param aName is the name in library to validate.
     * @return true if the given name is valid
     */
    static bool IsLibNameValid( const wxString& aName );

    /**
     * Test for validity of the name in a library of the footprint ( no spaces, dir
     * separators ... ).
     *
     * @param aUserReadable set to false to get the list of invalid characters or  true to get
     *                      a readable form (i.e ' ' = 'space' '\\t'= 'tab').
     *
     * @return the list of invalid chars in the library name.
     */
    static const wxChar* StringLibNameInvalidChars( bool aUserReadable );

    /**
     * Take ownership of caller's heap allocated aInitialComments block.
     *
     * The comments are single line strings already containing the s-expression comments with
     * optional leading whitespace and then a '#' character followed by optional single line
     * text (text with no line endings, not even one).  This block of single line comments
     * will be output upfront of any generated s-expression text in the PCBIO::Format() function.
     *
     * @note A block of single line comments constitutes a multiline block of single line
     *       comments.  That is, the block is made of consecutive single line comments.
     *
     * @param aInitialComments is a heap allocated wxArrayString or NULL, which the caller
     *                         gives up ownership of over to this FOOTPRINT.
     */
    void SetInitialComments( wxArrayString* aInitialComments )
    {
        delete m_initial_comments;
        m_initial_comments = aInitialComments;
    }

    /**
     * Calculate the ratio of total area of the footprint pads and graphical items to the
     * area of the footprint. Used by selection tool heuristics.
     *
     * @return the ratio.
     */
    double CoverageRatio( const GENERAL_COLLECTOR& aCollector ) const;

    static double GetCoverageArea( const BOARD_ITEM* aItem, const GENERAL_COLLECTOR& aCollector );

    ///< Return the initial comments block or NULL if none, without transfer of ownership.
    const wxArrayString* GetInitialComments() const { return m_initial_comments; }

    /**
     * Used in DRC to test the courtyard area (a complex polygon).
     *
     * @return the courtyard polygon.
     */
    const SHAPE_POLY_SET& GetPolyCourtyardFront() const { return m_poly_courtyard_front; }
    const SHAPE_POLY_SET& GetPolyCourtyardBack() const { return m_poly_courtyard_back; }

    /**
     * Build complex polygons of the courtyard areas from graphic items on the courtyard layers.
     *
     * @note Set the #MALFORMED_F_COURTYARD and #MALFORMED_B_COURTYARD status flags if the given
     *       courtyard layer does not contain a (single) closed shape.
     */
    void BuildPolyCourtyards( OUTLINE_ERROR_HANDLER* aErrorHandler = nullptr );

    virtual std::shared_ptr<SHAPE> GetEffectiveShape( PCB_LAYER_ID aLayer = UNDEFINED_LAYER ) const override;

    virtual void SwapData( BOARD_ITEM* aImage ) override;

    struct cmp_drawings
    {
        bool operator()( const BOARD_ITEM* aFirst, const BOARD_ITEM* aSecond ) const;
    };

    struct cmp_pads
    {
        bool operator()( const PAD* aFirst, const PAD* aSecond ) const;
    };


#if defined(DEBUG)
    virtual void Show( int nestLevel, std::ostream& os ) const override { ShowDummy( os ); }
#endif

private:
    DRAWINGS        m_drawings;          // BOARD_ITEMs for drawings on the board, owned by pointer.
    PADS            m_pads;              // PAD items, owned by pointer
    FP_ZONES        m_fp_zones;          // FP_ZONE items, owned by pointer
    FP_GROUPS       m_fp_groups;         // PCB_GROUP items, owned by pointer

    double          m_orient;            // Orientation in tenths of a degree, 900=90.0 degrees.
    wxPoint         m_pos;               // Position of footprint on the board in internal units.
    FP_TEXT*        m_reference;         // Component reference designator value (U34, R18..)
    FP_TEXT*        m_value;             // Component value (74LS00, 22K..)
    LIB_ID          m_fpid;              // The #LIB_ID of the FOOTPRINT.
    int             m_attributes;        // Flag bits ( see FOOTPRINT_ATTR_T )
    int             m_fpStatus;          // For autoplace: flags (LOCKED, FIELDS_AUTOPLACED)

<<<<<<< HEAD
    mutable bool   m_hullDirty; // If the hull needs to be re-calculated
    SHAPE_POLY_SET m_hull;      // Convex wrapping hull of the footprint
=======
    // Bounding box caching strategy:
    // While we attempt to notice the low-hanging fruit operations and update the bounding boxes
    // accordingly, we rely mostly on a "if anything changed then the caches are stale" approach.
    // We implement this by having PCB_BASE_FRAME's OnModify() method increment an operation
    // counter, and storing that as a timestamp for the various caches.
    // This means caches will get regenerated often -- but still far less often than if we had no
    // caches at all.  The principal opitmization would be to change to dirty flag and make sure
    // that any edit that could affect the bounding boxes (including edits to the footprint
    // children) marked the bounding boxes dirty.  It would definitely be faster -- but also more
    // fragile.
    mutable EDA_RECT       m_cachedBoundingBox;
    mutable int            m_boundingBoxCacheTimeStamp;
    mutable EDA_RECT       m_cachedVisibleBBox;
    mutable int            m_visibleBBoxCacheTimeStamp;
    mutable EDA_RECT       m_cachedTextExcludedBBox;
    mutable int            m_textExcludedBBoxCacheTimeStamp;
    mutable SHAPE_POLY_SET m_cachedHull;
    mutable int            m_hullCacheTimeStamp;
>>>>>>> 77f5d317

    ZONE_CONNECTION m_zoneConnection;
    int             m_thermalWidth;
    int             m_thermalGap;
    int             m_localClearance;
    int             m_localSolderMaskMargin;       // Solder mask margin
    int             m_localSolderPasteMargin;      // Solder paste margin absolute value
    double          m_localSolderPasteMarginRatio; // Solder mask margin ratio value of pad size

    wxString        m_doc;               // File name and path for documentation file.
    wxString        m_keywords;          // Search keywords to find footprint in library.
    KIID_PATH       m_path;              // Path to associated symbol ([sheetUUID, .., symbolUUID]).
    timestamp_t     m_lastEditTime;
    int             m_arflag;            // Use to trace ratsnest and auto routing.
    KIID            m_link;              // Temporary logical link used during editing
    int             m_rot90Cost;         // Horizontal automatic placement cost ( 0..10 ).
    int             m_rot180Cost;        // Vertical automatic placement cost ( 0..10 ).

    std::list<FP_3DMODEL>         m_3D_Drawings;       // Linked list of 3D models.
    std::map<wxString, wxString>  m_properties;
    wxArrayString*                m_initial_comments;  // s-expression comments in the footprint,
                                                       // lazily allocated only if needed for speed

    SHAPE_POLY_SET  m_poly_courtyard_front;  // Note that a footprint can have both front and back
    SHAPE_POLY_SET  m_poly_courtyard_back;   // courtyards populated.
};

#endif     // FOOTPRINT_H<|MERGE_RESOLUTION|>--- conflicted
+++ resolved
@@ -689,10 +689,6 @@
     int             m_attributes;        // Flag bits ( see FOOTPRINT_ATTR_T )
     int             m_fpStatus;          // For autoplace: flags (LOCKED, FIELDS_AUTOPLACED)
 
-<<<<<<< HEAD
-    mutable bool   m_hullDirty; // If the hull needs to be re-calculated
-    SHAPE_POLY_SET m_hull;      // Convex wrapping hull of the footprint
-=======
     // Bounding box caching strategy:
     // While we attempt to notice the low-hanging fruit operations and update the bounding boxes
     // accordingly, we rely mostly on a "if anything changed then the caches are stale" approach.
@@ -711,7 +707,6 @@
     mutable int            m_textExcludedBBoxCacheTimeStamp;
     mutable SHAPE_POLY_SET m_cachedHull;
     mutable int            m_hullCacheTimeStamp;
->>>>>>> 77f5d317
 
     ZONE_CONNECTION m_zoneConnection;
     int             m_thermalWidth;
