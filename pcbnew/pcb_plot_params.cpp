--- conflicted
+++ resolved
@@ -111,11 +111,7 @@
     m_color                = BLACK;
     m_referenceColor       = BLACK;
     m_valueColor           = BLACK;
-<<<<<<< HEAD
     m_textMode		   = PLOTTEXTMODE_PHANTOM;
-=======
-    m_textMode		    = PLOTTEXTMODE_PHANTOM;
->>>>>>> fef83471
 }
 
 
@@ -222,7 +218,6 @@
     if( m_plotValue != aPcbPlotParams.m_plotValue )
         return false;
     if( m_plotOtherText != aPcbPlotParams.m_plotOtherText )
-<<<<<<< HEAD
         return false;
     if( m_plotInvisibleText != aPcbPlotParams.m_plotInvisibleText )
         return false;
@@ -256,41 +251,6 @@
         return false;
     if( m_textMode != aPcbPlotParams.m_textMode )
         return false;
-=======
-        return false;
-    if( m_plotInvisibleText != aPcbPlotParams.m_plotInvisibleText )
-        return false;
-    if( m_plotPadsOnSilkLayer != aPcbPlotParams.m_plotPadsOnSilkLayer )
-        return false;
-    if( m_subtractMaskFromSilk != aPcbPlotParams.m_subtractMaskFromSilk )
-        return false;
-    if( m_format != aPcbPlotParams.m_format )
-        return false;
-    if( m_mirror != aPcbPlotParams.m_mirror )
-        return false;
-    if( m_drillMarks != aPcbPlotParams.m_drillMarks )
-        return false;
-    if( m_scaleSelection != aPcbPlotParams.m_scaleSelection )
-        return false;
-    if( m_autoScale != aPcbPlotParams.m_autoScale )
-        return false;
-    if( m_scale != aPcbPlotParams.m_scale )
-        return false;
-    if( m_fineScaleAdjustX != aPcbPlotParams.m_fineScaleAdjustX )
-        return false;
-    if( m_fineScaleAdjustY != aPcbPlotParams.m_fineScaleAdjustY )
-        return false;
-    if( m_widthAdjust != aPcbPlotParams.m_widthAdjust )
-        return false;
-    if( m_color != aPcbPlotParams.m_color )
-        return false;
-    if( m_referenceColor != aPcbPlotParams.m_referenceColor )
-        return false;
-    if( m_valueColor != aPcbPlotParams.m_valueColor )
-        return false;
-    if( m_textMode != aPcbPlotParams.m_textMode )
-        return false;
->>>>>>> fef83471
     if( !m_outputDirectory.IsSameAs( aPcbPlotParams.m_outputDirectory ) )
         return false;
     return true;
