/*
 * This program source code file is part of KiCad, a free EDA CAD application.
 *
 * Copyright (C) 2012 Jean-Pierre Charras, jean-pierre.charras@ujf-grenoble.fr
 * Copyright (C) 2012 SoftPLC Corporation, Dick Hollenbeck <dick@softplc.com>
 * Copyright (C) 1992-2020 KiCad Developers, see AUTHORS.txt for contributors.
 *
 * This program is free software; you can redistribute it and/or
 * modify it under the terms of the GNU General Public License
 * as published by the Free Software Foundation; either version 2
 * of the License, or (at your option) any later version.
 *
 * This program is distributed in the hope that it will be useful,
 * but WITHOUT ANY WARRANTY; without even the implied warranty of
 * MERCHANTABILITY or FITNESS FOR A PARTICULAR PURPOSE.  See the
 * GNU General Public License for more details.
 *
 * You should have received a copy of the GNU General Public License
 * along with this program; if not, you may find one here:
 * http://www.gnu.org/licenses/old-licenses/gpl-2.0.html
 * or you may search the http://www.gnu.org website for the version 2 license,
 * or you may write to the Free Software Foundation, Inc.,
 * 51 Franklin Street, Fifth Floor, Boston, MA  02110-1301, USA
 */

#include <eda_item.h>
#include <pcb_edit_frame.h>
#include <base_units.h>
#include <bitmaps.h>
#include <board.h>
#include <core/mirror.h>
#include <pcb_text.h>
#include <pcb_painter.h>
#include <trigo.h>
#include <kicad_string.h>

using KIGFX::PCB_RENDER_SETTINGS;


PCB_TEXT::PCB_TEXT( BOARD_ITEM* parent ) : BOARD_ITEM( parent, PCB_TEXT_T ), EDA_TEXT()
{
    SetMultilineAllowed( true );
}


PCB_TEXT::~PCB_TEXT()
{
}


wxString PCB_TEXT::GetShownText( int aDepth ) const
{
    BOARD* board = dynamic_cast<BOARD*>( GetParent() );

    std::function<bool( wxString* )> pcbTextResolver = [&]( wxString* token ) -> bool
    {
        if( token->IsSameAs( wxT( "LAYER" ) ) )
        {
            *token = GetLayerName();
            return true;
        }

        if( token->Contains( ':' ) )
        {
            wxString    remainder;
            wxString    ref = token->BeforeFirst( ':', &remainder );
            BOARD_ITEM* refItem = board->GetItem( KIID( ref ) );

            if( refItem && refItem->Type() == PCB_FOOTPRINT_T )
            {
                FOOTPRINT* refFP = static_cast<FOOTPRINT*>( refItem );

                if( refFP->ResolveTextVar( &remainder, aDepth + 1 ) )
                {
                    *token = remainder;
                    return true;
                }
            }
        }
        return false;
    };

    std::function<bool( wxString* )> boardTextResolver = [&]( wxString* token ) -> bool
    {
        return board->ResolveTextVar( token, aDepth + 1 );
    };

    bool     processTextVars = false;
    wxString text = EDA_TEXT::GetShownText( &processTextVars );

    if( board && processTextVars && aDepth < 10 )
        text = ExpandTextVars( text, &pcbTextResolver, &boardTextResolver, board->GetProject() );

    return text;
}


void PCB_TEXT::SetTextAngle( double aAngle )
{
    EDA_TEXT::SetTextAngle( NormalizeAngle360Min( aAngle ) );
}


void PCB_TEXT::GetMsgPanelInfo( EDA_DRAW_FRAME* aFrame, std::vector<MSG_PANEL_ITEM>& aList )
{
    EDA_UNITS units = aFrame->GetUserUnits();

    // Don't use GetShownText() here; we want to show the user the variable references
    aList.emplace_back( _( "PCB Text" ), UnescapeString( GetText() ) );

    if( IsLocked() )
        aList.emplace_back( _( "Status" ), _( "Locked" ) );

    aList.emplace_back( _( "Layer" ), GetLayerName() );

    aList.emplace_back( _( "Mirror" ), IsMirrored() ? _( "Yes" ) : _( "No" ) );

    aList.emplace_back( _( "Angle" ), wxString::Format( "%g", GetTextAngleDegrees() ) );

    aList.emplace_back( _( "Thickness" ), MessageTextFromValue( units, GetTextThickness() ) );
    aList.emplace_back( _( "Width" ), MessageTextFromValue( units, GetTextWidth() ) );
    aList.emplace_back( _( "Height" ), MessageTextFromValue( units, GetTextHeight() ) );

    std::ostringstream alignment;
    alignment << GetHorizontalAlignment();
    aList.emplace_back( _( "Justification" ), alignment.str() );

    aList.emplace_back( _( "Line Spacing" ), wxString::Format( "%f", GetLineSpacing() ) );
}


const EDA_RECT PCB_TEXT::GetBoundingBox() const
{
    EDA_RECT rect = GetTextBox();

    if( GetTextAngle() )
        rect = rect.GetBoundingBoxRotated( GetTextPos(), GetTextAngle() );

    return rect;
}


bool PCB_TEXT::TextHitTest( const wxPoint& aPoint, int aAccuracy ) const
{
    return EDA_TEXT::TextHitTest( aPoint, aAccuracy );
}


bool PCB_TEXT::TextHitTest( const EDA_RECT& aRect, bool aContains, int aAccuracy ) const
{
    EDA_RECT rect = aRect;

    rect.Inflate( aAccuracy );

    if( aContains )
        return rect.Contains( GetBoundingBox() );
    else
        return rect.Intersects( GetTextBox(), GetDrawRotation().AsTenthsOfADegree() );
}


void PCB_TEXT::Rotate( const wxPoint& aRotCentre, double aAngle )
{
    wxPoint pt = GetTextPos();
<<<<<<< HEAD
#ifdef DEBUG
=======
#ifdef OUTLINEFONT_DEBUG
>>>>>>> 60a58f2c
    std::cerr << "PCB_TEXT::Rotate( {" << aRotCentre.x << "," << aRotCentre.y << "}, " << aAngle
              << " ) " << GetShownText() << "@" << pt << " angle " << GetTextAngle();
#endif
    RotatePoint( &pt, aRotCentre, aAngle );
    SetTextPos( pt );
    double angle = GetTextAngle() + aAngle;
<<<<<<< HEAD
#ifdef DEBUG
=======
#ifdef OUTLINEFONT_DEBUG
>>>>>>> 60a58f2c
    std::cerr << "->" << pt << " angle " << angle << std::endl;
#endif
    SetTextAngle( angle );
}


void PCB_TEXT::Flip( const wxPoint& aCentre, bool aFlipLeftRight )
{
    if( aFlipLeftRight )
    {
        SetTextX( MIRRORVAL( GetTextPos().x, aCentre.x ) );
        SetTextAngle( -GetTextAngle() );
    }
    else
    {
        SetTextY( MIRRORVAL( GetTextPos().y, aCentre.y ) );
        SetTextAngle( 1800 - GetTextAngle() );
    }

    SetLayer( FlipLayer( GetLayer(), GetBoard()->GetCopperLayerCount() ) );
    SetMirrored( !IsMirrored() );
}


wxString PCB_TEXT::GetSelectMenuText( EDA_UNITS aUnits ) const
{
    return wxString::Format( _( "PCB Text '%s' on %s" ), ShortenedShownText(), GetLayerName() );
}


BITMAPS PCB_TEXT::GetMenuImage() const
{
    return BITMAPS::text;
}


EDA_ITEM* PCB_TEXT::Clone() const
{
    return new PCB_TEXT( *this );
}


void PCB_TEXT::SwapData( BOARD_ITEM* aImage )
{
    assert( aImage->Type() == PCB_TEXT_T );

    std::swap( *( (PCB_TEXT*) this ), *( (PCB_TEXT*) aImage ) );
}


std::shared_ptr<SHAPE> PCB_TEXT::GetEffectiveShape( PCB_LAYER_ID aLayer ) const
{
    return GetEffectiveTextShape();
}


static struct TEXTE_PCB_DESC
{
    TEXTE_PCB_DESC()
    {
        PROPERTY_MANAGER& propMgr = PROPERTY_MANAGER::Instance();
        REGISTER_TYPE( PCB_TEXT );
        propMgr.AddTypeCast( new TYPE_CAST<PCB_TEXT, BOARD_ITEM> );
        propMgr.AddTypeCast( new TYPE_CAST<PCB_TEXT, EDA_TEXT> );
        propMgr.InheritsAfter( TYPE_HASH( PCB_TEXT ), TYPE_HASH( BOARD_ITEM ) );
        propMgr.InheritsAfter( TYPE_HASH( PCB_TEXT ), TYPE_HASH( EDA_TEXT ) );
    }
} _TEXTE_PCB_DESC;<|MERGE_RESOLUTION|>--- conflicted
+++ resolved
@@ -162,22 +162,14 @@
 void PCB_TEXT::Rotate( const wxPoint& aRotCentre, double aAngle )
 {
     wxPoint pt = GetTextPos();
-<<<<<<< HEAD
-#ifdef DEBUG
-=======
 #ifdef OUTLINEFONT_DEBUG
->>>>>>> 60a58f2c
     std::cerr << "PCB_TEXT::Rotate( {" << aRotCentre.x << "," << aRotCentre.y << "}, " << aAngle
               << " ) " << GetShownText() << "@" << pt << " angle " << GetTextAngle();
 #endif
     RotatePoint( &pt, aRotCentre, aAngle );
     SetTextPos( pt );
     double angle = GetTextAngle() + aAngle;
-<<<<<<< HEAD
-#ifdef DEBUG
-=======
 #ifdef OUTLINEFONT_DEBUG
->>>>>>> 60a58f2c
     std::cerr << "->" << pt << " angle " << angle << std::endl;
 #endif
     SetTextAngle( angle );
