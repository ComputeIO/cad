/*
 * This program source code file is part of KiCad, a free EDA CAD application.
 *
 * Copyright (C) 2004-2020 KiCad Developers.
 *
 * This program is free software; you can redistribute it and/or
 * modify it under the terms of the GNU General Public License
 * as published by the Free Software Foundation; either version 2
 * of the License, or (at your option) any later version.
 *
 * This program is distributed in the hope that it will be useful,
 * but WITHOUT ANY WARRANTY; without even the implied warranty of
 * MERCHANTABILITY or FITNESS FOR A PARTICULAR PURPOSE.  See the
 * GNU General Public License for more details.
 *
 * You should have received a copy of the GNU General Public License
 * along with this program; if not, you may find one here:
 * http://www.gnu.org/licenses/old-licenses/gpl-2.0.html
 * or you may search the http://www.gnu.org website for the version 2 license,
 * or you may write to the Free Software Foundation, Inc.,
 * 51 Franklin Street, Fifth Floor, Boston, MA  02110-1301, USA
 */

#include <common.h>
#include <board.h>
#include <pcb_shape.h>
#include <pad.h>
#include <track.h>

#include <geometry/seg.h>
#include <geometry/shape_poly_set.h>
#include <geometry/shape_rect.h>
#include <geometry/shape_segment.h>
#include <geometry/shape_null.h>

#include <drc/drc_rtree.h>
#include <drc/drc_item.h>
#include <drc/drc_rule.h>
#include <drc/drc_test_provider_clearance_base.h>
#include <dimension.h>

/*
    Copper clearance test. Checks all copper items (pads, vias, tracks, drawings, zones) for their electrical clearance.
    Errors generated:
    - DRCE_CLEARANCE
    - DRCE_TRACKS_CROSSING
    - DRCE_ZONES_INTERSECT
    - DRCE_SHORTING_ITEMS
*/

class DRC_TEST_PROVIDER_COPPER_CLEARANCE : public DRC_TEST_PROVIDER_CLEARANCE_BASE
{
public:
    DRC_TEST_PROVIDER_COPPER_CLEARANCE() : DRC_TEST_PROVIDER_CLEARANCE_BASE(), m_drcEpsilon( 0 ) {}

    virtual ~DRC_TEST_PROVIDER_COPPER_CLEARANCE() {}

    virtual bool Run() override;

    virtual const wxString GetName() const override { return "clearance"; };

    virtual const wxString GetDescription() const override { return "Tests copper item clearance"; }

    virtual std::set<DRC_CONSTRAINT_T> GetConstraintTypes() const override;

    int GetNumPhases() const override;

private:
    bool testTrackAgainstItem( TRACK* track, SHAPE* trackShape, PCB_LAYER_ID layer,
                               BOARD_ITEM* other );

    void testTrackClearances();

    bool testPadAgainstItem( PAD* pad, SHAPE* padShape, PCB_LAYER_ID layer, BOARD_ITEM* other );

    void testPadClearances();

    void testZones();

    void testItemAgainstZones( BOARD_ITEM* aItem, PCB_LAYER_ID aLayer );

private:
    DRC_RTREE m_copperTree;
    int       m_drcEpsilon;

    std::vector<ZONE*>                          m_zones;
    std::map<ZONE*, std::unique_ptr<DRC_RTREE>> m_zoneTrees;
};


bool DRC_TEST_PROVIDER_COPPER_CLEARANCE::Run()
{
    m_board = m_drcEngine->GetBoard();
    DRC_CONSTRAINT worstConstraint;

    if( m_drcEngine->QueryWorstConstraint( CLEARANCE_CONSTRAINT, worstConstraint ) )
    {
        m_largestClearance = worstConstraint.GetValue().Min();
    }
    else
    {
        reportAux( "No Clearance constraints found..." );
        return false;
    }

    if( m_drcEngine->QueryWorstConstraint( HOLE_CLEARANCE_CONSTRAINT, worstConstraint ) )
    {
        m_largestClearance = std::max( m_largestClearance, worstConstraint.GetValue().Min() );
    }

    m_drcEpsilon = m_board->GetDesignSettings().GetDRCEpsilon();

    m_zones.clear();

    for( ZONE* zone : m_board->Zones() )
    {
        if( !zone->GetIsRuleArea() )
        {
            m_zones.push_back( zone );
            m_largestClearance = std::max( m_largestClearance, zone->GetLocalClearance() );
        }
    }

    for( FOOTPRINT* footprint : m_board->Footprints() )
    {
        for( PAD* pad : footprint->Pads() )
            m_largestClearance = std::max( m_largestClearance, pad->GetLocalClearance() );

        for( ZONE* zone : footprint->Zones() )
        {
            if( !zone->GetIsRuleArea() )
            {
                m_zones.push_back( zone );
                m_largestClearance = std::max( m_largestClearance, zone->GetLocalClearance() );
            }
        }
    }

    reportAux( "Worst clearance : %d nm", m_largestClearance );

    // This is the number of tests between 2 calls to the progress bar
    size_t delta = 50;
    size_t count = 0;
    size_t ii = 0;

    m_copperTree.clear();

    auto countItems = [&]( BOARD_ITEM* item ) -> bool
    {
        ++count;
        return true;
    };

    auto addToCopperTree = [&]( BOARD_ITEM* item ) -> bool
    {
        if( !reportProgress( ii++, count, delta ) )
            return false;

        m_copperTree.Insert( item, m_largestClearance );
        return true;
    };

    if( !reportPhase( _( "Gathering copper items..." ) ) )
        return false;

    static const std::vector<KICAD_T> itemTypes = {
        PCB_TRACE_T,      PCB_ARC_T,        PCB_VIA_T,           PCB_PAD_T,       PCB_SHAPE_T,
        PCB_FP_SHAPE_T,   PCB_TEXT_T,       PCB_FP_TEXT_T,       PCB_DIMENSION_T, PCB_DIM_ALIGNED_T,
        PCB_DIM_LEADER_T, PCB_DIM_CENTER_T, PCB_DIM_ORTHOGONAL_T
    };

    forEachGeometryItem( itemTypes, LSET::AllCuMask(), countItems );
    forEachGeometryItem( itemTypes, LSET::AllCuMask(), addToCopperTree );

    if( !reportPhase( _( "Tessellating copper zones..." ) ) )
        return false;

    delta = 5;
    ii = 0;
    m_zoneTrees.clear();

    for( ZONE* zone : m_zones )
    {
        if( !reportProgress( ii++, m_zones.size(), delta ) )
            break;

        zone->CacheBoundingBox();
        m_zoneTrees[zone] = std::make_unique<DRC_RTREE>();

        for( int layer : zone->GetLayerSet().Seq() )
        {
            if( IsCopperLayer( layer ) )
                m_zoneTrees[zone]->Insert( zone, layer );
        }
    }

    reportAux( "Testing %d copper items and %d zones...", count, m_zones.size() );

    if( !reportPhase( _( "Checking track & via clearances..." ) ) )
        return false;

    testTrackClearances();

    if( !reportPhase( _( "Checking pad clearances..." ) ) )
        return false;

    testPadClearances();

    if( !reportPhase( _( "Checking copper zone clearances..." ) ) )
        return false;

    testZones();

    reportRuleStatistics();

    return true;
}


bool DRC_TEST_PROVIDER_COPPER_CLEARANCE::testTrackAgainstItem( TRACK* track, SHAPE* trackShape,
                                                               PCB_LAYER_ID layer,
                                                               BOARD_ITEM*  other )
{
    bool           testClearance = !m_drcEngine->IsErrorLimitExceeded( DRCE_CLEARANCE );
    bool           testHoles = !m_drcEngine->IsErrorLimitExceeded( DRCE_HOLE_CLEARANCE );
    DRC_CONSTRAINT constraint;
    int            clearance = -1;
    int            actual;
    VECTOR2I       pos;

    if( other->Type() == PCB_PAD_T )
    {
        PAD* pad = static_cast<PAD*>( other );

        if( pad->GetAttribute() == PAD_ATTRIB_NPTH && !pad->FlashLayer( layer ) )
            testClearance = false;
    }

    if( testClearance )
    {
        constraint = m_drcEngine->EvalRules( CLEARANCE_CONSTRAINT, track, other, layer );
        clearance = constraint.GetValue().Min();
    }

    if( clearance >= 0 )
    {
        // Special processing for track:track intersections
        if( track->Type() == PCB_TRACE_T && other->Type() == PCB_TRACE_T )
        {
            SEG trackSeg( track->GetStart(), track->GetEnd() );
            SEG otherSeg( track->GetStart(), track->GetEnd() );

            if( OPT_VECTOR2I intersection = trackSeg.Intersect( otherSeg ) )
            {
                std::shared_ptr<DRC_ITEM> drcItem = DRC_ITEM::Create( DRCE_TRACKS_CROSSING );
                drcItem->SetItems( track, other );
                drcItem->SetViolatingRule( constraint.GetParentRule() );

                reportViolation( drcItem, (wxPoint) intersection.get() );

                return m_drcEngine->GetReportAllTrackErrors();
            }
        }

        std::shared_ptr<SHAPE> otherShape = DRC_ENGINE::GetShape( other, layer );

        if( trackShape->Collide( otherShape.get(), clearance - m_drcEpsilon, &actual, &pos ) )
        {
            std::shared_ptr<DRC_ITEM> drce = DRC_ITEM::Create( DRCE_CLEARANCE );

            m_msg.Printf( _( "(%s clearance %s; actual %s)" ), constraint.GetName(),
                          MessageTextFromValue( userUnits(), clearance ),
                          MessageTextFromValue( userUnits(), actual ) );

            drce->SetErrorMessage( drce->GetErrorText() + wxS( " " ) + m_msg );
            drce->SetItems( track, other );
            drce->SetViolatingRule( constraint.GetParentRule() );

            reportViolation( drce, (wxPoint) pos );

            if( !m_drcEngine->GetReportAllTrackErrors() )
                return false;
        }
    }

    if( testHoles && ( other->Type() == PCB_VIA_T || other->Type() == PCB_PAD_T ) )
    {
        std::unique_ptr<SHAPE_SEGMENT> holeShape;

        if( other->Type() == PCB_VIA_T )
        {
            VIA* via = static_cast<VIA*>( other );
            pos = via->GetPosition();

            if( via->GetLayerSet().Contains( layer ) )
                holeShape.reset( new SHAPE_SEGMENT( pos, pos, via->GetDrill() ) );
        }
        else if( other->Type() == PCB_PAD_T )
        {
            PAD* pad = static_cast<PAD*>( other );

            if( pad->GetDrillSize().x )
                holeShape.reset( new SHAPE_SEGMENT( *pad->GetEffectiveHoleShape() ) );
        }

        if( holeShape )
        {
            constraint = m_drcEngine->EvalRules( HOLE_CLEARANCE_CONSTRAINT, other, track,
                                                 track->GetLayer() );
            clearance = constraint.GetValue().Min();

            if( clearance >= 0
                && trackShape->Collide( holeShape.get(), std::max( 0, clearance - m_drcEpsilon ),
                                        &actual, &pos ) )
            {
                std::shared_ptr<DRC_ITEM> drce = DRC_ITEM::Create( DRCE_HOLE_CLEARANCE );

                m_msg.Printf( _( "(%s clearance %s; actual %s)" ), constraint.GetName(),
                              MessageTextFromValue( userUnits(), clearance ),
                              MessageTextFromValue( userUnits(), actual ) );

                drce->SetErrorMessage( drce->GetErrorText() + wxS( " " ) + m_msg );
                drce->SetItems( track, other );
                drce->SetViolatingRule( constraint.GetParentRule() );

                reportViolation( drce, (wxPoint) pos );

                if( !m_drcEngine->GetReportAllTrackErrors() )
                    return false;
            }
        }
    }

    return true;
}


void DRC_TEST_PROVIDER_COPPER_CLEARANCE::testItemAgainstZones( BOARD_ITEM*  aItem,
                                                               PCB_LAYER_ID aLayer )
{
    for( ZONE* zone : m_zones )
    {
        if( m_drcEngine->IsErrorLimitExceeded( DRCE_CLEARANCE ) )
            break;

        if( !zone->GetLayerSet().test( aLayer ) )
            continue;

        if( zone->GetNetCode() && aItem->IsConnected() )
        {
            if( zone->GetNetCode() == static_cast<BOARD_CONNECTED_ITEM*>( aItem )->GetNetCode() )
                continue;
        }

        if( aItem->GetBoundingBox().Intersects( zone->GetCachedBoundingBox() ) )
        {
<<<<<<< HEAD
            auto constraint =
                    m_drcEngine->EvalRulesForItems( CLEARANCE_CONSTRAINT, aItem, zone, aLayer );
=======
            auto constraint = m_drcEngine->EvalRules( CLEARANCE_CONSTRAINT, aItem, zone, aLayer );
>>>>>>> 6272b484
            int clearance = constraint.GetValue().Min();

            if( clearance < 0 )
                continue;

            int        actual;
            VECTOR2I   pos;
            DRC_RTREE* zoneTree = m_zoneTrees[zone].get();

            EDA_RECT               itemBBox = aItem->GetBoundingBox();
            std::shared_ptr<SHAPE> itemShape = aItem->GetEffectiveShape( aLayer );

            if( aItem->Type() == PCB_PAD_T )
            {
                PAD* pad = static_cast<PAD*>( aItem );

                if( !pad->FlashLayer( aLayer ) )
                {
                    if( pad->GetDrillSize().x == 0 && pad->GetDrillSize().y == 0 )
                        continue;

                    const SHAPE_SEGMENT* hole = pad->GetEffectiveHoleShape();
                    int                  size = hole->GetWidth();

                    // Note: drill size represents finish size, which means the actual hole
                    // size is the plating thickness larger.
                    if( pad->GetAttribute() == PAD_ATTRIB_PTH )
                        size += m_board->GetDesignSettings().GetHolePlatingThickness();

                    itemShape = std::make_shared<SHAPE_SEGMENT>( hole->GetSeg(), size );
                }
            }

            if( zoneTree->QueryColliding( itemBBox, itemShape.get(), aLayer,
                                          clearance - m_drcEpsilon, &actual, &pos ) )
            {
                std::shared_ptr<DRC_ITEM> drce = DRC_ITEM::Create( DRCE_CLEARANCE );

                m_msg.Printf( _( "(%s clearance %s; actual %s)" ), constraint.GetName(),
                              MessageTextFromValue( userUnits(), clearance ),
                              MessageTextFromValue( userUnits(), actual ) );

                drce->SetErrorMessage( drce->GetErrorText() + wxS( " " ) + m_msg );
                drce->SetItems( aItem, zone );
                drce->SetViolatingRule( constraint.GetParentRule() );

                reportViolation( drce, (wxPoint) pos );
            }
        }
    }
}


void DRC_TEST_PROVIDER_COPPER_CLEARANCE::testTrackClearances()
{
    // This is the number of tests between 2 calls to the progress bar
    const int delta = 25;
    int       ii = 0;

    reportAux( "Testing %d tracks & vias...", m_board->Tracks().size() );

    std::map<std::pair<BOARD_ITEM*, BOARD_ITEM*>, int> checkedPairs;

    for( TRACK* track : m_board->Tracks() )
    {
        if( !reportProgress( ii++, m_board->Tracks().size(), delta ) )
            break;

        for( PCB_LAYER_ID layer : track->GetLayerSet().Seq() )
        {
            std::shared_ptr<SHAPE> trackShape = track->GetEffectiveShape( layer );

            m_copperTree.QueryColliding(
                    track, layer, layer,
                    // Filter:
                    [&]( BOARD_ITEM* other ) -> bool
                    {
                        // It would really be better to know what particular nets a nettie
                        // should allow, but for now it is what it is.
                        if( DRC_ENGINE::IsNetTie( other ) )
                            return false;

                        auto otherCItem = dynamic_cast<BOARD_CONNECTED_ITEM*>( other );

                        if( otherCItem && otherCItem->GetNetCode() == track->GetNetCode() )
                            return false;

                        BOARD_ITEM* a = track;
                        BOARD_ITEM* b = other;

                        // store canonical order so we don't collide in both directions
                        // (a:b and b:a)
                        if( static_cast<void*>( a ) > static_cast<void*>( b ) )
                            std::swap( a, b );

                        if( checkedPairs.count( { a, b } ) )
                        {
                            return false;
                        }
                        else
                        {
                            checkedPairs[{ a, b }] = 1;
                            return true;
                        }
                    },
                    // Visitor:
                    [&]( BOARD_ITEM* other ) -> bool
                    {
                        return testTrackAgainstItem( track, trackShape.get(), layer, other );
                    },
                    m_largestClearance );

            testItemAgainstZones( track, layer );
        }
    }
}


bool DRC_TEST_PROVIDER_COPPER_CLEARANCE::testPadAgainstItem( PAD* pad, SHAPE* padShape,
                                                             PCB_LAYER_ID layer, BOARD_ITEM* other )
{
    bool testClearance = !m_drcEngine->IsErrorLimitExceeded( DRCE_CLEARANCE );
    bool testShorting = !m_drcEngine->IsErrorLimitExceeded( DRCE_SHORTING_ITEMS );
    bool testHoles = !m_drcEngine->IsErrorLimitExceeded( DRCE_HOLE_CLEARANCE );

    FOOTPRINT* padParent = static_cast<FOOTPRINT*>( pad->GetParent() );
    bool       isNetTie = padParent->IsNetTie();

    // Graphic items are allowed to act as net-ties within their own footprint
    if( isNetTie && ( other->Type() == PCB_FP_SHAPE_T || other->Type() == PCB_PAD_T )
        && other->GetParent() == padParent )
    {
        testClearance = false;
    }

    if( pad->GetAttribute() == PAD_ATTRIB_NPTH && !pad->FlashLayer( layer ) )
        testClearance = false;

    if( !IsCopperLayer( layer ) )
        testClearance = false;

    // Track clearances are tested in testTrackClearances()
    if( dynamic_cast<TRACK*>( other ) )
        testClearance = false;

    if( !testClearance && !testShorting && !testHoles )
        return false;

    std::shared_ptr<SHAPE> otherShape = DRC_ENGINE::GetShape( other, layer );
    DRC_CONSTRAINT         constraint;
    int                    clearance;
    int                    actual;
    VECTOR2I               pos;

    if( other->Type() == PCB_PAD_T )
    {
        PAD* otherPad = static_cast<PAD*>( other );

        // If pads are equivalent (ie: from the same footprint with the same pad number)...
        if( pad->SameLogicalPadAs( otherPad ) )
        {
            // ...and have nets, then they must be the same net
            if( pad->GetNetCode() && otherPad->GetNetCode()
                && pad->GetNetCode() != otherPad->GetNetCode() && testShorting )
            {
                std::shared_ptr<DRC_ITEM> drce = DRC_ITEM::Create( DRCE_SHORTING_ITEMS );

                m_msg.Printf( _( "(nets %s and %s)" ), pad->GetNetname(), otherPad->GetNetname() );

                drce->SetErrorMessage( drce->GetErrorText() + wxS( " " ) + m_msg );
                drce->SetItems( pad, otherPad );

                reportViolation( drce, otherPad->GetPosition() );
            }

            return true;
        }

        if( testHoles && pad->FlashLayer( layer ) && otherPad->GetDrillSize().x )
        {
<<<<<<< HEAD
            constraint = m_drcEngine->EvalRulesForItems( HOLE_CLEARANCE_CONSTRAINT, pad, otherPad );
=======
            constraint = m_drcEngine->EvalRules( HOLE_CLEARANCE_CONSTRAINT, pad, otherPad, layer );
>>>>>>> 6272b484
            clearance = constraint.GetValue().Min();

            if( clearance >= 0
                && padShape->Collide( otherPad->GetEffectiveHoleShape(),
                                      std::max( 0, clearance - m_drcEpsilon ), &actual, &pos ) )
            {
                std::shared_ptr<DRC_ITEM> drce = DRC_ITEM::Create( DRCE_HOLE_CLEARANCE );

                m_msg.Printf( _( "(%s clearance %s; actual %s)" ), constraint.GetName(),
                              MessageTextFromValue( userUnits(), clearance ),
                              MessageTextFromValue( userUnits(), actual ) );

                drce->SetErrorMessage( drce->GetErrorText() + wxS( " " ) + m_msg );
                drce->SetItems( pad, other );
                drce->SetViolatingRule( constraint.GetParentRule() );

                reportViolation( drce, (wxPoint) pos );
            }
        }

        if( testHoles && otherPad->FlashLayer( layer ) && pad->GetDrillSize().x )
        {
<<<<<<< HEAD
            constraint = m_drcEngine->EvalRulesForItems( HOLE_CLEARANCE_CONSTRAINT, pad, otherPad );
=======
            constraint = m_drcEngine->EvalRules( HOLE_CLEARANCE_CONSTRAINT, pad, otherPad, layer );
>>>>>>> 6272b484
            clearance = constraint.GetValue().Min();

            if( clearance >= 0
                && otherShape->Collide( pad->GetEffectiveHoleShape(),
                                        std::max( 0, clearance - m_drcEpsilon ), &actual, &pos ) )
            {
                std::shared_ptr<DRC_ITEM> drce = DRC_ITEM::Create( DRCE_HOLE_CLEARANCE );

                m_msg.Printf( _( "(%s clearance %s; actual %s)" ), constraint.GetName(),
                              MessageTextFromValue( userUnits(), clearance ),
                              MessageTextFromValue( userUnits(), actual ) );

                drce->SetErrorMessage( drce->GetErrorText() + wxS( " " ) + m_msg );
                drce->SetItems( pad, other );
                drce->SetViolatingRule( constraint.GetParentRule() );

                reportViolation( drce, (wxPoint) pos );
            }
        }

        // Pads of the same (defined) net get a waiver on clearance tests
        if( pad->GetNetCode() && otherPad->GetNetCode() == pad->GetNetCode() )
            testClearance = false;

        if( otherPad->GetAttribute() == PAD_ATTRIB_NPTH && !otherPad->FlashLayer( layer ) )
            testClearance = false;
    }

    if( testClearance )
    {
        constraint = m_drcEngine->EvalRules( CLEARANCE_CONSTRAINT, pad, other, layer );
        clearance = constraint.GetValue().Min();

        if( clearance > 0
            && padShape->Collide( otherShape.get(), std::max( 0, clearance - m_drcEpsilon ),
                                  &actual, &pos ) )
        {
            std::shared_ptr<DRC_ITEM> drce = DRC_ITEM::Create( DRCE_CLEARANCE );

            m_msg.Printf( _( "(%s clearance %s; actual %s)" ), constraint.GetName(),
                          MessageTextFromValue( userUnits(), clearance ),
                          MessageTextFromValue( userUnits(), actual ) );

            drce->SetErrorMessage( drce->GetErrorText() + wxS( " " ) + m_msg );
            drce->SetItems( pad, other );
            drce->SetViolatingRule( constraint.GetParentRule() );

            reportViolation( drce, (wxPoint) pos );
        }
    }

    return true;
}


void DRC_TEST_PROVIDER_COPPER_CLEARANCE::testPadClearances()
{
    const int delta = 25; // This is the number of tests between 2 calls to the progress bar

    size_t count = 0;

    for( FOOTPRINT* footprint : m_board->Footprints() )
        count += footprint->Pads().size();

    reportAux( "Testing %d pads...", count );

    int                                                ii = 0;
    std::map<std::pair<BOARD_ITEM*, BOARD_ITEM*>, int> checkedPairs;

    for( FOOTPRINT* footprint : m_board->Footprints() )
    {
        for( PAD* pad : footprint->Pads() )
        {
            if( !reportProgress( ii++, count, delta ) )
                break;

            for( PCB_LAYER_ID layer : pad->GetLayerSet().Seq() )
            {
                std::shared_ptr<SHAPE> padShape = DRC_ENGINE::GetShape( pad, layer );

                m_copperTree.QueryColliding(
                        pad, layer, layer,
                        // Filter:
                        [&]( BOARD_ITEM* other ) -> bool
                        {
                            BOARD_ITEM* a = pad;
                            BOARD_ITEM* b = other;

                            // store canonical order so we don't collide in both directions
                            // (a:b and b:a)
                            if( static_cast<void*>( a ) > static_cast<void*>( b ) )
                                std::swap( a, b );

                            if( checkedPairs.count( { a, b } ) )
                            {
                                return false;
                            }
                            else
                            {
                                checkedPairs[{ a, b }] = 1;
                                return true;
                            }
                        },
                        // Visitor
                        [&]( BOARD_ITEM* other ) -> bool
                        {
                            return testPadAgainstItem( pad, padShape.get(), layer, other );
                        },
                        m_largestClearance );

                testItemAgainstZones( pad, layer );
            }
        }
    }
}


void DRC_TEST_PROVIDER_COPPER_CLEARANCE::testZones()
{
    const int delta = 50; // This is the number of tests between 2 calls to the progress bar

    SHAPE_POLY_SET  buffer;
    SHAPE_POLY_SET* boardOutline = nullptr;

    if( m_board->GetBoardPolygonOutlines( buffer ) )
        boardOutline = &buffer;

    for( int layer_id = F_Cu; layer_id <= B_Cu; ++layer_id )
    {
        PCB_LAYER_ID                layer = static_cast<PCB_LAYER_ID>( layer_id );
        std::vector<SHAPE_POLY_SET> smoothed_polys;
        smoothed_polys.resize( m_zones.size() );

        // Skip over layers not used on the current board
        if( !m_board->IsLayerEnabled( layer ) )
            continue;

        for( size_t ii = 0; ii < m_zones.size(); ii++ )
        {
            if( m_zones[ii]->IsOnLayer( layer ) )
                m_zones[ii]->BuildSmoothedPoly( smoothed_polys[ii], layer, boardOutline );
        }

        // iterate through all areas
        for( size_t ia = 0; ia < m_zones.size(); ia++ )
        {
            if( !reportProgress( layer_id * m_zones.size() + ia, B_Cu * m_zones.size(), delta ) )
                break;

            ZONE* zoneRef = m_zones[ia];

            if( !zoneRef->IsOnLayer( layer ) )
                continue;

            // If we are testing a single zone, then iterate through all other zones
            // Otherwise, we have already tested the zone combination
            for( size_t ia2 = ia + 1; ia2 < m_zones.size(); ia2++ )
            {
                ZONE* zoneToTest = m_zones[ia2];

                if( zoneRef == zoneToTest )
                    continue;

                // test for same layer
                if( !zoneToTest->IsOnLayer( layer ) )
                    continue;

                // Test for same net
                if( zoneRef->GetNetCode() == zoneToTest->GetNetCode()
                    && zoneRef->GetNetCode() >= 0 )
                    continue;

                // test for different priorities
                if( zoneRef->GetPriority() != zoneToTest->GetPriority() )
                    continue;

                // rule areas may overlap at will
                if( zoneRef->GetIsRuleArea() || zoneToTest->GetIsRuleArea() )
                    continue;

                // Examine a candidate zone: compare zoneToTest to zoneRef

                // Get clearance used in zone to zone test.
<<<<<<< HEAD
                auto constraint =
                        m_drcEngine->EvalRulesForItems( CLEARANCE_CONSTRAINT, zoneRef, zoneToTest );
                int zone2zoneClearance = constraint.GetValue().Min();
=======
                auto constraint = m_drcEngine->EvalRules( CLEARANCE_CONSTRAINT, zoneRef, zoneToTest,
                                                          layer );
                int  zone2zoneClearance = constraint.GetValue().Min();
>>>>>>> 6272b484

                // test for some corners of zoneRef inside zoneToTest
                for( auto iterator = smoothed_polys[ia].IterateWithHoles(); iterator; iterator++ )
                {
                    VECTOR2I currentVertex = *iterator;
                    wxPoint  pt( currentVertex.x, currentVertex.y );

                    if( smoothed_polys[ia2].Contains( currentVertex ) )
                    {
                        std::shared_ptr<DRC_ITEM> drce = DRC_ITEM::Create( DRCE_ZONES_INTERSECT );
                        drce->SetItems( zoneRef, zoneToTest );
                        drce->SetViolatingRule( constraint.GetParentRule() );

                        reportViolation( drce, pt );
                    }
                }

                // test for some corners of zoneToTest inside zoneRef
                for( auto iterator = smoothed_polys[ia2].IterateWithHoles(); iterator; iterator++ )
                {
                    VECTOR2I currentVertex = *iterator;
                    wxPoint  pt( currentVertex.x, currentVertex.y );

                    if( smoothed_polys[ia].Contains( currentVertex ) )
                    {
                        std::shared_ptr<DRC_ITEM> drce = DRC_ITEM::Create( DRCE_ZONES_INTERSECT );
                        drce->SetItems( zoneToTest, zoneRef );
                        drce->SetViolatingRule( constraint.GetParentRule() );

                        reportViolation( drce, pt );
                    }
                }

                // Iterate through all the segments of refSmoothedPoly
                std::map<wxPoint, int> conflictPoints;

                for( auto refIt = smoothed_polys[ia].IterateSegmentsWithHoles(); refIt; refIt++ )
                {
                    // Build ref segment
                    SEG refSegment = *refIt;

                    // Iterate through all the segments in smoothed_polys[ia2]
                    for( auto testIt = smoothed_polys[ia2].IterateSegmentsWithHoles(); testIt;
                         testIt++ )
                    {
                        // Build test segment
                        SEG     testSegment = *testIt;
                        wxPoint pt;

                        int ax1, ay1, ax2, ay2;
                        ax1 = refSegment.A.x;
                        ay1 = refSegment.A.y;
                        ax2 = refSegment.B.x;
                        ay2 = refSegment.B.y;

                        int bx1, by1, bx2, by2;
                        bx1 = testSegment.A.x;
                        by1 = testSegment.A.y;
                        bx2 = testSegment.B.x;
                        by2 = testSegment.B.y;

                        int d = GetClearanceBetweenSegments( bx1, by1, bx2, by2, 0, ax1, ay1, ax2,
                                                             ay2, 0, zone2zoneClearance, &pt.x,
                                                             &pt.y );

                        if( d < zone2zoneClearance )
                        {
                            if( conflictPoints.count( pt ) )
                                conflictPoints[pt] = std::min( conflictPoints[pt], d );
                            else
                                conflictPoints[pt] = d;
                        }
                    }
                }

                for( const std::pair<const wxPoint, int>& conflict : conflictPoints )
                {
                    int                       actual = conflict.second;
                    std::shared_ptr<DRC_ITEM> drce;

                    if( actual <= 0 )
                    {
                        drce = DRC_ITEM::Create( DRCE_ZONES_INTERSECT );
                    }
                    else
                    {
                        drce = DRC_ITEM::Create( DRCE_CLEARANCE );

                        m_msg.Printf( _( "(%s clearance %s; actual %s)" ), constraint.GetName(),
                                      MessageTextFromValue( userUnits(), zone2zoneClearance ),
                                      MessageTextFromValue( userUnits(), conflict.second ) );

                        drce->SetErrorMessage( drce->GetErrorText() + wxS( " " ) + m_msg );
                    }

                    drce->SetItems( zoneRef, zoneToTest );
                    drce->SetViolatingRule( constraint.GetParentRule() );

                    reportViolation( drce, conflict.first );
                }
            }
        }
    }
}


int DRC_TEST_PROVIDER_COPPER_CLEARANCE::GetNumPhases() const
{
    return 5;
}


std::set<DRC_CONSTRAINT_T> DRC_TEST_PROVIDER_COPPER_CLEARANCE::GetConstraintTypes() const
{
    return { CLEARANCE_CONSTRAINT, HOLE_CLEARANCE_CONSTRAINT };
}


namespace detail
{
static DRC_REGISTER_TEST_PROVIDER<DRC_TEST_PROVIDER_COPPER_CLEARANCE> dummy;
}<|MERGE_RESOLUTION|>--- conflicted
+++ resolved
@@ -354,12 +354,7 @@
 
         if( aItem->GetBoundingBox().Intersects( zone->GetCachedBoundingBox() ) )
         {
-<<<<<<< HEAD
-            auto constraint =
-                    m_drcEngine->EvalRulesForItems( CLEARANCE_CONSTRAINT, aItem, zone, aLayer );
-=======
             auto constraint = m_drcEngine->EvalRules( CLEARANCE_CONSTRAINT, aItem, zone, aLayer );
->>>>>>> 6272b484
             int clearance = constraint.GetValue().Min();
 
             if( clearance < 0 )
@@ -540,11 +535,7 @@
 
         if( testHoles && pad->FlashLayer( layer ) && otherPad->GetDrillSize().x )
         {
-<<<<<<< HEAD
-            constraint = m_drcEngine->EvalRulesForItems( HOLE_CLEARANCE_CONSTRAINT, pad, otherPad );
-=======
             constraint = m_drcEngine->EvalRules( HOLE_CLEARANCE_CONSTRAINT, pad, otherPad, layer );
->>>>>>> 6272b484
             clearance = constraint.GetValue().Min();
 
             if( clearance >= 0
@@ -567,11 +558,7 @@
 
         if( testHoles && otherPad->FlashLayer( layer ) && pad->GetDrillSize().x )
         {
-<<<<<<< HEAD
-            constraint = m_drcEngine->EvalRulesForItems( HOLE_CLEARANCE_CONSTRAINT, pad, otherPad );
-=======
             constraint = m_drcEngine->EvalRules( HOLE_CLEARANCE_CONSTRAINT, pad, otherPad, layer );
->>>>>>> 6272b484
             clearance = constraint.GetValue().Min();
 
             if( clearance >= 0
@@ -755,15 +742,9 @@
                 // Examine a candidate zone: compare zoneToTest to zoneRef
 
                 // Get clearance used in zone to zone test.
-<<<<<<< HEAD
                 auto constraint =
-                        m_drcEngine->EvalRulesForItems( CLEARANCE_CONSTRAINT, zoneRef, zoneToTest );
+                        m_drcEngine->EvalRules( CLEARANCE_CONSTRAINT, zoneRef, zoneToTest, layer );
                 int zone2zoneClearance = constraint.GetValue().Min();
-=======
-                auto constraint = m_drcEngine->EvalRules( CLEARANCE_CONSTRAINT, zoneRef, zoneToTest,
-                                                          layer );
-                int  zone2zoneClearance = constraint.GetValue().Min();
->>>>>>> 6272b484
 
                 // test for some corners of zoneRef inside zoneToTest
                 for( auto iterator = smoothed_polys[ia].IterateWithHoles(); iterator; iterator++ )
