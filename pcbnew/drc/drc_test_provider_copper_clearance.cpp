--- conflicted
+++ resolved
@@ -79,18 +79,10 @@
     void testItemAgainstZones( BOARD_ITEM* aItem, PCB_LAYER_ID aLayer );
 
 private:
-<<<<<<< HEAD
-    DRC_RTREE m_copperTree;
-    int       m_drcEpsilon;
-
-    std::vector<ZONE*>                          m_zones;
-    std::map<ZONE*, std::unique_ptr<DRC_RTREE>> m_zoneTrees;
-=======
     DRC_RTREE          m_copperTree;
     int                m_drcEpsilon;
 
     std::vector<ZONE*> m_zones;
->>>>>>> 77f5d317
 };
 
 
@@ -179,24 +171,10 @@
 
     if( !m_drcEngine->IsErrorLimitExceeded( DRCE_CLEARANCE ) )
     {
-<<<<<<< HEAD
-        if( !reportProgress( ii++, m_zones.size(), delta ) )
-            break;
-
-        zone->CacheBoundingBox();
-        m_zoneTrees[zone] = std::make_unique<DRC_RTREE>();
-
-        for( int layer : zone->GetLayerSet().Seq() )
-        {
-            if( IsCopperLayer( layer ) )
-                m_zoneTrees[zone]->Insert( zone, layer );
-        }
-=======
         if( !reportPhase( _( "Checking track & via clearances..." ) ) )
             return false;   // DRC cancelled
 
         testTrackClearances();
->>>>>>> 77f5d317
     }
     else if( !m_drcEngine->IsErrorLimitExceeded( DRCE_HOLE_CLEARANCE ) )
     {
@@ -386,16 +364,9 @@
             if( clearance < 0 )
                 continue;
 
-<<<<<<< HEAD
-            int        actual;
-            VECTOR2I   pos;
-            DRC_RTREE* zoneTree = m_zoneTrees[zone].get();
-
-=======
             int                    actual;
             VECTOR2I               pos;
             DRC_RTREE*             zoneTree = m_board->m_CopperZoneRTrees[ zone ].get();
->>>>>>> 77f5d317
             EDA_RECT               itemBBox = aItem->GetBoundingBox();
             std::shared_ptr<SHAPE> itemShape = aItem->GetEffectiveShape( aLayer );
 
@@ -648,11 +619,7 @@
 
 void DRC_TEST_PROVIDER_COPPER_CLEARANCE::testPadClearances()
 {
-<<<<<<< HEAD
-    const int delta = 25; // This is the number of tests between 2 calls to the progress bar
-=======
     const int delta = 50;  // This is the number of tests between 2 calls to the progress bar
->>>>>>> 77f5d317
 
     size_t count = 0;
 
