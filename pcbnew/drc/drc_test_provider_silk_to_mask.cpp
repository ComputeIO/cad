/*
 * This program source code file is part of KiCad, a free EDA CAD application.
 *
 * Copyright (C) 2004-2020 KiCad Developers.
 *
 * This program is free software; you can redistribute it and/or
 * modify it under the terms of the GNU General Public License
 * as published by the Free Software Foundation; either version 2
 * of the License, or (at your option) any later version.
 *
 * This program is distributed in the hope that it will be useful,
 * but WITHOUT ANY WARRANTY; without even the implied warranty of
 * MERCHANTABILITY or FITNESS FOR A PARTICULAR PURPOSE.  See the
 * GNU General Public License for more details.
 *
 * You should have received a copy of the GNU General Public License
 * along with this program; if not, you may find one here:
 * http://www.gnu.org/licenses/old-licenses/gpl-2.0.html
 * or you may search the http://www.gnu.org website for the version 2 license,
 * or you may write to the Free Software Foundation, Inc.,
 * 51 Franklin Street, Fifth Floor, Boston, MA  02110-1301, USA
 */

#include <common.h>
#include <board.h>

#include <geometry/seg.h>
#include <geometry/shape_segment.h>

#include <drc/drc_item.h>
#include <drc/drc_rule.h>
#include <drc/drc_test_provider_clearance_base.h>

#include <drc/drc_rtree.h>

/*
    Silk to pads clearance test. Check all pads against silkscreen (mask opening in the pad vs silkscreen)
    Errors generated:
    - DRCE_SILK_MASK_CLEARANCE
*/

class DRC_TEST_PROVIDER_SILK_TO_MASK : public ::DRC_TEST_PROVIDER
{
public:
    DRC_TEST_PROVIDER_SILK_TO_MASK() : m_board( nullptr ), m_largestClearance( 0 ) {}

    virtual ~DRC_TEST_PROVIDER_SILK_TO_MASK() {}

    virtual bool Run() override;

    virtual const wxString GetName() const override { return "silk_to_mask"; };

    virtual const wxString GetDescription() const override
    {
        return "Tests for silkscreen being clipped by solder mask";
    }

    virtual int GetNumPhases() const override { return 1; }

    virtual std::set<DRC_CONSTRAINT_T> GetConstraintTypes() const override;

private:
    BOARD* m_board;
    int    m_largestClearance;
};


bool DRC_TEST_PROVIDER_SILK_TO_MASK::Run()
{
    m_board = m_drcEngine->GetBoard();

    if( m_drcEngine->IsErrorLimitExceeded( DRCE_SILK_MASK_CLEARANCE ) )
    {
        reportAux( "Silkscreen clipping tests not run." );
        return true;
    }

    DRC_CONSTRAINT worstClearanceConstraint;
    m_largestClearance = 0;

    if( m_drcEngine->QueryWorstConstraint( SILK_CLEARANCE_CONSTRAINT, worstClearanceConstraint ) )
        m_largestClearance = worstClearanceConstraint.m_Value.Min();

    reportAux( "Worst clearance : %d nm", m_largestClearance );

    if( !reportPhase( _( "Checking silkscreen for potential soldermask clipping..." ) ) )
        return false;

    DRC_RTREE maskTree, silkTree;

    auto addMaskToTree = [&maskTree]( BOARD_ITEM* item ) -> bool
    {
        maskTree.Insert( item );
        return true;
    };

    auto addSilkToTree = [&silkTree]( BOARD_ITEM* item ) -> bool
    {
        silkTree.Insert( item );
        return true;
    };

    auto checkClearance =
            [&]( const DRC_RTREE::LAYER_PAIR& aLayers, DRC_RTREE::ITEM_WITH_SHAPE* aRefItem,
                 DRC_RTREE::ITEM_WITH_SHAPE* aTestItem, bool* aCollisionDetected ) -> bool
    {
        if( m_drcEngine->IsErrorLimitExceeded( DRCE_SILK_MASK_CLEARANCE ) )
            return false;

        if( isInvisibleText( aRefItem->parent ) )
            return true;

        if( isInvisibleText( aTestItem->parent ) )
            return true;

<<<<<<< HEAD
        auto constraint = m_drcEngine->EvalRulesForItems( SILK_CLEARANCE_CONSTRAINT,
                                                          aRefItem->parent, aTestItem->parent );
=======
                auto constraint = m_drcEngine->EvalRules( SILK_CLEARANCE_CONSTRAINT,
                                                          aRefItem->parent, aTestItem->parent,
                                                          aLayers.first );
>>>>>>> 6272b484

        int minClearance = constraint.GetValue().Min();

        if( minClearance < 0 )
            return true;

        int      actual;
        VECTOR2I pos;

        if( aRefItem->shape->Collide( aTestItem->shape, minClearance, &actual, &pos ) )
        {
            std::shared_ptr<DRC_ITEM> drce = DRC_ITEM::Create( DRCE_SILK_MASK_CLEARANCE );

            if( minClearance > 0 )
            {
                m_msg.Printf( _( "(%s clearance %s; actual %s)" ), constraint.GetName(),
                              MessageTextFromValue( userUnits(), minClearance ),
                              MessageTextFromValue( userUnits(), actual ) );

                drce->SetErrorMessage( drce->GetErrorText() + wxS( " " ) + m_msg );
            }

            drce->SetItems( aRefItem->parent, aTestItem->parent );
            drce->SetViolatingRule( constraint.GetParentRule() );

            reportViolation( drce, (wxPoint) pos );

            *aCollisionDetected = true;
        }

        return true;
    };

    int numMask = forEachGeometryItem( s_allBasicItems, LSET( 2, F_Mask, B_Mask ), addMaskToTree );
    int numSilk =
            forEachGeometryItem( s_allBasicItems, LSET( 2, F_SilkS, B_SilkS ), addSilkToTree );

    reportAux( _( "Testing %d mask apertures against %d silkscreen features." ), numMask, numSilk );

    const std::vector<DRC_RTREE::LAYER_PAIR> layerPairs = {
        DRC_RTREE::LAYER_PAIR( F_SilkS, F_Mask ), DRC_RTREE::LAYER_PAIR( B_SilkS, B_Mask )
    };

    // This is the number of tests between 2 calls to the progress bar
    const int delta = 250;

    maskTree.QueryCollidingPairs( &silkTree, layerPairs, checkClearance, m_largestClearance,
                                  [&]( int aCount, int aSize ) -> bool
                                  {
                                      return reportProgress( aCount, aSize, delta );
                                  } );

    reportRuleStatistics();

    return true;
}


std::set<DRC_CONSTRAINT_T> DRC_TEST_PROVIDER_SILK_TO_MASK::GetConstraintTypes() const
{
    return { SILK_CLEARANCE_CONSTRAINT };
}


namespace detail
{
static DRC_REGISTER_TEST_PROVIDER<DRC_TEST_PROVIDER_SILK_TO_MASK> dummy;
}<|MERGE_RESOLUTION|>--- conflicted
+++ resolved
@@ -113,14 +113,8 @@
         if( isInvisibleText( aTestItem->parent ) )
             return true;
 
-<<<<<<< HEAD
-        auto constraint = m_drcEngine->EvalRulesForItems( SILK_CLEARANCE_CONSTRAINT,
-                                                          aRefItem->parent, aTestItem->parent );
-=======
-                auto constraint = m_drcEngine->EvalRules( SILK_CLEARANCE_CONSTRAINT,
-                                                          aRefItem->parent, aTestItem->parent,
-                                                          aLayers.first );
->>>>>>> 6272b484
+        auto constraint = m_drcEngine->EvalRules( SILK_CLEARANCE_CONSTRAINT, aRefItem->parent,
+                                                  aTestItem->parent, aLayers.first );
 
         int minClearance = constraint.GetValue().Min();
 
