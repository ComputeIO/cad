/*
 * This program source code file is part of KiCad, a free EDA CAD application.
 *
 * Copyright (C) 2018 Jean-Pierre Charras, jean-pierre.charras@ujf-grenoble.fr
 * Copyright (C) 2012 SoftPLC Corporation, Dick Hollenbeck <dick@softplc.com>
 * Copyright (C) 1992-2020 KiCad Developers, see AUTHORS.txt for contributors.
 *
 * This program is free software; you can redistribute it and/or
 * modify it under the terms of the GNU General Public License
 * as published by the Free Software Foundation; either version 2
 * of the License, or (at your option) any later version.
 *
 * This program is distributed in the hope that it will be useful,
 * but WITHOUT ANY WARRANTY; without even the implied warranty of
 * MERCHANTABILITY or FITNESS FOR A PARTICULAR PURPOSE.  See the
 * GNU General Public License for more details.
 *
 * You should have received a copy of the GNU General Public License
 * along with this program; if not, you may find one here:
 * http://www.gnu.org/licenses/old-licenses/gpl-2.0.html
 * or you may search the http://www.gnu.org website for the version 2 license,
 * or you may write to the Free Software Foundation, Inc.,
 * 51 Franklin Street, Fifth Floor, Boston, MA  02110-1301, USA
 */

#include <functional>
using namespace std::placeholders;

#include <board.h>
#include <footprint.h>
#include <confirm.h>
#include <connectivity/connectivity_data.h>
#include <dialog_choose_footprint.h>
#include <dialog_get_footprint_by_name.h>
#include <dialog_helpers.h>
#include <footprint_edit_frame.h>
#include <footprint_info_impl.h>
#include <footprint_tree_pane.h>
#include <footprint_viewer_frame.h>
#include <fp_lib_table.h>
#include <io_mgr.h>
#include <kicad_string.h>
#include <kiway.h>
#include <lib_id.h>
#include <macros.h>
#include <pcb_edit_frame.h>
#include <pcbnew_settings.h>
#include <pgm_base.h>
#include <view/view_controls.h>
#include <widgets/lib_tree.h>
#include <widgets/progress_reporter.h>
#include <dialog_pad_properties.h>

#include "fp_tree_model_adapter.h"


static wxArrayString s_FootprintHistoryList;
static unsigned      s_FootprintHistoryMaxCount = 8;

static void AddFootprintToHistory( const wxString& aName )
{
    // Remove duplicates
    for( int ii = s_FootprintHistoryList.GetCount() - 1; ii >= 0; --ii )
    {
        if( s_FootprintHistoryList[ ii ] == aName )
            s_FootprintHistoryList.RemoveAt((size_t) ii );
    }

    // Add the new name at the beginning of the history list
    s_FootprintHistoryList.Insert( aName, 0 );

    // Remove extra names
    while( s_FootprintHistoryList.GetCount() >= s_FootprintHistoryMaxCount )
        s_FootprintHistoryList.RemoveAt( s_FootprintHistoryList.GetCount() - 1 );
}


#include <bitmaps.h>
bool FOOTPRINT_EDIT_FRAME::LoadFootprintFromBoard( FOOTPRINT* aFootprint )
{
    bool is_last_fp_from_brd = IsCurrentFPFromBoard();

    FOOTPRINT*      newFootprint = nullptr;
    PCB_EDIT_FRAME* frame = (PCB_EDIT_FRAME*) Kiway().Player( FRAME_PCB_EDITOR, false );

    if( frame == NULL )     // happens if no board editor opened
        return false;

    if( aFootprint == NULL )
    {
        if( !frame->GetBoard() || !frame->GetBoard()->GetFirstFootprint() )
            return false;

        aFootprint = SelectFootprintFromBoard( frame->GetBoard() );
    }

    if( aFootprint == NULL )
        return false;

    // Ensure we do not have the pad editor open (that is apseudo modal dlg).
    // LoadFootprintFromBoard() can be called from the board editor, and we must ensure
    // no footprint item is currently in edit
    if( wxWindow::FindWindowByName( PAD_PROPERTIES_DLG_NAME ) )
        wxWindow::FindWindowByName( PAD_PROPERTIES_DLG_NAME )->Close();

    if( !Clear_Pcb( true ) )
        return false;

    m_boardFootprintUuids.clear();

    auto recordAndUpdateUuid =
            [&]( BOARD_ITEM* aItem )
            {
                KIID newId;
                m_boardFootprintUuids[ newId ] = aItem->m_Uuid;
                const_cast<KIID&>( aItem->m_Uuid ) = newId;
            };

    newFootprint = (FOOTPRINT*) aFootprint->Clone();    // Keep existing uuids
    newFootprint->SetParent( GetBoard() );
    newFootprint->SetLink( aFootprint->m_Uuid );

    newFootprint->ClearFlags();
<<<<<<< HEAD
    newFootprint->RunOnChildren(
            []( BOARD_ITEM* aItem )
=======
    recordAndUpdateUuid( newFootprint );
    newFootprint->RunOnChildren(
            [&]( BOARD_ITEM* aItem )
>>>>>>> 81b83a8f
            {
                if( aItem->Type() == PCB_PAD_T )
                    aItem->SetLocked( false );

                aItem->ClearFlags();
<<<<<<< HEAD
=======
                recordAndUpdateUuid( aItem );
>>>>>>> 81b83a8f
            } );

    AddFootprintToBoard( newFootprint );

    // Clear references to any net info, because the footprint editor does know any thing about
    // nets handled by the current edited board.
    // Morever we do not want to save any reference to an unknown net when saving the footprint
    // in lib cache so we force the ORPHANED dummy net info for all pads.
    newFootprint->ClearAllNets();

    GetCanvas()->GetViewControls()->SetCrossHairCursorPosition( VECTOR2D( 0, 0 ), false );
    PlaceFootprint( newFootprint );
    newFootprint->SetPosition( wxPoint( 0, 0 ) ); // cursor in GAL may not yet be initialized

    // Put it on FRONT layer,
    // because this is the default in Footprint Editor, and in libs
    if( newFootprint->GetLayer() != F_Cu )
        newFootprint->Flip( newFootprint->GetPosition(), frame->Settings().m_FlipLeftRight );

    // Put it in orientation 0,
    // because this is the default orientation in Footprint Editor, and in libs
    newFootprint->SetOrientation( 0 );

    Zoom_Automatique( false );

    m_adapter->SetPreselectNode( newFootprint->GetFPID(), 0 );

    ClearUndoRedoList();
    GetScreen()->ClrModify();

    // Update the save items if needed.
    if( !is_last_fp_from_brd )
    {
        ReCreateMenuBar();
        ReCreateHToolbar();

        if( IsSearchTreeShown() )
            ToggleSearchTree();
    }

    Update3DView( true );
    UpdateView();
    GetCanvas()->Refresh();
    m_treePane->GetLibTree()->RefreshLibTree();    // update any previously-highlighted items

    return true;
}


wxString PCB_BASE_FRAME::SelectFootprintFromLibBrowser()
{
    // Close the current non-modal Lib browser if opened, and open a new one, in "modal" mode:
    FOOTPRINT_VIEWER_FRAME* viewer;
    viewer = (FOOTPRINT_VIEWER_FRAME*) Kiway().Player( FRAME_FOOTPRINT_VIEWER, false );

    if( viewer )
    {
        viewer->Destroy();
        // Destroy() does not immediately delete the viewer, if some events are pending.
        // (for this reason delete operator cannot be used blindly with "top level" windows)
        // so gives a slice of time to delete the viewer frame.
        // This is especially important in OpenGL mode to avoid recreating context before
        // the old one is deleted.
        wxSafeYield();
    }

    SetFocus();

    // Creates the modal Lib browser:
    viewer = (FOOTPRINT_VIEWER_FRAME*) Kiway().Player( FRAME_FOOTPRINT_VIEWER_MODAL, true, this );

    wxString    fpid;
    int ret = viewer->ShowModal( &fpid, this );
    (void) ret;     // make static analyser quiet

    viewer->Destroy();

    return fpid;
}


FOOTPRINT* PCB_BASE_FRAME::SelectFootprintFromLibTree( LIB_ID aPreselect )
{
    FP_LIB_TABLE*   fpTable = Prj().PcbFootprintLibs();
    wxString        footprintName;
    LIB_ID          fpid;
    FOOTPRINT*      footprint = nullptr;

    static wxString lastComponentName;

    // Load footprint files:
    WX_PROGRESS_REPORTER* progressReporter = new WX_PROGRESS_REPORTER( this,
                                                    _( "Loading Footprint Libraries" ), 3 );
    GFootprintList.ReadFootprintFiles( fpTable, nullptr, progressReporter );
    bool cancel = progressReporter->WasCancelled();

    // Force immediate deletion of the WX_PROGRESS_REPORTER.  Do not use Destroy(), or use
    // Destroy() followed by wxSafeYield() because on Windows, APP_PROGRESS_DIALOG and
    // WX_PROGRESS_REPORTER have some side effects on the event loop manager.  For instance, a
    // subsequent call to ShowModal() or ShowQuasiModal() for a dialog following the use of a
    // WX_PROGRESS_REPORTER results in incorrect modal or quasi modal behavior.
    delete progressReporter;

    if( cancel )
        return nullptr;

    if( GFootprintList.GetErrorCount() )
        GFootprintList.DisplayErrors( this );

    wxObjectDataPtr<LIB_TREE_MODEL_ADAPTER> ptr = FP_TREE_MODEL_ADAPTER::Create( this, fpTable );
    FP_TREE_MODEL_ADAPTER* adapter = static_cast<FP_TREE_MODEL_ADAPTER*>( ptr.get() );

    std::vector<LIB_TREE_ITEM*> historyInfos;

    for( const wxString& item : s_FootprintHistoryList )
    {
        LIB_TREE_ITEM* fp_info = GFootprintList.GetFootprintInfo( item );

        // this can be null, for example, if the footprint has been deleted from a library.
        if( fp_info != nullptr )
            historyInfos.push_back( fp_info );
    }

    adapter->DoAddLibrary( "-- " + _( "Recently Used" ) + " --", wxEmptyString, historyInfos, true );

    if( aPreselect.IsValid() )
        adapter->SetPreselectNode( aPreselect, 0 );
    else if( historyInfos.size() )
        adapter->SetPreselectNode( historyInfos[0]->GetLibId(), 0 );

    adapter->AddLibraries();

    wxString title;
    title.Printf( _( "Choose Footprint (%d items loaded)" ), adapter->GetItemCount() );

    DIALOG_CHOOSE_FOOTPRINT dialog( this, title, ptr );

    if( dialog.ShowQuasiModal() == wxID_CANCEL )
        return NULL;

    if( dialog.IsExternalBrowserSelected() )
    {
        // SelectFootprintFromLibBrowser() returns the "full" footprint name, i.e.
        // <lib_name>/<footprint name> or LIB_ID format "lib_name:fp_name:rev#"
        footprintName = SelectFootprintFromLibBrowser();

        if( footprintName.IsEmpty() )  // Cancel command
            return NULL;
        else
            fpid.Parse( footprintName );
    }
    else
    {
        fpid = dialog.GetSelectedLibId();

        if( !fpid.IsValid() )
            return NULL;
        else
            footprintName = fpid.Format();
    }

    try
    {
        footprint = loadFootprint( fpid );
    }
    catch( const IO_ERROR& )
    {
    }

    if( footprint )
    {
        lastComponentName = footprintName;
        AddFootprintToHistory( footprintName );
    }

    return footprint;
}


FOOTPRINT* PCB_BASE_FRAME::LoadFootprint( const LIB_ID& aFootprintId )
{
    FOOTPRINT* footprint = NULL;

    try
    {
        footprint = loadFootprint( aFootprintId );
    }
    catch( const IO_ERROR& )
    {
    }

    return footprint;
}


FOOTPRINT* PCB_BASE_FRAME::loadFootprint( const LIB_ID& aFootprintId )
{
    FP_LIB_TABLE*   fptbl = Prj().PcbFootprintLibs();

    wxCHECK_MSG( fptbl, NULL, wxT( "Cannot look up LIB_ID in NULL FP_LIB_TABLE." ) );

    FOOTPRINT *footprint = nullptr;

    try
    {
        footprint = fptbl->FootprintLoadWithOptionalNickname( aFootprintId );
    }
    catch( const IO_ERROR& )
    {
    }

    // If the footprint is found, clear all net info to be sure there are no broken links to
    // any netinfo list (should be not needed, but it can be edited from the footprint editor )
    if( footprint )
        footprint->ClearAllNets();

    return footprint;
}


FOOTPRINT* FOOTPRINT_EDIT_FRAME::SelectFootprintFromBoard( BOARD* aPcb )
{
    static wxString oldName;       // Save name of last footprint selected.

    wxString        fpname;
    wxString        msg;
    wxArrayString   listnames;

    for( FOOTPRINT* footprint : aPcb->Footprints() )
        listnames.Add( footprint->GetReference() );

    msg.Printf( _( "Footprints [%u items]" ), (unsigned) listnames.GetCount() );

    wxArrayString headers;

    headers.Add( _( "Footprint" ) );

    std::vector<wxArrayString> itemsToDisplay;

    // Conversion from wxArrayString to vector of ArrayString
    for( unsigned i = 0; i < listnames.GetCount(); i++ )
    {
        wxArrayString item;

        item.Add( listnames[i] );
        itemsToDisplay.push_back( item );
    }

    EDA_LIST_DIALOG dlg( this, msg, headers, itemsToDisplay, wxEmptyString );

    if( dlg.ShowModal() == wxID_OK )
        fpname = dlg.GetTextSelection();
    else
        return NULL;

    oldName = fpname;

    for( auto mod : aPcb->Footprints() )
    {
        if( fpname == mod->GetReference() )
            return mod;
    }

    return nullptr;
}


bool FOOTPRINT_EDIT_FRAME::SaveLibraryAs( const wxString& aLibraryPath )
{
    const wxString&    curLibPath = aLibraryPath;
    wxString    dstLibPath = CreateNewLibrary( wxEmptyString, aLibraryPath );

    if( !dstLibPath )
        return false;             // user aborted in CreateNewLibrary()

    wxBusyCursor dummy;
    wxString msg;

    IO_MGR::PCB_FILE_T  dstType = IO_MGR::GuessPluginTypeFromLibPath( dstLibPath );
    IO_MGR::PCB_FILE_T  curType = IO_MGR::GuessPluginTypeFromLibPath( curLibPath );

    try
    {
        PLUGIN::RELEASER cur( IO_MGR::PluginFind( curType ) );
        PLUGIN::RELEASER dst( IO_MGR::PluginFind( dstType ) );

        wxArrayString footprints;

        cur->FootprintEnumerate( footprints, curLibPath, false );

        for( unsigned i = 0;  i < footprints.size();  ++i )
        {
            const FOOTPRINT* footprint = cur->GetEnumeratedFootprint( curLibPath, footprints[i] );
            dst->FootprintSave( dstLibPath, footprint );

            msg = wxString::Format( _( "Footprint \"%s\" saved" ), footprints[i] );
            SetStatusText( msg );
        }
    }
    catch( const IO_ERROR& ioe )
    {
        DisplayError( this, ioe.What() );
        return false;
    }

    msg = wxString::Format( _( "Footprint library \"%s\" saved as \"%s\"." ),
                            curLibPath,
                            dstLibPath );

    DisplayInfoMessage( this, msg );

    SetStatusText( wxEmptyString );
    return true;
}


static FOOTPRINT* s_FootprintInitialCopy = NULL;    // Copy of footprint for abort/undo command

static PICKED_ITEMS_LIST s_PickedList;              // A pick-list to save initial footprint
                                                    //   and dragged tracks


FOOTPRINT* PCB_BASE_FRAME::GetFootprintFromBoardByReference()
{
    wxString        footprintName;
    wxArrayString   fplist;

    // Build list of available fp references, to display them in dialog
    for( auto fp : GetBoard()->Footprints() )
        fplist.Add( fp->GetReference() + wxT("    ( ") + fp->GetValue() + wxT(" )") );

    fplist.Sort();

    DIALOG_GET_FOOTPRINT_BY_NAME dlg( this, fplist );

    if( dlg.ShowModal() != wxID_OK )    //Aborted by user
        return NULL;

    footprintName = dlg.GetValue();
    footprintName.Trim( true );
    footprintName.Trim( false );

    if( !footprintName.IsEmpty() )
    {
        for( auto mod : GetBoard()->Footprints() )
        {
            if( mod->GetReference().CmpNoCase( footprintName ) == 0 )
                return mod;
        }
    }

    return nullptr;
}


void PCB_BASE_FRAME::PlaceFootprint( FOOTPRINT* aFootprint, bool aRecreateRatsnest )
{
    if( aFootprint == 0 )
        return;

    OnModify();

    if( aFootprint->IsNew() )
    {
        SaveCopyInUndoList( aFootprint, UNDO_REDO::NEWITEM );
    }
    else if( aFootprint->IsMoving() )
    {
        ITEM_PICKER picker( nullptr, aFootprint, UNDO_REDO::CHANGED );
        picker.SetLink( s_FootprintInitialCopy );
        s_PickedList.PushItem( picker );
        s_FootprintInitialCopy = NULL;     // the picker is now owner of s_ModuleInitialCopy.
    }

    if( s_PickedList.GetCount() )
    {
        SaveCopyInUndoList( s_PickedList, UNDO_REDO::UNSPECIFIED );

        // Clear list, but DO NOT delete items, because they are owned by the saved undo
        // list and they therefore in use
        s_PickedList.ClearItemsList();
    }

    aFootprint->SetPosition((wxPoint) GetCanvas()->GetViewControls()->GetCursorPosition() );
    aFootprint->ClearFlags();

    delete s_FootprintInitialCopy;
    s_FootprintInitialCopy = NULL;

    if( aRecreateRatsnest )
        m_pcb->GetConnectivity()->Update( aFootprint );

    if( aRecreateRatsnest )
        Compile_Ratsnest( true );

    SetMsgPanel( aFootprint );
}

<|MERGE_RESOLUTION|>--- conflicted
+++ resolved
@@ -108,36 +108,27 @@
 
     m_boardFootprintUuids.clear();
 
-    auto recordAndUpdateUuid =
-            [&]( BOARD_ITEM* aItem )
-            {
-                KIID newId;
-                m_boardFootprintUuids[ newId ] = aItem->m_Uuid;
-                const_cast<KIID&>( aItem->m_Uuid ) = newId;
-            };
-
-    newFootprint = (FOOTPRINT*) aFootprint->Clone();    // Keep existing uuids
+    auto recordAndUpdateUuid = [&]( BOARD_ITEM* aItem )
+    {
+        KIID newId;
+        m_boardFootprintUuids[newId] = aItem->m_Uuid;
+        const_cast<KIID&>( aItem->m_Uuid ) = newId;
+    };
+
+    newFootprint = (FOOTPRINT*) aFootprint->Clone(); // Keep existing uuids
     newFootprint->SetParent( GetBoard() );
     newFootprint->SetLink( aFootprint->m_Uuid );
 
     newFootprint->ClearFlags();
-<<<<<<< HEAD
-    newFootprint->RunOnChildren(
-            []( BOARD_ITEM* aItem )
-=======
     recordAndUpdateUuid( newFootprint );
     newFootprint->RunOnChildren(
             [&]( BOARD_ITEM* aItem )
->>>>>>> 81b83a8f
             {
                 if( aItem->Type() == PCB_PAD_T )
                     aItem->SetLocked( false );
 
                 aItem->ClearFlags();
-<<<<<<< HEAD
-=======
                 recordAndUpdateUuid( aItem );
->>>>>>> 81b83a8f
             } );
 
     AddFootprintToBoard( newFootprint );
