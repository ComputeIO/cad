/*
 * This program source code file is part of KiCad, a free EDA CAD application.
 *
 * Copyright (C) 2015 Jean-Pierre Charras, jp.charras at wanadoo.fr
 * Copyright (C) 2015 SoftPLC Corporation, Dick Hollenbeck <dick@softplc.com>
 * Copyright (C) 2015-2016 Wayne Stambaugh <stambaughw@gmail.com>
 * Copyright (C) 1992-2019 KiCad Developers, see AUTHORS.txt for contributors.
 *
 * This program is free software: you can redistribute it and/or modify it
 * under the terms of the GNU General Public License as published by the
 * Free Software Foundation, either version 3 of the License, or (at your
 * option) any later version.
 *
 * This program is distributed in the hope that it will be useful, but
 * WITHOUT ANY WARRANTY; without even the implied warranty of
 * MERCHANTABILITY or FITNESS FOR A PARTICULAR PURPOSE.  See the GNU
 * General Public License for more details.
 *
 * You should have received a copy of the GNU General Public License along
 * with this program.  If not, see <http://www.gnu.org/licenses/>.
 */

#include "tools/convert_tool.h"
#include "tools/drawing_tool.h"
#include "tools/edit_tool.h"
#include "tools/footprint_editor_control.h"
#include "tools/pad_tool.h"
#include "tools/pcb_actions.h"
#include "tools/pcb_control.h"
#include "tools/pcb_picker_tool.h"
#include "tools/placement_tool.h"
#include "tools/pcb_point_editor.h"
#include "tools/pcb_selection_tool.h"
#include <3d_viewer/eda_3d_viewer.h>
#include <bitmaps.h>
#include <board.h>
#include <footprint.h>
#include <confirm.h>
#include <dialogs/panel_fp_editor_color_settings.h>
#include <dialogs/panel_fp_editor_defaults.h>
#include <dialogs/panel_display_options.h>
#include <dialogs/panel_edit_options.h>
#include <footprint_edit_frame.h>
#include <footprint_editor_settings.h>
#include <footprint_info_impl.h>
#include <footprint_tree_pane.h>
#include <fp_lib_table.h>
#include <plugins/kicad/kicad_plugin.h>
#include <kiface_i.h>
#include <kiplatform/app.h>
#include <kiway.h>
#include <macros.h>
#include <panel_hotkeys_editor.h>
#include <pcb_draw_panel_gal.h>
#include <pcb_edit_frame.h>
#include <pcbnew.h>
#include <pcbnew_id.h>
#include <pgm_base.h>
#include <project.h>
#include <settings/settings_manager.h>
#include <tool/action_toolbar.h>
#include <tool/common_control.h>
#include <tool/common_tools.h>
#include <tool/selection.h>
#include <tool/tool_dispatcher.h>
#include <tool/tool_manager.h>
#include <tool/zoom_tool.h>
#include <tools/pcb_editor_conditions.h>
#include <tools/pcb_viewer_tools.h>
#include <tools/group_tool.h>
#include <tools/position_relative_tool.h>
#include <widgets/appearance_controls.h>
#include <widgets/infobar.h>
#include <widgets/lib_tree.h>
#include <widgets/paged_dialog.h>
#include <widgets/panel_selection_filter.h>
#include <widgets/progress_reporter.h>
#include <wildcards_and_files_ext.h>


BEGIN_EVENT_TABLE( FOOTPRINT_EDIT_FRAME, PCB_BASE_FRAME )
    EVT_MENU( wxID_CLOSE, FOOTPRINT_EDIT_FRAME::CloseFootprintEditor )
    EVT_MENU( wxID_EXIT, FOOTPRINT_EDIT_FRAME::OnExitKiCad )

    EVT_SIZE( FOOTPRINT_EDIT_FRAME::OnSize )

    EVT_CHOICE( ID_ON_ZOOM_SELECT, FOOTPRINT_EDIT_FRAME::OnSelectZoom )
    EVT_CHOICE( ID_ON_GRID_SELECT, FOOTPRINT_EDIT_FRAME::OnSelectGrid )

    EVT_TOOL( ID_FPEDIT_SAVE_PNG, FOOTPRINT_EDIT_FRAME::OnSaveFootprintAsPng )

    EVT_TOOL( ID_LOAD_FOOTPRINT_FROM_BOARD, FOOTPRINT_EDIT_FRAME::LoadFootprintFromBoard )
    EVT_TOOL( ID_ADD_FOOTPRINT_TO_BOARD, FOOTPRINT_EDIT_FRAME::SaveFootprintToBoard )

    // Horizontal toolbar
    EVT_MENU( ID_GRID_SETTINGS, FOOTPRINT_EDIT_FRAME::OnGridSettings )
    EVT_COMBOBOX( ID_TOOLBARH_PCB_SELECT_LAYER, FOOTPRINT_EDIT_FRAME::SelectLayer )

    // UI update events.
    EVT_UPDATE_UI( ID_LOAD_FOOTPRINT_FROM_BOARD,
                   FOOTPRINT_EDIT_FRAME::OnUpdateLoadFootprintFromBoard )
    EVT_UPDATE_UI( ID_ADD_FOOTPRINT_TO_BOARD,
                   FOOTPRINT_EDIT_FRAME::OnUpdateSaveFootprintToBoard )
    EVT_UPDATE_UI( ID_TOOLBARH_PCB_SELECT_LAYER, FOOTPRINT_EDIT_FRAME::OnUpdateLayerSelectBox )
END_EVENT_TABLE()


FOOTPRINT_EDIT_FRAME::FOOTPRINT_EDIT_FRAME( KIWAY* aKiway, wxWindow* aParent,
                                            EDA_DRAW_PANEL_GAL::GAL_TYPE aBackend ) :
    PCB_BASE_EDIT_FRAME( aKiway, aParent, FRAME_FOOTPRINT_EDITOR, wxEmptyString,
                         wxDefaultPosition, wxDefaultSize,
                         KICAD_DEFAULT_DRAWFRAME_STYLE, GetFootprintEditorFrameName() )
{
    m_showBorderAndTitleBlock = false;   // true to show the frame references
    m_canvasType = aBackend;
    m_aboutTitle = _( "KiCad Footprint Editor" );
    m_selLayerBox = nullptr;
    m_settings = nullptr;

    // Give an icon
    wxIcon icon;
    wxIconBundle icon_bundle;

    icon.CopyFromBitmap( KiBitmap( BITMAPS::icon_modedit ) );
    icon_bundle.AddIcon( icon );
    icon.CopyFromBitmap( KiBitmap( BITMAPS::icon_modedit_32 ) );
    icon_bundle.AddIcon( icon );
    icon.CopyFromBitmap( KiBitmap( BITMAPS::icon_modedit_16 ) );
    icon_bundle.AddIcon( icon );

    SetIcons( icon_bundle );

    // Create GAL canvas
    if( aBackend == EDA_DRAW_PANEL_GAL::GAL_TYPE_UNKNOWN )
        m_canvasType = loadCanvasTypeSetting();
    else
        m_canvasType = aBackend;

    PCB_DRAW_PANEL_GAL* drawPanel = new PCB_DRAW_PANEL_GAL( this, -1, wxPoint( 0, 0 ), m_frameSize,
                                                            GetGalDisplayOptions(), m_canvasType );
    SetCanvas( drawPanel );
    SetBoard( new BOARD() );


    // This board will only be used to hold a footprint for editing
    GetBoard()->SetBoardUse( BOARD_USE::FPHOLDER );

    // In Footprint Editor, the default net clearance is not known (it depends on the actual
    // board).  So we do not show the default clearance, by setting it to 0.  The footprint or
    // pad specific clearance will be shown.
    GetBoard()->GetDesignSettings().GetDefault()->SetClearance( 0 );

    // Don't show the default board solder mask clearance in the footprint editor.  Only the
    // footprint or pad clearance setting should be shown if it is not 0.
    GetBoard()->GetDesignSettings().m_SolderMaskMargin = 0;

    // restore the last footprint from the project, if any
    restoreLastFootprint();

    // Ensure all layers and items are visible:
    // In footprint editor, some layers have no meaning or cannot be used, but we show all of
    // them, at least to be able to edit a bad layer
    GetBoard()->SetVisibleAlls();

    // However the "no net" mark on pads is useless, because there are no nets in footprint
    // editor: make it non visible.
    GetBoard()->SetElementVisibility( LAYER_NO_CONNECTS, false );

    GetGalDisplayOptions().m_axesEnabled = true;

    // In Footprint Editor, set the default paper size to A4 for plot/print
    SetPageSettings( PAGE_INFO( PAGE_INFO::A4 ) );
    SetScreen( new PCB_SCREEN( GetPageSettings().GetSizeIU() ) );

    // Create the manager and dispatcher & route draw panel events to the dispatcher
    setupTools();
    setupUIConditions();

    initLibraryTree();
    m_treePane = new FOOTPRINT_TREE_PANE( this );

    ReCreateMenuBar();
    ReCreateHToolbar();
    ReCreateVToolbar();
    ReCreateOptToolbar();

    m_selectionFilterPanel = new PANEL_SELECTION_FILTER( this );
    m_appearancePanel = new APPEARANCE_CONTROLS( this, GetCanvas(), true );

    // LoadSettings() *after* creating m_LayersManager, because LoadSettings() initialize
    // parameters in m_LayersManager
    // NOTE: KifaceSettings() will return PCBNEW_SETTINGS if we started from pcbnew
    LoadSettings( GetSettings() );

    // Must be set after calling LoadSettings() to be sure these parameters are not dependent
    // on what is read in stored settings.  Enable one internal layer, because footprints
    // support keepout areas that can be on internal layers only (therefore on the first internal
    // layer).  This is needed to handle these keepout in internal layers only.
    GetBoard()->SetCopperLayerCount( 3 );
    GetBoard()->SetEnabledLayers( GetBoard()->GetEnabledLayers().set( In1_Cu ) );
    GetBoard()->SetVisibleLayers( GetBoard()->GetEnabledLayers() );
    GetBoard()->SetLayerName( In1_Cu, _( "Inner layers" ) );

    SetActiveLayer( F_SilkS );

    m_auimgr.SetManagedWindow( this );

    CreateInfoBar();

    unsigned int auiFlags = wxAUI_MGR_DEFAULT;
#if !defined( _WIN32 )
    // Windows cannot redraw the UI fast enough during a live resize and may lead to all kinds
    // of graphical glitches
    auiFlags |= wxAUI_MGR_LIVE_RESIZE;
#endif
    m_auimgr.SetFlags( auiFlags );

    // Rows; layers 4 - 6
    m_auimgr.AddPane( m_mainToolBar, EDA_PANE().HToolbar().Name( "MainToolbar" )
                      .Top().Layer( 6 ) );
    m_auimgr.AddPane( m_messagePanel, EDA_PANE().Messages().Name( "MsgPanel" )
                      .Bottom().Layer( 6 ) );

    // Columns; layers 1 - 3
    m_auimgr.AddPane( m_optionsToolBar, EDA_PANE().VToolbar().Name( "OptToolbar" )
                      .Left().Layer( 3 ) );
    m_auimgr.AddPane( m_treePane, EDA_PANE().Palette().Name( "Footprints" )
                      .Left().Layer(2)
                      .Caption( _( "Libraries" ) )
                      .MinSize( 250, 400 ).Resizable() );

    m_auimgr.AddPane( m_drawToolBar, EDA_PANE().VToolbar().Name( "ToolsToolbar" )
                      .Right().Layer(2) );

    m_auimgr.AddPane( m_appearancePanel, EDA_PANE().Name( "LayersManager" )
                      .Right().Layer( 3 )
                      .Caption( _( "Appearance" ) ).PaneBorder( false )
                      .MinSize( 180, -1 ).BestSize( 180, -1 ) );
    m_auimgr.AddPane( m_selectionFilterPanel, EDA_PANE().Palette().Name( "SelectionFilter" )
                      .Right().Layer( 3 ).Position( 2 )
                      .Caption( _( "Selection Filter" ) ).PaneBorder( false )
                      .MinSize( 160, -1 ).BestSize( m_selectionFilterPanel->GetBestSize() ) );

    // Center
    m_auimgr.AddPane( GetCanvas(), EDA_PANE().Canvas().Name( "DrawFrame" )
                      .Center() );

    // The selection filter doesn't need to grow in the vertical direction when docked
    m_auimgr.GetPane( "SelectionFilter" ).dock_proportion = 0;

    ActivateGalCanvas();

    m_auimgr.GetArtProvider()->SetColour( wxAUI_DOCKART_ACTIVE_CAPTION_TEXT_COLOUR,
                                          wxSystemSettings::GetColour( wxSYS_COLOUR_BTNTEXT ) );
    m_auimgr.GetArtProvider()->SetColour( wxAUI_DOCKART_INACTIVE_CAPTION_TEXT_COLOUR,
                                          wxSystemSettings::GetColour( wxSYS_COLOUR_BTNTEXT ) );

    FinishAUIInitialization();

    if( m_settings->m_LibWidth > 0 )
    {
        wxAuiPaneInfo& treePane = m_auimgr.GetPane( "Footprints" );

        // wxAUI hack: force width by setting MinSize() and then Fixed()
        // thanks to ZenJu http://trac.wxwidgets.org/ticket/13180
        treePane.MinSize( m_settings->m_LibWidth, -1 );
        treePane.Fixed();
        m_auimgr.Update();

        // now make it resizable again
        treePane.Resizable();
        m_auimgr.Update();

        // Note: DO NOT call m_auimgr.Update() anywhere after this; it will nuke the size
        // back to minimum.
        treePane.MinSize( 250, -1 );
    }

    // Apply saved visibility stuff at the end
    FOOTPRINT_EDITOR_SETTINGS* cfg = GetSettings();
    m_appearancePanel->SetUserLayerPresets( cfg->m_LayerPresets );
    m_appearancePanel->ApplyLayerPreset( cfg->m_ActiveLayerPreset );

    GetToolManager()->RunAction( ACTIONS::zoomFitScreen, false );
    UpdateTitle();
    setupUnits( GetSettings() );

    // Default shutdown reason until a file is loaded
    KIPLATFORM::APP::SetShutdownBlockReason( this, _( "Footprint changes are unsaved" ) );

    // Ensure the window is on top
    Raise();
    Show( true );

    // Register a call to update the toolbar sizes. It can't be done immediately because
    // it seems to require some sizes calculated that aren't yet (at least on GTK).
    CallAfter( [&]()
               {
                   // Ensure the controls on the toolbars all are correctly sized
                    UpdateToolbarControlSizes();
               } );
}


FOOTPRINT_EDIT_FRAME::~FOOTPRINT_EDIT_FRAME()
{
    // Shutdown all running tools
    if( m_toolManager )
        m_toolManager->ShutdownAllTools();

    // save the footprint in the PROJECT
    retainLastFootprint();

    delete m_selectionFilterPanel;
    delete m_appearancePanel;
}


bool FOOTPRINT_EDIT_FRAME::IsContentModified()
{
    return GetScreen() && GetScreen()->IsModify() && GetBoard() && GetBoard()->GetFirstFootprint();
}


SELECTION& FOOTPRINT_EDIT_FRAME::GetCurrentSelection()
{
    return m_toolManager->GetTool<PCB_SELECTION_TOOL>()->GetSelection();
}


void FOOTPRINT_EDIT_FRAME::SwitchCanvas( EDA_DRAW_PANEL_GAL::GAL_TYPE aCanvasType )
{
    // switches currently used canvas (Cairo / OpenGL).
    PCB_BASE_FRAME::SwitchCanvas( aCanvasType );

    GetCanvas()->GetGAL()->SetAxesEnabled( true );

    // The base class method *does not reinit* the layers manager. We must upate the layer
    // widget to match board visibility states, both layers and render columns, and and some
    // settings dependent on the canvas.
    UpdateUserInterface();
}


void FOOTPRINT_EDIT_FRAME::HardRedraw()
{
    SyncLibraryTree( true );
    GetCanvas()->ForceRefresh();
}


void FOOTPRINT_EDIT_FRAME::ToggleSearchTree()
{
    wxAuiPaneInfo& treePane = m_auimgr.GetPane( m_treePane );
    treePane.Show( !IsSearchTreeShown() );
    m_auimgr.Update();
}


bool FOOTPRINT_EDIT_FRAME::IsSearchTreeShown()
{
    return m_auimgr.GetPane( m_treePane ).IsShown();
}


BOARD_ITEM_CONTAINER* FOOTPRINT_EDIT_FRAME::GetModel() const
{
    return GetBoard()->GetFirstFootprint();
}


LIB_ID FOOTPRINT_EDIT_FRAME::GetTreeFPID() const
{
    return m_treePane->GetLibTree()->GetSelectedLibId();
}


LIB_TREE_NODE* FOOTPRINT_EDIT_FRAME::GetCurrentTreeNode() const
{
    return m_treePane->GetLibTree()->GetCurrentTreeNode();
}


LIB_ID FOOTPRINT_EDIT_FRAME::GetTargetFPID() const
{
    LIB_ID id = GetTreeFPID();

    if( id.GetLibNickname().empty() )
        return GetLoadedFPID();

    return id;
}


LIB_ID FOOTPRINT_EDIT_FRAME::GetLoadedFPID() const
{
    FOOTPRINT* footprint = GetBoard()->GetFirstFootprint();

    if( footprint )
        return LIB_ID( footprint->GetFPID().GetLibNickname(), m_footprintNameWhenLoaded );
    else
        return LIB_ID();
}


void FOOTPRINT_EDIT_FRAME::ClearModify()
{
    if( GetBoard()->GetFirstFootprint() )
        m_footprintNameWhenLoaded = GetBoard()->GetFirstFootprint()->GetFPID().GetLibItemName();

    GetScreen()->ClrModify();
}


bool FOOTPRINT_EDIT_FRAME::IsCurrentFPFromBoard() const
{
    FOOTPRINT* footprint = GetBoard()->GetFirstFootprint();

    return ( footprint && footprint->GetLink() != niluuid );
}


void FOOTPRINT_EDIT_FRAME::retainLastFootprint()
{
    LIB_ID id = GetLoadedFPID();

    if( id.IsValid() )
    {
        Prj().SetRString( PROJECT::PCB_FOOTPRINT_EDITOR_LIB_NICKNAME, id.GetLibNickname() );
        Prj().SetRString( PROJECT::PCB_FOOTPRINT_EDITOR_FP_NAME, id.GetLibItemName() );
    }
}


void FOOTPRINT_EDIT_FRAME::restoreLastFootprint()
{
    const wxString& footprintName = Prj().GetRString( PROJECT::PCB_FOOTPRINT_EDITOR_FP_NAME );
    const wxString& libNickname =  Prj().GetRString( PROJECT::PCB_FOOTPRINT_EDITOR_LIB_NICKNAME );

    if( libNickname.Length() && footprintName.Length() )
    {
        LIB_ID id;
        id.SetLibNickname( libNickname );
        id.SetLibItemName( footprintName );

        FOOTPRINT* footprint = loadFootprint( id );

        if( footprint )
            AddFootprintToBoard( footprint );
    }
}


void FOOTPRINT_EDIT_FRAME::AddFootprintToBoard( FOOTPRINT* aFootprint )
{
    m_revertModule.reset( (FOOTPRINT*) aFootprint->Clone() );

    m_footprintNameWhenLoaded = aFootprint->GetFPID().GetLibItemName();

    PCB_BASE_EDIT_FRAME::AddFootprintToBoard( aFootprint );

    if( IsCurrentFPFromBoard() )
    {
        wxString msg;
        msg.Printf( _( "Editing %s from board.  Saving will update the board only." ),
                    aFootprint->GetReference() );

        GetInfoBar()->RemoveAllButtons();
        GetInfoBar()->AddCloseButton();
        GetInfoBar()->ShowMessage( msg, wxICON_INFORMATION );
    }

    UpdateMsgPanel();
}


const wxChar* FOOTPRINT_EDIT_FRAME::GetFootprintEditorFrameName()
{
    return FOOTPRINT_EDIT_FRAME_NAME;
}


BOARD_DESIGN_SETTINGS& FOOTPRINT_EDIT_FRAME::GetDesignSettings() const
{
    return GetBoard()->GetDesignSettings();
}


const PCB_PLOT_PARAMS& FOOTPRINT_EDIT_FRAME::GetPlotSettings() const
{
    wxFAIL_MSG( "Plotting not supported in Footprint Editor" );

    return PCB_BASE_FRAME::GetPlotSettings();
}


void FOOTPRINT_EDIT_FRAME::SetPlotSettings( const PCB_PLOT_PARAMS& aSettings )
{
    wxFAIL_MSG( "Plotting not supported in Footprint Editor" );
}


FOOTPRINT_EDITOR_SETTINGS* FOOTPRINT_EDIT_FRAME::GetSettings()
{
    if( !m_settings )
        m_settings = Pgm().GetSettingsManager().GetAppSettings<FOOTPRINT_EDITOR_SETTINGS>();

    return m_settings;
}


APP_SETTINGS_BASE* FOOTPRINT_EDIT_FRAME::config() const
{
    return m_settings ? m_settings
                      : Pgm().GetSettingsManager().GetAppSettings<FOOTPRINT_EDITOR_SETTINGS>();
}


void FOOTPRINT_EDIT_FRAME::LoadSettings( APP_SETTINGS_BASE* aCfg )
{
    // aCfg will be the PCBNEW_SETTINGS
    FOOTPRINT_EDITOR_SETTINGS* cfg = GetSettings();

    PCB_BASE_FRAME::LoadSettings( cfg );

    GetDesignSettings() = cfg->m_DesignSettings;

    m_displayOptions  = cfg->m_Display;

    GetToolManager()->GetTool<PCB_SELECTION_TOOL>()->GetFilter() = cfg->m_SelectionFilter;
    m_selectionFilterPanel->SetCheckboxesFromFilter( cfg->m_SelectionFilter );
}


void FOOTPRINT_EDIT_FRAME::SaveSettings( APP_SETTINGS_BASE* aCfg )
{
    GetGalDisplayOptions().m_axesEnabled = true;

    // aCfg will be the PCBNEW_SETTINGS
    FOOTPRINT_EDITOR_SETTINGS* cfg = GetSettings();

    PCB_BASE_FRAME::SaveSettings( cfg );

    cfg->m_DesignSettings    = GetDesignSettings();
    cfg->m_Display           = m_displayOptions;
    cfg->m_LibWidth          = m_treePane->GetSize().x;
    cfg->m_SelectionFilter   = GetToolManager()->GetTool<PCB_SELECTION_TOOL>()->GetFilter();
    cfg->m_LayerPresets      = m_appearancePanel->GetUserLayerPresets();
    cfg->m_ActiveLayerPreset = m_appearancePanel->GetActiveLayerPreset();

    GetSettingsManager()->SaveColorSettings( GetColorSettings(), "board" );
}


COLOR_SETTINGS* FOOTPRINT_EDIT_FRAME::GetColorSettings() const
{
    wxString currentTheme = GetFootprintEditorSettings()->m_ColorTheme;
    return Pgm().GetSettingsManager().GetColorSettings( currentTheme );
}


MAGNETIC_SETTINGS* FOOTPRINT_EDIT_FRAME::GetMagneticItemsSettings()
{
    // Get the actual frame settings for magnetic items
    FOOTPRINT_EDITOR_SETTINGS* cfg = GetSettings();
    wxCHECK( cfg, nullptr );
    return &cfg->m_MagneticItems;
}


const BOX2I FOOTPRINT_EDIT_FRAME::GetDocumentExtents( bool aIncludeAllVisible ) const
{
    FOOTPRINT* footprint = GetBoard()->GetFirstFootprint();

    if( footprint )
    {
        bool hasGraphicalItem = footprint->Pads().size() || footprint->Zones().size();

        if( !hasGraphicalItem )
        {
            for( const BOARD_ITEM* item : footprint->GraphicalItems() )
            {
                if( item->Type() == PCB_FP_TEXT_T )
                    continue;

                hasGraphicalItem = true;
                break;
            }
        }

        if( hasGraphicalItem )
        {
            return footprint->GetBoundingBox( false, false );
        }
        else
        {
            BOX2I newFootprintBB( { 0, 0 }, { 0, 0 } );
            newFootprintBB.Inflate( Millimeter2iu( 12 ) );
            return newFootprintBB;
        }
    }

    return GetBoardBoundingBox( false );
}


bool FOOTPRINT_EDIT_FRAME::canCloseWindow( wxCloseEvent& aEvent )
{
    if( IsContentModified() )
    {
        // Shutdown blocks must be determined and vetoed as early as possible
        if( KIPLATFORM::APP::SupportsShutdownBlockReason() && aEvent.GetId() == wxEVT_QUERY_END_SESSION )
        {
            aEvent.Veto();
            return false;
        }

        wxString footprintName = GetBoard()->GetFirstFootprint()->GetFPID().GetLibItemName();
        wxString msg = _( "Save changes to \"%s\" before closing?" );

        if( !HandleUnsavedChanges( this, wxString::Format( msg, footprintName ),
                                   [&]() -> bool
                                   {
                                       return SaveFootprint( GetBoard()->GetFirstFootprint() );
                                   } ) )
        {
            aEvent.Veto();
            return false;
        }
    }

    return true;
}


void FOOTPRINT_EDIT_FRAME::doCloseWindow()
{
    // No more vetos
    GetCanvas()->SetEventDispatcher( NULL );
    GetCanvas()->StopDrawing();

    // Do not show the layer manager during closing to avoid flicker
    // on some platforms (Windows) that generate useless redraw of items in
    // the Layer Manger
    m_auimgr.GetPane( "LayersManager" ).Show( false );
    m_auimgr.GetPane( "SelectionFilter" ).Show( false );

    Clear_Pcb( false );

    SETTINGS_MANAGER* mgr = GetSettingsManager();

    if( mgr->IsProjectOpen() && wxFileName::IsDirWritable( Prj().GetProjectPath() ) )
    {
        GFootprintList.WriteCacheToFile( Prj().GetProjectPath() + "fp-info-cache" );
    }

    mgr->FlushAndRelease( GetSettings() );
}


void FOOTPRINT_EDIT_FRAME::OnExitKiCad( wxCommandEvent& event )
{
    Kiway().OnKiCadExit();
}


void FOOTPRINT_EDIT_FRAME::CloseFootprintEditor( wxCommandEvent& Event )
{
    Close();
}


void FOOTPRINT_EDIT_FRAME::OnUpdateLoadFootprintFromBoard( wxUpdateUIEvent& aEvent )
{
    PCB_EDIT_FRAME* frame = (PCB_EDIT_FRAME*) Kiway().Player( FRAME_PCB_EDITOR, false );

    aEvent.Enable( frame && frame->GetBoard()->GetFirstFootprint() != NULL );
}


void FOOTPRINT_EDIT_FRAME::OnUpdateSaveFootprintToBoard( wxUpdateUIEvent& aEvent )
{
    PCB_EDIT_FRAME* frame = (PCB_EDIT_FRAME*) Kiway().Player( FRAME_PCB_EDITOR, false );

    FOOTPRINT* editorFootprint = GetBoard()->GetFirstFootprint();
    bool       canInsert = frame && editorFootprint && editorFootprint->GetLink() == niluuid;

    // If the source was deleted, the footprint can inserted but not updated in the board.
    if( frame && editorFootprint && editorFootprint->GetLink() != niluuid )
    {
        BOARD*  mainpcb = frame->GetBoard();
        canInsert = true;

        // search if the source footprint was not deleted:
        for( FOOTPRINT* candidate : mainpcb->Footprints() )
        {
            if( editorFootprint->GetLink() == candidate->m_Uuid )
            {
                canInsert = false;
                break;
            }
        }
    }

    aEvent.Enable( canInsert );
}


void FOOTPRINT_EDIT_FRAME::ShowChangedLanguage()
{
    // call my base class
    PCB_BASE_EDIT_FRAME::ShowChangedLanguage();

    // We have 2 panes to update.
    // For some obscure reason, the AUI manager hides the first modified pane.
    // So force show panes
    wxAuiPaneInfo& tree_pane_info = m_auimgr.GetPane( m_treePane );
    bool tree_shown = tree_pane_info.IsShown();
    tree_pane_info.Caption( _( "Libraries" ) );

    wxAuiPaneInfo& lm_pane_info = m_auimgr.GetPane( m_appearancePanel );
    bool lm_shown = lm_pane_info.IsShown();
    lm_pane_info.Caption( _( "Appearance" ) );

    // update the layer manager
    m_appearancePanel->OnBoardChanged();
    UpdateUserInterface();

    // Now restore the visibility:
    lm_pane_info.Show( lm_shown );
    tree_pane_info.Show( tree_shown );
    m_auimgr.Update();
}


void FOOTPRINT_EDIT_FRAME::OnModify()
{
    PCB_BASE_FRAME::OnModify();
    Update3DView( true );
    m_treePane->GetLibTree()->RefreshLibTree();

    if( !GetTitle().StartsWith( "*" ) )
        UpdateTitle();
}


void FOOTPRINT_EDIT_FRAME::UpdateTitle()
{
    wxString   title;
    LIB_ID     fpid = GetLoadedFPID();
    FOOTPRINT* footprint = GetBoard()->GetFirstFootprint();
    bool       writable = true;

    if( IsCurrentFPFromBoard() )
    {
        title = wxString::Format( _( "%s%s [from %s.%s]" ) + wxT( " \u2014 " ),
                                  IsContentModified() ? "*" : "",
                                  footprint->GetReference(),
                                  Prj().GetProjectName(),
                                  PcbFileExtension );
    }
    else if( fpid.IsValid() )
    {
        try
        {
            writable = Prj().PcbFootprintLibs()->IsFootprintLibWritable( fpid.GetLibNickname() );
        }
        catch( const IO_ERROR& )
        {
            // best efforts...
        }

        // Note: don't used GetLoadedFPID(); footprint name may have been edited
        title += wxString::Format( wxT( "%s%s %s\u2014 " ),
                                   IsContentModified() ? "*" : "",
                                   FROM_UTF8( footprint->GetFPID().Format().c_str() ),
                                   writable ? "" : _( "[Read Only]" ) + wxS( " " ) );
    }
    else if( !fpid.GetLibItemName().empty() )
    {
        // Note: don't used GetLoadedFPID(); footprint name may have been edited
        title += wxString::Format( wxT( "%s%s %s \u2014 " ),
                                   IsContentModified() ? "*" : "",
                                   FROM_UTF8( footprint->GetFPID().GetLibItemName().c_str() ),
                                   _( "[Unsaved]" ) );
    }

    title += _( "Footprint Editor" );

    SetTitle( title );
}


void FOOTPRINT_EDIT_FRAME::UpdateUserInterface()
{
    m_appearancePanel->OnBoardChanged();
}


void FOOTPRINT_EDIT_FRAME::UpdateView()
{
    GetCanvas()->UpdateColors();
    GetCanvas()->DisplayBoard( GetBoard() );
    m_toolManager->ResetTools( TOOL_BASE::MODEL_RELOAD );
    UpdateTitle();
}


void FOOTPRINT_EDIT_FRAME::initLibraryTree()
{
    FP_LIB_TABLE*   fpTable = Prj().PcbFootprintLibs();

    WX_PROGRESS_REPORTER progressReporter( this, _( "Loading Footprint Libraries" ), 2 );
    if( GFootprintList.GetCount() == 0 )
    {
        GFootprintList.ReadCacheFromFile( Prj().GetProjectPath() + "fp-info-cache" );
    }
    GFootprintList.ReadFootprintFiles( fpTable, NULL, &progressReporter );
    progressReporter.Show( false );

    if( GFootprintList.GetErrorCount() )
        GFootprintList.DisplayErrors( this );

    m_adapter = FP_TREE_SYNCHRONIZING_ADAPTER::Create( this, fpTable );
    auto adapter = static_cast<FP_TREE_SYNCHRONIZING_ADAPTER*>( m_adapter.get() );

    adapter->AddLibraries();
}


void FOOTPRINT_EDIT_FRAME::SyncLibraryTree( bool aProgress )
{
    FP_LIB_TABLE* fpTable = Prj().PcbFootprintLibs();
    auto          adapter = static_cast<FP_TREE_SYNCHRONIZING_ADAPTER*>( m_adapter.get() );
    LIB_ID        target = GetTargetFPID();
    bool          targetSelected = ( target == m_treePane->GetLibTree()->GetSelectedLibId() );

    // Sync FOOTPRINT_INFO list to the libraries on disk
    if( aProgress )
    {
        WX_PROGRESS_REPORTER progressReporter( this, _( "Updating Footprint Libraries" ), 2 );
        GFootprintList.ReadFootprintFiles( fpTable, NULL, &progressReporter );
        progressReporter.Show( false );
    }
    else
    {
        GFootprintList.ReadFootprintFiles( fpTable, NULL, NULL );
    }

    // Sync the LIB_TREE to the FOOTPRINT_INFO list
    adapter->Sync();

    m_treePane->GetLibTree()->Unselect();
    m_treePane->GetLibTree()->Regenerate( true );

    if( target.IsValid() )
    {
        if( adapter->FindItem( target ) )
        {
            if( targetSelected )
                m_treePane->GetLibTree()->SelectLibId( target );
            else
                m_treePane->GetLibTree()->CenterLibId( target );
        }
        else
        {
            // Try to focus on parent
            target.SetLibItemName( wxEmptyString );
            m_treePane->GetLibTree()->CenterLibId( target );
        }
    }
}


void FOOTPRINT_EDIT_FRAME::RegenerateLibraryTree()
{
    LIB_ID target = GetTargetFPID();

    m_treePane->GetLibTree()->Regenerate( true );

    if( target.IsValid() )
        m_treePane->GetLibTree()->CenterLibId( target );
}


void FOOTPRINT_EDIT_FRAME::RefreshLibraryTree()
{
    m_treePane->GetLibTree()->RefreshLibTree();
}


void FOOTPRINT_EDIT_FRAME::FocusOnLibID( const LIB_ID& aLibID )
{
    m_treePane->GetLibTree()->SelectLibId( aLibID );
}


void FOOTPRINT_EDIT_FRAME::OnDisplayOptionsChanged()
{
    m_appearancePanel->UpdateDisplayOptions();
}


void FOOTPRINT_EDIT_FRAME::OnUpdateLayerAlpha( wxUpdateUIEvent & )
{
    m_appearancePanel->OnLayerAlphaChanged();
}


void FOOTPRINT_EDIT_FRAME::InstallPreferences( PAGED_DIALOG* aParent,
                                               PANEL_HOTKEYS_EDITOR* aHotkeysPanel )
{
    wxTreebook* book = aParent->GetTreebook();

    book->AddPage( new wxPanel( book ), _( "Footprint Editor" ) );
    book->AddSubPage( new PANEL_DISPLAY_OPTIONS( this, aParent ), _( "Display Options" ) );
    book->AddSubPage( new PANEL_EDIT_OPTIONS( this, aParent ), _( "Editing Options" ) );
    book->AddSubPage( new PANEL_FP_EDITOR_COLOR_SETTINGS( this, book ), _( "Colors" ) );
    book->AddSubPage( new PANEL_FP_EDITOR_DEFAULTS( this, aParent ), _( "Default Values" ) );

    aHotkeysPanel->AddHotKeys( GetToolManager() );
}


void FOOTPRINT_EDIT_FRAME::setupTools()
{
    // Create the manager and dispatcher & route draw panel events to the dispatcher
    m_toolManager = new TOOL_MANAGER;
    m_toolManager->SetEnvironment( GetBoard(), GetCanvas()->GetView(),
                                   GetCanvas()->GetViewControls(), config(), this );
    m_actions = new PCB_ACTIONS();
    m_toolDispatcher = new TOOL_DISPATCHER( m_toolManager );

    GetCanvas()->SetEventDispatcher( m_toolDispatcher );

    m_toolManager->RegisterTool( new COMMON_CONTROL );
    m_toolManager->RegisterTool( new COMMON_TOOLS );
    m_toolManager->RegisterTool( new PCB_SELECTION_TOOL );
    m_toolManager->RegisterTool( new ZOOM_TOOL );
    m_toolManager->RegisterTool( new EDIT_TOOL );
    m_toolManager->RegisterTool( new PAD_TOOL );
    m_toolManager->RegisterTool( new DRAWING_TOOL );
    m_toolManager->RegisterTool( new PCB_POINT_EDITOR );
    m_toolManager->RegisterTool( new PCB_CONTROL );            // copy/paste
    m_toolManager->RegisterTool( new FOOTPRINT_EDITOR_CONTROL );
    m_toolManager->RegisterTool( new ALIGN_DISTRIBUTE_TOOL );
    m_toolManager->RegisterTool( new PCB_PICKER_TOOL );
    m_toolManager->RegisterTool( new POSITION_RELATIVE_TOOL );
    m_toolManager->RegisterTool( new PCB_VIEWER_TOOLS );
    m_toolManager->RegisterTool( new GROUP_TOOL );
    m_toolManager->RegisterTool( new CONVERT_TOOL );

    m_toolManager->GetTool<PCB_SELECTION_TOOL>()->SetIsFootprintEditor( true );
    m_toolManager->GetTool<EDIT_TOOL>()->SetIsFootprintEditor( true );
    m_toolManager->GetTool<PAD_TOOL>()->SetIsFootprintEditor( true );
    m_toolManager->GetTool<DRAWING_TOOL>()->SetIsFootprintEditor( true );
    m_toolManager->GetTool<PCB_POINT_EDITOR>()->SetIsFootprintEditor( true );
    m_toolManager->GetTool<PCB_CONTROL>()->SetIsFootprintEditor( true );
    m_toolManager->GetTool<PCB_PICKER_TOOL>()->SetIsFootprintEditor( true );
    m_toolManager->GetTool<POSITION_RELATIVE_TOOL>()->SetIsFootprintEditor( true );
    m_toolManager->GetTool<GROUP_TOOL>()->SetIsFootprintEditor( true );

    m_toolManager->GetTool<PCB_VIEWER_TOOLS>()->SetFootprintFrame( true );
    m_toolManager->InitTools();

    m_toolManager->InvokeTool( "pcbnew.InteractiveSelection" );
}


void FOOTPRINT_EDIT_FRAME::setupUIConditions()
{
    PCB_BASE_EDIT_FRAME::setupUIConditions();

    ACTION_MANAGER*       mgr = m_toolManager->GetActionManager();
    PCB_EDITOR_CONDITIONS cond( this );

    wxASSERT( mgr );

#define ENABLE( x ) ACTION_CONDITIONS().Enable( x )
#define CHECK( x )  ACTION_CONDITIONS().Check( x )

    auto haveFootprintCond =
            [this]( const SELECTION& )
            {
                return GetBoard()->GetFirstFootprint() != nullptr;
            };

    auto footprintTargettedCond =
            [this] ( const SELECTION& )
            {
                return !GetTargetFPID().GetLibItemName().empty();
            };

    mgr->SetConditions( ACTIONS::saveAs,                 ENABLE( footprintTargettedCond ) );
    mgr->SetConditions( ACTIONS::revert,                 ENABLE( cond.ContentModified() ) );
<<<<<<< HEAD
    mgr->SetConditions( ACTIONS::save, ENABLE( cond.ContentModified() ) );
=======
    mgr->SetConditions( ACTIONS::save,                   ENABLE( SELECTION_CONDITIONS::ShowAlways ) );
>>>>>>> 77f5d317

    mgr->SetConditions( ACTIONS::undo,                   ENABLE( cond.UndoAvailable() ) );
    mgr->SetConditions( ACTIONS::redo,                   ENABLE( cond.RedoAvailable() ) );

    mgr->SetConditions( ACTIONS::toggleGrid,             CHECK( cond.GridVisible() ) );
    mgr->SetConditions( ACTIONS::toggleCursorStyle,      CHECK( cond.FullscreenCursor() ) );
    mgr->SetConditions( ACTIONS::millimetersUnits,       CHECK( cond.Units( EDA_UNITS::MILLIMETRES ) ) );
    mgr->SetConditions( ACTIONS::inchesUnits,            CHECK( cond.Units( EDA_UNITS::INCHES ) ) );
    mgr->SetConditions( ACTIONS::milsUnits,              CHECK( cond.Units( EDA_UNITS::MILS ) ) );

    mgr->SetConditions( ACTIONS::cut,                    ENABLE( cond.HasItems() ) );
    mgr->SetConditions( ACTIONS::copy,                   ENABLE( cond.HasItems() ) );
    mgr->SetConditions( ACTIONS::paste,                  ENABLE( SELECTION_CONDITIONS::Idle && cond.NoActiveTool() ) );
    mgr->SetConditions( ACTIONS::pasteSpecial,           ENABLE( SELECTION_CONDITIONS::Idle && cond.NoActiveTool() ) );
    mgr->SetConditions( ACTIONS::doDelete,               ENABLE( cond.HasItems() ) );
    mgr->SetConditions( ACTIONS::duplicate,              ENABLE( cond.HasItems() ) );
    mgr->SetConditions( ACTIONS::selectAll,              ENABLE( cond.HasItems() ) );

    mgr->SetConditions( PCB_ACTIONS::rotateCw,           ENABLE( cond.HasItems() ) );
    mgr->SetConditions( PCB_ACTIONS::rotateCcw,          ENABLE( cond.HasItems() ) );
    mgr->SetConditions( PCB_ACTIONS::mirror,             ENABLE( cond.HasItems() ) );
    mgr->SetConditions( PCB_ACTIONS::group,              ENABLE( SELECTION_CONDITIONS::MoreThan( 1 ) ) );
    mgr->SetConditions( PCB_ACTIONS::ungroup,            ENABLE( cond.HasItems() ) );

    mgr->SetConditions( PCB_ACTIONS::padDisplayMode,     CHECK( !cond.PadFillDisplay() ) );
    mgr->SetConditions( PCB_ACTIONS::textOutlines,       CHECK( !cond.TextFillDisplay() ) );
    mgr->SetConditions( PCB_ACTIONS::graphicsOutlines,   CHECK( !cond.GraphicsFillDisplay() ) );

    mgr->SetConditions( ACTIONS::zoomTool,               CHECK( cond.CurrentTool( ACTIONS::zoomTool ) ) );
    mgr->SetConditions( ACTIONS::selectionTool,          CHECK( cond.CurrentTool( ACTIONS::selectionTool ) ) );


    auto highContrastCond =
            [this] ( const SELECTION& )
            {
                return GetDisplayOptions().m_ContrastModeDisplay != HIGH_CONTRAST_MODE::NORMAL;
            };

    auto boardFlippedCond = [this]( const SELECTION& )
    {
        return GetCanvas()->GetView()->IsMirroredX();
    };

    auto footprintTreeCond =
            [this] (const SELECTION& )
            {
                return IsSearchTreeShown();
            };

<<<<<<< HEAD
    mgr->SetConditions( ACTIONS::highContrastMode,         CHECK( highContrastCond ) );
    mgr->SetConditions( PCB_ACTIONS::flipBoard, CHECK( boardFlippedCond ) );
    mgr->SetConditions( PCB_ACTIONS::toggleFootprintTree,  CHECK( footprintTreeCond ) );
=======
    mgr->SetConditions( ACTIONS::highContrastMode,          CHECK( highContrastCond ) );
    mgr->SetConditions( PCB_ACTIONS::flipBoard,             CHECK( boardFlippedCond ) );
    mgr->SetConditions( PCB_ACTIONS::showFootprintTree,     CHECK( footprintTreeCond ) );
>>>>>>> 77f5d317

    mgr->SetConditions( ACTIONS::print,                     ENABLE( haveFootprintCond ) );
    mgr->SetConditions( PCB_ACTIONS::exportFootprint,       ENABLE( haveFootprintCond ) );
    mgr->SetConditions( PCB_ACTIONS::footprintProperties,   ENABLE( haveFootprintCond ) );
    mgr->SetConditions( PCB_ACTIONS::cleanupGraphics,       ENABLE( haveFootprintCond ) );
    mgr->SetConditions( PCB_ACTIONS::placeImportedGraphics, ENABLE( haveFootprintCond ) );


// Only enable a tool if the part is edtable
#define CURRENT_EDIT_TOOL( action ) mgr->SetConditions( action, \
                                    ACTION_CONDITIONS().Enable( haveFootprintCond ).Check( cond.CurrentTool( action ) ) )

    CURRENT_EDIT_TOOL( ACTIONS::deleteTool );
    CURRENT_EDIT_TOOL( ACTIONS::measureTool );
    CURRENT_EDIT_TOOL( PCB_ACTIONS::placePad );
    CURRENT_EDIT_TOOL( PCB_ACTIONS::drawLine );
    CURRENT_EDIT_TOOL( PCB_ACTIONS::drawRectangle );
    CURRENT_EDIT_TOOL( PCB_ACTIONS::drawCircle );
    CURRENT_EDIT_TOOL( PCB_ACTIONS::drawArc );
    CURRENT_EDIT_TOOL( PCB_ACTIONS::drawPolygon );
    CURRENT_EDIT_TOOL( PCB_ACTIONS::drawRuleArea );
    CURRENT_EDIT_TOOL( PCB_ACTIONS::placeText );
    CURRENT_EDIT_TOOL( PCB_ACTIONS::setAnchor );
    CURRENT_EDIT_TOOL( PCB_ACTIONS::gridSetOrigin );

#undef CURRENT_EDIT_TOOL
#undef ENABLE
#undef CHECK
}


void FOOTPRINT_EDIT_FRAME::ActivateGalCanvas()
{
    PCB_BASE_EDIT_FRAME::ActivateGalCanvas();

    // Be sure the axis are enabled
    GetCanvas()->GetGAL()->SetAxesEnabled( true );

    UpdateView();

    // Ensure the m_Layers settings are using the canvas type:
    UpdateUserInterface();
}


void FOOTPRINT_EDIT_FRAME::CommonSettingsChanged( bool aEnvVarsChanged, bool aTextVarsChanged )
{
    PCB_BASE_EDIT_FRAME::CommonSettingsChanged( aEnvVarsChanged, aTextVarsChanged );

    GetCanvas()->GetView()->UpdateAllLayersColor();
    GetCanvas()->ForceRefresh();

    UpdateUserInterface();

    if( aEnvVarsChanged )
        SyncLibraryTree( true );

    Layout();
    SendSizeEvent();
}


void FOOTPRINT_EDIT_FRAME::OnSaveFootprintAsPng( wxCommandEvent& event )
{
    wxString   fullFileName;

    LIB_ID id = GetLoadedFPID();

    if( id.empty() )
    {
        wxMessageBox( _( "No footprint selected." ) );
        return;
    }

    wxFileName fn( id.GetLibItemName() );
    fn.SetExt( "png" );

    wxString projectPath = wxPathOnly( Prj().GetProjectFullName() );

    wxFileDialog dlg( this, _( "Footprint Image File Name" ), projectPath,
                      fn.GetFullName(), PngFileWildcard(), wxFD_SAVE | wxFD_OVERWRITE_PROMPT );

    if( dlg.ShowModal() == wxID_CANCEL || dlg.GetPath().IsEmpty() )
        return;

    // calling wxYield is mandatory under Linux, after closing the file selector dialog
    // to refresh the screen before creating the PNG or JPEG image from screen
    wxYield();
    SaveCanvasImageToFile( this, dlg.GetPath() );
}<|MERGE_RESOLUTION|>--- conflicted
+++ resolved
@@ -993,11 +993,7 @@
 
     mgr->SetConditions( ACTIONS::saveAs,                 ENABLE( footprintTargettedCond ) );
     mgr->SetConditions( ACTIONS::revert,                 ENABLE( cond.ContentModified() ) );
-<<<<<<< HEAD
-    mgr->SetConditions( ACTIONS::save, ENABLE( cond.ContentModified() ) );
-=======
     mgr->SetConditions( ACTIONS::save,                   ENABLE( SELECTION_CONDITIONS::ShowAlways ) );
->>>>>>> 77f5d317
 
     mgr->SetConditions( ACTIONS::undo,                   ENABLE( cond.UndoAvailable() ) );
     mgr->SetConditions( ACTIONS::redo,                   ENABLE( cond.RedoAvailable() ) );
@@ -1047,15 +1043,9 @@
                 return IsSearchTreeShown();
             };
 
-<<<<<<< HEAD
-    mgr->SetConditions( ACTIONS::highContrastMode,         CHECK( highContrastCond ) );
-    mgr->SetConditions( PCB_ACTIONS::flipBoard, CHECK( boardFlippedCond ) );
-    mgr->SetConditions( PCB_ACTIONS::toggleFootprintTree,  CHECK( footprintTreeCond ) );
-=======
     mgr->SetConditions( ACTIONS::highContrastMode,          CHECK( highContrastCond ) );
     mgr->SetConditions( PCB_ACTIONS::flipBoard,             CHECK( boardFlippedCond ) );
     mgr->SetConditions( PCB_ACTIONS::showFootprintTree,     CHECK( footprintTreeCond ) );
->>>>>>> 77f5d317
 
     mgr->SetConditions( ACTIONS::print,                     ENABLE( haveFootprintCond ) );
     mgr->SetConditions( PCB_ACTIONS::exportFootprint,       ENABLE( haveFootprintCond ) );
