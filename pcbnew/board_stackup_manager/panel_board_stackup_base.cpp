--- conflicted
+++ resolved
@@ -138,29 +138,6 @@
     wxBoxSizer* bSizerRight;
     bSizerRight = new wxBoxSizer( wxVERTICAL );
 
-<<<<<<< HEAD
-    wxString m_rbDielectricConstraintChoices[] = { _( "No constraint" ),
-                                                   _( "Impedance controlled" ) };
-    int      m_rbDielectricConstraintNChoices =
-            sizeof( m_rbDielectricConstraintChoices ) / sizeof( wxString );
-    m_rbDielectricConstraint =
-            new wxRadioBox( this, wxID_ANY, _( "Impedance Control" ), wxDefaultPosition,
-                            wxDefaultSize, m_rbDielectricConstraintNChoices,
-                            m_rbDielectricConstraintChoices, 1, wxRA_SPECIFY_COLS );
-    m_rbDielectricConstraint->SetSelection( 0 );
-    m_rbDielectricConstraint->SetToolTip( _( "If Impedance Controlled option is set,\nLoss tangent "
-                                             "and EpsilonR will be added to constraints." ) );
-
-    bSizerRight->Add( m_rbDielectricConstraint, 0, wxEXPAND | wxTOP | wxBOTTOM | wxRIGHT, 5 );
-
-    m_buttonAddDielectricLayer = new wxButton( this, wxID_ANY, _( "Add Dielectric Layer" ),
-                                               wxDefaultPosition, wxDefaultSize, 0 );
-    bSizerRight->Add( m_buttonAddDielectricLayer, 0, wxEXPAND | wxTOP | wxBOTTOM | wxRIGHT, 5 );
-
-    m_buttonRemoveDielectricLayer = new wxButton( this, wxID_ANY, _( "Remove Dielectric Layer" ),
-                                                  wxDefaultPosition, wxDefaultSize, 0 );
-    bSizerRight->Add( m_buttonRemoveDielectricLayer, 0, wxTOP | wxBOTTOM | wxRIGHT | wxEXPAND, 5 );
-=======
 	wxBoxSizer* bTopSizer;
 	bTopSizer = new wxBoxSizer( wxHORIZONTAL );
 
@@ -209,7 +186,6 @@
 	m_fgGridSizer = new wxFlexGridSizer( 0, 9, 0, 4 );
 	m_fgGridSizer->SetFlexibleDirection( wxHORIZONTAL );
 	m_fgGridSizer->SetNonFlexibleGrowMode( wxFLEX_GROWMODE_SPECIFIED );
->>>>>>> 77f5d317
 
     m_staticline2 =
             new wxStaticLine( this, wxID_ANY, wxDefaultPosition, wxDefaultSize, wxLI_HORIZONTAL );
@@ -272,73 +248,6 @@
     wxBoxSizer* bSizer6;
     bSizer6 = new wxBoxSizer( wxHORIZONTAL );
 
-<<<<<<< HEAD
-    wxBoxSizer* bSizerBrdThickness;
-    bSizerBrdThickness = new wxBoxSizer( wxHORIZONTAL );
-
-    m_staticTextCT = new wxStaticText( this, wxID_ANY, _( "Board thickness from stackup:" ),
-                                       wxDefaultPosition, wxDefaultSize, wxALIGN_RIGHT );
-    m_staticTextCT->Wrap( -1 );
-    bSizerBrdThickness->Add( m_staticTextCT, 2, wxALIGN_CENTER_VERTICAL | wxTOP | wxBOTTOM | wxLEFT,
-                             5 );
-
-    m_tcCTValue = new wxTextCtrl( this, wxID_ANY, wxEmptyString, wxDefaultPosition, wxDefaultSize,
-                                  wxTE_READONLY );
-    bSizerBrdThickness->Add( m_tcCTValue, 1, wxALL, 5 );
-
-
-    bSizer6->Add( bSizerBrdThickness, 2, wxEXPAND | wxALL, 5 );
-
-
-    bSizer6->Add( 0, 0, 1, wxEXPAND, 5 );
-
-    wxBoxSizer* bSizer7;
-    bSizer7 = new wxBoxSizer( wxHORIZONTAL );
-
-
-    bSizer7->Add( 0, 0, 1, wxEXPAND, 5 );
-
-    m_buttonExport = new wxButton( this, wxID_ANY, _( "Export to Clipboard" ), wxDefaultPosition,
-                                   wxDefaultSize, 0 );
-    bSizer7->Add( m_buttonExport, 0, wxEXPAND | wxTOP | wxBOTTOM | wxRIGHT, 5 );
-
-
-    bSizer7->Add( 0, 0, 1, wxEXPAND, 5 );
-
-
-    bSizer6->Add( bSizer7, 1, wxEXPAND, 5 );
-
-
-    bMainSizer->Add( bSizer6, 0, wxEXPAND, 5 );
-
-
-    this->SetSizer( bMainSizer );
-    this->Layout();
-    bMainSizer->Fit( this );
-
-    // Connect Events
-    this->Connect( wxEVT_UPDATE_UI,
-                   wxUpdateUIEventHandler( PANEL_SETUP_BOARD_STACKUP_BASE::OnUpdateUI ) );
-    m_buttonAddDielectricLayer->Connect(
-            wxEVT_COMMAND_BUTTON_CLICKED,
-            wxCommandEventHandler( PANEL_SETUP_BOARD_STACKUP_BASE::onAddDielectricLayer ), NULL,
-            this );
-    m_buttonRemoveDielectricLayer->Connect(
-            wxEVT_COMMAND_BUTTON_CLICKED,
-            wxCommandEventHandler( PANEL_SETUP_BOARD_STACKUP_BASE::onRemoveDielectricLayer ), NULL,
-            this );
-    m_buttonRemoveDielectricLayer->Connect(
-            wxEVT_UPDATE_UI,
-            wxUpdateUIEventHandler( PANEL_SETUP_BOARD_STACKUP_BASE::onRemoveDielUI ), NULL, this );
-    m_tcCTValue->Connect(
-            wxEVT_UPDATE_UI,
-            wxUpdateUIEventHandler( PANEL_SETUP_BOARD_STACKUP_BASE::onUpdateThicknessValue ), NULL,
-            this );
-    m_buttonExport->Connect(
-            wxEVT_COMMAND_BUTTON_CLICKED,
-            wxCommandEventHandler( PANEL_SETUP_BOARD_STACKUP_BASE::onExportToClipboard ), NULL,
-            this );
-=======
 	bMargins->Add( m_fgGridSizer, 1, wxEXPAND|wxLEFT, 5 );
 
 
@@ -381,7 +290,6 @@
 	m_buttonRemoveDielectricLayer->Connect( wxEVT_UPDATE_UI, wxUpdateUIEventHandler( PANEL_SETUP_BOARD_STACKUP_BASE::onRemoveDielUI ), NULL, this );
 	m_tcCTValue->Connect( wxEVT_UPDATE_UI, wxUpdateUIEventHandler( PANEL_SETUP_BOARD_STACKUP_BASE::onUpdateThicknessValue ), NULL, this );
 	m_buttonExport->Connect( wxEVT_COMMAND_BUTTON_CLICKED, wxCommandEventHandler( PANEL_SETUP_BOARD_STACKUP_BASE::onExportToClipboard ), NULL, this );
->>>>>>> 77f5d317
 }
 
 PANEL_SETUP_BOARD_STACKUP_BASE::~PANEL_SETUP_BOARD_STACKUP_BASE()
