///////////////////////////////////////////////////////////////////////////
// C++ code generated with wxFormBuilder (version Oct 26 2018)
// http://www.wxformbuilder.org/
//
// PLEASE DO *NOT* EDIT THIS FILE!
///////////////////////////////////////////////////////////////////////////

#pragma once

#include <wx/artprov.h>
#include <wx/xrc/xmlres.h>
#include <wx/intl.h>
#include <wx/string.h>
#include <wx/stattext.h>
#include <wx/gdicmn.h>
#include <wx/font.h>
#include <wx/colour.h>
#include <wx/settings.h>
#include <wx/choice.h>
#include <wx/checkbox.h>
#include <wx/bitmap.h>
#include <wx/image.h>
#include <wx/icon.h>
#include <wx/button.h>
#include <wx/sizer.h>
#include <wx/statbmp.h>
#include <wx/scrolwin.h>
#include <wx/textctrl.h>
#include <wx/panel.h>

///////////////////////////////////////////////////////////////////////////


///////////////////////////////////////////////////////////////////////////////
/// Class PANEL_SETUP_BOARD_STACKUP_BASE
///////////////////////////////////////////////////////////////////////////////
class PANEL_SETUP_BOARD_STACKUP_BASE : public wxPanel
{
	private:

	protected:
		wxStaticText* m_lblCopperLayers;
		wxChoice* m_choiceCopperLayers;
		wxCheckBox* m_impedanceControlled;
		wxButton* m_buttonAddDielectricLayer;
		wxButton* m_buttonRemoveDielectricLayer;
		wxScrolledWindow* m_scGridWin;
		wxFlexGridSizer* m_fgGridSizer;
		wxStaticText* m_staticTextLayer;
		wxStaticText* m_staticTextLayerId;
		wxStaticText* m_staticTextType;
		wxStaticText* m_staticTextMaterial;
		wxStaticText* m_staticTextThickness;
		wxStaticBitmap* m_bitmapLockThickness;
		wxStaticText* m_staticTextColor;
		wxStaticText* m_staticTextEpsilonR;
		wxStaticText* m_staticTextLossTg;
<<<<<<< HEAD
		wxRadioBox* m_rbDielectricConstraint;
		wxButton* m_buttonAddDielectricLayer;
		wxButton* m_buttonRemoveDielectricLayer;
		wxStaticLine* m_staticline2;
		wxCheckBox* m_cbCastellatedPads;
		wxCheckBox* m_cbEgdesPlated;
		wxStaticText* m_staticTextFinish;
		wxChoice* m_choiceFinish;
		wxStaticText* m_staticTextEdgeConn;
		wxChoice* m_choiceEdgeConn;
        wxStaticText*     m_staticTextCT;
        wxTextCtrl*       m_tcCTValue;
        wxButton*         m_buttonExport;

        // Virtual event handlers, override them in your derived class
        virtual void OnUpdateUI( wxUpdateUIEvent& event ) { event.Skip(); }
        virtual void onAddDielectricLayer( wxCommandEvent& event ) { event.Skip(); }
=======
		wxStaticText* m_staticTextCT;
		wxTextCtrl* m_tcCTValue;
		wxButton* m_buttonExport;

		// Virtual event handlers, overide them in your derived class
		virtual void OnUpdateUI( wxUpdateUIEvent& event ) { event.Skip(); }
		virtual void onAddDielectricLayer( wxCommandEvent& event ) { event.Skip(); }
>>>>>>> 77f5d317
		virtual void onRemoveDielectricLayer( wxCommandEvent& event ) { event.Skip(); }
		virtual void onRemoveDielUI( wxUpdateUIEvent& event ) { event.Skip(); }
        virtual void onUpdateThicknessValue( wxUpdateUIEvent& event ) { event.Skip(); }
        virtual void onExportToClipboard( wxCommandEvent& event ) { event.Skip(); }


    public:

		PANEL_SETUP_BOARD_STACKUP_BASE( wxWindow* parent, wxWindowID id = wxID_ANY, const wxPoint& pos = wxDefaultPosition, const wxSize& size = wxSize( -1,-1 ), long style = wxTAB_TRAVERSAL, const wxString& name = wxEmptyString );
		~PANEL_SETUP_BOARD_STACKUP_BASE();

};
<|MERGE_RESOLUTION|>--- conflicted
+++ resolved
@@ -55,25 +55,6 @@
 		wxStaticText* m_staticTextColor;
 		wxStaticText* m_staticTextEpsilonR;
 		wxStaticText* m_staticTextLossTg;
-<<<<<<< HEAD
-		wxRadioBox* m_rbDielectricConstraint;
-		wxButton* m_buttonAddDielectricLayer;
-		wxButton* m_buttonRemoveDielectricLayer;
-		wxStaticLine* m_staticline2;
-		wxCheckBox* m_cbCastellatedPads;
-		wxCheckBox* m_cbEgdesPlated;
-		wxStaticText* m_staticTextFinish;
-		wxChoice* m_choiceFinish;
-		wxStaticText* m_staticTextEdgeConn;
-		wxChoice* m_choiceEdgeConn;
-        wxStaticText*     m_staticTextCT;
-        wxTextCtrl*       m_tcCTValue;
-        wxButton*         m_buttonExport;
-
-        // Virtual event handlers, override them in your derived class
-        virtual void OnUpdateUI( wxUpdateUIEvent& event ) { event.Skip(); }
-        virtual void onAddDielectricLayer( wxCommandEvent& event ) { event.Skip(); }
-=======
 		wxStaticText* m_staticTextCT;
 		wxTextCtrl* m_tcCTValue;
 		wxButton* m_buttonExport;
@@ -81,7 +62,6 @@
 		// Virtual event handlers, overide them in your derived class
 		virtual void OnUpdateUI( wxUpdateUIEvent& event ) { event.Skip(); }
 		virtual void onAddDielectricLayer( wxCommandEvent& event ) { event.Skip(); }
->>>>>>> 77f5d317
 		virtual void onRemoveDielectricLayer( wxCommandEvent& event ) { event.Skip(); }
 		virtual void onRemoveDielUI( wxUpdateUIEvent& event ) { event.Skip(); }
         virtual void onUpdateThicknessValue( wxUpdateUIEvent& event ) { event.Skip(); }
