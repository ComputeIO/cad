/*
* This program source code file is part of KiCad, a free EDA CAD application.
*
* Copyright (C) 2020 KiCad Developers, see AUTHORS.txt for contributors.
*
* This program is free software; you can redistribute it and/or
* modify it under the terms of the GNU General Public License
* as published by the Free Software Foundation; either version 2
* of the License, or (at your option) any later version.
*
* This program is distributed in the hope that it will be useful,
* but WITHOUT ANY WARRANTY; without even the implied warranty of
* MERCHANTABILITY or FITNESS FOR A PARTICULAR PURPOSE.  See the
* GNU General Public License for more details.
*
* You should have received a copy of the GNU General Public License
* along with this program; if not, you may find one here:
* http://www.gnu.org/licenses/old-licenses/gpl-2.0.html
* or you may search the http://www.gnu.org website for the version 2 license,
* or you may write to the Free Software Foundation, Inc.,
* 51 Franklin Street, Fifth Floor, Boston, MA  02110-1301, USA
*/

#include <common.h>
#include <footprint_editor_settings.h>
#include <layers_id_colors_and_visibility.h>
#include <pcbnew_settings.h>
#include <pgm_base.h>
#include <router/pns_routing_settings.h>
#include <settings/common_settings.h>
#include <settings/nested_settings.h>
#include <settings/parameters.h>
#include <settings/settings_manager.h>
#include <wx/config.h>
#include <wx/tokenzr.h>
#include <zones.h>
#include <widgets/ui_common.h>
#include <base_units.h>

#include "../3d-viewer/3d_viewer/3d_viewer_settings.h"


///! Update the schema version whenever a migration is required
const int pcbnewSchemaVersion = 0;


<<<<<<< HEAD
PCBNEW_SETTINGS::PCBNEW_SETTINGS() :
        APP_SETTINGS_BASE( "pcbnew", pcbnewSchemaVersion ), m_AuiPanels(), m_Cleanup(),
        m_DrcDialog(), m_ExportIdf(), m_ExportStep(), m_ExportSvg(), m_ExportVrml(),
        m_FootprintWizardList(), m_GenDrill(), m_ImportGraphics(), m_NetlistDialog(), m_PlaceFile(),
        m_Plot(), m_FootprintChooser(), m_Zones(), m_FootprintViewer(), m_FootprintWizard(),
        m_Display(), m_TrackDragAction( TRACK_DRAG_ACTION::DRAG ),
        m_Use45DegreeGraphicSegments( false ), m_FlipLeftRight( false ), m_AddUnlockedPads( false ),
        m_PolarCoords( false ), m_RotationAngle( 900 ), m_ShowPageLimits( true ),
        m_PnsSettings( nullptr ), m_FootprintViewerAutoZoom( false ), m_FootprintViewerZoom( 1.0 )
=======
PCBNEW_SETTINGS::PCBNEW_SETTINGS()
        : APP_SETTINGS_BASE( "pcbnew", pcbnewSchemaVersion ),
          m_AuiPanels(),
          m_Cleanup(),
          m_DrcDialog(),
          m_ExportIdf(),
          m_ExportStep(),
          m_ExportSvg(),
          m_ExportVrml(),
          m_FootprintWizardList(),
          m_GenDrill(),
          m_ImportGraphics(),
          m_NetlistDialog(),
          m_PlaceFile(),
          m_Plot(),
          m_FootprintChooser(),
          m_Zones(),
          m_FootprintViewer(),
          m_FootprintWizard(),
          m_Display(),
          m_TrackDragAction( TRACK_DRAG_ACTION::DRAG ),
          m_Use45DegreeGraphicSegments( false ),
          m_FlipLeftRight( false ),
          m_PolarCoords( false ),
          m_RotationAngle( 900 ),
          m_ShowPageLimits( true ),
          m_AutoRefillZones( true ),
          m_AllowFreePads( false ),
          m_PnsSettings( nullptr ),
          m_FootprintViewerAutoZoom( false ),
          m_FootprintViewerZoom( 1.0 )
>>>>>>> 77f5d317
{
    m_MagneticItems.pads     = MAGNETIC_OPTIONS::CAPTURE_CURSOR_IN_TRACK_TOOL;
    m_MagneticItems.tracks   = MAGNETIC_OPTIONS::CAPTURE_CURSOR_IN_TRACK_TOOL;
    m_MagneticItems.graphics = false;

    m_params.emplace_back( new PARAM<bool>( "aui.show_layer_manager",
            &m_AuiPanels.show_layer_manager, true ) );

    m_params.emplace_back( new PARAM<int>( "aui.right_panel_width",
            &m_AuiPanels.right_panel_width, -1 ) );

    m_params.emplace_back( new PARAM<int>( "aui.appearance_panel_tab",
            &m_AuiPanels.appearance_panel_tab, 0, 0, 2 ) );

    m_params.emplace_back( new PARAM<int>( "footprint_chooser.width",
            &m_FootprintChooser.width, -1 ) );

    m_params.emplace_back( new PARAM<int>( "footprint_chooser.height",
            &m_FootprintChooser.height, -1 ) );

    m_params.emplace_back( new PARAM<int>( "footprint_chooser.sash_h",
            &m_FootprintChooser.sash_h, -1 ) );

    m_params.emplace_back( new PARAM<int>( "footprint_chooser.sash_v",
            &m_FootprintChooser.sash_v, -1 ) );

    m_params.emplace_back( new PARAM<bool>( "editing.flip_left_right",
            &m_FlipLeftRight, true ) );

<<<<<<< HEAD
    m_params.emplace_back(
            new PARAM<bool>( "editing.add_unlocked_pads", &m_AddUnlockedPads, false ) );

=======
>>>>>>> 77f5d317
    m_params.emplace_back( new PARAM<bool>( "editing.magnetic_graphics",
            &m_MagneticItems.graphics, true ) );

    m_params.emplace_back( new PARAM<int>( "editing.magnetic_pads",
            reinterpret_cast<int*>( &m_MagneticItems.pads ),
            static_cast<int>( MAGNETIC_OPTIONS::CAPTURE_CURSOR_IN_TRACK_TOOL ) ) );

    m_params.emplace_back( new PARAM<int>( "editing.magnetic_tracks",
            reinterpret_cast<int*>( &m_MagneticItems.tracks ),
            static_cast<int>( MAGNETIC_OPTIONS::CAPTURE_CURSOR_IN_TRACK_TOOL ) ) );

    m_params.emplace_back( new PARAM<bool>( "editing.polar_coords",
            &m_PolarCoords, false ) );

    m_params.emplace_back( new PARAM<int>( "editing.track_drag_action",
            reinterpret_cast<int*>( &m_TrackDragAction ),
            static_cast<int>( TRACK_DRAG_ACTION::DRAG ) ) );

    m_params.emplace_back( new PARAM<bool>( "editing.use_45_degree_graphic_segments",
            &m_Use45DegreeGraphicSegments, false ) );

    m_params.emplace_back( new PARAM<bool>( "editing.auto_fill_zones",
            &m_AutoRefillZones, true ) );

    m_params.emplace_back( new PARAM<bool>( "editing.allow_free_pads",
            &m_AllowFreePads, false ) );

    m_params.emplace_back( new PARAM<bool>( "pcb_display.graphic_items_fill",
            &m_Display.m_DisplayGraphicsFill, true ) );

    m_params.emplace_back( new PARAM<int>( "pcb_display.max_links_shown",
            &m_Display.m_MaxLinksShowed, 3, 0, 15 ) );

    m_params.emplace_back( new PARAM<bool>( "pcb_display.graphics_fill",
            &m_Display.m_DisplayGraphicsFill, true ) );

    m_params.emplace_back( new PARAM<bool>( "pcb_display.text_fill",
            &m_Display.m_DisplayTextFill, true ) );

    m_params.emplace_back( new PARAM<int>( "pcb_display.net_names_mode",
            &m_Display.m_DisplayNetNamesMode, 3, 0, 3 ) );

    m_params.emplace_back( new PARAM<bool>( "pcb_display.pad_clearance",
            &m_Display.m_DisplayPadClearance, true ) );

    m_params.emplace_back( new PARAM<bool>( "pcb_display.pad_fill",
            &m_Display.m_DisplayPadFill, true ) );

    m_params.emplace_back( new PARAM<bool>( "pcb_display.pad_numbers",
            &m_Display.m_DisplayPadNum, true ) );

    m_params.emplace_back( new PARAM<bool>( "pcb_display.ratsnest_global",
            &m_Display.m_ShowGlobalRatsnest, true ) );

    m_params.emplace_back( new PARAM<bool>( "pcb_display.ratsnest_footprint",
            &m_Display.m_ShowModuleRatsnest, true ) );

    m_params.emplace_back( new PARAM<bool>( "pcb_display.ratsnest_curved",
            &m_Display.m_DisplayRatsnestLinesCurved, false ) );

    m_params.emplace_back( new PARAM<int>( "pcb_display.rotation_angle",
            &m_RotationAngle, 900, 1, 900 ) );

    m_params.emplace_back( new PARAM<int>( "pcb_display.track_clearance_mode",
            reinterpret_cast<int*>( &m_Display.m_ShowTrackClearanceMode ),
            PCB_DISPLAY_OPTIONS::SHOW_TRACK_CLEARANCE_WITH_VIA_WHILE_ROUTING ) );

    m_params.emplace_back( new PARAM<bool>( "pcb_display.track_fill",
            &m_Display.m_DisplayPcbTrackFill, true ) );

    m_params.emplace_back( new PARAM<bool>( "pcb_display.via_fill",
            &m_Display.m_DisplayViaFill, true ) );

    m_params.emplace_back( new PARAM_ENUM<ZONE_DISPLAY_MODE>( "pcb_display.zone_mode",
            &m_Display.m_ZoneDisplayMode, ZONE_DISPLAY_MODE::SHOW_FILLED,
            ZONE_DISPLAY_MODE::SHOW_FILLED_OUTLINE, ZONE_DISPLAY_MODE::SHOW_FILLED ) );

    m_params.emplace_back( new PARAM<int>( "pcb_display.origin_mode",
            reinterpret_cast<int*>( &m_Display.m_DisplayOrigin ),
            PCB_DISPLAY_OPTIONS::PCB_ORIGIN_PAGE ) );

    m_params.emplace_back( new PARAM<bool>( "pcb_display.origin_invert_x_axis",
            &m_Display.m_DisplayInvertXAxis, false ) );

    m_params.emplace_back( new PARAM<bool>( "pcb_display.origin_invert_y_axis",
            &m_Display.m_DisplayInvertYAxis, false ) );

    m_params.emplace_back( new PARAM<bool>( "cleanup.cleanup_vias",
            &m_Cleanup.cleanup_vias, true ) );

    m_params.emplace_back( new PARAM<bool>( "cleanup.delete_dangling_vias",
            &m_Cleanup.delete_dangling_vias, true ) );

    m_params.emplace_back( new PARAM<bool>( "cleanup.merge_segments",
            &m_Cleanup.merge_segments, true ) );

    m_params.emplace_back( new PARAM<bool>( "cleanup.cleanup_unconnected",
            &m_Cleanup.cleanup_unconnected, true ) );

    m_params.emplace_back( new PARAM<bool>( "cleanup.cleanup_short_circuits",
            &m_Cleanup.cleanup_short_circuits, true ) );

    m_params.emplace_back( new PARAM<bool>( "cleanup.cleanup_tracks_in_pad",
            &m_Cleanup.cleanup_tracks_in_pad, true ) );

    m_params.emplace_back( new PARAM<bool>( "drc_dialog.refill_zones",
            &m_DrcDialog.refill_zones, true ) );

    m_params.emplace_back( new PARAM<bool>( "drc_dialog.test_all_track_errors",
            &m_DrcDialog.test_all_track_errors, false ) );

    m_params.emplace_back( new PARAM<bool>( "drc_dialog.test_footprints",
            &m_DrcDialog.test_footprints, false ) );

    m_params.emplace_back( new PARAM<int>( "drc_dialog.severities",
            &m_DrcDialog.severities, RPT_SEVERITY_ERROR | RPT_SEVERITY_WARNING ) );

    m_params.emplace_back( new PARAM<bool>( "gen_drill.merge_pth_npth",
            &m_GenDrill.merge_pth_npth, false ) );

    m_params.emplace_back( new PARAM<bool>( "gen_drill.minimal_header",
            &m_GenDrill.minimal_header, false ) );

    m_params.emplace_back( new PARAM<bool>( "gen_drill.mirror", &m_GenDrill.mirror, false ) );

    m_params.emplace_back( new PARAM<bool>( "gen_drill.unit_drill_is_inch",
            &m_GenDrill.unit_drill_is_inch, true ) );

    m_params.emplace_back( new PARAM<bool>( "gen_drill.use_route_for_oval_holes",
            &m_GenDrill.use_route_for_oval_holes, true ) );

    m_params.emplace_back( new PARAM<int>(
            "gen_drill.drill_file_type", &m_GenDrill.drill_file_type, 0 ) );

    m_params.emplace_back( new PARAM<int>( "gen_drill.map_file_type",
            &m_GenDrill.map_file_type, 1 ) );

    m_params.emplace_back( new PARAM<int>( "gen_drill.zeros_format",
            &m_GenDrill.zeros_format, 0, 0, 3 ) );

    m_params.emplace_back( new PARAM<bool>( "export_idf.auto_adjust",
            &m_ExportIdf.auto_adjust, false ) );

    m_params.emplace_back( new PARAM<int>( "export_idf.ref_units",
            &m_ExportIdf.ref_units, 0 ) );

    m_params.emplace_back( new PARAM<double>( "export_idf.ref_x",
            &m_ExportIdf.ref_x, 0 ) );

    m_params.emplace_back( new PARAM<double>( "export_idf.ref_y",
            &m_ExportIdf.ref_y, 0 ) );

    m_params.emplace_back( new PARAM<bool>( "export_idf.units_mils",
            &m_ExportIdf.units_mils, false ) );

    m_params.emplace_back( new PARAM<int>( "export_step.origin_mode",
            &m_ExportStep.origin_mode, 0 ) );

    m_params.emplace_back( new PARAM<int>( "export_step.origin_units",
            &m_ExportStep.origin_units, 0 ) );

    m_params.emplace_back( new PARAM<double>( "export_step.origin_x",
            &m_ExportStep.origin_x, 0 ) );

    m_params.emplace_back( new PARAM<double>( "export_step.origin_y",
            &m_ExportStep.origin_y, 0 ) );

    m_params.emplace_back( new PARAM<bool>( "export_step.no_virtual",
            &m_ExportStep.no_virtual, false ) );

    m_params.emplace_back( new PARAM<bool>( "export_svg.black_and_white",
            &m_ExportSvg.black_and_white, false ) );

    m_params.emplace_back( new PARAM<bool>( "export_svg.mirror",
            &m_ExportSvg.mirror, false ) );

    m_params.emplace_back( new PARAM<bool>( "export_svg.one_file",
            &m_ExportSvg.one_file, false ) );

    m_params.emplace_back(new PARAM<bool>( "export_svg.plot_board_edges",
            &m_ExportSvg.plot_board_edges, true ) );

    m_params.emplace_back( new PARAM<int>( "export_svg.page_size",
            &m_ExportSvg.page_size, 0 ) );

    m_params.emplace_back( new PARAM<wxString>( "export_svg.output_dir",
            &m_ExportSvg.output_dir, "" ) );

    m_params.emplace_back( new PARAM_LIST<int>( "export_svg.layers",
            &m_ExportSvg.layers, {} ) );

    m_params.emplace_back( new PARAM<int>( "export_vrml.units",
            &m_ExportVrml.units, 1 ) );

    m_params.emplace_back( new PARAM<bool>( "export_vrml.copy_3d_models",
            &m_ExportVrml.copy_3d_models, false ) );

    m_params.emplace_back( new PARAM<bool>( "export_vrml.use_relative_paths",
            &m_ExportVrml.use_relative_paths, false ) );

    m_params.emplace_back( new PARAM<int>( "export_vrml.ref_units",
            &m_ExportVrml.ref_units, 0 ) );

    m_params.emplace_back( new PARAM<double>( "export_vrml.ref_x",
            &m_ExportVrml.ref_x, 0 ) );

    m_params.emplace_back( new PARAM<double>( "export_vrml.ref_y",
            &m_ExportVrml.ref_y, 0 ) );

    m_params.emplace_back( new PARAM<int>( "export_vrml.origin_mode",
            &m_ExportVrml.origin_mode, 0 ) );

    m_params.emplace_back( new PARAM<int>( "zones.hatching_style",
            &m_Zones.hatching_style, 0 ) );

    m_params.emplace_back( new PARAM<wxString>( "zones.net_filter",
            &m_Zones.net_filter, "" ) );

    m_params.emplace_back( new PARAM<int>( "zones.net_sort_mode",
            &m_Zones.net_sort_mode, 1 ) );

    m_params.emplace_back( new PARAM<double>( "zones.clearance",
            &m_Zones.clearance, ZONE_CLEARANCE_MIL ) );

    m_params.emplace_back( new PARAM<double>( "zones.min_thickness",
            &m_Zones.min_thickness, ZONE_THICKNESS_MIL ) );

    m_params.emplace_back( new PARAM<double>( "zones.thermal_relief_gap",
            &m_Zones.thermal_relief_gap, ZONE_THERMAL_RELIEF_GAP_MIL ) );

    m_params.emplace_back( new PARAM<double>( "zones.thermal_relief_copper_width",
            &m_Zones.thermal_relief_copper_width, ZONE_THERMAL_RELIEF_COPPER_WIDTH_MIL ) );

    m_params.emplace_back( new PARAM<int>( "import_graphics.layer",
            &m_ImportGraphics.layer, Dwgs_User ) );

    m_params.emplace_back( new PARAM<bool>( "import_graphics.interactive_placement",
            &m_ImportGraphics.interactive_placement, true ) );

    m_params.emplace_back( new PARAM<int>( "import_graphics.line_width_units",
            &m_ImportGraphics.line_width_units, 0 ) );

    m_params.emplace_back( new PARAM<double>( "import_graphics.line_width",
            &m_ImportGraphics.line_width, 0.2 ) );

    m_params.emplace_back( new PARAM<int>( "import_graphics.origin_units",
            &m_ImportGraphics.origin_units, 0 ) );

    m_params.emplace_back( new PARAM<double>( "import_graphics.origin_x",
            &m_ImportGraphics.origin_x, 0 ) );

    m_params.emplace_back( new PARAM<double>( "import_graphics.origin_y",
            &m_ImportGraphics.origin_y, 0 ) );

    m_params.emplace_back( new PARAM<int>( "import_graphics.dxf_units",
            &m_ImportGraphics.dxf_units, 0 ) );

    m_params.emplace_back( new PARAM<int>( "netlist.report_filter",
            &m_NetlistDialog.report_filter, -1 ) );

    m_params.emplace_back( new PARAM<bool>( "netlist.update_footprints",
            &m_NetlistDialog.update_footprints, true ) );

    m_params.emplace_back( new PARAM<bool>( "netlist.delete_shorting_tracks",
            &m_NetlistDialog.delete_shorting_tracks, false ) );

    m_params.emplace_back( new PARAM<bool>( "netlist.delete_extra_footprints",
            &m_NetlistDialog.delete_extra_footprints, false ) );

    m_params.emplace_back( new PARAM<bool>( "netlist.delete_single_pad_nets",
            &m_NetlistDialog.delete_single_pad_nets, false ) );

    m_params.emplace_back( new PARAM<bool>( "netlist.associate_by_ref_sch",
            &m_NetlistDialog.associate_by_ref_sch, false ) );

    m_params.emplace_back(new PARAM<int>( "place_file.units",
            &m_PlaceFile.units, 1 ) );

    m_params.emplace_back( new PARAM<int>( "place_file.file_options",
            &m_PlaceFile.file_options, 0 ) );

    m_params.emplace_back( new PARAM<int>( "place_file.file_format",
            &m_PlaceFile.file_format, 0 ) );

    m_params.emplace_back( new PARAM<bool>( "place_file.include_board_edge",
            &m_PlaceFile.include_board_edge, false ) );

    m_params.emplace_back( new PARAM<int>( "plot.all_layers_on_one_page",
            &m_Plot.all_layers_on_one_page, 1 ) );

    m_params.emplace_back( new PARAM<int>( "plot.pads_drill_mode",
            &m_Plot.pads_drill_mode, 2 ) );

    m_params.emplace_back( new PARAM<double>( "plot.fine_scale_x",
            &m_Plot.fine_scale_x, 0 ) );

    m_params.emplace_back( new PARAM<double>( "plot.fine_scale_y",
            &m_Plot.fine_scale_y, 0 ) );

    m_params.emplace_back( new PARAM<double>( "plot.ps_fine_width_adjust",
            &m_Plot.ps_fine_width_adjust, 0 ) );

    m_params.emplace_back( new PARAM<bool>( "plot.check_zones_before_plotting",
            &m_Plot.check_zones_before_plotting, true ) );

    m_params.emplace_back( new PARAM<bool>( "plot.mirror",
            &m_Plot.mirror, false ) );

    m_params.emplace_back( new PARAM<wxString>( "window.footprint_text_shown_columns",
            &m_FootprintTextShownColumns, "0 1 2 3 4 5 6" ) );

    m_params.emplace_back( new PARAM<int>( "footprint_wizard_list.width",
            &m_FootprintWizardList.width, -1 ) );

    m_params.emplace_back( new PARAM<int>( "footprint_wizard_list.height",
            &m_FootprintWizardList.height, -1 ) );

    m_params.emplace_back( new PARAM<bool>( "reannotate_dialog.annotate_sort_on_modules",
            &m_Reannotate.sort_on_fp_location, true ) );
    m_params.emplace_back( new PARAM<bool>( "reannotate_dialog.annotate_remove_front_prefix",
            &m_Reannotate.remove_front_prefix, false ) );
    m_params.emplace_back( new PARAM<bool>( "reannotate_dialog.annotate_remove_back_prefix",
            &m_Reannotate.remove_back_prefix, false ) );
    m_params.emplace_back( new PARAM<bool>( "reannotate_dialog.annotate_update_schematic",
            &m_Reannotate.update_schematic, true ) );
    m_params.emplace_back( new PARAM<bool>( "reannotate_dialog.annotate_exclude_locked",
            &m_Reannotate.exclude_locked, false ) );

    m_params.emplace_back( new PARAM<int>( "reannotate_dialog.annotate_grid_index",
            &m_Reannotate.grid_index, 0 ) );
    m_params.emplace_back( new PARAM<int>( "reannotate_dialog.annotate_sort_code",
            &m_Reannotate.sort_code, 0 ) );
    m_params.emplace_back( new PARAM<int>( "reannotate_dialog.annotate_choice",
            &m_Reannotate.annotation_choice, 0 ) );
    m_params.emplace_back( new PARAM<int>( "reannotate_dialog.annotate_report_severity",
            &m_Reannotate.report_severity, 0 ) );

    m_params.emplace_back( new PARAM<wxString>( "reannotate_dialog.annotate_front_refdes_start",
            &m_Reannotate.front_refdes_start, "1" ) );
    m_params.emplace_back( new PARAM<wxString>( "reannotate_dialog.annotate_back_refdes_start",
            &m_Reannotate.back_refdes_start, "" ) );
    m_params.emplace_back( new PARAM<wxString>( "reannotate_dialog.annotate_front_prefix",
            &m_Reannotate.front_prefix, "" ) );
    m_params.emplace_back( new PARAM<wxString>( "reannotate_dialog.annotate_back_prefix",
            &m_Reannotate.back_prefix, "" ) );
    m_params.emplace_back( new PARAM<wxString>( "reannotate_dialog.annotate_exclude_list",
            &m_Reannotate.exclude_list, "" ) );
    m_params.emplace_back( new PARAM<wxString>( "reannotate_dialog.annotate_report_file_name",
            &m_Reannotate.report_file_name, "" ) );

#if defined(KICAD_SCRIPTING) && defined(KICAD_SCRIPTING_ACTION_MENU)
    m_params.emplace_back( new PARAM_LAMBDA<nlohmann::json>( "action_plugins",
            [&]() -> nlohmann::json
            {
                nlohmann::json js = nlohmann::json::array();

                for( const auto& pair : m_VisibleActionPlugins )
                    js.push_back( nlohmann::json( { { pair.first.ToUTF8(), pair.second } } ) );

                return js;
            },
            [&]( const nlohmann::json& aObj )
            {
                m_VisibleActionPlugins.clear();

                if( !aObj.is_array() )
                {
                    return;
                }

                for( const auto& entry : aObj )
                {
                    if( entry.empty() || !entry.is_object() )
                        continue;

                    for( const auto& pair : entry.items() )
                    {
                        m_VisibleActionPlugins.emplace_back( std::make_pair(
                                wxString( pair.key().c_str(), wxConvUTF8 ), pair.value() ) );
                    }
                }
            },
            nlohmann::json::array() ) );
#endif

    addParamsForWindow( &m_FootprintViewer, "footprint_viewer" );

    m_params.emplace_back( new PARAM<bool>( "footprint_viewer.auto_zoom",
            &m_FootprintViewerAutoZoom, false ) );

    m_params.emplace_back( new PARAM<double>( "footprint_viewer.zoom",
            &m_FootprintViewerZoom, 1.0 ) );

    addParamsForWindow( &m_FootprintWizard, "footprint_wizard" );

    m_params.emplace_back( new PARAM<wxString>( "system.last_footprint_lib_dir",
            &m_lastFootprintLibDir, "" ) );

    m_params.emplace_back( new PARAM<wxString>( "system.last_footprint3d_dir",
            &m_lastFootprint3dDir, "" ) );
}


PCBNEW_SETTINGS::~PCBNEW_SETTINGS() = default;


bool PCBNEW_SETTINGS::MigrateFromLegacy( wxConfigBase* aCfg )
{
    bool ret = APP_SETTINGS_BASE::MigrateFromLegacy( aCfg );

    const std::string f = getLegacyFrameName();

    //
    // NOTE: there's no value in line-wrapping these; it just makes the table unreadable.
    //
    ret &= fromLegacy<bool>( aCfg, "ShowLayerManagerTools",         "aui.show_layer_manager" );

    ret &= fromLegacy<int>(  aCfg, "FootprintChooserHSashPosition", "footprint_chooser.sash_h" );
    ret &= fromLegacy<int>(  aCfg, "FootprintChooserVSashPosition", "footprint_chooser.sash_v" );
    ret &= fromLegacy<int>(  aCfg, "FootprintChooserWidth",         "footprint_chooser.width" );
    ret &= fromLegacy<int>(  aCfg, "FootprintChooserHeight",        "footprint_chooser.height" );

    ret &= fromLegacy<bool>(  aCfg, "FlipLeftRight",                "editing.flip_left_right" );
    ret &= fromLegacy<bool>(  aCfg, "MagneticGraphics",             "editing.magnetic_graphics" );
    ret &= fromLegacy<int>(   aCfg, "MagneticPads",                 "editing.magnetic_pads" );
    ret &= fromLegacy<int>(   aCfg, "MagneticTracks",               "editing.magnetic_tracks" );
    ret &= fromLegacy<bool>(  aCfg, "DisplayPolarCoords",           "editing.polar_coords" );
    ret &= fromLegacy<bool>(  aCfg, "Use45DegreeGraphicSegments",   "editing.use_45_degree_graphic_segments" );

    ret &= fromLegacy<bool>(  aCfg, "PcbAffT",                      "pcb_display.graphic_items_fill" );
    ret &= fromLegacy<int>(   aCfg, "MaxLnkS",                      "pcb_display.max_links_shown" );
    ret &= fromLegacy<bool>(  aCfg, "ModAffC",                      "pcb_display.footprint_edge_fill" );
    ret &= fromLegacy<bool>(  aCfg, "ModAffT",                      "pcb_display.footprint_text_fill" );
    ret &= fromLegacy<int>(   aCfg, "ShowNetNamesMode",             "pcb_display.net_names_mode" );
    ret &= fromLegacy<int>(   aCfg, "PcbDisplayOrigin",             "pcb_display.origin_mode" );
    ret &= fromLegacy<bool>(  aCfg, "PcbInvertXAxis",               "pcb_display.origin_invert_x_axis" );
    ret &= fromLegacy<bool>(  aCfg, "PcbInvertYAxis",               "pcb_display.origin_invert_y_axis" );
    ret &= fromLegacy<bool>(  aCfg, "PadAffG",                      "pcb_display.pad_clearance" );
    ret &= fromLegacy<bool>(  aCfg, "PadFill",                      "pcb_display.pad_fill" );
    ret &= fromLegacy<bool>(  aCfg, "PadSNum",                      "pcb_display.pad_numbers" );
    ret &= fromLegacy<bool>(  aCfg, "ShowRatsnestLines",            "pcb_display.ratsnest_global" );
    ret &= fromLegacy<bool>(  aCfg, "ShowRatsnestModuleLines",      "pcb_display.ratsnest_footprint" );
    ret &= fromLegacy<bool>(  aCfg, "CurvedRatsnestLines",          "pcb_display.ratsnest_curved" );
    ret &= fromLegacy<int>(   aCfg, "RotationAngle",                "pcb_display.rotation_angle" );
    ret &= fromLegacy<int>(   aCfg, "TrackDisplayClearance",        "pcb_display.track_clearance_mode" );
    ret &= fromLegacy<bool>(  aCfg, "DisplayTrackFilled",           "pcb_display.track_fill" );
    ret &= fromLegacy<bool>(  aCfg, "ViaFill",                      "pcb_display.via_fill" );
    ret &= fromLegacy<int>(   aCfg, "PcbShowZonesMode",             "pcb_display.zone_mode" );

    ret &= fromLegacy<double>( aCfg, "PlotLineWidth_mm",            "plot.line_width" );

    aCfg->SetPath( "/dialogs/cleanup_tracks" );
    ret &= fromLegacy<bool>(  aCfg, "DialogCleanupVias",            "cleanup.cleanup_vias" );
    ret &= fromLegacy<bool>(  aCfg, "DialogCleanupMergeSegments",   "cleanup.merge_segments" );
    ret &= fromLegacy<bool>(  aCfg, "DialogCleanupUnconnected",     "cleanup.cleanup_unconnected" );
    ret &= fromLegacy<bool>(  aCfg, "DialogCleanupShortCircuit",    "cleanup.cleanup_short_circuits" );
    ret &= fromLegacy<bool>(  aCfg, "DialogCleanupTracksInPads",    "cleanup.cleanup_tracks_in_pad" );
    aCfg->SetPath( "../.." );

    ret &= fromLegacy<bool>(   aCfg, "RefillZonesBeforeDrc",  "drc_dialog.refill_zones" );
    ret &= fromLegacy<bool>(   aCfg, "DrcTestFootprints",     "drc_dialog.test_footprints" );

    ret &= fromLegacy<bool>(   aCfg, "DrillMergePTHNPTH",    "gen_drill.merge_pth_npth" );
    ret &= fromLegacy<bool>(   aCfg, "DrillMinHeader",       "gen_drill.minimal_header" );
    ret &= fromLegacy<bool>(   aCfg, "DrillMirrorYOpt",      "gen_drill.mirror" );
    ret &= fromLegacy<bool>(   aCfg, "DrillUnit",            "gen_drill.unit_drill_is_inch" );
    ret &= fromLegacy<bool>(   aCfg, "OvalHolesRouteMode",   "gen_drill.use_route_for_oval_holes" );
    ret &= fromLegacy<int>(    aCfg, "DrillFileType",        "gen_drill.drill_file_type" );
    ret &= fromLegacy<int>(    aCfg, "DrillMapFileType",     "gen_drill.map_file_type" );
    ret &= fromLegacy<int>(    aCfg, "DrillZerosFormat",     "gen_drill.zeros_format" );

    ret &= fromLegacy<bool>(   aCfg, "IDFRefAutoAdj",        "export_idf.auto_adjust" );
    ret &= fromLegacy<int>(    aCfg, "IDFRefUnits",          "export_idf.ref_units" );
    ret &= fromLegacy<double>( aCfg, "IDFRefX",              "export_idf.ref_x" );
    ret &= fromLegacy<double>( aCfg, "IDFRefY",              "export_idf.ref_y" );
    ret &= fromLegacy<bool>(   aCfg, "IDFExportThou",        "export_idf.units_mils" );

    ret &= fromLegacy<int>(    aCfg, "STEP_Origin_Opt",      "export_step.origin_mode" );
    ret &= fromLegacy<int>(    aCfg, "STEP_UserOriginUnits", "export_step.origin_units" );
    ret &= fromLegacy<double>( aCfg, "STEP_UserOriginX",     "export_step.origin_x" );
    ret &= fromLegacy<double>( aCfg, "STEP_UserOriginY",     "export_step.origin_y" );
    ret &= fromLegacy<bool>(   aCfg, "STEP_NoVirtual",       "export_step.no_virtual" );

    ret &= fromLegacy<bool>(   aCfg, "PlotSVGModeColor",     "export_svg.black_and_white" );
    ret &= fromLegacy<bool>(   aCfg, "PlotSVGModeMirror",    "export_svg.mirror" );
    ret &= fromLegacy<bool>(   aCfg, "PlotSVGModeOneFile",   "export_svg.one_file" );
    ret &= fromLegacy<bool>(   aCfg, "PlotSVGBrdEdge",       "export_svg.plot_board_edges" );
    ret &= fromLegacy<int>(    aCfg, "PlotSVGPageOpt",       "export_svg.page_size" );
    ret &= fromLegacyString(   aCfg, "PlotSVGDirectory",     "export_svg.output_dir" );

    {
        nlohmann::json js = nlohmann::json::array();
        wxString       key;
        bool           val = false;

        for( unsigned i = 0; i < PCB_LAYER_ID_COUNT; ++i  )
        {
            key.Printf( wxT( "PlotSVGLayer_%d" ), i );

            if( aCfg->Read( key, &val ) && val )
                js.push_back( i );
        }

        ( *this )[PointerFromString( "export_svg.layers" ) ] = js;
    }

    {
        nlohmann::json js = nlohmann::json::array();

        wxString packed;

        if( aCfg->Read( "ActionPluginButtons", &packed ) )
        {
            wxStringTokenizer pluginSettingsTokenizer = wxStringTokenizer( packed, ";" );

            while( pluginSettingsTokenizer.HasMoreTokens() )
            {
                nlohmann::json row;
                wxString plugin = pluginSettingsTokenizer.GetNextToken();
                wxStringTokenizer pluginTokenizer = wxStringTokenizer( plugin, "=" );

                if( pluginTokenizer.CountTokens() != 2 )
                {
                    // Bad config
                    continue;
                }

                std::string key( pluginTokenizer.GetNextToken().ToUTF8() );

                js.push_back( nlohmann::json( {
                        { key, pluginTokenizer.GetNextToken().Cmp( wxT( "Visible" ) ) == 0 } } ) );
            }
        }

        ( *this )[PointerFromString( "action_plugins" ) ] = js;
    }

    //
    // NOTE: there's no value in line-wrapping these; it just makes the table unreadable.
    //
    ret &= fromLegacy<int>(    aCfg, "VrmlExportUnit",       "export_vrml.units" );
    ret &= fromLegacy<bool>(   aCfg, "VrmlExportCopyFiles",  "export_vrml.copy_3d_models" );
    ret &= fromLegacy<bool>(   aCfg, "VrmlUseRelativePaths", "export_vrml.use_relative_paths" );
    ret &= fromLegacy<int>(    aCfg, "VrmlRefUnits",         "export_vrml.ref_units" );
    ret &= fromLegacy<double>( aCfg, "VrmlRefX",             "export_vrml.ref_x" );
    ret &= fromLegacy<double>( aCfg, "VrmlRefY",             "export_vrml.ref_y" );
    ret &= fromLegacy<int>   ( aCfg, "VrmlOriginMode",       "export_vrml.origin_mode" );

    ret &= fromLegacy<int>(    aCfg, "Zone_Ouline_Hatch_Opt", "zones.hatching_style" );
    ret &= fromLegacyString(   aCfg, "Zone_Filter_Opt",       "zones.net_filter" );
    ret &= fromLegacy<int>(    aCfg, "Zone_NetSort_Opt",      "zones.net_sort_mode" );
    ret &= fromLegacy<double>( aCfg, "Zone_Clearance",        "zones.clearance" );
    ret &= fromLegacy<double>( aCfg, "Zone_Thickness",        "zones.min_thickness" );
    ret &= fromLegacy<double>( aCfg, "Zone_TH_Gap",           "zones.thermal_relief_gap" );
    ret &= fromLegacy<double>( aCfg, "Zone_TH_Copper_Width",  "zones.thermal_relief_copper_width" );

    aCfg->SetPath( "ImportGraphics" );
    ret &= fromLegacy<int>(    aCfg, "BoardLayer",           "import_graphics.layer" );
    ret &= fromLegacy<bool>(   aCfg, "InteractivePlacement", "import_graphics.interactive_placement" );
    ret &= fromLegacyString(   aCfg, "LastFile",             "import_graphics.last_file" );
    ret &= fromLegacy<double>( aCfg, "LineWidth",            "import_graphics.line_width" );
    ret &= fromLegacy<int>(    aCfg, "LineWidthUnits",       "import_graphics.line_width_units" );
    ret &= fromLegacy<int>(    aCfg, "PositionUnits",        "import_graphics.origin_units" );
    ret &= fromLegacy<double>( aCfg, "PositionX",            "import_graphics.origin_x" );
    ret &= fromLegacy<double>( aCfg, "PositionY",            "import_graphics.origin_y" );
    aCfg->SetPath( ".." );

    ret &= fromLegacy<int>(  aCfg, "NetlistReportFilterMsg",       "netlist.report_filter" );
    ret &= fromLegacy<bool>( aCfg, "NetlistUpdateFootprints",      "netlist.update_footprints" );
    ret &= fromLegacy<bool>( aCfg, "NetlistDeleteShortingTracks",  "netlist.delete_shorting_tracks" );
    ret &= fromLegacy<bool>( aCfg, "NetlistDeleteExtraFootprints", "netlist.delete_extra_footprints" );
    ret &= fromLegacy<bool>( aCfg, "NetlistDeleteSinglePadNets",   "netlist.delete_single_pad_nets" );

    ret &= fromLegacy<int>(    aCfg, "PlaceFileUnits",          "place_file.units" );
    ret &= fromLegacy<int>(    aCfg, "PlaceFileOpts",           "place_file.file_options" );
    ret &= fromLegacy<int>(    aCfg, "PlaceFileFormat",         "place_file.file_format" );
    ret &= fromLegacy<bool>(   aCfg, "PlaceFileIncludeBrdEdge", "place_file.include_board_edge" );

    ret &= fromLegacy<int>(    aCfg, "PrintSinglePage",          "plot.all_layers_on_one_page" );
    ret &= fromLegacy<int>(    aCfg, "PrintPadsDrillOpt",        "plot.pads_drill_mode" );
    ret &= fromLegacy<double>( aCfg, "PlotXFineScaleAdj",        "plot.fine_scale_x" );
    ret &= fromLegacy<double>( aCfg, "PlotYFineScaleAdj",        "plot.fine_scale_y" );
    ret &= fromLegacy<double>( aCfg, "PSPlotFineWidthAdj",       "plot.ps_fine_width_adjust" );
    ret &= fromLegacy<bool>(   aCfg, "CheckZonesBeforePlotting", "plot.check_zones_before_plotting" );

    ret &= fromLegacyString( aCfg, "FootprintTextShownColumns", "window.footprint_text_shown_columns" );

    ret &= fromLegacy<int>( aCfg, "FpWizardListWidth",        "footprint_wizard_list.width" );
    ret &= fromLegacy<int>( aCfg, "FpWizardListHeight",       "footprint_wizard_list.height" );

    migrateWindowConfig( aCfg, "ModViewFrame", "footprint_viewer" );

    ret &= fromLegacy<bool>( aCfg, "ModViewFrameAutoZoom",   "footprint_viewer.auto_zoom" );
    ret &= fromLegacy<double>( aCfg, "ModViewFrameZoom",     "footprint_viewer.zoom" );

    migrateWindowConfig( aCfg, "FootprintWizard", "footprint_wizard" );
    ret &= fromLegacyString( aCfg, "Fpwizard_auiPerspective", "footprint_wizard.perspective" );


    const std::string p = "pcbnew.InteractiveRouter.";

    ( *this )[PointerFromString( "tools.pns.meta" )] = nlohmann::json( {
                                                                           { "filename", "pns" },
                                                                           { "version", 0 }
                                                                       } );

    ret &= fromLegacy<int>(  aCfg, p + "Mode",                  "tools.pns.mode" );
    ret &= fromLegacy<int>(  aCfg, p + "OptimizerEffort",       "tools.pns.effort" );
    ret &= fromLegacy<bool>( aCfg, p + "RemoveLoops",           "tools.pns.remove_loops" );
    ret &= fromLegacy<bool>( aCfg, p + "SmartPads",             "tools.pns.smart_pads" );
    ret &= fromLegacy<bool>( aCfg, p + "ShoveVias",             "tools.pns.shove_vias" );
    ret &= fromLegacy<bool>( aCfg, p + "StartDiagonal",         "tools.pns.start_diagonal" );
    ret &= fromLegacy<int>(  aCfg, p + "ShoveTimeLimit",        "tools.pns.shove_time_limit" );
    ret &= fromLegacy<int>(  aCfg, p + "ShoveIterationLimit",   "tools.pns.shove_iteration_limit" );
    ret &= fromLegacy<int>(  aCfg, p + "WalkaroundIterationLimit", "tools.pns.walkaround_iteration_limit" );
    ret &= fromLegacy<bool>( aCfg, p + "JumpOverObstacles",     "tools.pns.jump_over_obstacles" );
    ret &= fromLegacy<bool>( aCfg, p + "SmoothDraggedSegments", "tools.pns.smooth_dragged_segments" );
    ret &= fromLegacy<bool>( aCfg, p + "CanViolateDRC",         "tools.pns.can_violate_drc" );
    ret &= fromLegacy<bool>( aCfg, p + "SuggestFinish",         "tools.pns.suggest_finish" );
    ret &= fromLegacy<bool>( aCfg, p + "FreeAngleMode",         "tools.pns.free_angle_mode" );
    ret &= fromLegacy<bool>( aCfg, p + "InlineDragEnabled",     "tools.pns.inline_drag" );

    // Initialize some new PNS settings to legacy behaviors if coming from legacy
    ( *this )[PointerFromString( "tools.pns.fix_all_segments" )] = false;

    // Migrate color settings that were stored in the pcbnew config file

    COLOR_SETTINGS* cs = Pgm().GetSettingsManager().GetMigratedColorSettings();

    auto migrateLegacyColor = [&] ( const std::string& aKey, int aLayerId ) {
        wxString str;

        if( aCfg->Read( aKey, &str ) )
            cs->SetColor( aLayerId, COLOR4D( str ) );
    };

    for( int i = 0; i < PCB_LAYER_ID_COUNT; ++i )
    {
        wxString layer = LSET::Name( PCB_LAYER_ID( i ) );
        migrateLegacyColor( "Color4DPCBLayer_" + layer.ToStdString(), PCB_LAYER_ID( i ) );
    }

    migrateLegacyColor( "Color4DAnchorEx",           LAYER_ANCHOR );
    migrateLegacyColor( "Color4DAuxItems",           LAYER_AUX_ITEMS );
    migrateLegacyColor( "Color4DGrid",               LAYER_GRID );
    migrateLegacyColor( "Color4DNoNetPadMarker",     LAYER_NO_CONNECTS );
    migrateLegacyColor( "Color4DNonPlatedEx",        LAYER_NON_PLATEDHOLES );
    migrateLegacyColor( "Color4DPadBackEx",          LAYER_PAD_BK );
    migrateLegacyColor( "Color4DPadFrontEx",         LAYER_PAD_FR );
    migrateLegacyColor( "Color4DPadThruHoleEx",      LAYER_PADS_TH );
    migrateLegacyColor( "Color4DPCBBackground",      LAYER_PCB_BACKGROUND );
    migrateLegacyColor( "Color4DPCBCursor",          LAYER_CURSOR );
    migrateLegacyColor( "Color4DRatsEx",             LAYER_RATSNEST );
    migrateLegacyColor( "Color4DTxtInvisEx",         LAYER_MOD_TEXT_INVISIBLE );
    migrateLegacyColor( "Color4DViaBBlindEx",        LAYER_VIA_BBLIND );
    migrateLegacyColor( "Color4DViaMicroEx",         LAYER_VIA_MICROVIA );
    migrateLegacyColor( "Color4DViaThruEx",          LAYER_VIA_THROUGH );
    migrateLegacyColor( "Color4DWorksheet",          LAYER_DRAWINGSHEET );

    Pgm().GetSettingsManager().SaveColorSettings( cs, "board" );

    ( *this )[PointerFromString( "appearance.color_theme" )] = cs->GetFilename();

    double x, y;

    if( aCfg->Read( f + "PcbUserGrid_X", &x ) && aCfg->Read( f + "PcbUserGrid_Y", &y ) )
    {
        EDA_UNITS u = static_cast<EDA_UNITS>( aCfg->ReadLong( f + "PcbUserGrid_Unit",
                static_cast<long>( EDA_UNITS::INCHES ) ) );

        // Convert to internal units
        x = From_User_Unit( u, x );
        y = From_User_Unit( u, y );

        ( *this )[PointerFromString( "window.grid.user_grid_x" )] = StringFromValue( u, x );
        ( *this )[PointerFromString( "window.grid.user_grid_y" )] = StringFromValue( u, y );
    }

    // Footprint editor settings were stored in pcbnew config file.  Migrate them here.
    auto fpedit = Pgm().GetSettingsManager().GetAppSettings<FOOTPRINT_EDITOR_SETTINGS>( false );
    fpedit->MigrateFromLegacy( aCfg );
    fpedit->Load();

    // Same with 3D viewer
    auto viewer3d = Pgm().GetSettingsManager().GetAppSettings<EDA_3D_VIEWER_SETTINGS>( false );
    viewer3d->MigrateFromLegacy( aCfg );
    viewer3d->Load();

    return ret;
}<|MERGE_RESOLUTION|>--- conflicted
+++ resolved
@@ -44,17 +44,6 @@
 const int pcbnewSchemaVersion = 0;
 
 
-<<<<<<< HEAD
-PCBNEW_SETTINGS::PCBNEW_SETTINGS() :
-        APP_SETTINGS_BASE( "pcbnew", pcbnewSchemaVersion ), m_AuiPanels(), m_Cleanup(),
-        m_DrcDialog(), m_ExportIdf(), m_ExportStep(), m_ExportSvg(), m_ExportVrml(),
-        m_FootprintWizardList(), m_GenDrill(), m_ImportGraphics(), m_NetlistDialog(), m_PlaceFile(),
-        m_Plot(), m_FootprintChooser(), m_Zones(), m_FootprintViewer(), m_FootprintWizard(),
-        m_Display(), m_TrackDragAction( TRACK_DRAG_ACTION::DRAG ),
-        m_Use45DegreeGraphicSegments( false ), m_FlipLeftRight( false ), m_AddUnlockedPads( false ),
-        m_PolarCoords( false ), m_RotationAngle( 900 ), m_ShowPageLimits( true ),
-        m_PnsSettings( nullptr ), m_FootprintViewerAutoZoom( false ), m_FootprintViewerZoom( 1.0 )
-=======
 PCBNEW_SETTINGS::PCBNEW_SETTINGS()
         : APP_SETTINGS_BASE( "pcbnew", pcbnewSchemaVersion ),
           m_AuiPanels(),
@@ -86,7 +75,6 @@
           m_PnsSettings( nullptr ),
           m_FootprintViewerAutoZoom( false ),
           m_FootprintViewerZoom( 1.0 )
->>>>>>> 77f5d317
 {
     m_MagneticItems.pads     = MAGNETIC_OPTIONS::CAPTURE_CURSOR_IN_TRACK_TOOL;
     m_MagneticItems.tracks   = MAGNETIC_OPTIONS::CAPTURE_CURSOR_IN_TRACK_TOOL;
@@ -116,12 +104,6 @@
     m_params.emplace_back( new PARAM<bool>( "editing.flip_left_right",
             &m_FlipLeftRight, true ) );
 
-<<<<<<< HEAD
-    m_params.emplace_back(
-            new PARAM<bool>( "editing.add_unlocked_pads", &m_AddUnlockedPads, false ) );
-
-=======
->>>>>>> 77f5d317
     m_params.emplace_back( new PARAM<bool>( "editing.magnetic_graphics",
             &m_MagneticItems.graphics, true ) );
 
