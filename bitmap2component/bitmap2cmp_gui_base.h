///////////////////////////////////////////////////////////////////////////
// C++ code generated with wxFormBuilder (version Oct 26 2018)
// http://www.wxformbuilder.org/
//
// PLEASE DO *NOT* EDIT THIS FILE!
///////////////////////////////////////////////////////////////////////////

#pragma once

#include <wx/artprov.h>
#include <wx/xrc/xmlres.h>
#include <wx/intl.h>
#include "kiway_player.h"
#include <wx/scrolwin.h>
#include <wx/gdicmn.h>
#include <wx/font.h>
#include <wx/colour.h>
#include <wx/settings.h>
#include <wx/string.h>
#include <wx/bitmap.h>
#include <wx/image.h>
#include <wx/icon.h>
#include <wx/notebook.h>
#include <wx/stattext.h>
#include <wx/sizer.h>
#include <wx/statbox.h>
#include <wx/bmpbuttn.h>
#include <wx/button.h>
#include <wx/textctrl.h>
#include <wx/valtext.h>
#include <wx/choice.h>
#include <wx/radiobox.h>
#include <wx/slider.h>
#include <wx/checkbox.h>
#include <wx/panel.h>
#include <wx/statusbr.h>
#include <wx/frame.h>

///////////////////////////////////////////////////////////////////////////


///////////////////////////////////////////////////////////////////////////////
/// Class BM2CMP_FRAME_BASE
///////////////////////////////////////////////////////////////////////////////
class BM2CMP_FRAME_BASE : public KIWAY_PLAYER
{
	private:

	protected:
		wxNotebook* m_Notebook;
		wxScrolledWindow* m_InitialPicturePanel;
		wxScrolledWindow* m_GreyscalePicturePanel;
		wxScrolledWindow* m_BNPicturePanel;
		wxPanel* m_panelRight;
		wxStaticText* m_staticTextISize;
		wxStaticText* m_SizeXValue;
		wxStaticText* m_SizeYValue;
		wxStaticText* m_SizePixUnits;
		wxStaticText* m_staticTextDPI;
		wxStaticText* m_InputXValueDPI;
		wxStaticText* m_InputYValueDPI;
		wxStaticText* m_DPIUnit;
		wxStaticText* m_staticTextBPP;
		wxStaticText* m_BPPValue;
		wxStaticText* m_BPPunits;
		wxStaticText* m_textLock;
		wxBitmapButton* m_AspectRatioLockButton;
		wxStaticText* m_staticTextOSize;
		wxTextCtrl* m_UnitSizeX;
		wxTextCtrl* m_UnitSizeY;
		wxChoice* m_PixelUnit;
		wxButton* m_buttonLoad;
		wxButton* m_buttonExportFile;
		wxButton* m_buttonExportClipboard;
		wxRadioBox* m_rbOutputFormat;
		wxStaticText* m_ThresholdText;
		wxSlider* m_sliderThreshold;
		wxCheckBox* m_checkNegative;
		wxRadioBox* m_rbPCBLayer;
		wxStatusBar* m_statusBar;

<<<<<<< HEAD
        // Virtual event handlers, override them in your derived class
        virtual void OnPaintInit( wxPaintEvent& event ) { event.Skip(); }
        virtual void OnPaintGreyscale( wxPaintEvent& event ) { event.Skip(); }
=======
		// Virtual event handlers, overide them in your derived class
		virtual void OnPaintInit( wxPaintEvent& event ) { event.Skip(); }
		virtual void OnPaintGreyscale( wxPaintEvent& event ) { event.Skip(); }
>>>>>>> 77f5d317
		virtual void OnPaintBW( wxPaintEvent& event ) { event.Skip(); }
		virtual void ToggleAspectRatioLock( wxCommandEvent& event ) { event.Skip(); }
		virtual void OnSizeChangeX( wxCommandEvent& event ) { event.Skip(); }
		virtual void OnSizeChangeY( wxCommandEvent& event ) { event.Skip(); }
		virtual void OnSizeUnitChange( wxCommandEvent& event ) { event.Skip(); }
		virtual void OnLoadFile( wxCommandEvent& event ) { event.Skip(); }
		virtual void OnExportToFile( wxCommandEvent& event ) { event.Skip(); }
		virtual void OnExportToClipboard( wxCommandEvent& event ) { event.Skip(); }
		virtual void OnFormatChange( wxCommandEvent& event ) { event.Skip(); }
		virtual void OnThresholdChange( wxScrollEvent& event ) { event.Skip(); }
		virtual void OnNegativeClicked( wxCommandEvent& event ) { event.Skip(); }


	public:

		BM2CMP_FRAME_BASE( wxWindow* parent, wxWindowID id = wxID_ANY, const wxString& title = _("Bitmap to Component Converter"), const wxPoint& pos = wxDefaultPosition, const wxSize& size = wxSize( -1,-1 ), long style = wxDEFAULT_FRAME_STYLE|wxRESIZE_BORDER|wxTAB_TRAVERSAL );

		~BM2CMP_FRAME_BASE();

};
<|MERGE_RESOLUTION|>--- conflicted
+++ resolved
@@ -79,15 +79,9 @@
 		wxRadioBox* m_rbPCBLayer;
 		wxStatusBar* m_statusBar;
 
-<<<<<<< HEAD
-        // Virtual event handlers, override them in your derived class
-        virtual void OnPaintInit( wxPaintEvent& event ) { event.Skip(); }
-        virtual void OnPaintGreyscale( wxPaintEvent& event ) { event.Skip(); }
-=======
 		// Virtual event handlers, overide them in your derived class
 		virtual void OnPaintInit( wxPaintEvent& event ) { event.Skip(); }
 		virtual void OnPaintGreyscale( wxPaintEvent& event ) { event.Skip(); }
->>>>>>> 77f5d317
 		virtual void OnPaintBW( wxPaintEvent& event ) { event.Skip(); }
 		virtual void ToggleAspectRatioLock( wxCommandEvent& event ) { event.Skip(); }
 		virtual void OnSizeChangeX( wxCommandEvent& event ) { event.Skip(); }
