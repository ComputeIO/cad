--- conflicted
+++ resolved
@@ -176,13 +176,8 @@
     wxMenu menu;
 
     AddMenuItem( &menu, ID_CHANGE_RENDER_COLOR,
-<<<<<<< HEAD
-                 _( "Change Render Color for" ) + wxS( " " ) + aRenderName,
-                 KiBitmap( color_materials_xpm ) );
-=======
                  _( "Change Render Color for" ) + wxS( " " )+ aRenderName,
                  KiBitmap( BITMAPS::color_materials ) );
->>>>>>> 77f5d317
 
     menu.Bind( wxEVT_COMMAND_MENU_SELECTED,
                [aColorSwatch]( wxCommandEvent& event )
