--- conflicted
+++ resolved
@@ -46,17 +46,11 @@
         _( "Open Excellon drill file(s) on the current layer. Previous data will be deleted" ),
         BITMAPS::load_drill );
 
-<<<<<<< HEAD
-TOOL_ACTION GERBVIEW_ACTIONS::openJobFile(
-        "gerbview.Control.openJobFile", AS_GLOBAL, 0, "", _( "Open Gerber Job File..." ),
-        _( "Open a Gerber job file and its associated gerber plot files" ), file_gerber_job_xpm );
-=======
 TOOL_ACTION GERBVIEW_ACTIONS::openJobFile( "gerbview.Control.openJobFile",
         AS_GLOBAL, 0, "",
         _( "Open Gerber Job File..." ),
         _( "Open a Gerber job file and its associated gerber plot files" ),
         BITMAPS::file_gerber_job );
->>>>>>> 77f5d317
 
 TOOL_ACTION GERBVIEW_ACTIONS::openZipFile( "gerbview.Control.openZipFile",
         AS_GLOBAL, 0, "",
@@ -82,18 +76,11 @@
         _( "Show source file for the current layer" ),
         BITMAPS::tools );
 
-<<<<<<< HEAD
-TOOL_ACTION GERBVIEW_ACTIONS::exportToPcbnew( "gerbview.Control.exportToPcbnew", AS_GLOBAL, 0, "",
-                                              _( "Export to Pcbnew..." ),
-                                              _( "Export data in Pcbnew format" ),
-                                              export_to_pcbnew_xpm );
-=======
 TOOL_ACTION GERBVIEW_ACTIONS::exportToPcbnew( "gerbview.Control.exportToPcbnew",
         AS_GLOBAL, 0, "",
         _( "Export to PCB Editor..." ),
         _( "Export data as a KiCad PCB file" ),
         BITMAPS::export_to_pcbnew );
->>>>>>> 77f5d317
 
 TOOL_ACTION GERBVIEW_ACTIONS::clearLayer( "gerbview.Control.clearLayer",
         AS_GLOBAL, 0, "",
