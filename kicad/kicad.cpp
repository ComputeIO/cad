/*
 * This program source code file is part of KiCad, a free EDA CAD application.
 *
 * Copyright (C) 2004-2015 Jean-Pierre Charras, jp.charras at wanadoo.fr
 * Copyright (C) 2004-2021 KiCad Developers, see AUTHORS.txt for contributors.
 *
 * This program is free software; you can redistribute it and/or
 * modify it under the terms of the GNU General Public License
 * as published by the Free Software Foundation; either version 2
 * of the License, or (at your option) any later version.
 *
 * This program is distributed in the hope that it will be useful,
 * but WITHOUT ANY WARRANTY; without even the implied warranty of
 * MERCHANTABILITY or FITNESS FOR A PARTICULAR PURPOSE.  See the
 * GNU General Public License for more details.
 *
 * You should have received a copy of the GNU General Public License
 * along with this program; if not, you may find one here:
 * http://www.gnu.org/licenses/old-licenses/gpl-2.0.html
 * or you may search the http://www.gnu.org website for the version 2 license,
 * or you may write to the Free Software Foundation, Inc.,
 * 51 Franklin Street, Fifth Floor, Boston, MA  02110-1301, USA
 */

/**
 * @file kicad.cpp
 * Main KiCad project manager file.
 */


#include <wx/filename.h>
#include <wx/log.h>
#include <wx/app.h>
#include <wx/stdpaths.h>
#include <wx/msgdlg.h>

#include <filehistory.h>
#include <hotkeys_basic.h>
#include <kiway.h>
#include <settings/settings_manager.h>
#include <systemdirsappend.h>
#include <wildcards_and_files_ext.h>

#include <stdexcept>

#include "pgm_kicad.h"
#include "kicad_manager_frame.h"
#include "kicad_settings.h"

#if defined( _WIN32 )
#include <config.h>
#include <VersionHelpers.h>
#endif

// a dummy to quiet linking with EDA_BASE_FRAME::config();
#include <kiface_i.h>
KIFACE_I& Kiface()
{
    // This function should never be called.  It is only referenced from
    // EDA_BASE_FRAME::config() and this is only provided to satisfy the linker,
    // not to be actually called.
    wxLogFatalError( wxT( "Unexpected call to Kiface() in kicad/kicad.cpp" ) );

    throw std::logic_error( "Unexpected call to Kiface() in kicad/kicad.cpp" );
}


static PGM_KICAD program;


PGM_BASE& Pgm()
{
    return program;
}


// Similar to PGM_BASE& Pgm(), but return nullptr when a *.ki_face is run from a python script.
PGM_BASE* PgmOrNull()
{
    return &program;
}


PGM_KICAD& PgmTop()
{
    return program;
}


bool PGM_KICAD::OnPgmInit()
{
#if defined( DEBUG )
    wxString absoluteArgv0 = wxStandardPaths::Get().GetExecutablePath();

    if( !wxIsAbsolutePath( absoluteArgv0 ) )
    {
        wxLogError( wxT( "No meaningful argv[0]" ) );
        return false;
    }
#endif

    if( !InitPgm() )
        return false;

    m_bm.InitSettings( new KICAD_SETTINGS );
    GetSettingsManager().RegisterSettings( PgmSettings() );
    GetSettingsManager().SetKiway( &Kiway );
    m_bm.Init();

    // Add search paths to feed the PGM_KICAD::SysSearch() function,
    // currenly limited in support to only look for project templates
    {
        SEARCH_STACK bases;

        SystemDirsAppend( &bases );

        for( unsigned i = 0; i < bases.GetCount(); ++i )
        {
            wxFileName fn( bases[i], wxEmptyString );

            // Add KiCad template file path to search path list.
            fn.AppendDir( wxT( "template" ) );

            // Only add path if exists and can be read by the user.
            if( fn.DirExists() && fn.IsDirReadable() )
                m_bm.m_search.AddPaths( fn.GetPath() );
        }

        // The KICAD6_TEMPLATE_DIR takes precedence over the search stack template path.
        ENV_VAR_MAP_CITER it = GetLocalEnvVariables().find( "KICAD6_TEMPLATE_DIR" );

        if( it != GetLocalEnvVariables().end() && it->second.GetValue() != wxEmptyString )
            m_bm.m_search.Insert( it->second.GetValue(), 0 );

        // The KICAD_USER_TEMPLATE_DIR takes precedence over KICAD6_TEMPLATE_DIR and the search
        // stack template path.
        it = GetLocalEnvVariables().find( "KICAD_USER_TEMPLATE_DIR" );

        if( it != GetLocalEnvVariables().end() && it->second.GetValue() != wxEmptyString )
            m_bm.m_search.Insert( it->second.GetValue(), 0 );
    }

    KICAD_MANAGER_FRAME* frame =
            new KICAD_MANAGER_FRAME( NULL, wxT( "KiCad" ), wxDefaultPosition, wxSize( 775, -1 ) );
    App().SetTopWindow( frame );

    Kiway.SetTop( frame );

    KICAD_SETTINGS* settings = static_cast<KICAD_SETTINGS*>( PgmSettings() );

    wxString projToLoad;

    if( App().argc > 1 )
    {
        wxFileName tmp = App().argv[1];

        if( tmp.GetExt() != ProjectFileExtension && tmp.GetExt() != LegacyProjectFileExtension )
        {
            wxString msg;

            msg.Printf( _( "File '%s'\ndoes not appear to be a valid KiCad project file." ),
                        tmp.GetFullPath() );
            wxMessageDialog dlg( nullptr, msg, _( "Error" ), wxOK | wxICON_EXCLAMATION );
            dlg.ShowModal();
        }
        else
        {
            projToLoad = tmp.GetFullPath();
        }
    }

    // If no file was given as an argument, check that there was a file open.
    if( projToLoad.IsEmpty() && settings->m_OpenProjects.size() )
    {
        wxString last_pro = settings->m_OpenProjects.front();
        settings->m_OpenProjects.erase( settings->m_OpenProjects.begin() );

        if( wxFileExists( last_pro ) )
        {
            // Try to open the last opened project,
            // if a project name is not given when starting Kicad
            projToLoad = last_pro;
        }
    }

    // Do not attempt to load a non-existent project file.
    if( !projToLoad.empty() )
    {
        wxFileName fn( projToLoad );

        if( fn.Exists() )
        {
            fn.MakeAbsolute();
            frame->LoadProject( fn );
        }
    }

    frame->Show( true );
    frame->Raise();

    return true;
}


void PGM_KICAD::OnPgmExit()
{
    Kiway.OnKiwayEnd();

    if( m_settings_manager && m_settings_manager->IsOK() )
    {
        SaveCommonSettings();
        m_settings_manager->Save();
    }

    // Destroy everything in PGM_KICAD,
    // especially wxSingleInstanceCheckerImpl earlier than wxApp and earlier
    // than static destruction would.
    Destroy();
}


void PGM_KICAD::MacOpenFile( const wxString& aFileName )
{
#if defined( __WXMAC__ )

    KICAD_MANAGER_FRAME* frame = (KICAD_MANAGER_FRAME*) App().GetTopWindow();

    if( !aFileName.empty() && wxFileExists( aFileName ) )
        frame->LoadProject( wxFileName( aFileName ) );

#endif
}


void PGM_KICAD::Destroy()
{
    // unlike a normal destructor, this is designed to be called more
    // than once safely:

    m_bm.End();

    PGM_BASE::Destroy();
}


KIWAY Kiway( &Pgm(), KFCTL_CPP_PROJECT_SUITE );


/**
 * Not publicly visible because most of the action is in #PGM_KICAD these days.
 */
struct APP_KICAD : public wxApp
{
#if defined( __LINUX__ )
    APP_KICAD() : wxApp()
    {
        // Disable proxy menu in Unity window manager. Only usual menubar works with
        // wxWidgets (at least <= 3.1).  When the proxy menu menubar is enable, some
        // important things for us do not work: menuitems UI events and shortcuts.
        wxString wm;

        if( wxGetEnv( wxT( "XDG_CURRENT_DESKTOP" ), &wm ) && wm.CmpNoCase( wxT( "Unity" ) ) == 0 )
        {
            wxSetEnv( wxT( "UBUNTU_MENUPROXY" ), wxT( "0" ) );
        }

        // Force the use of X11 backend (or wayland-x11 compatibilty layer).  This is
        // required until wxWidgets supports the Wayland compositors
        wxSetEnv( wxT( "GDK_BACKEND" ), wxT( "x11" ) );

        // Disable overlay scrollbars as they mess up wxWidgets window sizing and cause
        // excessive redraw requests.
        wxSetEnv( wxT( "GTK_OVERLAY_SCROLLING" ), wxT( "0" ) );

        // Set GTK2-style input instead of xinput2.  This disables touchscreen and smooth
        // scrolling.  It's needed to ensure that we are not getting multiple mouse scroll
        // events.
        wxSetEnv( wxT( "GDK_CORE_DEVICE_EVENTS" ), wxT( "1" ) );
    }
#endif

    bool OnInit() override
    {
#if defined( _MSC_VER ) && defined( DEBUG )
        // wxWidgets turns on leak dumping in debug but its "flawed" and will falsely dump
        // for half a hour _CRTDBG_ALLOC_MEM_DF is the usual default for MSVC.
        _CrtSetDbgFlag( _CRTDBG_ALLOC_MEM_DF );
#endif

#if defined( _WIN32 ) && defined( PYTHON_VERSION_MAJOR )                                           \
        && ( ( PYTHON_VERSION_MAJOR == 3 && PYTHON_VERSION_MINOR >= 8 )                            \
             || PYTHON_VERSION_MAJOR > 3 )

        // Python 3.8 switched to Windows 8+ API, we do not support Windows 7 and will not
        // attempt to hack around it.  Gracefully inform the user and refuse to start (because
        // python will crash us if we continue).
        if( !IsWindows8OrGreater() )
        {
            wxMessageBox( _( "Windows 7 and older is no longer supported by KiCad and its "
<<<<<<< HEAD
                             "dependencies." ),
                          _( "Unsupported Operating System" ), wxOK | wxICON_ERROR );
=======
                             "dependencies." ), _( "Unsupported Operating System" ),
                          wxOK | wxICON_ERROR );
>>>>>>> 20ec1fa3
            return false;
        }
#endif

        if( !program.OnPgmInit() )
        {
            program.OnPgmExit();
            return false;
        }

        return true;
    }

    int OnExit() override
    {
        program.OnPgmExit();

<<<<<<< HEAD
#if defined( __FreeBSD__ )
        /* Avoid wxLog crashing when used in destructors. */
=======
#if defined(__FreeBSD__)
        // Avoid wxLog crashing when used in destructors.
>>>>>>> 20ec1fa3
        wxLog::EnableLogging( false );
#endif

        return wxApp::OnExit();
    }

    int OnRun() override
    {
        try
        {
            return wxApp::OnRun();
        }
        catch( const std::exception& e )
        {
            wxLogError( wxT( "Unhandled exception class: %s  what: %s" ),
                        FROM_UTF8( typeid( e ).name() ), FROM_UTF8( e.what() ) );
        }
        catch( const IO_ERROR& ioe )
        {
            wxLogError( ioe.What() );
        }
        catch( ... )
        {
            wxLogError( wxT( "Unhandled exception of unknown type" ) );
        }

        return -1;
    }

    int FilterEvent( wxEvent& aEvent ) override
    {
        if( aEvent.GetEventType() == wxEVT_SHOW )
        {
            wxShowEvent& event = static_cast<wxShowEvent&>( aEvent );
            wxDialog*    dialog = dynamic_cast<wxDialog*>( event.GetEventObject() );

            if( dialog && dialog->IsModal() )
                Pgm().m_ModalDialogCount += event.IsShown() ? 1 : -1;
        }

        return Event_Skip;
    }

    /**
     * Set MacOS file associations.
     *
     * @see http://wiki.wxwidgets.org/WxMac-specific_topics
     */
#if defined( __WXMAC__ )
    void MacOpenFile( const wxString& aFileName ) override { Pgm().MacOpenFile( aFileName ); }
#endif
};

IMPLEMENT_APP( APP_KICAD )


// The C++ project manager supports one open PROJECT, so Prj() calls within
// this link image need this function.
PROJECT& Prj()
{
    return Kiway.Prj();
}<|MERGE_RESOLUTION|>--- conflicted
+++ resolved
@@ -297,13 +297,8 @@
         if( !IsWindows8OrGreater() )
         {
             wxMessageBox( _( "Windows 7 and older is no longer supported by KiCad and its "
-<<<<<<< HEAD
                              "dependencies." ),
                           _( "Unsupported Operating System" ), wxOK | wxICON_ERROR );
-=======
-                             "dependencies." ), _( "Unsupported Operating System" ),
-                          wxOK | wxICON_ERROR );
->>>>>>> 20ec1fa3
             return false;
         }
 #endif
@@ -321,13 +316,8 @@
     {
         program.OnPgmExit();
 
-<<<<<<< HEAD
 #if defined( __FreeBSD__ )
-        /* Avoid wxLog crashing when used in destructors. */
-=======
-#if defined(__FreeBSD__)
         // Avoid wxLog crashing when used in destructors.
->>>>>>> 20ec1fa3
         wxLog::EnableLogging( false );
 #endif
 
