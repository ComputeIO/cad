/*
 * This program source code file is part of KiCad, a free EDA CAD application.
 *
 * Copyright (C) 2019 CERN
 * Copyright (C) 2019 KiCad Developers, see AUTHORS.txt for contributors.
 *
 * This program is free software; you can redistribute it and/or
 * modify it under the terms of the GNU General Public License
 * as published by the Free Software Foundation; either version 2
 * of the License, or (at your option) any later version.
 *
 * This program is distributed in the hope that it will be useful,
 * but WITHOUT ANY WARRANTY; without even the implied warranty of
 * MERCHANTABILITY or FITNESS FOR A PARTICULAR PURPOSE.  See the
 * GNU General Public License for more details.
 *
 * You should have received a copy of the GNU General Public License
 * along with this program; if not, you may find one here:
 * http://www.gnu.org/licenses/old-licenses/gpl-2.0.html
 * or you may search the http://www.gnu.org website for the version 2 license,
 * or you may write to the Free Software Foundation, Inc.,
 * 51 Franklin Street, Fifth Floor, Boston, MA  02110-1301, USA
 */

#include <tool/tool_action.h>
#include <bitmaps.h>
#include <tools/kicad_manager_actions.h>
#include <frame_type.h>


// Actions, being statically-defined, require specialized I18N handling.  We continue to
// use the _() macro so that string harvesting by the I18N framework doesn't have to be
// specialized, but we don't translate on initialization and instead do it in the getters.

#undef _
#define _(s) s

TOOL_ACTION KICAD_MANAGER_ACTIONS::newProject( "kicad.Control.newProject",
        AS_GLOBAL,
        MD_CTRL + 'N', LEGACY_HK_NAME( "New Project" ),
        _( "New Project..." ), _( "Create new blank project" ),
        BITMAPS::new_project );

TOOL_ACTION KICAD_MANAGER_ACTIONS::newFromTemplate( "kicad.Control.newFromTemplate", AS_GLOBAL,
                                                    MD_CTRL + 'T',
                                                    LEGACY_HK_NAME( "New Project From Template" ),
                                                    _( "New Project from Template..." ),
                                                    _( "Create new project from template" ) );

TOOL_ACTION KICAD_MANAGER_ACTIONS::openProject( "kicad.Control.openProject",
        AS_GLOBAL,
        MD_CTRL + 'O', LEGACY_HK_NAME( "Open Project" ),
        _( "Open Project..." ), _( "Open an existing project" ),
        BITMAPS::directory_open );

TOOL_ACTION KICAD_MANAGER_ACTIONS::closeProject( "kicad.Control.closeProject",
        AS_GLOBAL,
        0, LEGACY_HK_NAME( "Close Project" ),
        _( "Close Project" ), _( "Close the current project" ),
        BITMAPS::project_close );

TOOL_ACTION KICAD_MANAGER_ACTIONS::editSchematic( "kicad.Control.editSchematic",
        AS_GLOBAL,
        MD_CTRL + 'E', LEGACY_HK_NAME( "Run Eeschema" ),
        _( "Schematic Editor" ), _( "Edit schematic" ),
        BITMAPS::icon_eeschema_24, AF_NONE, (void*) FRAME_SCH );

<<<<<<< HEAD
TOOL_ACTION KICAD_MANAGER_ACTIONS::editSymbols( "kicad.Control.editSymbols", AS_GLOBAL,
                                                MD_CTRL + 'L', LEGACY_HK_NAME( "Run LibEdit" ),
                                                _( "Edit Schematic Symbols" ),
                                                _( "Edit Schematic Symbols" ), icon_libedit_24_xpm,
                                                AF_NONE, (void*) FRAME_SCH_SYMBOL_EDITOR );
=======
TOOL_ACTION KICAD_MANAGER_ACTIONS::editSymbols( "kicad.Control.editSymbols",
        AS_GLOBAL,
        MD_CTRL + 'L', LEGACY_HK_NAME( "Run LibEdit" ),
        _( "Symbol Editor" ), _( "Edit schematic symbols" ),
        BITMAPS::icon_libedit_24, AF_NONE, (void*) FRAME_SCH_SYMBOL_EDITOR );
>>>>>>> 77f5d317

TOOL_ACTION KICAD_MANAGER_ACTIONS::editPCB( "kicad.Control.editPCB",
        AS_GLOBAL,
        MD_CTRL + 'P', LEGACY_HK_NAME( "Run Pcbnew" ),
        _( "PCB Editor" ), _( "Edit PCB" ),
        BITMAPS::icon_pcbnew_24, AF_NONE, (void*) FRAME_PCB_EDITOR );

<<<<<<< HEAD
TOOL_ACTION KICAD_MANAGER_ACTIONS::editFootprints( "kicad.Control.editFootprints", AS_GLOBAL,
                                                   MD_CTRL + 'F', LEGACY_HK_NAME( "Run FpEditor" ),
                                                   _( "Edit PCB Footprints" ),
                                                   _( "Edit PCB Footprints" ), icon_modedit_24_xpm,
                                                   AF_NONE, (void*) FRAME_FOOTPRINT_EDITOR );
=======
TOOL_ACTION KICAD_MANAGER_ACTIONS::editFootprints( "kicad.Control.editFootprints",
        AS_GLOBAL,
        MD_CTRL + 'F', LEGACY_HK_NAME( "Run FpEditor" ),
        _( "Footprint Editor" ), _( "Edit PCB footprints" ),
        BITMAPS::icon_modedit_24, AF_NONE, (void*) FRAME_FOOTPRINT_EDITOR );
>>>>>>> 77f5d317

TOOL_ACTION KICAD_MANAGER_ACTIONS::viewGerbers( "kicad.Control.viewGerbers",
        AS_GLOBAL,
        MD_CTRL + 'G', LEGACY_HK_NAME( "Run Gerbview" ),
        _( "Gerber Viewer" ), _( "Preview Gerber output files" ),
        BITMAPS::icon_gerbview_24 );

TOOL_ACTION KICAD_MANAGER_ACTIONS::convertImage( "kicad.Control.convertImage",
        AS_GLOBAL,
        MD_CTRL + 'B', LEGACY_HK_NAME( "Run Bitmap2Component" ),
        _( "Image Converter" ), _( "Convert bitmap images to schematic or PCB components" ),
        BITMAPS::icon_bitmap2component_24 );

TOOL_ACTION KICAD_MANAGER_ACTIONS::showCalculator( "kicad.Control.showCalculator",
        AS_GLOBAL, 0, LEGACY_HK_NAME( "Run PcbCalculator" ),
        _( "Calculator Tools" ), _( "Run component calculations, track width calculations, etc." ),
        BITMAPS::icon_pcbcalculator_24 );

<<<<<<< HEAD
TOOL_ACTION KICAD_MANAGER_ACTIONS::editWorksheet( "kicad.Control.editWorksheet", AS_GLOBAL,
                                                  MD_CTRL + 'Y', LEGACY_HK_NAME( "Run PlEditor" ),
                                                  _( "Edit Worksheets" ),
                                                  _( "Edit worksheet graphics and text" ),
                                                  icon_pagelayout_editor_24_xpm );
=======
TOOL_ACTION KICAD_MANAGER_ACTIONS::editDrawingSheet( "kicad.Control.editDrawingSheet",
        AS_GLOBAL,
        MD_CTRL + 'Y', LEGACY_HK_NAME( "Run PlEditor" ),
        _( "Drawing Sheet Editor" ), _( "Edit drawing sheet borders and title block" ),
        BITMAPS::icon_pagelayout_editor_24 );
>>>>>>> 77f5d317

TOOL_ACTION KICAD_MANAGER_ACTIONS::openTextEditor( "kicad.Control.openTextEditor",
        AS_GLOBAL,
        0, "",
        _( "Open Text Editor" ), _( "Launch preferred text editor" ),
        BITMAPS::editor );

TOOL_ACTION KICAD_MANAGER_ACTIONS::editOtherSch( "kicad.Control.editOtherSch",
        AS_GLOBAL );

TOOL_ACTION KICAD_MANAGER_ACTIONS::editOtherPCB( "kicad.Control.editOtherPCB",
        AS_GLOBAL );

<|MERGE_RESOLUTION|>--- conflicted
+++ resolved
@@ -65,19 +65,11 @@
         _( "Schematic Editor" ), _( "Edit schematic" ),
         BITMAPS::icon_eeschema_24, AF_NONE, (void*) FRAME_SCH );
 
-<<<<<<< HEAD
-TOOL_ACTION KICAD_MANAGER_ACTIONS::editSymbols( "kicad.Control.editSymbols", AS_GLOBAL,
-                                                MD_CTRL + 'L', LEGACY_HK_NAME( "Run LibEdit" ),
-                                                _( "Edit Schematic Symbols" ),
-                                                _( "Edit Schematic Symbols" ), icon_libedit_24_xpm,
-                                                AF_NONE, (void*) FRAME_SCH_SYMBOL_EDITOR );
-=======
 TOOL_ACTION KICAD_MANAGER_ACTIONS::editSymbols( "kicad.Control.editSymbols",
         AS_GLOBAL,
         MD_CTRL + 'L', LEGACY_HK_NAME( "Run LibEdit" ),
         _( "Symbol Editor" ), _( "Edit schematic symbols" ),
         BITMAPS::icon_libedit_24, AF_NONE, (void*) FRAME_SCH_SYMBOL_EDITOR );
->>>>>>> 77f5d317
 
 TOOL_ACTION KICAD_MANAGER_ACTIONS::editPCB( "kicad.Control.editPCB",
         AS_GLOBAL,
@@ -85,19 +77,11 @@
         _( "PCB Editor" ), _( "Edit PCB" ),
         BITMAPS::icon_pcbnew_24, AF_NONE, (void*) FRAME_PCB_EDITOR );
 
-<<<<<<< HEAD
-TOOL_ACTION KICAD_MANAGER_ACTIONS::editFootprints( "kicad.Control.editFootprints", AS_GLOBAL,
-                                                   MD_CTRL + 'F', LEGACY_HK_NAME( "Run FpEditor" ),
-                                                   _( "Edit PCB Footprints" ),
-                                                   _( "Edit PCB Footprints" ), icon_modedit_24_xpm,
-                                                   AF_NONE, (void*) FRAME_FOOTPRINT_EDITOR );
-=======
 TOOL_ACTION KICAD_MANAGER_ACTIONS::editFootprints( "kicad.Control.editFootprints",
         AS_GLOBAL,
         MD_CTRL + 'F', LEGACY_HK_NAME( "Run FpEditor" ),
         _( "Footprint Editor" ), _( "Edit PCB footprints" ),
         BITMAPS::icon_modedit_24, AF_NONE, (void*) FRAME_FOOTPRINT_EDITOR );
->>>>>>> 77f5d317
 
 TOOL_ACTION KICAD_MANAGER_ACTIONS::viewGerbers( "kicad.Control.viewGerbers",
         AS_GLOBAL,
@@ -116,19 +100,11 @@
         _( "Calculator Tools" ), _( "Run component calculations, track width calculations, etc." ),
         BITMAPS::icon_pcbcalculator_24 );
 
-<<<<<<< HEAD
-TOOL_ACTION KICAD_MANAGER_ACTIONS::editWorksheet( "kicad.Control.editWorksheet", AS_GLOBAL,
-                                                  MD_CTRL + 'Y', LEGACY_HK_NAME( "Run PlEditor" ),
-                                                  _( "Edit Worksheets" ),
-                                                  _( "Edit worksheet graphics and text" ),
-                                                  icon_pagelayout_editor_24_xpm );
-=======
 TOOL_ACTION KICAD_MANAGER_ACTIONS::editDrawingSheet( "kicad.Control.editDrawingSheet",
         AS_GLOBAL,
         MD_CTRL + 'Y', LEGACY_HK_NAME( "Run PlEditor" ),
         _( "Drawing Sheet Editor" ), _( "Edit drawing sheet borders and title block" ),
         BITMAPS::icon_pagelayout_editor_24 );
->>>>>>> 77f5d317
 
 TOOL_ACTION KICAD_MANAGER_ACTIONS::openTextEditor( "kicad.Control.openTextEditor",
         AS_GLOBAL,
