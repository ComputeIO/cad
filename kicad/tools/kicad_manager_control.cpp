/*
 * This program source code file is part of KiCad, a free EDA CAD application.
 *
 * Copyright (C) 2019 CERN
 * Copyright (C) 2019-2022 KiCad Developers, see AUTHORS.txt for contributors.
 *
 * This program is free software: you can redistribute it and/or modify it
 * under the terms of the GNU General Public License as published by the
 * Free Software Foundation, either version 3 of the License, or (at your
 * option) any later version.
 *
 * This program is distributed in the hope that it will be useful, but
 * WITHOUT ANY WARRANTY; without even the implied warranty of
 * MERCHANTABILITY or FITNESS FOR A PARTICULAR PURPOSE.  See the GNU
 * General Public License for more details.
 *
 * You should have received a copy of the GNU General Public License along
 * with this program.  If not, see <http://www.gnu.org/licenses/>.
 */

#include <wildcards_and_files_ext.h>
#include <executable_names.h>
#include <pgm_base.h>
#include <policy_keys.h>
#include <kiway.h>
#include <kicad_manager_frame.h>
#include <kiplatform/policy.h>
#include <confirm.h>
#include <project/project_file.h>
#include <project/project_local_settings.h>
#include <settings/settings_manager.h>
#include <tool/selection.h>
#include <tool/tool_event.h>
#include <tools/kicad_manager_actions.h>
#include <tools/kicad_manager_control.h>
#include <dialogs/dialog_template_selector.h>
#include <gestfich.h>
#include <paths.h>
#include <wx/checkbox.h>
#include <wx/dir.h>
#include <wx/filedlg.h>
#include "dialog_pcm.h"
<<<<<<< HEAD
#include <macros.h>
#include <sch_io_mgr.h>
#include <io_mgr.h>

///> Helper widget to select whether a new directory should be created for a project.
class DIR_CHECKBOX : public wxPanel
{
public:
    DIR_CHECKBOX( wxWindow* aParent )
            : wxPanel( aParent )
    {
        m_cbCreateDir = new wxCheckBox( this, wxID_ANY,
                                        _( "Create a new folder for the project" ) );
        m_cbCreateDir->SetValue( true );

        wxBoxSizer* sizer = new wxBoxSizer( wxHORIZONTAL );
        sizer->Add( m_cbCreateDir, 0, wxALL, 8 );

        SetSizerAndFit( sizer );
    }

    bool CreateNewDir() const
    {
        return m_cbCreateDir->GetValue();
    }

    static wxWindow* Create( wxWindow* aParent )
    {
        return new DIR_CHECKBOX( aParent );
    }

protected:
    wxCheckBox* m_cbCreateDir;
};

=======

#if wxCHECK_VERSION( 3, 1, 7 )
#include "widgets/filedlg_new_project.h"
#else
#include "widgets/legacyfiledlg_new_project.h"
#endif
>>>>>>> 32c5a4d1

KICAD_MANAGER_CONTROL::KICAD_MANAGER_CONTROL() :
        TOOL_INTERACTIVE( "kicad.Control" ),
        m_frame( nullptr )
{
}


void KICAD_MANAGER_CONTROL::Reset( RESET_REASON aReason )
{
    m_frame = getEditFrame<KICAD_MANAGER_FRAME>();
}


int KICAD_MANAGER_CONTROL::NewProject( const TOOL_EVENT& aEvent )
{
    wxString        default_dir = m_frame->GetMruPath();
    wxFileDialog    dlg( m_frame, _( "Create New Project" ), default_dir, wxEmptyString,
                         ProjectFileWildcard(), wxFD_SAVE | wxFD_OVERWRITE_PROMPT );

    // Add a "Create a new directory" checkbox
#if wxCHECK_VERSION( 3, 1, 7 )
    FILEDLG_NEW_PROJECT newProjectHook;
    dlg.SetCustomizeHook( newProjectHook );
#else
    dlg.SetExtraControlCreator( &LEGACYFILEDLG_NEW_PROJECT::Create );
#endif

    if( dlg.ShowModal() == wxID_CANCEL )
        return -1;

    wxFileName pro( dlg.GetPath() );

    // wxFileName automatically extracts an extension.  But if it isn't
    // a .pro extension, we should keep it as part of the filename
    if( !pro.GetExt().IsEmpty() && pro.GetExt().ToStdString() != ProjectFileExtension )
        pro.SetName( pro.GetName() + wxT( "." ) + pro.GetExt() );

    pro.SetExt( ProjectFileExtension );     // enforce extension

    if( !pro.IsAbsolute() )
        pro.MakeAbsolute();

    // Append a new directory with the same name of the project file.
    bool createNewDir = false;

#if wxCHECK_VERSION( 3, 1, 7 )
    createNewDir = newProjectHook.GetCreateNewDir();
#else
    createNewDir = static_cast<LEGACYFILEDLG_NEW_PROJECT*>( dlg.GetExtraControl() )->CreateNewDir();
#endif

    if( createNewDir )
        pro.AppendDir( pro.GetName() );

    // Check if the project directory is empty if it already exists.
    wxDir directory( pro.GetPath() );

    if( !pro.DirExists() )
    {
        if( !pro.Mkdir() )
        {
            wxString msg;
            msg.Printf( _( "Folder '%s' could not be created.\n\n"
                           "Make sure you have write permissions and try again." ),
                        pro.GetPath() );
            DisplayErrorMessage( m_frame, msg );
            return -1;
        }
    }
    else if( directory.HasFiles() )
    {
        wxString msg = _( "The selected folder is not empty.  It is recommended that you "
                          "create projects in their own empty folder.\n\n"
                          "Do you want to continue?" );

        if( !IsOK( m_frame, msg ) )
            return -1;
    }

    m_frame->CreateNewProject( pro );
    m_frame->LoadProject( pro );

    return 0;
}


int KICAD_MANAGER_CONTROL::NewFromTemplate( const TOOL_EVENT& aEvent )
{
    DIALOG_TEMPLATE_SELECTOR* ps = new DIALOG_TEMPLATE_SELECTOR( m_frame );

    wxFileName  templatePath;
    wxString    envStr;

    // KiCad system template path.
    ENV_VAR_MAP_CITER it =  Pgm().GetLocalEnvVariables().find( "KICAD6_TEMPLATE_DIR" );

    if( it != Pgm().GetLocalEnvVariables().end() && it->second.GetValue() != wxEmptyString )
    {
        templatePath.AssignDir( it->second.GetValue() );
        ps->AddTemplatesPage( _( "System Templates" ), templatePath );
    }

    // User template path.
    it = Pgm().GetLocalEnvVariables().find( "KICAD_USER_TEMPLATE_DIR" );

    if( it != Pgm().GetLocalEnvVariables().end() && it->second.GetValue() != wxEmptyString )
    {
        templatePath.AssignDir( it->second.GetValue() );
        ps->AddTemplatesPage( _( "User Templates" ), templatePath );
    }

    // Show the project template selector dialog
    if( ps->ShowModal() != wxID_OK )
        return -1;

    if( !ps->GetSelectedTemplate() )
    {
        wxMessageBox( _( "No project template was selected.  Cannot generate new project." ),
                      _( "Error" ), wxOK | wxICON_ERROR, m_frame );

        return -1;
    }

    // Get project destination folder and project file name.
    wxString        default_dir = wxFileName( Prj().GetProjectFullName() ).GetPathWithSep();
    wxString        title = _( "New Project Folder" );
    wxFileDialog    dlg( m_frame, title, default_dir, wxEmptyString, ProjectFileWildcard(),
                         wxFD_SAVE | wxFD_OVERWRITE_PROMPT );

    // Add a "Create a new directory" checkbox
#if wxCHECK_VERSION( 3, 1, 7 )
    FILEDLG_NEW_PROJECT newProjectHook;
    dlg.SetCustomizeHook( newProjectHook );
#else
    dlg.SetExtraControlCreator( &LEGACYFILEDLG_NEW_PROJECT::Create );
#endif


    if( dlg.ShowModal() == wxID_CANCEL )
        return -1;

    wxFileName fn( dlg.GetPath() );

    // wxFileName automatically extracts an extension.  But if it isn't a .kicad_pro extension,
    // we should keep it as part of the filename
    if( !fn.GetExt().IsEmpty() && fn.GetExt().ToStdString() != ProjectFileExtension )
        fn.SetName( fn.GetName() + wxT( "." ) + fn.GetExt() );

    fn.SetExt( ProjectFileExtension );

    if( !fn.IsAbsolute() )
        fn.MakeAbsolute();

    bool createNewDir = false;
#if wxCHECK_VERSION( 3, 1, 7 )
    createNewDir = newProjectHook.GetCreateNewDir();
#else
    createNewDir = static_cast<LEGACYFILEDLG_NEW_PROJECT*>( dlg.GetExtraControl() )->CreateNewDir();
#endif

    // Append a new directory with the same name of the project file.
    if( createNewDir )
        fn.AppendDir( fn.GetName() );

    // Check if the project directory is empty if it already exists.
    wxDir directory( fn.GetPath() );

    if( !fn.DirExists() )
    {
        if( !fn.Mkdir() )
        {
            wxString msg;
            msg.Printf( _( "Folder '%s' could not be created.\n\n"
                           "Make sure you have write permissions and try again." ),
                        fn.GetPath() );
            DisplayErrorMessage( m_frame, msg );
            return -1;
        }
    }

    if( !fn.IsDirWritable() )
    {
        wxString msg;

        msg.Printf( _( "Insufficient permissions to write to folder '%s'." ), fn.GetPath() );
        wxMessageDialog msgDlg( m_frame, msg, _( "Error" ), wxICON_ERROR | wxOK | wxCENTER );
        msgDlg.ShowModal();
        return -1;
    }

    // Make sure we are not overwriting anything in the destination folder.
    std::vector< wxFileName > destFiles;

    if( ps->GetSelectedTemplate()->GetDestinationFiles( fn, destFiles ) )
    {
        std::vector<wxFileName> overwrittenFiles;

        for( const wxFileName& file : destFiles )
        {
            if( file.FileExists() )
                overwrittenFiles.push_back( file );
        }

        if( !overwrittenFiles.empty() )
        {
            wxString extendedMsg = _( "Overwriting files:" ) + "\n";

            for( const wxFileName& file : overwrittenFiles )
                extendedMsg += "\n" + file.GetFullName();

            KIDIALOG msgDlg( m_frame,
                             _( "Similar files already exist in the destination folder." ),
                             _( "Confirmation" ),
                             wxOK | wxCANCEL | wxICON_WARNING );
            msgDlg.SetExtendedMessage( extendedMsg );
            msgDlg.SetOKLabel( _( "Overwrite" ) );
            msgDlg.DoNotShowCheckbox( __FILE__, __LINE__ );

            if( msgDlg.ShowModal() == wxID_CANCEL )
                return -1;
        }
    }

    wxString errorMsg;

    // The selected template widget contains the template we're attempting to use to
    // create a project
    if( !ps->GetSelectedTemplate()->CreateProject( fn, &errorMsg ) )
    {
        wxMessageDialog createDlg( m_frame,
                                   _( "A problem occurred creating new project from template." ),
                                   _( "Error" ),
                                   wxOK | wxICON_ERROR );

        if( !errorMsg.empty() )
            createDlg.SetExtendedMessage( errorMsg );

        createDlg.ShowModal();
        return -1;
    }

    m_frame->CreateNewProject( fn.GetFullPath() );
    m_frame->LoadProject( fn );
    return 0;
}


int KICAD_MANAGER_CONTROL::openProject( const wxString& aDefaultDir )
{
    wxString wildcard = AllProjectFilesWildcard()
                        + "|" + ProjectFileWildcard()
                        + "|" + LegacyProjectFileWildcard();

    wxFileDialog dlg( m_frame, _( "Open Existing Project" ), aDefaultDir, wxEmptyString, wildcard,
                      wxFD_OPEN | wxFD_FILE_MUST_EXIST );

    if( dlg.ShowModal() == wxID_CANCEL )
        return -1;

    wxFileName pro( dlg.GetPath() );

    if( !pro.IsAbsolute() )
        pro.MakeAbsolute();

    if( !pro.FileExists() )
        return -1;

    m_frame->LoadProject( pro );

    return 0;
}


int KICAD_MANAGER_CONTROL::OpenDemoProject( const TOOL_EVENT& aEvent )
{
    return openProject( PATHS::GetStockDemosPath() );
}


int KICAD_MANAGER_CONTROL::OpenProject( const TOOL_EVENT& aEvent )
{
    return openProject( m_frame->GetMruPath() );
}


int KICAD_MANAGER_CONTROL::CloseProject( const TOOL_EVENT& aEvent )
{
    m_frame->CloseProject( true );
    return 0;
}

int KICAD_MANAGER_CONTROL::ImportNonKicadProj( const TOOL_EVENT& aEvent )
{
    wxString msg;

    if( !aEvent.Parameter<wxString*>() )
        return -1;

    m_frame->CloseProject( true );

    wxFileName sch( *aEvent.Parameter<wxString*>() );

    wxString schFileExtension, pcbFileExtension;
    int      schFileType, pcbFileType;

    // Define extensions to use according to file dropped.
    // Eagle project.
    if( sch.GetExt() == LegacySchematicFileExtension || sch.GetExt() == LegacyPcbFileExtension )
    {
        schFileExtension = LegacySchematicFileExtension;
        pcbFileExtension = LegacyPcbFileExtension;
        schFileType = SCH_IO_MGR::SCH_EAGLE;
        pcbFileType = IO_MGR::EAGLE;
    }
    else
    {
        // Cadstar project.
        if( sch.GetExt() == "csa" || sch.GetExt() == "cpa" )
        {
            schFileExtension = "csa";
            pcbFileExtension = "cpa";
            schFileType = SCH_IO_MGR::SCH_CADSTAR_ARCHIVE;
            pcbFileType = IO_MGR::CADSTAR_PCB_ARCHIVE;
        }
        else
            return -1;
    }

    sch.SetExt( schFileExtension );

    wxFileName pcb( sch );
    pcb.SetExt( pcbFileExtension );

    wxFileName pro( sch );
    pro.SetExt( ProjectFileExtension );

    // Check if the project directory is empty
    wxDir directory( pro.GetPath() );

    if( directory.HasFiles() )
    {
        // Append a new directory with the same name of the project file
        // Keep iterating until we find an empty directory
        wxString newDir = pro.GetName();
        int      attempt = 0;

        pro.AppendDir( newDir );

        while( pro.DirExists() )
        {
            pro.RemoveLastDir();
            wxString suffix = wxString::Format( "_%d", ++attempt );
            pro.AppendDir( newDir + suffix );
        }

        if( !wxMkdir( pro.GetPath() ) )
            return -1;
    }

    std::string packet;

    pro.SetExt( ProjectFileExtension );

    if( !pro.IsAbsolute() )
        pro.MakeAbsolute();

    wxFileName schCopy( pro );
    schCopy.SetExt( schFileExtension );

    if( sch.Exists() && !schCopy.SameAs( sch ) )
    {
        if( !wxCopyFile( sch.GetFullPath(), schCopy.GetFullPath(), true ) )
            return -1;
    }

    wxFileName pcbCopy( pro );
    pcbCopy.SetExt( pcbFileExtension );

    if( pcb.Exists() && !pcbCopy.SameAs( pcb ) )
    {
        if( !wxCopyFile( pcb.GetFullPath(), pcbCopy.GetFullPath(), true ) )
            return -1;
    }

    m_frame->CreateNewProject( pro.GetFullPath(), false /* Don't create stub files */ );
    m_frame->LoadProject( pro );

    if( schCopy.FileExists() )
    {
        KIWAY_PLAYER* schframe = m_frame->Kiway().Player( FRAME_SCH, true );

        packet = StrPrintf( "%d\n%s", schFileType, TO_UTF8( schCopy.GetFullPath() ) );
        schframe->Kiway().ExpressMail( FRAME_SCH, MAIL_IMPORT_FILE, packet, m_frame );

        if( !schframe->IsShown() )
            schframe->Show( true );

        // On Windows, Raise() does not bring the window on screen, when iconized
        if( schframe->IsIconized() )
            schframe->Iconize( false );

        schframe->Raise();

        if( !schCopy.SameAs( sch ) ) // Do not delete the original file!
            wxRemoveFile( schCopy.GetFullPath() );
    }

    if( pcbCopy.FileExists() )
    {
        KIWAY_PLAYER* pcbframe = m_frame->Kiway().Player( FRAME_PCB_EDITOR, true );

        if( !pcbframe->IsVisible() )
            pcbframe->Show( true );

        packet = StrPrintf( "%d\n%s", pcbFileType, TO_UTF8( pcbCopy.GetFullPath() ) );
        pcbframe->Kiway().ExpressMail( FRAME_PCB_EDITOR, MAIL_IMPORT_FILE, packet, m_frame );

        // On Windows, Raise() does not bring the window on screen, when iconized
        if( pcbframe->IsIconized() )
            pcbframe->Iconize( false );

        pcbframe->Raise();

        if( !pcbCopy.SameAs( pcb ) ) // Do not delete the original file!
            wxRemoveFile( pcbCopy.GetFullPath() );
    }
    m_frame->ReCreateTreePrj();
    m_frame->LoadProject( pro );
    return 0;
}

int KICAD_MANAGER_CONTROL::LoadProject( const TOOL_EVENT& aEvent )
{
    if( aEvent.Parameter<wxString*>() )
        m_frame->LoadProject( wxFileName( *aEvent.Parameter<wxString*>() ) );
    return 0;
}

int KICAD_MANAGER_CONTROL::ViewDroppedViewers( const TOOL_EVENT& aEvent )
{
    if( aEvent.Parameter<wxString*>() )
        wxExecute( *aEvent.Parameter<wxString*>(), wxEXEC_ASYNC );
    return 0;
}

class SAVE_AS_TRAVERSER : public wxDirTraverser
{
public:
    SAVE_AS_TRAVERSER( KICAD_MANAGER_FRAME* aFrame,
                       const wxString& aSrcProjectDirPath,
                       const wxString& aSrcProjectName,
                       const wxString& aNewProjectDirPath,
                       const wxString& aNewProjectName ) :
            m_frame( aFrame ),
            m_projectDirPath( aSrcProjectDirPath ),
            m_projectName( aSrcProjectName ),
            m_newProjectDirPath( aNewProjectDirPath ),
            m_newProjectName( aNewProjectName )
    {
    }

    virtual wxDirTraverseResult OnFile( const wxString& aSrcFilePath ) override
    {
        // Recursion guard for a Save As to a location inside the source project.
        if( aSrcFilePath.StartsWith( m_newProjectDirPath + wxFileName::GetPathSeparator() ) )
            return wxDIR_CONTINUE;

        wxFileName destFile( aSrcFilePath );
        wxString   ext = destFile.GetExt();
        bool       atRoot = destFile.GetPath() == m_projectDirPath;

        if( ext == LegacyProjectFileExtension
          || ext == ProjectFileExtension
          || ext == ProjectLocalSettingsFileExtension )
        {
            wxString destPath = destFile.GetPath();

            if( destPath.StartsWith( m_projectDirPath ) )
            {
                destPath.Replace( m_projectDirPath, m_newProjectDirPath, false );
                destFile.SetPath( destPath );
            }

            if( destFile.GetName() == m_projectName )
            {
                destFile.SetName( m_newProjectName );

                if( atRoot && ext != ProjectLocalSettingsFileExtension )
                    m_newProjectFile = destFile;
            }

            if( ext == LegacyProjectFileExtension )
            {
                // All paths in the settings file are relative so we can just do a straight copy
                KiCopyFile( aSrcFilePath, destFile.GetFullPath(), m_errors );
            }
            else if( ext == ProjectFileExtension )
            {
                PROJECT_FILE projectFile( aSrcFilePath );
                projectFile.LoadFromFile();
                projectFile.SaveAs( destFile.GetPath(), destFile.GetName() );
            }
            else if( ext == ProjectLocalSettingsFileExtension )
            {
                PROJECT_LOCAL_SETTINGS projectLocalSettings( nullptr, aSrcFilePath );
                projectLocalSettings.LoadFromFile();
                projectLocalSettings.SaveAs( destFile.GetPath(), destFile.GetName() );
            }
        }
        else if( ext == KiCadSchematicFileExtension
               || ext == KiCadSchematicFileExtension + BackupFileSuffix
               || ext == LegacySchematicFileExtension
               || ext == LegacySchematicFileExtension + BackupFileSuffix
               || ext == SchematicSymbolFileExtension
               || ext == LegacySymbolLibFileExtension
               || ext == LegacySymbolDocumentFileExtension
               || ext == KiCadSymbolLibFileExtension
               || ext == NetlistFileExtension
               || destFile.GetName() == "sym-lib-table" )
        {
            KIFACE* eeschema = m_frame->Kiway().KiFACE( KIWAY::FACE_SCH );
            eeschema->SaveFileAs( m_projectDirPath, m_projectName, m_newProjectDirPath,
                                  m_newProjectName, aSrcFilePath, m_errors );
        }
        else if( ext == KiCadPcbFileExtension
               || ext == KiCadPcbFileExtension + BackupFileSuffix
               || ext == LegacyPcbFileExtension
               || ext == KiCadFootprintFileExtension
               || ext == LegacyFootprintLibPathExtension
               || ext == FootprintAssignmentFileExtension
               || destFile.GetName() == "fp-lib-table" )
        {
            KIFACE* pcbnew = m_frame->Kiway().KiFACE( KIWAY::FACE_PCB );
            pcbnew->SaveFileAs( m_projectDirPath, m_projectName, m_newProjectDirPath,
                                m_newProjectName, aSrcFilePath, m_errors );
        }
        else if( ext == DrawingSheetFileExtension )
        {
            KIFACE* pleditor = m_frame->Kiway().KiFACE( KIWAY::FACE_PL_EDITOR );
            pleditor->SaveFileAs( m_projectDirPath, m_projectName, m_newProjectDirPath,
                                  m_newProjectName, aSrcFilePath, m_errors );
        }
        else if( ext == GerberFileExtension
               || ext == GerberJobFileExtension
               || ext == DrillFileExtension
               || IsProtelExtension( ext ) )
        {
            KIFACE* gerbview = m_frame->Kiway().KiFACE( KIWAY::FACE_GERBVIEW );
            gerbview->SaveFileAs( m_projectDirPath, m_projectName, m_newProjectDirPath,
                                  m_newProjectName, aSrcFilePath, m_errors );
        }
        else
        {
            // Everything we don't recognize just gets a straight copy.
            wxString  destPath = destFile.GetPathWithSep();
            wxString  destName = destFile.GetName();
            wxUniChar pathSep = wxFileName::GetPathSeparator();

            wxString srcProjectFootprintLib = pathSep + m_projectName + ".pretty" + pathSep;
            wxString newProjectFootprintLib = pathSep + m_newProjectName + ".pretty" + pathSep;

            if( destPath.StartsWith( m_projectDirPath ) )
                destPath.Replace( m_projectDirPath, m_newProjectDirPath, false );

            destPath.Replace( srcProjectFootprintLib, newProjectFootprintLib, true );

            if( destName == m_projectName && ext != wxT( "zip" ) /* don't rename archives */ )
                destFile.SetName( m_newProjectName );

            destFile.SetPath( destPath );

            KiCopyFile( aSrcFilePath, destFile.GetFullPath(), m_errors );
        }

        return wxDIR_CONTINUE;
    }

    virtual wxDirTraverseResult OnDir( const wxString& aSrcDirPath ) override
    {
        // Recursion guard for a Save As to a location inside the source project.
        if( aSrcDirPath.StartsWith( m_newProjectDirPath ) )
            return wxDIR_CONTINUE;

        wxFileName destDir( aSrcDirPath );
        wxString   destDirPath = destDir.GetPathWithSep();
        wxUniChar  pathSep = wxFileName::GetPathSeparator();

        if( destDirPath.StartsWith( m_projectDirPath + pathSep )
          || destDirPath.StartsWith( m_projectDirPath + PROJECT_BACKUPS_DIR_SUFFIX ) )
        {
            destDirPath.Replace( m_projectDirPath, m_newProjectDirPath, false );
            destDir.SetPath( destDirPath );
        }

        if( destDir.GetName() == m_projectName )
        {
            if( destDir.GetExt() == "pretty" )
                destDir.SetName( m_newProjectName );
#if 0
            // WAYNE STAMBAUGH TODO:
            // If we end up with a symbol equivalent to ".pretty" we'll want to handle it here....
            else if( destDir.GetExt() == "sym_lib_dir_extension" )
                destDir.SetName( m_newProjectName );
#endif
        }

        if( !wxMkdir( destDir.GetFullPath() ) )
        {
            wxString msg;

            if( !m_errors.empty() )
                m_errors += "\n";

            msg.Printf( _( "Cannot copy folder '%s'." ), destDir.GetFullPath() );
            m_errors += msg;
        }

        return wxDIR_CONTINUE;
    }

    wxString GetErrors() { return m_errors; }

    wxFileName GetNewProjectFile() { return m_newProjectFile; }

private:
    KICAD_MANAGER_FRAME* m_frame;

    wxString             m_projectDirPath;
    wxString             m_projectName;
    wxString             m_newProjectDirPath;
    wxString             m_newProjectName;

    wxFileName           m_newProjectFile;
    wxString             m_errors;
};


int KICAD_MANAGER_CONTROL::SaveProjectAs( const TOOL_EVENT& aEvent )
{
    wxString     msg;

    wxFileName   currentProjectFile( Prj().GetProjectFullName() );
    wxString     currentProjectDirPath = currentProjectFile.GetPath();
    wxString     currentProjectName = Prj().GetProjectName();

    wxString     default_dir = m_frame->GetMruPath();

    Prj().GetProjectFile().SaveToFile( currentProjectDirPath );
    Prj().GetLocalSettings().SaveToFile( currentProjectDirPath );

    if( default_dir == currentProjectDirPath
            || default_dir == currentProjectDirPath + wxFileName::GetPathSeparator() )
    {
        // Don't start within the current project
        wxFileName default_dir_fn( default_dir );
        default_dir_fn.RemoveLastDir();
        default_dir = default_dir_fn.GetPath();
    }

    wxFileDialog dlg( m_frame, _( "Save Project To" ), default_dir, wxEmptyString, wxEmptyString,
                      wxFD_SAVE );

    if( dlg.ShowModal() == wxID_CANCEL )
        return -1;

    wxFileName newProjectDir( dlg.GetPath(), wxEmptyString );

    if( !newProjectDir.IsAbsolute() )
        newProjectDir.MakeAbsolute();

    if( wxDirExists( newProjectDir.GetFullPath() ) )
    {
        msg.Printf( _( "'%s' already exists." ), newProjectDir.GetFullPath() );
        DisplayErrorMessage( m_frame, msg );
        return -1;
    }

    if( !wxMkdir( newProjectDir.GetFullPath() ) )
    {
        msg.Printf( _( "Folder '%s' could not be created.\n\n"
                       "Please make sure you have write permissions and try again." ),
                    newProjectDir.GetPath() );
        DisplayErrorMessage( m_frame, msg );
        return -1;
    }

    if( !newProjectDir.IsDirWritable() )
    {
        msg.Printf( _( "Insufficient permissions to write to folder '%s'." ),
                    newProjectDir.GetFullPath() );
        wxMessageDialog msgDlg( m_frame, msg, _( "Error!" ), wxICON_ERROR | wxOK | wxCENTER );
        msgDlg.ShowModal();
        return -1;
    }

    const wxString&   newProjectDirPath = newProjectDir.GetFullPath();
    const wxString&   newProjectName = newProjectDir.GetDirs().Last();
    wxDir             currentProjectDir( currentProjectDirPath );

    SAVE_AS_TRAVERSER traverser( m_frame, currentProjectDirPath, currentProjectName,
                                 newProjectDirPath, newProjectName );

    currentProjectDir.Traverse( traverser );

    if( !traverser.GetErrors().empty() )
        DisplayErrorMessage( m_frame, traverser.GetErrors() );

    if( !traverser.GetNewProjectFile().FileExists() )
        m_frame->CreateNewProject( traverser.GetNewProjectFile() );

    m_frame->LoadProject( traverser.GetNewProjectFile() );

    return 0;
}


int KICAD_MANAGER_CONTROL::Refresh( const TOOL_EVENT& aEvent )
{
    m_frame->RefreshProjectTree();
    return 0;
}


int KICAD_MANAGER_CONTROL::UpdateMenu( const TOOL_EVENT& aEvent )
{
    ACTION_MENU*      actionMenu = aEvent.Parameter<ACTION_MENU*>();
    CONDITIONAL_MENU* conditionalMenu = dynamic_cast<CONDITIONAL_MENU*>( actionMenu );
    SELECTION         dummySel;

    if( conditionalMenu )
        conditionalMenu->Evaluate( dummySel );

    if( actionMenu )
        actionMenu->UpdateAll();

    return 0;
}


int KICAD_MANAGER_CONTROL::ShowPlayer( const TOOL_EVENT& aEvent )
{
    FRAME_T       playerType = aEvent.Parameter<FRAME_T>();
    KIWAY_PLAYER* player;

    if( playerType == FRAME_SCH && !m_frame->IsProjectActive() )
    {
        DisplayInfoMessage( m_frame, _( "Create (or open) a project to edit a schematic." ),
                            wxEmptyString );
        return -1;
    }
    else if( playerType == FRAME_PCB_EDITOR && !m_frame->IsProjectActive() )
    {
        DisplayInfoMessage( m_frame, _( "Create (or open) a project to edit a pcb." ),
                            wxEmptyString );
        return -1;
    }

    // Prevent multiple KIWAY_PLAYER loading at one time
    if( !m_loading.try_lock() )
        return -1;

    wxBusyCursor dummy;

    const std::lock_guard<std::mutex> lock( m_loading, std::adopt_lock );

    try
    {
        player = m_frame->Kiway().Player( playerType, true );
    }
    catch( const IO_ERROR& err )
    {
        wxMessageBox( _( "Application failed to load:\n" ) + err.What(), _( "KiCad Error" ),
                      wxOK | wxICON_ERROR, m_frame );
        return -1;
    }

    if ( !player )
    {
        wxMessageBox( _( "Application failed to load." ), _( "KiCad Error" ),
                      wxOK | wxICON_ERROR, m_frame );
        return -1;
    }

    if( !player->IsVisible() )   // A hidden frame might not have the document loaded.
    {
        wxString filepath;

        if( playerType == FRAME_SCH )
        {
            wxFileName  kicad_schematic( m_frame->SchFileName() );
            wxFileName  legacy_schematic( m_frame->SchLegacyFileName() );

            if( !legacy_schematic.FileExists() || kicad_schematic.FileExists() )
                filepath = kicad_schematic.GetFullPath();
            else
                filepath = legacy_schematic.GetFullPath();
        }
        else if( playerType == FRAME_PCB_EDITOR )
        {
            wxFileName  kicad_board( m_frame->PcbFileName() );
            wxFileName  legacy_board( m_frame->PcbLegacyFileName() );

            if( !legacy_board.FileExists() || kicad_board.FileExists() )
                filepath = kicad_board.GetFullPath();
            else
                filepath = legacy_board.GetFullPath();
        }

        if( !filepath.IsEmpty() )
        {
            if( !player->OpenProjectFiles( std::vector<wxString>( 1, filepath ) ) )
            {
                player->Destroy();
                return -1;
            }
        }

        player->Show( true );
    }

    // Needed on Windows, other platforms do not use it, but it creates no issue
    if( player->IsIconized() )
        player->Iconize( false );

    player->Raise();

    // Raising the window does not set the focus on Linux.  This should work on
    // any platform.
    if( wxWindow::FindFocus() != player )
        player->SetFocus();

    return 0;
}


class TERMINATE_HANDLER : public wxProcess
{
public:
    TERMINATE_HANDLER( const wxString& appName )
    { }

    void OnTerminate( int pid, int status ) override
    {
        delete this;
    }
};


int KICAD_MANAGER_CONTROL::Execute( const TOOL_EVENT& aEvent )
{
    wxString execFile;
    wxString param;

    if( aEvent.IsAction( &KICAD_MANAGER_ACTIONS::viewGerbers ) )
        execFile = GERBVIEW_EXE;
    else if( aEvent.IsAction( &KICAD_MANAGER_ACTIONS::convertImage ) )
        execFile = BITMAPCONVERTER_EXE;
    else if( aEvent.IsAction( &KICAD_MANAGER_ACTIONS::showCalculator ) )
        execFile = PCB_CALCULATOR_EXE;
    else if( aEvent.IsAction( &KICAD_MANAGER_ACTIONS::editDrawingSheet ) )
        execFile = PL_EDITOR_EXE;
    else if( aEvent.IsAction( &KICAD_MANAGER_ACTIONS::openTextEditor ) )
        execFile = Pgm().GetTextEditor();
    else if( aEvent.IsAction( &KICAD_MANAGER_ACTIONS::editOtherSch ) )
        execFile = EESCHEMA_EXE;
    else if( aEvent.IsAction( &KICAD_MANAGER_ACTIONS::editOtherPCB ) )
        execFile = PCBNEW_EXE;
    else
        wxFAIL_MSG( "Execute(): unexpected request" );

    if( execFile.IsEmpty() )
        return 0;

    if( aEvent.Parameter<wxString*>() )
        param = *aEvent.Parameter<wxString*>();
    else if( aEvent.IsAction( &KICAD_MANAGER_ACTIONS::viewGerbers ) && m_frame->IsProjectActive() )
        param = m_frame->Prj().GetProjectPath();

    TERMINATE_HANDLER* callback = new TERMINATE_HANDLER( execFile );

    long pid = ExecuteFile( execFile, param, callback );

    if( pid > 0 )
    {
#ifdef __WXMAC__
        // This non-parameterized use of wxExecute is fine because execFile is not derived
        // from user input.
        wxExecute( "osascript -e 'activate application \"" + execFile + "\"'" );
#endif
    }
    else
    {
        delete callback;
    }

    return 0;
}


int KICAD_MANAGER_CONTROL::ShowPluginManager( const TOOL_EVENT& aEvent )
{
    if( KIPLATFORM::POLICY::GetPolicyState( POLICY_KEY_PCM )
        == KIPLATFORM::POLICY::STATE::DISABLED )
    {
        // policy disables the plugin manager
        return 0;
    }

    // For some reason, after a click or a double click the bitmap button calling
    // PCM keeps the focus althougt the focus was not set to this button.
    // This hack force removing the focus from this button
    m_frame->SetFocus();
    wxSafeYield();

    DIALOG_PCM pcm( m_frame );
    pcm.ShowModal();

    return 0;
}


void KICAD_MANAGER_CONTROL::setTransitions()
{
    Go( &KICAD_MANAGER_CONTROL::NewProject,         KICAD_MANAGER_ACTIONS::newProject.MakeEvent() );
    Go( &KICAD_MANAGER_CONTROL::NewFromTemplate,    KICAD_MANAGER_ACTIONS::newFromTemplate.MakeEvent() );
    Go( &KICAD_MANAGER_CONTROL::OpenDemoProject,    KICAD_MANAGER_ACTIONS::openDemoProject.MakeEvent() );
    Go( &KICAD_MANAGER_CONTROL::OpenProject,        KICAD_MANAGER_ACTIONS::openProject.MakeEvent() );
    Go( &KICAD_MANAGER_CONTROL::CloseProject,       KICAD_MANAGER_ACTIONS::closeProject.MakeEvent() );
    Go( &KICAD_MANAGER_CONTROL::SaveProjectAs,      ACTIONS::saveAs.MakeEvent() );
    Go( &KICAD_MANAGER_CONTROL::LoadProject,        KICAD_MANAGER_ACTIONS::loadProject.MakeEvent() );
    Go( &KICAD_MANAGER_CONTROL::ImportNonKicadProj, KICAD_MANAGER_ACTIONS::importNonKicadProj.MakeEvent() );
    Go( &KICAD_MANAGER_CONTROL::ViewDroppedViewers, KICAD_MANAGER_ACTIONS::viewDroppedGerbers.MakeEvent() );

    Go( &KICAD_MANAGER_CONTROL::Refresh,         ACTIONS::zoomRedraw.MakeEvent() );
    Go( &KICAD_MANAGER_CONTROL::UpdateMenu,      ACTIONS::updateMenu.MakeEvent() );

    Go( &KICAD_MANAGER_CONTROL::ShowPlayer,      KICAD_MANAGER_ACTIONS::editSchematic.MakeEvent() );
    Go( &KICAD_MANAGER_CONTROL::ShowPlayer,      KICAD_MANAGER_ACTIONS::editSymbols.MakeEvent() );
    Go( &KICAD_MANAGER_CONTROL::ShowPlayer,      KICAD_MANAGER_ACTIONS::editPCB.MakeEvent() );
    Go( &KICAD_MANAGER_CONTROL::ShowPlayer,      KICAD_MANAGER_ACTIONS::editFootprints.MakeEvent() );
    Go( &KICAD_MANAGER_CONTROL::Execute,         KICAD_MANAGER_ACTIONS::viewGerbers.MakeEvent() );
    Go( &KICAD_MANAGER_CONTROL::Execute,         KICAD_MANAGER_ACTIONS::convertImage.MakeEvent() );
    Go( &KICAD_MANAGER_CONTROL::Execute,         KICAD_MANAGER_ACTIONS::showCalculator.MakeEvent() );
    Go( &KICAD_MANAGER_CONTROL::Execute,         KICAD_MANAGER_ACTIONS::editDrawingSheet.MakeEvent() );
    Go( &KICAD_MANAGER_CONTROL::Execute,         KICAD_MANAGER_ACTIONS::openTextEditor.MakeEvent() );

    Go( &KICAD_MANAGER_CONTROL::Execute,         KICAD_MANAGER_ACTIONS::editOtherSch.MakeEvent() );
    Go( &KICAD_MANAGER_CONTROL::Execute,         KICAD_MANAGER_ACTIONS::editOtherPCB.MakeEvent() );

    Go( &KICAD_MANAGER_CONTROL::ShowPluginManager, KICAD_MANAGER_ACTIONS::showPluginManager.MakeEvent() );
}<|MERGE_RESOLUTION|>--- conflicted
+++ resolved
@@ -40,50 +40,12 @@
 #include <wx/dir.h>
 #include <wx/filedlg.h>
 #include "dialog_pcm.h"
-<<<<<<< HEAD
-#include <macros.h>
-#include <sch_io_mgr.h>
-#include <io_mgr.h>
-
-///> Helper widget to select whether a new directory should be created for a project.
-class DIR_CHECKBOX : public wxPanel
-{
-public:
-    DIR_CHECKBOX( wxWindow* aParent )
-            : wxPanel( aParent )
-    {
-        m_cbCreateDir = new wxCheckBox( this, wxID_ANY,
-                                        _( "Create a new folder for the project" ) );
-        m_cbCreateDir->SetValue( true );
-
-        wxBoxSizer* sizer = new wxBoxSizer( wxHORIZONTAL );
-        sizer->Add( m_cbCreateDir, 0, wxALL, 8 );
-
-        SetSizerAndFit( sizer );
-    }
-
-    bool CreateNewDir() const
-    {
-        return m_cbCreateDir->GetValue();
-    }
-
-    static wxWindow* Create( wxWindow* aParent )
-    {
-        return new DIR_CHECKBOX( aParent );
-    }
-
-protected:
-    wxCheckBox* m_cbCreateDir;
-};
-
-=======
 
 #if wxCHECK_VERSION( 3, 1, 7 )
 #include "widgets/filedlg_new_project.h"
 #else
 #include "widgets/legacyfiledlg_new_project.h"
 #endif
->>>>>>> 32c5a4d1
 
 KICAD_MANAGER_CONTROL::KICAD_MANAGER_CONTROL() :
         TOOL_INTERACTIVE( "kicad.Control" ),
