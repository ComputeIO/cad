--- conflicted
+++ resolved
@@ -141,33 +141,17 @@
     m_auimgr.SetManagedWindow( this );
     m_auimgr.SetFlags( wxAUI_MGR_LIVE_RESIZE );
 
-<<<<<<< HEAD
-    m_auimgr.AddPane( m_mainToolBar, EDA_PANE().HToolbar().Name( "MainToolbar" ).Top().Layer( 6 ) );
-=======
     m_auimgr.AddPane( m_mainToolBar, EDA_PANE().HToolbar().Name( "MainToolbar" ).Left()
                       .Layer( 2 ) );
->>>>>>> 77f5d317
 
     // BestSize() does not always set the actual pane size of m_leftWin to the required value.
     // It happens when m_leftWin is too large (roughly > 1/3 of the kicad manager frame width.
     // (Well, BestSize() sets the best size... not the window size)
     // A trick is to use MinSize() to set the required pane width,
     // and after give a reasonable MinSize value
-<<<<<<< HEAD
-    m_auimgr.AddPane( m_leftWin, EDA_PANE()
-                                         .Palette()
-                                         .Name( "ProjectTree" )
-                                         .Left()
-                                         .Layer( 3 )
-                                         .CaptionVisible( false )
-                                         .PaneBorder( false )
-                                         .MinSize( m_leftWinWidth, -1 )
-                                         .BestSize( m_leftWinWidth, -1 ) );
-=======
     m_auimgr.AddPane( m_leftWin, EDA_PANE().Palette().Name( "ProjectTree" ).Left().Layer( 1 )
                       .Caption( _( "Project Files" ) ).PaneBorder( true )
                       .MinSize( m_leftWinWidth, -1 ).BestSize( m_leftWinWidth, -1 ) );
->>>>>>> 77f5d317
 
     m_auimgr.AddPane( m_launcher, EDA_PANE().Canvas().Name( "Launcher" ).Center()
                       .Caption( _( "Editors" ) ).PaneBorder( false )
