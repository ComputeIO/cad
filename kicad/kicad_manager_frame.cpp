--- conflicted
+++ resolved
@@ -229,15 +229,8 @@
     ACTION_CONDITIONS activeProjectCond;
     activeProjectCond.Enable( activeProject );
 
-<<<<<<< HEAD
-    manager->SetConditions( KICAD_MANAGER_ACTIONS::editSchematic, activeProjectCond );
-    manager->SetConditions( KICAD_MANAGER_ACTIONS::editPCB, activeProjectCond );
     manager->SetConditions( ACTIONS::saveAs, activeProjectCond );
     manager->SetConditions( KICAD_MANAGER_ACTIONS::closeProject, activeProjectCond );
-=======
-    manager->SetConditions( ACTIONS::saveAs,                       activeProjectCond );
-    manager->SetConditions( KICAD_MANAGER_ACTIONS::closeProject,   activeProjectCond );
->>>>>>> 81b83a8f
 
     // TODO: Switch this to an action
     RegisterUIUpdateHandler( ID_SAVE_AND_ZIP_FILES, activeProjectCond );
