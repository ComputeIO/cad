--- conflicted
+++ resolved
@@ -42,53 +42,6 @@
         m_toolsSizer->SetRows( 0 );
     }
 
-<<<<<<< HEAD
-    auto addLauncher = [&]( const TOOL_ACTION& aAction, const wxBitmap& aBitmap,
-                            const wxString& aHelpText = wxEmptyString )
-    {
-        BITMAP_BUTTON* btn = new BITMAP_BUTTON( this, wxID_ANY );
-        btn->SetBitmap( aBitmap );
-        btn->SetPadding( 5 );
-        btn->SetToolTip( aAction.GetDescription() );
-
-        auto handler = [&]( wxEvent& aEvent )
-        {
-            OPT_TOOL_EVENT evt = aAction.MakeEvent();
-            evt->SetHasPosition( false );
-            m_toolManager->ProcessEvent( *evt );
-        };
-
-        bool createHelp = !aHelpText.IsEmpty();
-
-        wxStaticText* label = new wxStaticText( this, wxID_ANY, aAction.GetLabel() );
-        wxStaticText* help;
-
-        label->SetToolTip( aAction.GetDescription() );
-
-        if( createHelp )
-        {
-            help = new wxStaticText( this, wxID_ANY, aHelpText );
-            help->SetForegroundColour( wxSystemSettings::GetColour( wxSYS_COLOUR_GRAYTEXT ) );
-        }
-
-        btn->Bind( wxEVT_BUTTON, handler );
-        label->Bind( wxEVT_LEFT_UP, handler );
-
-        int row = m_toolsSizer->GetRows();
-        int rowSpan = createHelp ? 2 : 1;
-        int flags = createHelp ? wxALIGN_BOTTOM : wxALIGN_CENTER_VERTICAL;
-
-        m_toolsSizer->Add( btn, wxGBPosition( row, 0 ), wxGBSpan( rowSpan, 1 ), 0, 0 );
-        m_toolsSizer->Add( label, wxGBPosition( row, 1 ), wxGBSpan( 1, 1 ), flags, 0 );
-
-        if( createHelp )
-        {
-            m_toolsSizer->Add( help, wxGBPosition( row + 1, 1 ), wxGBSpan( 1, 1 ), wxALIGN_TOP, 0 );
-        }
-    };
-
-    addLauncher( KICAD_MANAGER_ACTIONS::editSchematic, KiScaledBitmap( icon_eeschema_xpm, this ) );
-=======
     wxFont titleFont = wxSystemSettings::GetFont( wxSYS_DEFAULT_GUI_FONT );
 #ifndef __WXGTK__
     titleFont.SetPointSize( titleFont.GetPointSize() + 2 );
@@ -146,7 +99,6 @@
     addLauncher( KICAD_MANAGER_ACTIONS::editSchematic,
                  KiScaledBitmap( BITMAPS::icon_eeschema, this, 48 ),
                  _( "Edit the project schematic" ) );
->>>>>>> 77f5d317
 
     addLauncher( KICAD_MANAGER_ACTIONS::editSymbols,
                  KiScaledBitmap( BITMAPS::icon_libedit, this, 48 ),
