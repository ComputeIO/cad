# -*- coding: utf-8 -*-

from rules.rule import *

class Rule(KLCRule):
    """
    Create the methods check and fix to use with the kicad_mod files.
    """
<<<<<<< HEAD
    def __init__(self, module):
        super(Rule, self).__init__(module, 'Rule 10.2', 'Footprint metadata')
=======
    def __init__(self, module, args):
        super(Rule, self).__init__(module, args, 'Rule 10.2', 'Doc property contains a full description of footprint.')
>>>>>>> 231078a9

    def checkDocs(self):
        mod = self.module
        error = False
        if not mod.description:
            self.addMessage("Description field is empty")
            return True
            
        return error
        
    def checkTags(self):
        mod = self.module
        error = False    
        if not mod.tags:
            self.addMessage("No keyword tags")
            return True
        
        illegal = [',', ';', ':']
        
        #check for illegal tags
        for char in illegal:
            if char in mod.tags:
                self.addMessage("Tags contain illegal character: ('{c}')".format(c=char))
                error = True
                
        return error
    
    def check(self):
        return any([
            self.checkDocs(),
            self.checkTags()
            ])

    def fix(self):
        """
        Proceeds the fixing of the rule, if possible.
        """
        module = self.module
        if self.check():
            # Can't fix this one!
            pass<|MERGE_RESOLUTION|>--- conflicted
+++ resolved
@@ -6,13 +6,8 @@
     """
     Create the methods check and fix to use with the kicad_mod files.
     """
-<<<<<<< HEAD
-    def __init__(self, module):
-        super(Rule, self).__init__(module, 'Rule 10.2', 'Footprint metadata')
-=======
     def __init__(self, module, args):
-        super(Rule, self).__init__(module, args, 'Rule 10.2', 'Doc property contains a full description of footprint.')
->>>>>>> 231078a9
+        super(Rule, self).__init__(module, args, 'Rule 10.2', 'Footprint metadata')
 
     def checkDocs(self):
         mod = self.module
