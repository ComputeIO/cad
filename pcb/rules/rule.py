--- conflicted
+++ resolved
@@ -4,20 +4,16 @@
     """
     A base class to represent a KLC rule
     """
-    def __init__(self, module, args, name, description,verbose_message='',fix_verbose_message=''):
+    def __init__(self, module, args, name, description,verbose_message='',fix_message=''):
         self.module = module
         self.name = name
         self.description = description
-<<<<<<< HEAD
         
         self.verbose_message=[]
-        
         self.addMessage(verbose_message)
-=======
-        self.verbose_message=verbose_message
-        self.fix_verbose_message=fix_verbose_message
-        self.args=args
->>>>>>> 231078a9
+
+        self.fix_message = []
+        self.addFixMessage(fix_message)
 
     def check(self, module):
         raise NotImplementedError('The check method must be implemented')
@@ -27,4 +23,8 @@
 
     def addMessage(self, msg):
         if msg:
-            self.verbose_message.append(msg.strip())+            self.verbose_message.append(msg.strip())
+
+    def addFixMessage(self, msg):
+	if msg:
+	    self.fix_message.append(msg.strip())