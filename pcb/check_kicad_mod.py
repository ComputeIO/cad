#!/usr/bin/env python

from __future__ import print_function

import argparse

import sys,os

common = os.path.abspath(os.path.join(sys.path[0], '..','common'))

if not common in sys.path:
    sys.path.append(common)
from kicad_mod import *

from print_color import *
from rules import __all__ as all_rules
from rules import *
from rules.rule import KLCRule
from rulebase import logError

# enable windows wildcards
from glob import glob

parser = argparse.ArgumentParser(description='Checks KiCad footprint files (.kicad_mod) against KiCad Library Convention (KLC v2.0) rules. You can find the KLC at https://github.com/KiCad/kicad-library/wiki/Kicad-Library-Convention')
parser.add_argument('kicad_mod_files', nargs='+')
parser.add_argument('--fix', help='fix the violations if possible', action='store_true')
parser.add_argument('--fixmore', help='fix additional violations, not covered by --fix (e.g. rectangular courtyards), implies --fix!', action='store_true')
parser.add_argument('--rotate', help='rotate the whole symbol clockwise by the given number of degrees', action='store', default=0)
parser.add_argument('-r', '--rule', help='specify single rule to check (default = check all rules)', action='store')
parser.add_argument('--nocolor', help='does not use colors to show the output', action='store_true')
parser.add_argument('-v', '--verbose', help='Enable verbose output. -v shows brief information, -vv shows complete information', action='count')
parser.add_argument('-s', '--silent', help='skip output for symbols passing all checks', action='store_true')
parser.add_argument('-e', '--errors', help='Do not suppress fatal parsing errors', action='store_true')
parser.add_argument('-l', '--log', help="Path to JSON file to log error information")
parser.add_argument('-w', '--nowarnings', help='Hide warnings (only show errors)', action='store_true')

args = parser.parse_args()
if args.fixmore:
    args.fix=True

printer = PrintColor(use_color=not args.nocolor)

# Set verbosity globally
verbosity = 0
if args.verbose:
    verbosity = args.verbose

KLCRule.verbosity = verbosity

exit_code = 0

if args.rule:
    selected_rules = args.rule.split(",")
else:
    selected_rules = None

rules = []

for r in all_rules:
    r_name = r.replace('_', '.')
    if selected_rules == None or r_name in selected_rules:
        rules.append(globals()[r].Rule)

files = []

for f in args.kicad_mod_files:
    files += glob(f)

if len(files) == 0:
    printer.red("File argument invalid: {f}".format(f=args.kicad_mod_files))
    sys.exit(1)

for filename in files:

    if not os.path.exists(filename):
        printer.red('File does not exist: %s' % filename)
        continue

    if not filename.endswith('.kicad_mod'):
        printer.red('File is not a .kicad_mod : %s' % filename)
        continue

    lib_name = os.path.dirname(filename).split(os.path.sep)[-1].replace('.pretty', '')

    if args.errors:
        module = KicadMod(filename)
    else:
        try:
            module = KicadMod(filename)
        except Exception as e:
            printer.red('could not parse module: %s' % filename)
            if args.verbose:
                printer.red("Error: " + str(e))
            exit_code += 1
            continue

    if args.rotate!=0:
        module.rotateFootprint(int(args.rotate))
        printer.green('rotated footprint by {deg} degrees'.format(deg=int(args.rotate)))

    n_violations = 0

    no_warnings = True

    output = []

    first = True

    for rule in rules:
        rule = rule(module,args)

        if verbosity > 2:
            printer.white("Checking rule " + rule.name)

        rule.check()

        if args.nowarnings and not rule.hasErrors():
            continue

        if rule.hasOutput():
            if first:
                printer.green("Checking footprint '{fp}':".format(fp=module.name))
                first = False

            printer.yellow("Violating " + rule.name, indentation=2)
            rule.processOutput(printer, args.verbose, args.silent)

<<<<<<< HEAD
        if args.fixmore and rule.needsFixMore:
            if error:
                n_violations += 1
            rule.fixmore()
            rule.fix()
            rule.processOutput(printer, args.verbose, args.silent)
        elif error:
            n_violations += 1
=======
        if rule.hasErrors():
            n_violations += rule.errorCount
>>>>>>> 19b02c61

            if args.log:
                logError(args.log, rule.name, lib_name, module.name)

            if args.fix:
                rule.fix()
                rule.processOutput(printer, args.verbose, args.silent)
                rule.recheck()

    # No messages?
    if first:
        if not args.silent:
            printer.green("Checking footprint '{fp}' - No errors".format(fp=module.name))

    # increment the number of violations
    if n_violations > 0:
        exit_code += 1

    if (args.fix and n_violations > 0) or args.rotate!=0:
        module.save()

if args.fix:
    printer.light_red('Some files were updated - ensure that they still load correctly in KiCad')

sys.exit(exit_code)<|MERGE_RESOLUTION|>--- conflicted
+++ resolved
@@ -125,19 +125,14 @@
             printer.yellow("Violating " + rule.name, indentation=2)
             rule.processOutput(printer, args.verbose, args.silent)
 
-<<<<<<< HEAD
         if args.fixmore and rule.needsFixMore:
-            if error:
-                n_violations += 1
+            if rule.hasErrors():
+                n_violations += rule.errorCount
             rule.fixmore()
             rule.fix()
             rule.processOutput(printer, args.verbose, args.silent)
-        elif error:
-            n_violations += 1
-=======
-        if rule.hasErrors():
+        elif rule.hasErrors():
             n_violations += rule.errorCount
->>>>>>> 19b02c61
 
             if args.log:
                 logError(args.log, rule.name, lib_name, module.name)
