/*
 * This program source code file is part of KiCad, a free EDA CAD application.
 *
 * Copyright (C) 2009 Jean-Pierre Charras, jaen-pierre.charras@gipsa-lab.inpg.com
 * Copyright (C) 2011 Wayne Stambaugh <stambaughw@verizon.net>
 * Copyright (C) 1992-2011 KiCad Developers, see AUTHORS.txt for contributors.
 *
 * This program is free software; you can redistribute it and/or
 * modify it under the terms of the GNU General Public License
 * as published by the Free Software Foundation; either version 2
 * of the License, or (at your option) any later version.
 *
 * This program is distributed in the hope that it will be useful,
 * but WITHOUT ANY WARRANTY; without even the implied warranty of
 * MERCHANTABILITY or FITNESS FOR A PARTICULAR PURPOSE.  See the
 * GNU General Public License for more details.
 *
 * You should have received a copy of the GNU General Public License
 * along with this program; if not, you may find one here:
 * http://www.gnu.org/licenses/old-licenses/gpl-2.0.html
 * or you may search the http://www.gnu.org website for the version 2 license,
 * or you may write to the Free Software Foundation, Inc.,
 * 51 Franklin Street, Fifth Floor, Boston, MA  02110-1301, USA
 */

/**
 * @file wxstruct.h
 * @brief Base window classes and related definitions.
 */

#ifndef  WXSTRUCT_H_
#define  WXSTRUCT_H_


#include <vector>

#include <wx/socket.h>
#include <wx/log.h>
#include <wx/config.h>
#include <wx/wxhtml.h>
#include <wx/laywin.h>
#include <wx/aui/aui.h>
#include <wx/docview.h>

#include <colors.h>
#include <fctsys.h>
#include <common.h>
#include <layers_id_colors_and_visibility.h>

#ifdef USE_WX_OVERLAY
#include <wx/overlay.h>
#endif

// Option for main frames
#define KICAD_DEFAULT_DRAWFRAME_STYLE wxDEFAULT_FRAME_STYLE | wxWANTS_CHARS


// Readability helper definitions for creating backup files.
#define CREATE_BACKUP_FILE    true
#define NO_BACKUP_FILE        false


class EDA_ITEM;
class EDA_RECT;
class EDA_DRAW_PANEL;
class EDA_DRAW_PANEL_GAL;
class EDA_MSG_PANEL;
class BASE_SCREEN;
class PARAM_CFG_BASE;
class PAGE_INFO;
class PLOTTER;
class TITLE_BLOCK;
class MSG_PANEL_ITEM;


enum id_librarytype {
    LIBRARY_TYPE_EESCHEMA,
    LIBRARY_TYPE_PCBNEW,
    LIBRARY_TYPE_DOC,
    LIBRARY_TYPE_SYMBOL
};


enum ID_DRAWFRAME_TYPE
{
    NOT_INIT_FRAME_TYPE = 0,
    SCHEMATIC_FRAME_TYPE,
    LIBEDITOR_FRAME_TYPE,
    VIEWER_FRAME_TYPE,
    PCB_FRAME_TYPE,
    MODULE_EDITOR_FRAME_TYPE,
    MODULE_VIEWER_FRAME_TYPE,
    FOOTPRINT_WIZARD_FRAME_TYPE,
    CVPCB_FRAME_TYPE,
    CVPCB_DISPLAY_FRAME_TYPE,
    GERBER_FRAME_TYPE,
    TEXT_EDITOR_FRAME_TYPE,
    DISPLAY3D_FRAME_TYPE,
    KICAD_MAIN_FRAME_TYPE,
    PL_EDITOR_FRAME_TYPE
};


/// Custom trace mask to enable and disable auto save tracing.
extern const wxChar traceAutoSave[];


/**
 * Class EDA_BASE_FRAME
 * is the base frame for deriving all KiCad main window classes.  This class is not
 * intended to be used directly.  It provides support for automatic calls to
 * a SaveSettings() function.  SaveSettings() for a derived class can choose
 * to do nothing, or rely on basic SaveSettings() support in this base class to do
 * most of the work by calling it from the derived class's SaveSettings().
 * <p>
 * This class is not a KIWAY_PLAYER because KICAD_MANAGER_FRAME is derived from it
 * and that class is not a player.
 */
class EDA_BASE_FRAME : public wxFrame
{
    /**
     * Function windowClosing
     * (with its unexpected name so it does not collide with the real OnWindowClose()
     * function provided in derived classes) is called just before a window
     * closing, and is used to call a derivation specific
     * SaveSettings().  SaveSettings() is called for all derived wxFrames in this
     * base class overload.  (Calling it from a destructor is deprecated since the
     * wxFrame's position is not available in the destructor on linux.)  In other words,
     * you should not need to call call SaveSettings() anywhere, except in this
     * one function found only in this class.
     */
    void windowClosing( wxCloseEvent& event );

protected:
    ID_DRAWFRAME_TYPE m_Ident;      ///< Id Type (pcb, schematic, library..)
    wxPoint      m_FramePos;
    wxSize       m_FrameSize;

    wxAuiToolBar* m_mainToolBar;    ///< Standard horizontal Toolbar
    bool         m_FrameIsActive;
    wxString     m_FrameName;       ///< name used for writing and reading setup
                                    ///< It is "SchematicFrame", "PcbFrame" ....
    wxString     m_AboutTitle;      ///< Name of program displayed in About.

    wxAuiManager m_auimgr;

    /// Flag to indicate if this frame supports auto save.
    bool         m_hasAutoSave;

    /// Flag to indicate the last auto save state.
    bool         m_autoSaveState;

    /// The auto save interval time in seconds.
    int          m_autoSaveInterval;

    /// The timer used to implement the auto save feature;
    wxTimer*     m_autoSaveTimer;

    wxString     m_perspective;     ///< wxAuiManager perspective.

    /**
     * Function onAutoSaveTimer
     * handles the auto save timer event.
     */
    void onAutoSaveTimer( wxTimerEvent& aEvent );

    /**
     * Function autoSaveRequired
     * returns the auto save status of the application.  Override this function if
     * your derived frame supports automatic file saving.
     */
    virtual bool isAutoSaveRequired() const { return false; }

    /**
     * Function doAutoSave
     * should be overridden by the derived class to handle the auto save feature.
     *
     * @return true if the auto save was successful otherwise false.
     */
    virtual bool doAutoSave();

    /**
     * Function config
     * returns the wxConfigBase used in SaveSettings(), and is overloaded in
     * KICAD_MANAGER_FRAME
     */
    virtual wxConfigBase* config();

public:
    EDA_BASE_FRAME( wxWindow* aParent, ID_DRAWFRAME_TYPE aFrameType,
        const wxString& aTitle, const wxPoint& aPos, const wxSize& aSize,
        long aStyle, const wxString& aFrameName );

    ~EDA_BASE_FRAME();

    /**
     * Function ProcessEvent
     * overrides the default process event handler to implement the auto save feature.
     *
     * @warning If you override this function in a derived class, make sure you call
     *          down to this or the auto save feature will be disabled.
     */
    bool ProcessEvent( wxEvent& aEvent );       // overload wxFrame::ProcessEvent()

    void SetAutoSaveInterval( int aInterval ) { m_autoSaveInterval = aInterval; }

    int GetAutoSaveInterval() const { return m_autoSaveInterval; }

    wxString GetName() const { return m_FrameName; }

    bool IsActive() const { return m_FrameIsActive; }

    bool IsType( ID_DRAWFRAME_TYPE aType ) const { return m_Ident == aType; }

    void GetKicadHelp( wxCommandEvent& event );

    void GetKicadAbout( wxCommandEvent& event );

    /**
     * Function CopyVersionInfoToClipboard
     * copies the version information to the clipboard for bug reporting purposes.
     */
    void CopyVersionInfoToClipboard( wxCommandEvent& event );

    void PrintMsg( const wxString& text );

    /**
     * Append the copy version information to clipboard help menu entry to \a aMenu.
     *
     * @param aMenu - The menu to append.
     */
    void AddHelpVersionInfoMenuEntry( wxMenu* aMenu );

    /**
     * Function LoadSettings
     * loads common frame parameters from a configuration file.
     *
     * Don't forget to call the base method or your frames won't
     * remember their positions and sizes.
     */
    virtual void LoadSettings( wxConfigBase* aCfg );

    /**
     * Function SaveSettings
     * saves common frame parameters to a configuration data file.
     *
     * Don't forget to call the base class's SaveSettings() from
     * your derived SaveSettings() otherwise the frames won't remember their
     * positions and sizes.
     */
    virtual void SaveSettings( wxConfigBase* aCfg );

    /**
     * Function SaveProjectSettings
     * saves changes to the project settings to the project (.pro) file.
     * The method is virtual so you can override it to call the suitable save method.
     * The base method do nothing
     * @param aAskForSave = true to open a dialog before saving the settings
     */
    virtual void SaveProjectSettings( bool aAskForSave ) {};

    /**
     * Function OnSelectPreferredEditor
     * Open a dialog to select the editor that will used in KiCad
     * to edit or display files (reports ... )
     * The full filename editor is saved in configuration (global params)
     */
    virtual void OnSelectPreferredEditor( wxCommandEvent& event );

    // Read/Save and Import/export hotkeys config

    /**
     * Function ReadHotkeyConfig
     * Read configuration data and fill the current hotkey list with hotkeys
     * @param aDescList = current hotkey list descr. to initialize.
     */
    int ReadHotkeyConfig( struct EDA_HOTKEY_CONFIG* aDescList );

    /**
     * Function WriteHotkeyConfig
     * Store the current hotkey list
     * It is stored using the standard wxConfig mechanism or a file.
     *
     * @param aDescList = pointer to the current hotkey list.
     * @param aFullFileName = a wxString pointer to a full file name.
     *  if NULL, use the standard wxConfig mechanism (default)
     * the output format is: shortcut  "key"  "function"
     * lines starting with # are comments
     */
    int WriteHotkeyConfig( struct EDA_HOTKEY_CONFIG* aDescList, wxString* aFullFileName = NULL);

    /**
     * Function ReadHotkeyConfigFile
     * Read an old configuration file (&ltfile&gt.key) and fill the current hotkey list
     * with hotkeys
     * @param aFilename = file name to read.
     * @param aDescList = current hotkey list descr. to initialize.
     */
    int ReadHotkeyConfigFile( const wxString& aFilename, struct EDA_HOTKEY_CONFIG* aDescList );

    /**
     * Function ImportHotkeyConfigFromFile
     * Prompt the user for an old hotkey file to read, and read it.
     * @param aDescList = current hotkey list descr. to initialize.
     */
    void ImportHotkeyConfigFromFile( struct EDA_HOTKEY_CONFIG* aDescList );

    /**
     * Function ExportHotkeyConfigToFile
     * Prompt the user for an old hotkey file to read, and read it.
     * @param aDescList = current hotkey list descr. to initialize.
     */
    void ExportHotkeyConfigToFile( struct EDA_HOTKEY_CONFIG* aDescList );

    /**
     * Function SetLanguage
     * called on a language menu selection
     * when using a derived function, do not forget to call this one
     */
    virtual void SetLanguage( wxCommandEvent& event );

    /**
     * Function GetFileFromHistory
     * fetches the file name from the file history list.
     * and removes the selected file, if this file does not exists
     * Note also the menu is updated, if wxFileHistory::UseMenu
     * was called at init time
     * @param cmdId The command ID associated with the \a aFileHistory object.
     * @param type Please document me!
     * @param aFileHistory The wxFileHistory in use. If null, the main application file
     *                     history is used
     * @return a wxString containing the selected filename
     */
    wxString GetFileFromHistory( int cmdId, const wxString& type,
                                 wxFileHistory* aFileHistory = NULL );

    /**
     * Function UpdateFileHistory
     * Updates the list of recently opened files.
     * Note also the menu is updated, if wxFileHistory::UseMenu
     * was called at init time
     * @param FullFileName The full file name including the path.
     * @param aFileHistory The wxFileHistory in use.
     * If NULL, the main application file history is used.
     */
    void UpdateFileHistory( const wxString& FullFileName, wxFileHistory * aFileHistory = NULL );

    /**
     * Function ReCreateMenuBar
     * Creates recreates the menu bar.
     * Needed when the language is changed
     */
    virtual void ReCreateMenuBar();

    /**
     * Function IsWritable
     * checks if \a aFileName can be written.
     * <p>
     * The function performs a number of tests on \a aFileName to verify that it
     * can be saved.  If \a aFileName defines a path with no file name, them the
     * path is tested for user write permission.  If \a aFileName defines a file
     * name that does not exist in the path, the path is tested for user write
     * permission.  If \a aFileName defines a file that already exits, the file
     * name is tested for user write permissions.
     * </p>
     *
     * @note The file name path must be set or an assertion will be raised on debug
     *       builds and return false on release builds.
     * @param aFileName The full path and/or file name of the file to test.
     * @return False if \a aFileName cannot be written.
     */
    bool IsWritable( const wxFileName& aFileName );

    /**
     * Function CheckForAutoSaveFile
     * checks if an auto save file exists for \a aFileName and takes the appropriate
     * action depending on the user input.
     * <p>
     * If an auto save file exists for \a aFileName, the user is prompted if they wish
     * to replace file \a aFileName with the auto saved file.  If the user chooses to
     * replace the file, the backup file of \a aFileName is removed, \a aFileName is
     * renamed to the backup file name, and the auto save file is renamed to \a aFileName.
     * If user chooses to keep the existing version of \a aFileName, the auto save file
     * is removed.
     * </p>
     * @param aFileName A wxFileName object containing the file name to check.
     * @param aBackupFileExtension A wxString object containing the backup file extension
     *                             used to create the backup file name.
     */
    void CheckForAutoSaveFile( const wxFileName& aFileName, const wxString& aBackupFileExtension );

    /**
     * Function SetModalMode
     * Disable or enable all other windows, to emulate a dialog behavior
     * Useful when the frame is used to show and selec items
     * (see FOOTPRINT_VIEWER_FRAME and LIB_VIEW_FRAME)
     *
     * @param aModal = true to disable all other opened windows (i.e.
     * this windows is in dialog mode
     *               = false to enable other windows
     * This function is analog to MakeModal( aModal ), deprecated since wxWidgets 2.9.4
     */
    void SetModalMode( bool aModal );
};


/**
<<<<<<< HEAD
 * Class EDA_DRAW_FRAME
 * is the base class for create windows for drawing purpose.  The Eeschema, Pcbnew and
 * GerbView main windows are just a few examples of classes derived from EDA_DRAW_FRAME.
 */
class EDA_DRAW_FRAME : public EDA_BASE_FRAME
{
    /// Let the #EDA_DRAW_PANEL object have access to the protected data since
    /// it is closely tied to the #EDA_DRAW_FRAME.
    friend class EDA_DRAW_PANEL;

    ///< Id of active button on the vertical toolbar.
    int         m_toolId;

    BASE_SCREEN*    m_currentScreen;        ///< current used SCREEN

    bool        m_snapToGrid;               ///< Indicates if cursor should be snapped to grid.
    bool        m_galCanvasActive;          ///< whether to use new GAL engine

    EDA_DRAW_PANEL_GAL* m_galCanvas;

protected:
    EDA_HOTKEY_CONFIG* m_HotkeysZoomAndGridList;
    int         m_LastGridSizeId;           // the command id offset (>= 0) of the last selected grid
                                            // 0 is for the grid corresponding to
                                            // a wxCommand ID = ID_POPUP_GRID_LEVEL_1000.
    bool        m_DrawGrid;                 // hide/Show grid
    EDA_COLOR_T m_GridColor;                // Grid color

    /// The area to draw on.
    EDA_DRAW_PANEL* m_canvas;

    /// Tool ID of previously active draw tool bar button.
    int     m_lastDrawToolId;

    /// The shape of the KiCad cursor.  The default value (0) is the normal cross
    /// hair cursor.  Set to non-zero value to draw the full screen cursor.
    /// @note This is not the system mouse cursor.
    int     m_cursorShape;

    /// True shows the X and Y axis indicators.
    bool    m_showAxis;

    /// True shows the grid axis indicators.
    bool    m_showGridAxis;

    /// True shows the origin axis used to indicate the coordinate offset for
    /// drill, gerber, and component position files.
    bool    m_showOriginAxis;

    /// True shows the drawing border and title block.
    bool    m_showBorderAndTitleBlock;

    /// Choice box to choose the grid size.
    wxComboBox*     m_gridSelectBox;

    /// Choice box to choose the zoom value.
    wxComboBox*     m_zoomSelectBox;

    /// The tool bar that contains the buttons for quick access to the application draw
    /// tools.  It typically is located on the right side of the main window.
    wxAuiToolBar*   m_drawToolBar;

    /// The options tool bar typcially located on the left edge of the main window.
    wxAuiToolBar*   m_optionsToolBar;

    /// Panel used to display information at the bottom of the main window.
    EDA_MSG_PANEL*  m_messagePanel;

    int             m_MsgFrameHeight;

#ifdef USE_WX_OVERLAY
    // MAC Uses overlay to workaround the wxINVERT and wxXOR miss
    wxOverlay       m_overlay;
#endif

    void SetScreen( BASE_SCREEN* aScreen )  { m_currentScreen = aScreen; }

    /**
     * Function unitsChangeRefresh
     * is called when when the units setting has changed to allow for any derived classes
     * to handle refreshing and controls that have units based measurements in them.  The
     * default version only updates the status bar.  Don't forget to call the default
     * in your derived class or the status bar will not get updated properly.
     */
    virtual void unitsChangeRefresh();

public:
    EDA_DRAW_FRAME( wxWindow* aParent,
                    ID_DRAWFRAME_TYPE aFrameType,
                    const wxString& aTitle,
                    const wxPoint& aPos, const wxSize& aSize,
                    long aStyle,
                    const wxString & aFrameName );

    ~EDA_DRAW_FRAME();

    virtual void SetPageSettings( const PAGE_INFO& aPageSettings ) = 0;
    virtual const PAGE_INFO& GetPageSettings() const = 0;

    /**
     * Function GetPageSizeIU
     * works off of GetPageSettings() to return the size of the paper page in
     * the internal units of this particular view.
     */
    virtual const wxSize GetPageSizeIU() const = 0;

    /**
     * Function GetAuxOrigin
     * returns the origin of the axis used for plotting and various exports.
     */
    virtual const wxPoint& GetAuxOrigin() const = 0;
    virtual void SetAuxOrigin( const wxPoint& aPosition ) = 0;

    /**
     * Function GetGridOrigin
     * returns the absolute coordinates of the origin of the snap grid.  This is
     * treated as a relative offset, and snapping will occur at multiples of the grid
     * size relative to this point.
     */
    virtual const wxPoint& GetGridOrigin() const = 0;
    virtual void SetGridOrigin( const wxPoint& aPosition ) = 0;

    //-----<BASE_SCREEN API moved here>------------------------------------------
    /**
     * Function GetCrossHairPosition
     * return the current cross hair position in logical (drawing) coordinates.
     * @param aInvertY Inverts the Y axis position.
     * @return The cross hair position in drawing coordinates.
     */
    wxPoint GetCrossHairPosition( bool aInvertY = false ) const;

    /**
     * Function SetCrossHairPosition
     * sets the screen cross hair position to \a aPosition in logical (drawing) units.
     * @param aPosition The new cross hair position.
     * @param aSnapToGrid Sets the cross hair position to the nearest grid position to
     *                    \a aPosition.
     *
     */
    void SetCrossHairPosition( const wxPoint& aPosition, bool aSnapToGrid = true );

    /**
     * Function GetCursorPosition
     * returns the current cursor position in logical (drawing) units.
     * @param aOnGrid Returns the nearest grid position at the current cursor position.
     * @param aGridSize Custom grid size instead of the current grid size.  Only valid
     *        if \a aOnGrid is true.
     * @return The current cursor position.
     */
    wxPoint GetCursorPosition( bool aOnGrid, wxRealPoint* aGridSize = NULL ) const;

    /**
     * Function GetNearestGridPosition
     * returns the nearest \a aGridSize location to \a aPosition.
     * @param aPosition The position to check.
     * @param aGridSize The grid size to locate to if provided.  If NULL then the current
     *                  grid size is used.
     * @return The nearst grid position.
     */
    wxPoint GetNearestGridPosition( const wxPoint& aPosition, wxRealPoint* aGridSize = NULL ) const;

    /**
     * Function GetCursorScreenPosition
     * returns the cross hair position in device (display) units.b
     * @return The current cross hair position.
     */
    wxPoint GetCrossHairScreenPosition() const;

    void SetMousePosition( const wxPoint& aPosition );

    /**
     * Function RefPos
     * Return the reference position, coming from either the mouse position
     * or the cursor position.
     *
     * @param useMouse If true, return mouse position, else cursor's.
     *
     * @return wxPoint - The reference point, either the mouse position or
     *                   the cursor position.
     */
    wxPoint RefPos( bool useMouse ) const;

    const wxPoint& GetScrollCenterPosition() const;
    void SetScrollCenterPosition( const wxPoint& aPoint );

    //-----</BASE_SCREEN API moved here>-----------------------------------------


    virtual const TITLE_BLOCK& GetTitleBlock() const = 0;
    virtual void SetTitleBlock( const TITLE_BLOCK& aTitleBlock ) = 0;

    int GetCursorShape() const { return m_cursorShape; }

    void SetCursorShape( int aCursorShape ) { m_cursorShape = aCursorShape; }

    bool GetShowBorderAndTitleBlock() const { return m_showBorderAndTitleBlock; }

    void SetShowBorderAndTitleBlock( bool aShow ) { m_showBorderAndTitleBlock = aShow; }

    EDA_DRAW_PANEL* GetCanvas() { return m_canvas; }

    virtual wxString GetScreenDesc() const;

    /**
     * Function GetScreen
     * returns a pointer to a BASE_SCREEN or one of its
     * derivatives.  It is overloaded by derived classes to return
     * SCH_SCREEN or PCB_SCREEN.
     */
    virtual BASE_SCREEN* GetScreen() const  { return m_currentScreen; }

    /**
     * Execute a remote command send via a socket to the application,
     * port KICAD_PCB_PORT_SERVICE_NUMBER (currently 4242)
     * It called by EDA_DRAW_FRAME::OnSockRequest().
     * this is a virtual function becuse the actual commands depends on the
     * application.
     * the basic function do nothing
     * @param cmdline = received command from socket
     */
    virtual void ExecuteRemoteCommand( const char* cmdline ){}

    void OnMenuOpen( wxMenuEvent& event );
    void  OnMouseEvent( wxMouseEvent& event );

    /** function SkipNextLeftButtonReleaseEvent
     * after calling this function, if the left mouse button
     * is down, the next left mouse button release event will be ignored.
     * It is is usefull for instance when closing a dialog on a mouse click,
     * to skip the next mouse left button release event
     * by the parent window, because the mouse button
     * clicked on the dialog is often released in the parent frame,
     * and therefore creates a left button released mouse event
     * which can be unwanted in some cases
     */
    void SkipNextLeftButtonReleaseEvent();

    virtual void OnHotKey( wxDC* aDC, int aHotKey, const wxPoint& aPosition,
                           EDA_ITEM* aItem = NULL );

    /**
     * Function AddMenuZoomAndGrid (virtual)
     * Add standard zoom commands and submenu zoom and grid selection to a popup menu
     * uses zoom hotkeys info base to add hotkeys info to menu commands
     * @param aMasterMenu = the menu to populate.
     */
    virtual void AddMenuZoomAndGrid( wxMenu* aMasterMenu );

    void EraseMsgBox();
    void Process_PageSettings( wxCommandEvent& event );

    /**
     * Function SetLanguage
     * called on a language menu selection
     * when using a derived function, do not forget to call this one
     */
    virtual void SetLanguage( wxCommandEvent& event );

    virtual void ReCreateHToolbar() = 0;
    virtual void ReCreateVToolbar() = 0;
    virtual void ReCreateMenuBar();
    virtual void ReCreateAuxiliaryToolbar();

    /**
     * Function SetToolID
     * sets the tool command ID to \a aId and sets the cursor to \a aCursor.  The
     * command ID must be greater or equal ::ID_NO_TOOL_SELECTED.  If the command
     * ID is less than ::ID_NO_TOOL_SELECTED, the tool command ID is set to
     * ::ID_NO_TOOL_SELECTED.  On debug builds, an assertion will be raised when
     * \a aId is invalid.
     * @param aId New tool command ID if greater than or equal to ::ID_NO_TOOL_SELECTED.
                  If less than zero, the current tool command ID is retained.
     * @param aCursor Sets the cursor shape if greater than or equal to zero.
     * @param aToolMsg The tool message to set in the status bar.
     */
    virtual void SetToolID( int aId, int aCursor, const wxString& aToolMsg );

    int GetToolId() const { return m_toolId; }

    /* These 4 functions provide a basic way to show/hide grid
     * and /get/set grid color.
     * These parameters are saved in KiCad config for each main frame
     */
    /**
     * Function IsGridVisible() , virtual
     * @return true if the grid must be shown
     */
    virtual bool IsGridVisible() const
    {
        return m_DrawGrid;
    }

    /**
     * Function SetGridVisibility() , virtual
     * It may be overloaded by derived classes
     * @param aVisible = true if the grid must be shown
     */
    virtual void SetGridVisibility( bool aVisible )
    {
        m_DrawGrid = aVisible;
    }

    /**
     * Function GetGridColor() , virtual
     * @return the color of the grid
     */
    virtual EDA_COLOR_T GetGridColor() const
    {
        return m_GridColor;
    }

    /**
     * Function SetGridColor() , virtual
     * @param aColor = the new color of the grid
     */
    virtual void SetGridColor( EDA_COLOR_T aColor )
    {
        m_GridColor = aColor;
    }

    /**
     * Function GetGridPosition
     * returns the nearest grid position to \a aPosition if a screen is defined and snap to
     * grid is enabled.  Otherwise, the original positions is returned.
     * @see m_snapToGrid and m_BaseScreen members.
     * @param aPosition The position to test.
     * @return The wxPoint of the appropriate cursor position.
     */
    wxPoint GetGridPosition( const wxPoint& aPosition ) const;

    /**
     * Function SetNextGrid()
     * changes the grid size settings to the next one available.
     */
    virtual void SetNextGrid();

    /**
     * Function SetPrevGrid()
     * changes the grid size settings to the previous one available.
     */
    virtual void SetPrevGrid();

    /**
     * Command event handler for selecting grid sizes.
     *
     * All commands that set the grid size should eventually end up here.
     * This is where the application setting is saved.  If you override
     * this method, make sure you call down to the base class.
     *
     * @param event - Command event passed by selecting grid size from the
     *                grid size combobox on the toolbar.
     */
    virtual void OnSelectGrid( wxCommandEvent& event );

    /**
     * Functions OnSelectZoom
     * sets the zoom factor when selected by the zoom list box in the main tool bar.
     * @note List position 0 is fit to page
     *       List position >= 1 = zoom (1 to zoom max)
     *       Last list position is custom zoom not in zoom list.
     */
    virtual void OnSelectZoom( wxCommandEvent& event );

    // Command event handlers shared by all applications derived from EDA_DRAW_FRAME.
    void OnToggleGridState( wxCommandEvent& aEvent );
    void OnSelectUnits( wxCommandEvent& aEvent );
    void OnToggleCrossHairStyle( wxCommandEvent& aEvent );

    // Update user interface event handlers shared by all applications derived from
    // EDA_DRAW_FRAME.
    void OnUpdateUndo( wxUpdateUIEvent& aEvent );
    void OnUpdateRedo( wxUpdateUIEvent& aEvent );
    void OnUpdateGrid( wxUpdateUIEvent& aEvent );
    void OnUpdateUnits( wxUpdateUIEvent& aEvent );
    void OnUpdateCrossHairStyle( wxUpdateUIEvent& aEvent );

    /**
     * Function GeneralControl
     * performs application specific control using \a aDC at \a aPosition in logical units.
     * <p>
     * Override this function for application specific control.  This function gets
     * called on every mouse and key event.
     *</p>
     * @param aDC A device context.
     * @param aPosition The current cursor position in logical (drawing) units.
     * @param aHotKey A key event used for application specific control if not zero.
     */
    virtual void GeneralControl( wxDC* aDC, const wxPoint& aPosition, int aHotKey = 0 ) { }

    /**
     * Function OnSize
     * recalculates the size of toolbars and display panel when the frame size changes.
     */
    virtual void OnSize( wxSizeEvent& event );

    void OnEraseBackground( wxEraseEvent& SizeEvent );

    virtual void OnZoom( wxCommandEvent& event );

    /**
     * Function SetNextZoom()
     * changes the zoom to the next one available.
     */
    void SetNextZoom();

    /**
     * Function SetPrevZoom()
     * changes the zoom to the previous one available.
     */
    void SetPrevZoom();

    /**
     * Function RedrawScreen
     * redraws the entire screen area by updating the scroll bars and mouse pointer in
     * order to have \a aCenterPoint at the center of the screen.
     * @param aCenterPoint The position in logical units to center the scroll bars.
     * @param aWarpPointer Moves the mouse cursor to \a aCenterPoint if true.
     */
    void RedrawScreen( const wxPoint& aCenterPoint, bool aWarpPointer );

    /**
     * Function RedrawScreen2
     * puts the crosshair back to the screen position it had before zooming
     * @param posBefore screen position of the crosshair before zooming
     */
    void RedrawScreen2( const wxPoint& posBefore );

    /**
     * Function Zoom_Automatique
     * redraws the screen with best zoom level and the best centering
     * that shows all the page or the board
     */
    void Zoom_Automatique( bool aWarpPointer );

    /* Set the zoom level to show the area Rect */
    void Window_Zoom( EDA_RECT& Rect );

    /** Return the zoom level which displays the full page on screen */
    virtual double BestZoom() = 0;

    /**
     * Function GetZoom
     * @return The current zoom level.
     */
    double GetZoom();

    /**
     * Function DrawWorkSheet
     * Draws on screen the page layout with the frame and the basic inscriptions.
     * @param aDC The device context.
     * @param aScreen screen to draw
     * @param aLineWidth The pen width to use to draw the layout.
     * @param aScale The mils to Iu conversion factor.
     * @param aFilename The filename to display in basic inscriptions.
     */
    void DrawWorkSheet( wxDC* aDC, BASE_SCREEN* aScreen, int aLineWidth,
                         double aScale, const wxString &aFilename );

    void            DisplayToolMsg( const wxString& msg );
    virtual void    RedrawActiveWindow( wxDC* DC, bool EraseBg ) = 0;
    virtual void    OnLeftClick( wxDC* DC, const wxPoint& MousePos ) = 0;
    virtual void    OnLeftDClick( wxDC* DC, const wxPoint& MousePos );
    virtual bool    OnRightClick( const wxPoint& MousePos, wxMenu* PopMenu ) = 0;
    virtual void    ToolOnRightClick( wxCommandEvent& event );
    void            AdjustScrollBars( const wxPoint& aCenterPosition );

    /**
     * Function OnActivate (virtual)
     * is called when activating the frame.
     * In derived classes with a overriding OnActivate function,
     * do not forget to call this EDA_DRAW_FRAME::OnActivate( event ) basic function.
     */
    virtual void OnActivate( wxActivateEvent& event );

    /**
     * Function UpdateStatusBar
     * updates the status bar information.
     *
     * The base method updates the absolute and relative coordinates and the
     * zoom information.  If you override this virtual method, make sure to call
     * this subclassed method.  The status bar can draw itself.  This is not
     * a drawing function per se, but rather updates lines of text held by
     * the components within the status bar which is owned by the wxFrame.
     * <p>
     * On a MAC, be careful about calling this function when there is an
     * existing wxDC in existence on a sibling window.
     */
    virtual void UpdateStatusBar();

    /**
     * Function DisplayUnitsMsg
     * displays current unit pane on the status bar.
     */
    void DisplayUnitsMsg();

    /* Handlers for block commands */
    virtual void InitBlockPasteInfos();

    /**
     * Function HandleBlockBegin
     * initializes the block command including the command type, initial position,
     * and other variables.
     */
    virtual bool HandleBlockBegin( wxDC* aDC, int aKey, const wxPoint& aPosition );

    /**
     * Function ReturnBlockCommand
     * Returns the block command code (BLOCK_MOVE, BLOCK_COPY...) corresponding to the
     * keys pressed (ALT, SHIFT, SHIFT ALT ..) when block command is started by dragging
     * the mouse.
     *
     * @param aKey = the key modifiers (Alt, Shift ...)
     * @return the block command id (BLOCK_MOVE, BLOCK_COPY...)
     */
    virtual int ReturnBlockCommand( int aKey );

    /**
     * Function HandleBlockPlace( )
     * Called after HandleBlockEnd, when a block command needs to be
     * executed after the block is moved to its new place
     * (bloc move, drag, copy .. )
     * Parameters must be initialized in GetScreen()->m_BlockLocate
     */
    virtual void HandleBlockPlace( wxDC* DC );

    /**
     * Function HandleBlockEnd( )
     * Handle the "end"  of a block command,
     * i.e. is called at the end of the definition of the area of a block.
     * depending on the current block command, this command is executed
     * or parameters are initialized to prepare a call to HandleBlockPlace
     * in GetScreen()->m_BlockLocate
     * @return false if no item selected, or command finished,
     * true if some items found and HandleBlockPlace must be called later
     */
    virtual bool HandleBlockEnd( wxDC* DC );

    /**
     * Function CopyToClipboard
     * copies the current page or the current block to the clipboard.
     */
    void CopyToClipboard( wxCommandEvent& event );

    /* interprocess communication */
    void OnSockRequest( wxSocketEvent& evt );
    void OnSockRequestServer( wxSocketEvent& evt );

    /**
     * Function LoadSettings
     * loads the draw frame specific configuration settings.
     *
     * Don't forget to call this base method from any derived classes or the
     * settings common to the draw frame will not get loaded.
     */
    virtual void LoadSettings();

    /**
     * Funxtion SaveSettings
     * saves the draw frame specific configuration settings.
     *
     * Don't forget to call this base method from any derived classes or the
     * settings common to the draw frame will not get saved.
     */
    virtual void SaveSettings();

    /**
     * Append a message to the message panel.
     *
     * This helper method checks to make sure the message panel exists in
     * the frame and appends a message to it using the message panel
     * AppendMessage() method.
     *
     * @param textUpper - The message upper text.
     * @param textLower - The message lower text.
     * @param color - A color ID from the KiCad color list (see colors.h).
     * @param pad - Number of spaces to pad between messages (default = 4).
     */
    void AppendMsgPanel( const wxString& textUpper, const wxString& textLower,
                         EDA_COLOR_T color, int pad = 6 );

    /**
     * Clear all messages from the message panel.
     */
    void ClearMsgPanel( void );

    /**
     * Function SetMsgPanel
     * clears the message panel and populates it with the contents of \a aList.
     *
     * @param aList is the list of #MSG_PANEL_ITEM objects to fill the message panel.
     */
    void SetMsgPanel( const std::vector< MSG_PANEL_ITEM >& aList );

    void SetMsgPanel( EDA_ITEM* aItem );

    /**
     * Function PrintPage
     * used to print a page
     * Print the page pointed by current screen, set by the calling print function
     * @param aDC = wxDC given by the calling print function
     * @param aPrintMask = not used here
     * @param aPrintMirrorMode = not used here (Set when printing in mirror mode)
     * @param aData = a pointer on an auxiliary data (not always used, NULL if not used)
     */
    virtual void PrintPage( wxDC* aDC, LAYER_MSK aPrintMask, bool aPrintMirrorMode, void* aData = NULL );

    /**
     * Function CoordinateToString
     * is a helper to convert the \a integer coordinate \a aValue to a string in inches or mm
     * according to the current user units setting.
     * @param aValue The coordinate to convert.
     * @param aConvertToMils Convert inch values to mils if true.  This setting has no effect if
     *                       the current user unit is millimeters.
     * @return The converted string for display in user interface elements.
     */
    wxString CoordinateToString( int aValue, bool aConvertToMils = false ) const;

    /**
     * Function LengthDoubleToString
     * is a helper to convert the \a double value \a aValue to a string in inches or mm
     * according to the current user units setting.
     * @param aValue The coordinate to convert.
     * @param aConvertToMils Convert inch values to mils if true.  This setting has no effect if
     *                       the current user unit is millimeters.
     * @return The converted string for display in user interface elements.
     */
    wxString LengthDoubleToString( double aValue, bool aConvertToMils = false ) const;

    /**
     * Function UseGalCanvas
     * used to switch between standard and GAL-based canvas.
     *
     * @param aEnable True for GAL-based canvas, false for standard canvas.
     */
    virtual void UseGalCanvas( bool aEnable );

    /**
     * Function IsGalCanvasActive
     * is used to check which canvas (GAL-based or standard) is currently in use.
     *
     * @return True for GAL-based canvas, false for standard canvas.
     */
    bool IsGalCanvasActive() const          { return m_galCanvasActive; }
    void SetGalCanvasActive( bool aState )  { m_galCanvasActive = aState; }

    /**
     * Function GetGalCanvas
     * returns a pointer to GAL-based canvas of given EDA draw frame.
     *
     * @return Pointer to GAL-based canvas.
     */
    EDA_DRAW_PANEL_GAL* GetGalCanvas() const        { return m_galCanvas; }
    void SetGalCanvas( EDA_DRAW_PANEL_GAL* aPanel ) { m_galCanvas = aPanel; }

    DECLARE_EVENT_TABLE()
};


/**
=======
>>>>>>> 4eec9fd0
 * Specialization of the wxAuiPaneInfo class for KiCad panels.
 *
 * Documentation for wxAui is poor at this time. The following notes spring from errors made in
 * previous KiCad implementations:
 *
 * wxAuiPaneInfo.ToolbarPane() and .Defaults() are used to clear and then prepare the objects so
 * only use them once at the beginning of configuration..
 *
 * Panels are organized in layers, from 0 (close to the center) and increasing outward. Note
 * that for ToolbarPanes, layer 0 considered a special default value, and ToolbarPanes on
 * layer 0 are pushed to layer 10 automatically. Use Layer 1 for the inner layer as a work-
 * around.
 *
 * Each panel has rows, starting at 0. Each row has positions starting at 0. Each item in a panel
 * can have it's row and position set.
 *
 * Eventually panels will be movable. Each initialization function sets up the panel for this,
 * then after a //==// break has additional calls to anchor toolbars in a way that matches
 * present functionality.
 */

class EDA_PANEINFO : public wxAuiPaneInfo
{

public:

    /**
     * Function HorizontalToolbarPane
     * Change *this to a horizontal toolbar for KiCad.
     */
    EDA_PANEINFO& HorizontalToolbarPane()
    {
        ToolbarPane();
        CloseButton( false );
        LeftDockable( false );
        RightDockable( false );
        //====================  Remove calls below here for movable toolbars //
        Gripper( false );
        DockFixed( true );
        Movable( false );
        Resizable( true );
        return *this;
    }

    /**
     * Function VerticalToolbarPane
     * Change *this to a vertical toolbar for KiCad.
     */
    EDA_PANEINFO& VerticalToolbarPane()
    {
        ToolbarPane();
        CloseButton( false );
        TopDockable( false );
        BottomDockable( false );
        //====================  Remove calls below here for movable toolbars //
        Gripper( false );
        DockFixed( true );
        Movable( false );
        Resizable( true );
        return *this;
    }

    /**
     * Function MessageToolbarPane
     * Change *this to a message pane for KiCad.
     *
     */
    EDA_PANEINFO& MessageToolbarPane()
    {
        Gripper( false );
        DockFixed( true );
        Movable( false );
        Floatable( false );
        CloseButton( false );
        CaptionVisible( false );
        return *this;
    }

    /**
     * Function LayersToolbarPane
     * Change *this to a layers toolbar for KiCad.
     */
    EDA_PANEINFO& LayersToolbarPane()
    {
        CloseButton( false );
        return *this;
    }

    /**
     * Function InfoToolbarPane
     * Change *this to a information panel for for KiCad.
     *
     * Info panes are used for vertical display of information next to the center pane.
     * Used in CvPcb and the library viewer primarily.
     */
    EDA_PANEINFO& InfoToolbarPane()
    {
        Gripper( false );
        CloseButton( false );
        CaptionVisible( false );
        return *this;
    }

    /**
     * Function ScriptingToolbarPane
     * Change *this to a scripting toolbar for KiCad.
     */
    EDA_PANEINFO& ScriptingToolbarPane()
    {
        CloseButton( false );
        Floatable( true );
        Resizable( true );
        return *this;
    }


};

#endif  // WXSTRUCT_H_<|MERGE_RESOLUTION|>--- conflicted
+++ resolved
@@ -405,668 +405,6 @@
 
 
 /**
-<<<<<<< HEAD
- * Class EDA_DRAW_FRAME
- * is the base class for create windows for drawing purpose.  The Eeschema, Pcbnew and
- * GerbView main windows are just a few examples of classes derived from EDA_DRAW_FRAME.
- */
-class EDA_DRAW_FRAME : public EDA_BASE_FRAME
-{
-    /// Let the #EDA_DRAW_PANEL object have access to the protected data since
-    /// it is closely tied to the #EDA_DRAW_FRAME.
-    friend class EDA_DRAW_PANEL;
-
-    ///< Id of active button on the vertical toolbar.
-    int         m_toolId;
-
-    BASE_SCREEN*    m_currentScreen;        ///< current used SCREEN
-
-    bool        m_snapToGrid;               ///< Indicates if cursor should be snapped to grid.
-    bool        m_galCanvasActive;          ///< whether to use new GAL engine
-
-    EDA_DRAW_PANEL_GAL* m_galCanvas;
-
-protected:
-    EDA_HOTKEY_CONFIG* m_HotkeysZoomAndGridList;
-    int         m_LastGridSizeId;           // the command id offset (>= 0) of the last selected grid
-                                            // 0 is for the grid corresponding to
-                                            // a wxCommand ID = ID_POPUP_GRID_LEVEL_1000.
-    bool        m_DrawGrid;                 // hide/Show grid
-    EDA_COLOR_T m_GridColor;                // Grid color
-
-    /// The area to draw on.
-    EDA_DRAW_PANEL* m_canvas;
-
-    /// Tool ID of previously active draw tool bar button.
-    int     m_lastDrawToolId;
-
-    /// The shape of the KiCad cursor.  The default value (0) is the normal cross
-    /// hair cursor.  Set to non-zero value to draw the full screen cursor.
-    /// @note This is not the system mouse cursor.
-    int     m_cursorShape;
-
-    /// True shows the X and Y axis indicators.
-    bool    m_showAxis;
-
-    /// True shows the grid axis indicators.
-    bool    m_showGridAxis;
-
-    /// True shows the origin axis used to indicate the coordinate offset for
-    /// drill, gerber, and component position files.
-    bool    m_showOriginAxis;
-
-    /// True shows the drawing border and title block.
-    bool    m_showBorderAndTitleBlock;
-
-    /// Choice box to choose the grid size.
-    wxComboBox*     m_gridSelectBox;
-
-    /// Choice box to choose the zoom value.
-    wxComboBox*     m_zoomSelectBox;
-
-    /// The tool bar that contains the buttons for quick access to the application draw
-    /// tools.  It typically is located on the right side of the main window.
-    wxAuiToolBar*   m_drawToolBar;
-
-    /// The options tool bar typcially located on the left edge of the main window.
-    wxAuiToolBar*   m_optionsToolBar;
-
-    /// Panel used to display information at the bottom of the main window.
-    EDA_MSG_PANEL*  m_messagePanel;
-
-    int             m_MsgFrameHeight;
-
-#ifdef USE_WX_OVERLAY
-    // MAC Uses overlay to workaround the wxINVERT and wxXOR miss
-    wxOverlay       m_overlay;
-#endif
-
-    void SetScreen( BASE_SCREEN* aScreen )  { m_currentScreen = aScreen; }
-
-    /**
-     * Function unitsChangeRefresh
-     * is called when when the units setting has changed to allow for any derived classes
-     * to handle refreshing and controls that have units based measurements in them.  The
-     * default version only updates the status bar.  Don't forget to call the default
-     * in your derived class or the status bar will not get updated properly.
-     */
-    virtual void unitsChangeRefresh();
-
-public:
-    EDA_DRAW_FRAME( wxWindow* aParent,
-                    ID_DRAWFRAME_TYPE aFrameType,
-                    const wxString& aTitle,
-                    const wxPoint& aPos, const wxSize& aSize,
-                    long aStyle,
-                    const wxString & aFrameName );
-
-    ~EDA_DRAW_FRAME();
-
-    virtual void SetPageSettings( const PAGE_INFO& aPageSettings ) = 0;
-    virtual const PAGE_INFO& GetPageSettings() const = 0;
-
-    /**
-     * Function GetPageSizeIU
-     * works off of GetPageSettings() to return the size of the paper page in
-     * the internal units of this particular view.
-     */
-    virtual const wxSize GetPageSizeIU() const = 0;
-
-    /**
-     * Function GetAuxOrigin
-     * returns the origin of the axis used for plotting and various exports.
-     */
-    virtual const wxPoint& GetAuxOrigin() const = 0;
-    virtual void SetAuxOrigin( const wxPoint& aPosition ) = 0;
-
-    /**
-     * Function GetGridOrigin
-     * returns the absolute coordinates of the origin of the snap grid.  This is
-     * treated as a relative offset, and snapping will occur at multiples of the grid
-     * size relative to this point.
-     */
-    virtual const wxPoint& GetGridOrigin() const = 0;
-    virtual void SetGridOrigin( const wxPoint& aPosition ) = 0;
-
-    //-----<BASE_SCREEN API moved here>------------------------------------------
-    /**
-     * Function GetCrossHairPosition
-     * return the current cross hair position in logical (drawing) coordinates.
-     * @param aInvertY Inverts the Y axis position.
-     * @return The cross hair position in drawing coordinates.
-     */
-    wxPoint GetCrossHairPosition( bool aInvertY = false ) const;
-
-    /**
-     * Function SetCrossHairPosition
-     * sets the screen cross hair position to \a aPosition in logical (drawing) units.
-     * @param aPosition The new cross hair position.
-     * @param aSnapToGrid Sets the cross hair position to the nearest grid position to
-     *                    \a aPosition.
-     *
-     */
-    void SetCrossHairPosition( const wxPoint& aPosition, bool aSnapToGrid = true );
-
-    /**
-     * Function GetCursorPosition
-     * returns the current cursor position in logical (drawing) units.
-     * @param aOnGrid Returns the nearest grid position at the current cursor position.
-     * @param aGridSize Custom grid size instead of the current grid size.  Only valid
-     *        if \a aOnGrid is true.
-     * @return The current cursor position.
-     */
-    wxPoint GetCursorPosition( bool aOnGrid, wxRealPoint* aGridSize = NULL ) const;
-
-    /**
-     * Function GetNearestGridPosition
-     * returns the nearest \a aGridSize location to \a aPosition.
-     * @param aPosition The position to check.
-     * @param aGridSize The grid size to locate to if provided.  If NULL then the current
-     *                  grid size is used.
-     * @return The nearst grid position.
-     */
-    wxPoint GetNearestGridPosition( const wxPoint& aPosition, wxRealPoint* aGridSize = NULL ) const;
-
-    /**
-     * Function GetCursorScreenPosition
-     * returns the cross hair position in device (display) units.b
-     * @return The current cross hair position.
-     */
-    wxPoint GetCrossHairScreenPosition() const;
-
-    void SetMousePosition( const wxPoint& aPosition );
-
-    /**
-     * Function RefPos
-     * Return the reference position, coming from either the mouse position
-     * or the cursor position.
-     *
-     * @param useMouse If true, return mouse position, else cursor's.
-     *
-     * @return wxPoint - The reference point, either the mouse position or
-     *                   the cursor position.
-     */
-    wxPoint RefPos( bool useMouse ) const;
-
-    const wxPoint& GetScrollCenterPosition() const;
-    void SetScrollCenterPosition( const wxPoint& aPoint );
-
-    //-----</BASE_SCREEN API moved here>-----------------------------------------
-
-
-    virtual const TITLE_BLOCK& GetTitleBlock() const = 0;
-    virtual void SetTitleBlock( const TITLE_BLOCK& aTitleBlock ) = 0;
-
-    int GetCursorShape() const { return m_cursorShape; }
-
-    void SetCursorShape( int aCursorShape ) { m_cursorShape = aCursorShape; }
-
-    bool GetShowBorderAndTitleBlock() const { return m_showBorderAndTitleBlock; }
-
-    void SetShowBorderAndTitleBlock( bool aShow ) { m_showBorderAndTitleBlock = aShow; }
-
-    EDA_DRAW_PANEL* GetCanvas() { return m_canvas; }
-
-    virtual wxString GetScreenDesc() const;
-
-    /**
-     * Function GetScreen
-     * returns a pointer to a BASE_SCREEN or one of its
-     * derivatives.  It is overloaded by derived classes to return
-     * SCH_SCREEN or PCB_SCREEN.
-     */
-    virtual BASE_SCREEN* GetScreen() const  { return m_currentScreen; }
-
-    /**
-     * Execute a remote command send via a socket to the application,
-     * port KICAD_PCB_PORT_SERVICE_NUMBER (currently 4242)
-     * It called by EDA_DRAW_FRAME::OnSockRequest().
-     * this is a virtual function becuse the actual commands depends on the
-     * application.
-     * the basic function do nothing
-     * @param cmdline = received command from socket
-     */
-    virtual void ExecuteRemoteCommand( const char* cmdline ){}
-
-    void OnMenuOpen( wxMenuEvent& event );
-    void  OnMouseEvent( wxMouseEvent& event );
-
-    /** function SkipNextLeftButtonReleaseEvent
-     * after calling this function, if the left mouse button
-     * is down, the next left mouse button release event will be ignored.
-     * It is is usefull for instance when closing a dialog on a mouse click,
-     * to skip the next mouse left button release event
-     * by the parent window, because the mouse button
-     * clicked on the dialog is often released in the parent frame,
-     * and therefore creates a left button released mouse event
-     * which can be unwanted in some cases
-     */
-    void SkipNextLeftButtonReleaseEvent();
-
-    virtual void OnHotKey( wxDC* aDC, int aHotKey, const wxPoint& aPosition,
-                           EDA_ITEM* aItem = NULL );
-
-    /**
-     * Function AddMenuZoomAndGrid (virtual)
-     * Add standard zoom commands and submenu zoom and grid selection to a popup menu
-     * uses zoom hotkeys info base to add hotkeys info to menu commands
-     * @param aMasterMenu = the menu to populate.
-     */
-    virtual void AddMenuZoomAndGrid( wxMenu* aMasterMenu );
-
-    void EraseMsgBox();
-    void Process_PageSettings( wxCommandEvent& event );
-
-    /**
-     * Function SetLanguage
-     * called on a language menu selection
-     * when using a derived function, do not forget to call this one
-     */
-    virtual void SetLanguage( wxCommandEvent& event );
-
-    virtual void ReCreateHToolbar() = 0;
-    virtual void ReCreateVToolbar() = 0;
-    virtual void ReCreateMenuBar();
-    virtual void ReCreateAuxiliaryToolbar();
-
-    /**
-     * Function SetToolID
-     * sets the tool command ID to \a aId and sets the cursor to \a aCursor.  The
-     * command ID must be greater or equal ::ID_NO_TOOL_SELECTED.  If the command
-     * ID is less than ::ID_NO_TOOL_SELECTED, the tool command ID is set to
-     * ::ID_NO_TOOL_SELECTED.  On debug builds, an assertion will be raised when
-     * \a aId is invalid.
-     * @param aId New tool command ID if greater than or equal to ::ID_NO_TOOL_SELECTED.
-                  If less than zero, the current tool command ID is retained.
-     * @param aCursor Sets the cursor shape if greater than or equal to zero.
-     * @param aToolMsg The tool message to set in the status bar.
-     */
-    virtual void SetToolID( int aId, int aCursor, const wxString& aToolMsg );
-
-    int GetToolId() const { return m_toolId; }
-
-    /* These 4 functions provide a basic way to show/hide grid
-     * and /get/set grid color.
-     * These parameters are saved in KiCad config for each main frame
-     */
-    /**
-     * Function IsGridVisible() , virtual
-     * @return true if the grid must be shown
-     */
-    virtual bool IsGridVisible() const
-    {
-        return m_DrawGrid;
-    }
-
-    /**
-     * Function SetGridVisibility() , virtual
-     * It may be overloaded by derived classes
-     * @param aVisible = true if the grid must be shown
-     */
-    virtual void SetGridVisibility( bool aVisible )
-    {
-        m_DrawGrid = aVisible;
-    }
-
-    /**
-     * Function GetGridColor() , virtual
-     * @return the color of the grid
-     */
-    virtual EDA_COLOR_T GetGridColor() const
-    {
-        return m_GridColor;
-    }
-
-    /**
-     * Function SetGridColor() , virtual
-     * @param aColor = the new color of the grid
-     */
-    virtual void SetGridColor( EDA_COLOR_T aColor )
-    {
-        m_GridColor = aColor;
-    }
-
-    /**
-     * Function GetGridPosition
-     * returns the nearest grid position to \a aPosition if a screen is defined and snap to
-     * grid is enabled.  Otherwise, the original positions is returned.
-     * @see m_snapToGrid and m_BaseScreen members.
-     * @param aPosition The position to test.
-     * @return The wxPoint of the appropriate cursor position.
-     */
-    wxPoint GetGridPosition( const wxPoint& aPosition ) const;
-
-    /**
-     * Function SetNextGrid()
-     * changes the grid size settings to the next one available.
-     */
-    virtual void SetNextGrid();
-
-    /**
-     * Function SetPrevGrid()
-     * changes the grid size settings to the previous one available.
-     */
-    virtual void SetPrevGrid();
-
-    /**
-     * Command event handler for selecting grid sizes.
-     *
-     * All commands that set the grid size should eventually end up here.
-     * This is where the application setting is saved.  If you override
-     * this method, make sure you call down to the base class.
-     *
-     * @param event - Command event passed by selecting grid size from the
-     *                grid size combobox on the toolbar.
-     */
-    virtual void OnSelectGrid( wxCommandEvent& event );
-
-    /**
-     * Functions OnSelectZoom
-     * sets the zoom factor when selected by the zoom list box in the main tool bar.
-     * @note List position 0 is fit to page
-     *       List position >= 1 = zoom (1 to zoom max)
-     *       Last list position is custom zoom not in zoom list.
-     */
-    virtual void OnSelectZoom( wxCommandEvent& event );
-
-    // Command event handlers shared by all applications derived from EDA_DRAW_FRAME.
-    void OnToggleGridState( wxCommandEvent& aEvent );
-    void OnSelectUnits( wxCommandEvent& aEvent );
-    void OnToggleCrossHairStyle( wxCommandEvent& aEvent );
-
-    // Update user interface event handlers shared by all applications derived from
-    // EDA_DRAW_FRAME.
-    void OnUpdateUndo( wxUpdateUIEvent& aEvent );
-    void OnUpdateRedo( wxUpdateUIEvent& aEvent );
-    void OnUpdateGrid( wxUpdateUIEvent& aEvent );
-    void OnUpdateUnits( wxUpdateUIEvent& aEvent );
-    void OnUpdateCrossHairStyle( wxUpdateUIEvent& aEvent );
-
-    /**
-     * Function GeneralControl
-     * performs application specific control using \a aDC at \a aPosition in logical units.
-     * <p>
-     * Override this function for application specific control.  This function gets
-     * called on every mouse and key event.
-     *</p>
-     * @param aDC A device context.
-     * @param aPosition The current cursor position in logical (drawing) units.
-     * @param aHotKey A key event used for application specific control if not zero.
-     */
-    virtual void GeneralControl( wxDC* aDC, const wxPoint& aPosition, int aHotKey = 0 ) { }
-
-    /**
-     * Function OnSize
-     * recalculates the size of toolbars and display panel when the frame size changes.
-     */
-    virtual void OnSize( wxSizeEvent& event );
-
-    void OnEraseBackground( wxEraseEvent& SizeEvent );
-
-    virtual void OnZoom( wxCommandEvent& event );
-
-    /**
-     * Function SetNextZoom()
-     * changes the zoom to the next one available.
-     */
-    void SetNextZoom();
-
-    /**
-     * Function SetPrevZoom()
-     * changes the zoom to the previous one available.
-     */
-    void SetPrevZoom();
-
-    /**
-     * Function RedrawScreen
-     * redraws the entire screen area by updating the scroll bars and mouse pointer in
-     * order to have \a aCenterPoint at the center of the screen.
-     * @param aCenterPoint The position in logical units to center the scroll bars.
-     * @param aWarpPointer Moves the mouse cursor to \a aCenterPoint if true.
-     */
-    void RedrawScreen( const wxPoint& aCenterPoint, bool aWarpPointer );
-
-    /**
-     * Function RedrawScreen2
-     * puts the crosshair back to the screen position it had before zooming
-     * @param posBefore screen position of the crosshair before zooming
-     */
-    void RedrawScreen2( const wxPoint& posBefore );
-
-    /**
-     * Function Zoom_Automatique
-     * redraws the screen with best zoom level and the best centering
-     * that shows all the page or the board
-     */
-    void Zoom_Automatique( bool aWarpPointer );
-
-    /* Set the zoom level to show the area Rect */
-    void Window_Zoom( EDA_RECT& Rect );
-
-    /** Return the zoom level which displays the full page on screen */
-    virtual double BestZoom() = 0;
-
-    /**
-     * Function GetZoom
-     * @return The current zoom level.
-     */
-    double GetZoom();
-
-    /**
-     * Function DrawWorkSheet
-     * Draws on screen the page layout with the frame and the basic inscriptions.
-     * @param aDC The device context.
-     * @param aScreen screen to draw
-     * @param aLineWidth The pen width to use to draw the layout.
-     * @param aScale The mils to Iu conversion factor.
-     * @param aFilename The filename to display in basic inscriptions.
-     */
-    void DrawWorkSheet( wxDC* aDC, BASE_SCREEN* aScreen, int aLineWidth,
-                         double aScale, const wxString &aFilename );
-
-    void            DisplayToolMsg( const wxString& msg );
-    virtual void    RedrawActiveWindow( wxDC* DC, bool EraseBg ) = 0;
-    virtual void    OnLeftClick( wxDC* DC, const wxPoint& MousePos ) = 0;
-    virtual void    OnLeftDClick( wxDC* DC, const wxPoint& MousePos );
-    virtual bool    OnRightClick( const wxPoint& MousePos, wxMenu* PopMenu ) = 0;
-    virtual void    ToolOnRightClick( wxCommandEvent& event );
-    void            AdjustScrollBars( const wxPoint& aCenterPosition );
-
-    /**
-     * Function OnActivate (virtual)
-     * is called when activating the frame.
-     * In derived classes with a overriding OnActivate function,
-     * do not forget to call this EDA_DRAW_FRAME::OnActivate( event ) basic function.
-     */
-    virtual void OnActivate( wxActivateEvent& event );
-
-    /**
-     * Function UpdateStatusBar
-     * updates the status bar information.
-     *
-     * The base method updates the absolute and relative coordinates and the
-     * zoom information.  If you override this virtual method, make sure to call
-     * this subclassed method.  The status bar can draw itself.  This is not
-     * a drawing function per se, but rather updates lines of text held by
-     * the components within the status bar which is owned by the wxFrame.
-     * <p>
-     * On a MAC, be careful about calling this function when there is an
-     * existing wxDC in existence on a sibling window.
-     */
-    virtual void UpdateStatusBar();
-
-    /**
-     * Function DisplayUnitsMsg
-     * displays current unit pane on the status bar.
-     */
-    void DisplayUnitsMsg();
-
-    /* Handlers for block commands */
-    virtual void InitBlockPasteInfos();
-
-    /**
-     * Function HandleBlockBegin
-     * initializes the block command including the command type, initial position,
-     * and other variables.
-     */
-    virtual bool HandleBlockBegin( wxDC* aDC, int aKey, const wxPoint& aPosition );
-
-    /**
-     * Function ReturnBlockCommand
-     * Returns the block command code (BLOCK_MOVE, BLOCK_COPY...) corresponding to the
-     * keys pressed (ALT, SHIFT, SHIFT ALT ..) when block command is started by dragging
-     * the mouse.
-     *
-     * @param aKey = the key modifiers (Alt, Shift ...)
-     * @return the block command id (BLOCK_MOVE, BLOCK_COPY...)
-     */
-    virtual int ReturnBlockCommand( int aKey );
-
-    /**
-     * Function HandleBlockPlace( )
-     * Called after HandleBlockEnd, when a block command needs to be
-     * executed after the block is moved to its new place
-     * (bloc move, drag, copy .. )
-     * Parameters must be initialized in GetScreen()->m_BlockLocate
-     */
-    virtual void HandleBlockPlace( wxDC* DC );
-
-    /**
-     * Function HandleBlockEnd( )
-     * Handle the "end"  of a block command,
-     * i.e. is called at the end of the definition of the area of a block.
-     * depending on the current block command, this command is executed
-     * or parameters are initialized to prepare a call to HandleBlockPlace
-     * in GetScreen()->m_BlockLocate
-     * @return false if no item selected, or command finished,
-     * true if some items found and HandleBlockPlace must be called later
-     */
-    virtual bool HandleBlockEnd( wxDC* DC );
-
-    /**
-     * Function CopyToClipboard
-     * copies the current page or the current block to the clipboard.
-     */
-    void CopyToClipboard( wxCommandEvent& event );
-
-    /* interprocess communication */
-    void OnSockRequest( wxSocketEvent& evt );
-    void OnSockRequestServer( wxSocketEvent& evt );
-
-    /**
-     * Function LoadSettings
-     * loads the draw frame specific configuration settings.
-     *
-     * Don't forget to call this base method from any derived classes or the
-     * settings common to the draw frame will not get loaded.
-     */
-    virtual void LoadSettings();
-
-    /**
-     * Funxtion SaveSettings
-     * saves the draw frame specific configuration settings.
-     *
-     * Don't forget to call this base method from any derived classes or the
-     * settings common to the draw frame will not get saved.
-     */
-    virtual void SaveSettings();
-
-    /**
-     * Append a message to the message panel.
-     *
-     * This helper method checks to make sure the message panel exists in
-     * the frame and appends a message to it using the message panel
-     * AppendMessage() method.
-     *
-     * @param textUpper - The message upper text.
-     * @param textLower - The message lower text.
-     * @param color - A color ID from the KiCad color list (see colors.h).
-     * @param pad - Number of spaces to pad between messages (default = 4).
-     */
-    void AppendMsgPanel( const wxString& textUpper, const wxString& textLower,
-                         EDA_COLOR_T color, int pad = 6 );
-
-    /**
-     * Clear all messages from the message panel.
-     */
-    void ClearMsgPanel( void );
-
-    /**
-     * Function SetMsgPanel
-     * clears the message panel and populates it with the contents of \a aList.
-     *
-     * @param aList is the list of #MSG_PANEL_ITEM objects to fill the message panel.
-     */
-    void SetMsgPanel( const std::vector< MSG_PANEL_ITEM >& aList );
-
-    void SetMsgPanel( EDA_ITEM* aItem );
-
-    /**
-     * Function PrintPage
-     * used to print a page
-     * Print the page pointed by current screen, set by the calling print function
-     * @param aDC = wxDC given by the calling print function
-     * @param aPrintMask = not used here
-     * @param aPrintMirrorMode = not used here (Set when printing in mirror mode)
-     * @param aData = a pointer on an auxiliary data (not always used, NULL if not used)
-     */
-    virtual void PrintPage( wxDC* aDC, LAYER_MSK aPrintMask, bool aPrintMirrorMode, void* aData = NULL );
-
-    /**
-     * Function CoordinateToString
-     * is a helper to convert the \a integer coordinate \a aValue to a string in inches or mm
-     * according to the current user units setting.
-     * @param aValue The coordinate to convert.
-     * @param aConvertToMils Convert inch values to mils if true.  This setting has no effect if
-     *                       the current user unit is millimeters.
-     * @return The converted string for display in user interface elements.
-     */
-    wxString CoordinateToString( int aValue, bool aConvertToMils = false ) const;
-
-    /**
-     * Function LengthDoubleToString
-     * is a helper to convert the \a double value \a aValue to a string in inches or mm
-     * according to the current user units setting.
-     * @param aValue The coordinate to convert.
-     * @param aConvertToMils Convert inch values to mils if true.  This setting has no effect if
-     *                       the current user unit is millimeters.
-     * @return The converted string for display in user interface elements.
-     */
-    wxString LengthDoubleToString( double aValue, bool aConvertToMils = false ) const;
-
-    /**
-     * Function UseGalCanvas
-     * used to switch between standard and GAL-based canvas.
-     *
-     * @param aEnable True for GAL-based canvas, false for standard canvas.
-     */
-    virtual void UseGalCanvas( bool aEnable );
-
-    /**
-     * Function IsGalCanvasActive
-     * is used to check which canvas (GAL-based or standard) is currently in use.
-     *
-     * @return True for GAL-based canvas, false for standard canvas.
-     */
-    bool IsGalCanvasActive() const          { return m_galCanvasActive; }
-    void SetGalCanvasActive( bool aState )  { m_galCanvasActive = aState; }
-
-    /**
-     * Function GetGalCanvas
-     * returns a pointer to GAL-based canvas of given EDA draw frame.
-     *
-     * @return Pointer to GAL-based canvas.
-     */
-    EDA_DRAW_PANEL_GAL* GetGalCanvas() const        { return m_galCanvas; }
-    void SetGalCanvas( EDA_DRAW_PANEL_GAL* aPanel ) { m_galCanvas = aPanel; }
-
-    DECLARE_EVENT_TABLE()
-};
-
-
-/**
-=======
->>>>>>> 4eec9fd0
  * Specialization of the wxAuiPaneInfo class for KiCad panels.
  *
  * Documentation for wxAui is poor at this time. The following notes spring from errors made in
