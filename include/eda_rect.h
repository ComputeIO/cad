/*
 * This program source code file is part of KiCad, a free EDA CAD application.
 *
 * Copyright (C) 2018 Jean-Pierre Charras, jp.charras at wanadoo.fr
 * Copyright (C) 2004-2021 KiCad Developers, see AUTHORS.txt for contributors.
 *
 * This program is free software; you can redistribute it and/or
 * modify it under the terms of the GNU General Public License
 * as published by the Free Software Foundation; either version 2
 * of the License, or (at your option) any later version.
 *
 * This program is distributed in the hope that it will be useful,
 * but WITHOUT ANY WARRANTY; without even the implied warranty of
 * MERCHANTABILITY or FITNESS FOR A PARTICULAR PURPOSE.  See the
 * GNU General Public License for more details.
 *
 * You should have received a copy of the GNU General Public License
 * along with this program; if not, you may find one here:
 * http://www.gnu.org/licenses/old-licenses/gpl-2.0.html
 * or you may search the http://www.gnu.org website for the version 2 license,
 * or you may write to the Free Software Foundation, Inc.,
 * 51 Franklin Street, Fifth Floor, Boston, MA  02110-1301, USA
 */

/**
 * @file eda_rect.h
 */

#ifndef EDA_RECT_H
#define EDA_RECT_H

#include <wx/gdicmn.h>
#include <math/box2.h>
#include <iostream>

/**
 * Handle the component boundary box.
 *
 * This class is similar to wxRect, but some wxRect functions are very curious, and are
 * working only if dimensions are >= 0 (not always the case in KiCad) and also KiCad needs
 * some specific method which makes this a more suitable class.
 */
class EDA_RECT
{
<<<<<<< HEAD
private:
    wxPoint m_pos;  // Rectangle Origin
    wxSize  m_size; // Rectangle Size
    bool    m_init; // Is the rectangle initialized

=======
>>>>>>> 1c3df973
public:
    EDA_RECT() : m_init( false ){};

    EDA_RECT( const wxPoint& aPos, const wxSize& aSize ) :
            m_pos( aPos ), m_size( aSize ), m_init( true )
    {
    }

    virtual ~EDA_RECT(){};

    wxPoint Centre() const
    {
        return wxPoint( m_pos.x + ( m_size.x >> 1 ), m_pos.y + ( m_size.y >> 1 ) );
    }

    /**
     * Move the rectangle by the \a aMoveVector.
     *
     * @param aMoveVector A wxPoint that is the value to move this rectangle.
     */
    void Move( const wxPoint& aMoveVector );

    /**
     * Ensures that the height ant width are positive.
     */
    void Normalize();

    /**
     * @param aPoint the wxPoint to test.
     * @return true if aPoint is inside the boundary box. A point on a edge is seen as inside.
     */
    bool Contains( const wxPoint& aPoint ) const;

    /**
     * @param x the x coordinate of the point to test.
     * @param y the x coordinate of the point to test.
     * @return true if point is inside the boundary box. A point on a edge is seen as inside
     */
    bool Contains( int x, int y ) const { return Contains( wxPoint( x, y ) ); }

    /**
     * @param aRect the EDA_RECT to test.
     * @return true if aRect is Contained. A common edge is seen as contained.
     */
    bool Contains( const EDA_RECT& aRect ) const;

    const wxSize GetSize() const { return m_size; }

    /**
     * @return the max size dimension.
     */
    int GetSizeMax() const { return ( m_size.x > m_size.y ) ? m_size.x : m_size.y; }

    int GetX() const { return m_pos.x; }
    int GetY() const { return m_pos.y; }

    const wxPoint GetOrigin() const { return m_pos; }
    const wxPoint GetPosition() const { return m_pos; }
    const wxPoint GetEnd() const { return wxPoint( m_pos.x + m_size.x, m_pos.y + m_size.y ); }
    const wxPoint GetCenter() const
    {
        return wxPoint( m_pos.x + ( m_size.x / 2 ), m_pos.y + ( m_size.y / 2 ) );
    }

    int GetWidth() const { return m_size.x; }
    int GetHeight() const { return m_size.y; }
    int GetRight() const { return m_pos.x + m_size.x; }
    int GetLeft() const { return m_pos.x; }
    int GetTop() const { return m_pos.y; }
    int GetBottom() const { return m_pos.y + m_size.y; } // Y axis from top to bottom

    bool IsValid() const { return m_init; }

    void SetOrigin( const wxPoint& pos )
    {
        m_pos = pos;
        m_init = true;
    }

    void SetOrigin( int x, int y )
    {
        m_pos.x = x;
        m_pos.y = y;
        m_init = true;
    }

    void SetSize( const wxSize& size )
    {
        m_size = size;
        m_init = true;
    }

    void SetSize( int w, int h )
    {
        m_size.x = w;
        m_size.y = h;
        m_init = true;
    }

    void Offset( int dx, int dy )
    {
        m_pos.x += dx;
        m_pos.y += dy;
    }

    void Offset( const wxPoint& offset ) { m_pos += offset; }

    void SetX( int val )
    {
        m_pos.x = val;
        m_init = true;
    }

    void SetY( int val )
    {
        m_pos.y = val;
        m_init = true;
    }

    void SetWidth( int val )
    {
        m_size.x = val;
        m_init = true;
    }

    void SetHeight( int val )
    {
        m_size.y = val;
        m_init = true;
    }

    void SetEnd( int x, int y )
    {
        SetEnd( wxPoint( x, y ) );
        m_init = true;
    }

    void SetEnd( const wxPoint& pos )
    {
        m_size.x = pos.x - m_pos.x;
        m_size.y = pos.y - m_pos.y;
        m_init = true;
    }

    /**
     * Mirror the rectangle from the X axis (negate Y pos and size).
     */
    void RevertYAxis()
    {
        m_pos.y = -m_pos.y;
        m_size.y = -m_size.y;
        Normalize();
    }

    /**
     * Test for a common area between rectangles.
     *
     * @param aRect A rectangle to test intersection with.
     * @return true if the argument rectangle intersects this rectangle.
     * (i.e. if the 2 rectangles have at least a common point)
     */
    bool Intersects( const EDA_RECT& aRect ) const;

    /**
     * Tests for a common area between this rectangle, and a rectangle with arbitrary rotation
     *
     * @param aRect a rectangle to test intersection with.
     * @param aRot rectangle rotation (in 1/10 degrees).
     */
    bool Intersects( const EDA_RECT& aRect, double aRot ) const;

    /**
     * Test for a common area between a segment and this rectangle.
     *
     * @param aPoint1 First point of the segment to test intersection with.
     * @param aPoint2 Second point of the segment to test intersection with.
     * @return true if the argument segment intersects this rectangle.
     * (i.e. if the segment and rectangle have at least a common point)
     */
    bool Intersects( const wxPoint& aPoint1, const wxPoint& aPoint2 ) const;

    /**
     * Test for intersection between a segment and this rectangle, returning the intersections.
     *
     * @param aPoint1 is the first point of the segment to test intersection with.
     * @param aPoint2 is the second point of the segment to test intersection with.
     * @param aIntersection1 will be filled with the first intersection point, if any.
     * @param aIntersection2 will be filled with the second intersection point, if any.
     * @return true if the segment intersects the rect.
     */
    bool Intersects( const wxPoint& aPoint1, const wxPoint& aPoint2, wxPoint* aIntersection1,
                     wxPoint* aIntersection2 ) const;

    /**
     * Return the point in this rect that is closest to the provided point
     */
    const wxPoint ClosestPointTo( const wxPoint& aPoint ) const;

    /**
     * Return the point in this rect that is farthest from the provided point
     */
    const wxPoint FarthestPointTo( const wxPoint& aPoint ) const;

    /**
     * Test for a common area between a circle and this rectangle.
     *
     * @param aCenter center of the circle.
     * @param aRadius radius of the circle.
     */
    bool IntersectsCircle( const wxPoint& aCenter, const int aRadius ) const;

    /**
     * Test for intersection between this rect and the edge (radius) of a circle.
     *
     * @param aCenter center of the circle.
     * @param aRadius radius of the circle.
     * @param aWidth width of the circle edge.
     */
    bool IntersectsCircleEdge( const wxPoint& aCenter, const int aRadius, const int aWidth ) const;

    /**
     * Overload the cast operator to return a wxRect.
     *
     * wxRect does not accept negative values for size, so ensure the wxRect size is always >= 0.
     */
    operator wxRect() const
    {
        EDA_RECT rect( m_pos, m_size );
        rect.Normalize();
        return wxRect( rect.m_pos, rect.m_size );
    }

    /**
     * Overload the cast operator to return a BOX2I.
     *
     * @return this box shaped as a BOX2I object.
     */
    operator BOX2I() const
    {
        EDA_RECT rect( m_pos, m_size );
        rect.Normalize();
        return BOX2I( rect.GetOrigin(), rect.GetSize() );
    }

    /**
     * Inflate the rectangle horizontally by \a dx and vertically by \a dy. If \a dx
     * and/or \a dy is negative the rectangle is deflated.
     */
    EDA_RECT& Inflate( wxCoord dx, wxCoord dy );

    /**
     * Inflate the rectangle horizontally and vertically by \a aDelta. If \a aDelta
     * is negative the rectangle is deflated.
     */
    EDA_RECT& Inflate( int aDelta );

    /**
     * Modify the position and size of the rectangle in order to contain \a aRect.
     *
     * It is mainly used to calculate bounding boxes.
     *
     * @param aRect  The rectangle to merge with this rectangle.
     */
    void Merge( const EDA_RECT& aRect );

    /**
     * Modify the position and size of the rectangle in order to contain the given point.
     *
     * @param aPoint The point to merge with the rectangle.
     */
    void Merge( const wxPoint& aPoint );

    /**
     * Return the area of the rectangle.
     *
     * @return The area of the rectangle.
     */
    double GetArea() const;

    /**
     * Return the area that is common with another rectangle.
     *
     * @param aRect is the rectangle to find the common area with.
     * @return The common area rect or 0-sized rectangle if there is no intersection.
     */
    EDA_RECT Common( const EDA_RECT& aRect ) const;

    /**
     * Useful to calculate bounding box of rotated items, when rotation if not k*90 degrees.
     *
     * @param aAngle the rotation angle in 0.1 deg.
     * @param aRotCenter the rotation point.
     * @return the bounding box of this, after rotation.
     */
    const EDA_RECT GetBoundingBoxRotated( const wxPoint& aRotCenter, double aAngle ) const;

private:
    wxPoint m_pos;      // Rectangle Origin
    wxSize  m_size;     // Rectangle Size
    bool    m_init;     // Is the rectangle initialized
};


inline std::ostream& operator<<( std::ostream& os, const EDA_RECT& aRect )
{
    if( aRect.IsValid() )
        os << "[rect " << aRect.GetOrigin().x << "," << aRect.GetOrigin().y << "..."
           << aRect.GetEnd().x << "," << aRect.GetEnd().y << "]";
    else
        os << "[rect]";

    return os;
}

#endif // EDA_RECT_H<|MERGE_RESOLUTION|>--- conflicted
+++ resolved
@@ -42,14 +42,6 @@
  */
 class EDA_RECT
 {
-<<<<<<< HEAD
-private:
-    wxPoint m_pos;  // Rectangle Origin
-    wxSize  m_size; // Rectangle Size
-    bool    m_init; // Is the rectangle initialized
-
-=======
->>>>>>> 1c3df973
 public:
     EDA_RECT() : m_init( false ){};
 
