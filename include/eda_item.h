--- conflicted
+++ resolved
@@ -35,12 +35,9 @@
 #include <kiid.h>
 
 
-<<<<<<< HEAD
-=======
 enum class BITMAPS : unsigned int;
 
 
->>>>>>> 77f5d317
 enum class SEARCH_RESULT
 {
     QUIT,
