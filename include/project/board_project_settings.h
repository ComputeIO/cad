/*
 * This program source code file is part of KiCad, a free EDA CAD application.
 *
 * Copyright (C) 2020 Jon Evans <jon@craftyjon.com>
 * Copyright (C) 2020-2021 KiCad Developers, see AUTHORS.txt for contributors.
 *
 * This program is free software: you can redistribute it and/or modify it
 * under the terms of the GNU General Public License as published by the
 * Free Software Foundation, either version 3 of the License, or (at your
 * option) any later version.
 *
 * This program is distributed in the hope that it will be useful, but
 * WITHOUT ANY WARRANTY; without even the implied warranty of
 * MERCHANTABILITY or FITNESS FOR A PARTICULAR PURPOSE.  See the GNU
 * General Public License for more details.
 *
 * You should have received a copy of the GNU General Public License along
 * with this program.  If not, see <http://www.gnu.org/licenses/>.
 */

#ifndef KICAD_BOARD_PROJECT_SETTINGS_H
#define KICAD_BOARD_PROJECT_SETTINGS_H

#include <layers_id_colors_and_visibility.h>
#include <settings/parameters.h>

/**
 * This file contains data structures that are saved in the project file or project local settings
 * file that are specific to PcbNew.  This is done so that these structures are available in common.
 */


/**
 * Selection filtering that applies all the time (not the "filter selection" dialog that modifies
 * the current selection)
 */
struct SELECTION_FILTER_OPTIONS
{
    bool lockedItems;   ///< Allow selecting locked items
    bool footprints;    ///< Allow selecting entire footprints
    bool text;          ///< Text (free or attached to a footprint)
    bool tracks;        ///< Copper tracks
    bool vias;          ///< Vias (all types>
    bool pads;          ///< Footprint pads
    bool graphics;      ///< Graphic lines, shapes, polygons
    bool zones;         ///< Copper zones
    bool keepouts;      ///< Keepout zones
    bool dimensions;    ///< Dimension items
    bool otherItems;    ///< Anything not fitting one of the above categories

    SELECTION_FILTER_OPTIONS()
    {
        lockedItems = true;
        footprints  = true;
        text        = true;
        tracks      = true;
        vias        = true;
        pads        = true;
        graphics    = true;
        zones       = true;
        keepouts    = true;
        dimensions  = true;
        otherItems  = true;
    }

    /**
     * @return true if any of the item types are enabled (excluding "locked items" which is special)
     */
    bool Any()
    {
        return ( footprints || text || tracks || vias || pads || graphics || zones
                 || keepouts || dimensions || otherItems );
    }

    /**
     * @return true if all the item types are enabled (excluding "locked items" which is special)
     */
    bool All()
    {
        return ( footprints && text && tracks && vias && pads && graphics && zones
                 && keepouts && dimensions && otherItems );
    }
};

/**
 * Determine how inactive layers should be displayed.
 */
enum class HIGH_CONTRAST_MODE
{
<<<<<<< HEAD
    NORMAL = 0, ///< Non-active layers are shown normally (no high-contrast mode)
    DIMMED,     ///< Non-active layers are dimmed (old high-contrast mode)
    HIDDEN      ///< Non-active layers are hidden
=======
    NORMAL = 0,     ///< Inactive layers are shown normally (no high-contrast mode)
    DIMMED,         ///< Inactive layers are dimmed (old high-contrast mode)
    HIDDEN          ///< Inactive layers are hidden
>>>>>>> 77f5d317
};

///< Determine how zones should be displayed.
enum class ZONE_DISPLAY_MODE
{
    SHOW_FILLED,          ///< Filled polygons are shown
    SHOW_ZONE_OUTLINE,    ///< Only the zone outline is shown
    SHOW_FILLED_OUTLINE   ///< Outlines of filled polygons are shown
};

///< Determine how net color overrides should be applied.
enum class NET_COLOR_MODE
{
    OFF,        ///< Net (and netclass) colors are not shown
    RATSNEST,   ///< Net/netclass colors are shown on ratsnest lines only
    ALL         ///< Net/netclass colors are shown on all net copper
};

///< Determine how ratsnest lines are drawn.
enum class RATSNEST_MODE
{
    ALL,        ///< Ratsnest lines are drawn to items on all layers (default)
    VISIBLE     ///< Ratsnest lines are drawn to items on visible layers only
};

/**
 * A saved set of layers that are visible.
 */
struct LAYER_PRESET
{
    wxString     name;          ///< A name for this layer set
    LSET         layers;        ///< Board layers that are visible
    GAL_SET      renderLayers;  ///< Render layers (e.g. object types) that are visible
    PCB_LAYER_ID activeLayer;   ///< Optional layer to set active when this preset is loaded
    bool         readOnly;      ///< True if this is a read-only (built-in) preset

    LAYER_PRESET( const wxString& aName = wxEmptyString ) :
            name( aName ),
            activeLayer( UNSELECTED_LAYER )
    {
        layers       = LSET::AllLayersMask();
        renderLayers = GAL_SET::DefaultVisible();
        readOnly     = false;
    }

    LAYER_PRESET( const wxString& aName, const LSET& aVisibleLayers ) :
            name( aName ),
            layers( aVisibleLayers ),
            activeLayer( UNSELECTED_LAYER )
    {
        renderLayers = GAL_SET::DefaultVisible();
        readOnly     = false;
    }

    LAYER_PRESET( const wxString& aName, const LSET& aVisibleLayers, const GAL_SET& aVisibleObjects,
                  PCB_LAYER_ID aActiveLayer ) :
            name( aName ),
            layers( aVisibleLayers ),
            renderLayers( aVisibleObjects ),
            activeLayer( aActiveLayer )
    {
        readOnly = false;
    }

    bool LayersMatch( const LAYER_PRESET& aOther )
    {
        return aOther.layers == layers && aOther.renderLayers == renderLayers;
    }
};


class PARAM_LAYER_PRESET : public PARAM_LAMBDA<nlohmann::json>
{
public:
    PARAM_LAYER_PRESET( const std::string& aPath, std::vector<LAYER_PRESET>* aPresetList );

private:
    nlohmann::json presetsToJson();

    void jsonToPresets( const nlohmann::json& aJson );

    std::vector<LAYER_PRESET>* m_presets;
};

#endif // KICAD_BOARD_PROJECT_SETTINGS_H<|MERGE_RESOLUTION|>--- conflicted
+++ resolved
@@ -87,15 +87,9 @@
  */
 enum class HIGH_CONTRAST_MODE
 {
-<<<<<<< HEAD
-    NORMAL = 0, ///< Non-active layers are shown normally (no high-contrast mode)
-    DIMMED,     ///< Non-active layers are dimmed (old high-contrast mode)
-    HIDDEN      ///< Non-active layers are hidden
-=======
     NORMAL = 0,     ///< Inactive layers are shown normally (no high-contrast mode)
     DIMMED,         ///< Inactive layers are dimmed (old high-contrast mode)
     HIDDEN          ///< Inactive layers are hidden
->>>>>>> 77f5d317
 };
 
 ///< Determine how zones should be displayed.
