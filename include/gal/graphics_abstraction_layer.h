--- conflicted
+++ resolved
@@ -362,11 +362,7 @@
 
         // Bitmap font is slightly smaller and slightly heavier than the stroke font so we
         // compensate a bit before stroking
-<<<<<<< HEAD
-        int      saveLineWidth = lineWidth;
-=======
         float    saveLineWidth = lineWidth;
->>>>>>> 488cfb9e
         VECTOR2D saveGlyphSize = textProperties.m_glyphSize;
         {
             lineWidth *= 1.2f;
