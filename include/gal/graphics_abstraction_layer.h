/*
 * This program source code file is part of KICAD, a free EDA CAD application.
 *
 * Copyright (C) 2012 Torsten Hueter, torstenhtr <at> gmx.de
 * Copyright (C) 2016-2021 KiCad Developers, see AUTHORS.txt for contributors.
 *
 * Graphics Abstraction Layer (GAL) - base class
 *
 * This program is free software; you can redistribute it and/or
 * modify it under the terms of the GNU General Public License
 * as published by the Free Software Foundation; either version 2
 * of the License, or (at your option) any later version.
 *
 * This program is distributed in the hope that it will be useful,
 * but WITHOUT ANY WARRANTY; without even the implied warranty of
 * MERCHANTABILITY or FITNESS FOR A PARTICULAR PURPOSE.  See the
 * GNU General Public License for more details.
 *
 * You should have received a copy of the GNU General Public License
 * along with this program; if not, you may find one here:
 * http://www.gnu.org/licenses/old-licenses/gpl-2.0.html
 * or you may search the http://www.gnu.org website for the version 2 license,
 * or you may write to the Free Software Foundation, Inc.,
 * 51 Franklin Street, Fifth Floor, Boston, MA  02110-1301, USA
 */

#ifndef GRAPHICSABSTRACTIONLAYER_H_
#define GRAPHICSABSTRACTIONLAYER_H_

#include <deque>
#include <stack>
#include <limits>

#include <math/matrix3x3.h>

#include <gal/color4d.h>
#include <gal/cursors.h>
#include <gal/definitions.h>
#include <gal/gal_display_options.h>
#include <newstroke_font.h>
#include <font/stroke_font.h>
<<<<<<< HEAD
=======
#include <eda_rect.h>
>>>>>>> 60a58f2c

class SHAPE_LINE_CHAIN;
class SHAPE_POLY_SET;
class BITMAP_BASE;

namespace KIGFX
{
/**
 * Abstract interface for drawing on a 2D-surface.
 *
 * The functions are optimized for drawing shapes of an EDA-program such as KiCad. Most methods
 * are abstract and need to be implemented by a lower layer, for example by a Cairo or OpenGL
 * implementation.  Almost all methods use world coordinates as arguments. The board design is
 * defined in world space units for drawing purposes these are transformed to screen units with
 * this layer. So zooming is handled here as well.
 *
 */
class GAL : GAL_DISPLAY_OPTIONS_OBSERVER
{
    // These friend declarations allow us to hide routines that should not be called.  The
    // corresponding RAII objects must be used instead.
    friend class GAL_CONTEXT_LOCKER;
    friend class GAL_UPDATE_CONTEXT;
    friend class GAL_DRAWING_CONTEXT;

public:
    // Constructor / Destructor
    GAL( GAL_DISPLAY_OPTIONS& aOptions );
    virtual ~GAL();

    /// Return the initialization status for the canvas.
    virtual bool IsInitialized() const { return true; }

    /// Return true if the GAL canvas is visible on the screen.
    virtual bool IsVisible() const { return true; }

    /// Return true if the GAL engine is a Cairo based type.
    virtual bool IsCairoEngine() { return false; }

    /// Return true if the GAL engine is a OpenGL based type.
    virtual bool IsOpenGlEngine() { return false; }

    // ---------------
    // Drawing methods
    // ---------------

    /**
     * Draw a line.
     *
     * Start and end points are defined as 2D-Vectors.
     *
     * @param aStartPoint   is the start point of the line.
     * @param aEndPoint     is the end point of the line.
     */
    virtual void DrawLine( const VECTOR2D& aStartPoint, const VECTOR2D& aEndPoint ){};

    /**
     * Draw a rounded segment.
     *
     * Start and end points are defined as 2D-Vectors.
     *
     * @param aStartPoint   is the start point of the segment.
     * @param aEndPoint     is the end point of the segment.
     * @param aWidth        is a width of the segment
     */
    virtual void DrawSegment( const VECTOR2D& aStartPoint, const VECTOR2D& aEndPoint,
                              double aWidth ){};

    /**
     * Draw a polyline
     *
     * @param aPointList is a list of 2D-Vectors containing the polyline points.
     */
    virtual void DrawPolyline( const std::deque<VECTOR2D>& aPointList ){};
    virtual void DrawPolyline( const VECTOR2D aPointList[], int aListSize ){};
    virtual void DrawPolyline( const SHAPE_LINE_CHAIN& aLineChain ){};

    /**
     * Draw a circle using world coordinates.
     *
     * @param aCenterPoint is the center point of the circle.
     * @param aRadius is the radius of the circle.
     */
    virtual void DrawCircle( const VECTOR2D& aCenterPoint, double aRadius ){};

    /**
     * Draw an arc.
     *
     * @param aCenterPoint  is the center point of the arc.
     * @param aRadius       is the arc radius.
     * @param aStartAngle   is the start angle of the arc.
     * @param aEndAngle     is the end angle of the arc.
     */
    virtual void DrawArc( const VECTOR2D& aCenterPoint, double aRadius, double aStartAngle,
                          double aEndAngle ){};

    /**
     * Draw an arc segment.
     *
     * This method differs from DrawArc() in what happens when fill/stroke are on or off.
     * DrawArc() draws a "pie piece" when fill is turned on, and a thick stroke when fill is off.
     * DrawArcSegment() with fill *on* behaves like DrawArc() with fill *off*.
     * DrawArcSegment() with fill *off* draws the outline of what it would have drawn with fill on.
     *
     * TODO: Unify Arc routines
     *
     * @param aCenterPoint  is the center point of the arc.
     * @param aRadius       is the arc radius.
     * @param aStartAngle   is the start angle of the arc.
     * @param aEndAngle     is the end angle of the arc.
     * @param aWidth        is the thickness of the arc (pen size).
     */
    virtual void DrawArcSegment( const VECTOR2D& aCenterPoint, double aRadius, double aStartAngle,
                                 double aEndAngle, double aWidth ){};

    /**
     * Draw a rectangle.
     *
     * @param aStartPoint   is the start point of the rectangle.
     * @param aEndPoint     is the end point of the rectangle.
     */
    virtual void DrawRectangle( const VECTOR2D& aStartPoint, const VECTOR2D& aEndPoint ){};
<<<<<<< HEAD
=======
    void DrawRectangle( const EDA_RECT& aRect ) {
        DrawRectangle( aRect.GetOrigin(), aRect.GetEnd() );
    }
>>>>>>> 60a58f2c

    /**
     * Draw a polygon.
     *
     * @param aPointList is the list of the polygon points.
     */
    virtual void DrawPolygon( const std::deque<VECTOR2D>& aPointList ){};
    virtual void DrawPolygon( const VECTOR2D aPointList[], int aListSize ){};
    virtual void DrawPolygon( const SHAPE_POLY_SET& aPolySet ){};
    virtual void DrawPolygon( const SHAPE_LINE_CHAIN& aPolySet ){};

    /**
     * Draw a polygon representing an outline font glyph.
     *
     * @param aPointList is the list of the polygon points.
     */
    virtual void DrawGlyph( const SHAPE_POLY_SET& aPolySet, int aNth = 0, int aTotal = 1 ) = 0;

    void DrawGlyphs( const std::vector<SHAPE_POLY_SET> aGlyphs );

    /**
     * Draw a cubic bezier spline.
     *
     * @param startPoint    is the start point of the spline.
     * @param controlPointA is the first control point.
     * @param controlPointB is the second control point.
     * @param endPoint      is the end point of the spline.
     * @param aFilterValue  is used by Bezier to segments approximation, if
     * the Bezier curve is not supported and needs a curve to polyline conversion.
     * aFilterValue = 0 means no filtering.
     */
    virtual void DrawCurve( const VECTOR2D& startPoint, const VECTOR2D& controlPointA,
                            const VECTOR2D& controlPointB, const VECTOR2D& endPoint,
                            double aFilterValue = 0.0 ){};

    /**
     * Draw a bitmap image.
     */
    virtual void DrawBitmap( const BITMAP_BASE& aBitmap ){};

    // --------------
    // Screen methods
    // --------------

    /// Resize the canvas.
    virtual void ResizeScreen( int aWidth, int aHeight ){};

    /// Show/hide the GAL canvas
    virtual bool Show( bool aShow ) { return true; };

    /// Return GAL canvas size in pixels
    const VECTOR2I& GetScreenPixelSize() const { return m_screenSize; }

    /// Force all remaining objects to be drawn.
    virtual void Flush(){};

    void SetClearColor( const COLOR4D& aColor ) { m_clearColor = aColor; }

    const COLOR4D& GetClearColor() const { return m_clearColor; }

    /**
     * Clear the screen.
     *
     * @param aColor is the color used for clearing.
     */
    virtual void ClearScreen(){};

    // -----------------
    // Attribute setting
    // -----------------

    /**
     * Enable/disable fill.
     *
     * @param aIsFillEnabled is true, when the graphics objects should be filled, else false.
     */
    virtual void SetIsFill( bool aIsFillEnabled ) { m_isFillEnabled = aIsFillEnabled; }

    /**
     * Enable/disable stroked outlines.
     *
     * @param aIsStrokeEnabled is true, if the outline of an object should be stroked.
     */
    virtual void SetIsStroke( bool aIsStrokeEnabled ) { m_isStrokeEnabled = aIsStrokeEnabled; }

    /**
     * Set the fill color.
     *
     * @param aColor is the color for filling.
     */
    virtual void SetFillColor( const COLOR4D& aColor ) { m_fillColor = aColor; }

    /**
     * Get the fill color.
     *
     * @return the color for filling a outline.
     */
    inline const COLOR4D& GetFillColor() const { return m_fillColor; }

    /**
     * Set the stroke color.
     *
     * @param aColor is the color for stroking the outline.
     */
    virtual void SetStrokeColor( const COLOR4D& aColor ) { m_strokeColor = aColor; }

    /**
     * Get the stroke color.
     *
     * @return the color for stroking the outline.
     */
    inline const COLOR4D& GetStrokeColor() const { return m_strokeColor; }

    /**
     * Set the line width.
     *
     * @param aLineWidth is the line width.
     */
    virtual void SetLineWidth( float aLineWidth ) { m_lineWidth = aLineWidth; }

    /**
     * Get the line width.
     *
     * @return the actual line width.
     */
    inline float GetLineWidth() const { return m_lineWidth; }

    /**
     * Set the depth of the layer (position on the z-axis)
     *
     * @param aLayerDepth the layer depth for the objects.
     */
    virtual void SetLayerDepth( double aLayerDepth )
    {
        assert( aLayerDepth <= m_depthRange.y );
        assert( aLayerDepth >= m_depthRange.x );

        m_layerDepth = aLayerDepth;
    }

    // ----
    // Text
    // ----

    /**
     * Draw a vector type text using preloaded Newstroke font.
     *
     * @param aText is the text to be drawn.
     * @param aPosition is the text position in world coordinates.
     * @param aRotationAngle is the text rotation angle.
     * @param aFont is the text font, or nullptr (defaults to newstroke)
<<<<<<< HEAD
     */
    virtual void StrokeText( const wxString& aText, const VECTOR2D& aPosition,
                             double aRotationAngle, KIFONT::FONT* aFont = nullptr );
=======
     * @param aLineSpacing is the line spacing for multiline text (defaults to 1.0)
     */
    virtual void StrokeText( const wxString& aText, const VECTOR2D& aPosition,
                             double aRotationAngle, KIFONT::FONT* aFont = nullptr, double aLineSpacing = 1.0 );
>>>>>>> 60a58f2c

    /**
     * Draw a text using a bitmap font. It should be faster than StrokeText(),
     * but can be used only for non-Gerber elements.
     *
     * @param aText is the text to be drawn.
     * @param aPosition is the text position in world coordinates.
     * @param aRotationAngle is the text rotation angle.
     */
    virtual void BitmapText( const wxString& aText, const VECTOR2D& aPosition,
                             double aRotationAngle )
    {
        // Fallback: use stroke font

        bool     saveMirroredState = m_attributes.IsMirrored();
        float    saveLineWidth = m_lineWidth;
        VECTOR2D saveGlyphSize = m_attributes.GetSize();

        // Handle flipped view
        if( m_globalFlipX )
            m_attributes.SetMirrored( !m_attributes.IsMirrored() );

        // Bitmap font is slightly smaller and slightly heavier than the stroke font so we
        // compensate a bit before stroking
        {
            m_lineWidth *= 1.2f;
            m_attributes.SetSize( m_attributes.GetSize() * 0.8 );

            StrokeText( aText, aPosition, aRotationAngle );
        }
        m_lineWidth = saveLineWidth;
        m_attributes.SetSize( saveGlyphSize );
        m_attributes.SetMirrored( saveMirroredState );
    }

    /**
     * Compute the X and Y size of a given text. The text is expected to be a only one line text.
     *
     * @param aText is the text string (one line).
     * @return is the text size.
     */
    VECTOR2D GetTextLineSize( const UTF8& aText ) const;

    /**
     * Loads attributes of the given text (bold/italic/underline/mirrored and so on).
     *
     * @param aText is the text item.
     */
    virtual void SetTextAttributes( const EDA_TEXT* aText );

    /**
     * Reset text attributes to default styling.
     *
     * Normally, custom attributes will be set individually after this,
     * otherwise you can use SetTextAttributes()
     */
    void ResetTextAttributes();

    /**
     * Set the font glyph size.
     *
     * @param aGlyphSize is the new font glyph size.
     */
<<<<<<< HEAD
    inline void     SetGlyphSize( const VECTOR2D aSize ) { textProperties.m_glyphSize = aSize; }
    const VECTOR2D& GetGlyphSize() const { return textProperties.m_glyphSize; }
=======
    inline void SetGlyphSize( const VECTOR2D aSize ) { m_attributes.SetSize( aSize ); }
    VECTOR2D GetGlyphSize() const { return m_attributes.GetSize(); }
>>>>>>> 60a58f2c

    /**
     * Set bold property of current font.
     *
     * @param aBold tells if the font should be bold or not.
     */
<<<<<<< HEAD
    inline void SetFontBold( const bool aBold ) { textProperties.m_bold = aBold; }
    inline bool IsFontBold() const { return textProperties.m_bold; }
=======
    inline void SetFontBold( const bool aBold ) { m_attributes.SetBold( aBold ); }
    inline bool IsFontBold() const { return m_attributes.IsBold(); }
>>>>>>> 60a58f2c

    /**
     * Set italic property of current font.
     *
     * @param aItalic tells if the font should be italic or not.
     */
    inline void SetFontItalic( bool aItalic ) { m_attributes.SetItalic( aItalic ); }
    inline bool IsFontItalic() const { return m_attributes.IsItalic(); }

    inline void SetFontUnderlined( bool aUnderlined ) { m_attributes.SetUnderlined( aUnderlined ); }
    inline bool IsFontUnderlined() const { return m_attributes.IsUnderlined(); }

    /**
     * Set a mirrored property of text.
     *
     * @param aMirrored tells if the text should be mirrored or not.
     */
    inline void SetTextMirrored( const bool aMirrored ) { m_attributes.SetMirrored( aMirrored ); }
    inline bool IsTextMirrored() const { return m_attributes.IsMirrored(); }

    /**
     * Set the horizontal justify for text drawing.
     *
     * @param aHorizontalJustify is the horizontal justify value.
     */
    inline void SetHorizontalAlignment( TEXT_ATTRIBUTES::HORIZONTAL_ALIGNMENT aHorizontalJustify )
    {
        m_attributes.Align( aHorizontalJustify );
    }

    /**
     * Return current text horizontal justification setting.
     */
    inline TEXT_ATTRIBUTES::HORIZONTAL_ALIGNMENT GetHorizontalAlignment() const
    {
        return m_attributes.GetHorizontalAlignment();
    }

    /**
     * Set the vertical justify for text drawing.
     *
     * @param aVerticalJustify is the vertical justify value.
     */
    inline void SetVerticalAlignment( const TEXT_ATTRIBUTES::VERTICAL_ALIGNMENT aVerticalJustify )
    {
        m_attributes.Align( aVerticalJustify );
    }

    /**
     * Returns current text vertical justification setting.
     */
    inline TEXT_ATTRIBUTES::VERTICAL_ALIGNMENT GetVerticalAlignment() const
    {
        return m_attributes.GetVerticalAlignment();
    }


    // --------------
    // Transformation
    // --------------

    /**
     * Transform the context.
     *
     * @param aTransformation is the transformation matrix.
     */
    virtual void Transform( const MATRIX3x3D& aTransformation ){};

    /**
     * Rotate the context.
     *
     * @param aAngle is the rotation angle in radians.
     */
    virtual void Rotate( double aAngle ){};

    /**
     * Translate the context.
     *
     * @param aTranslation is the translation vector.
     */
    virtual void Translate( const VECTOR2D& aTranslation ){};

    /**
     * Scale the context.
     *
     * @param aScale is the scale factor for the x- and y-axis.
     */
    virtual void Scale( const VECTOR2D& aScale ){};

    /// Save the context.
    virtual void Save(){};

    /// Restore the context.
    virtual void Restore(){};

    // --------------------------------------------
    // Group methods
    // ---------------------------------------------

    /**
     * Begin a group.
     *
     * A group is a collection of graphic items.
     * Hierarchical groups are possible, attributes and transformations can be used.
     *
     * @return the number of the group.
     */
    virtual int BeginGroup() { return 0; };

    /// End the group.
    virtual void EndGroup(){};

    /**
     * Draw the stored group.
     *
     * @param aGroupNumber is the group number.
     */
    virtual void DrawGroup( int aGroupNumber ){};

    /**
     * Change the color used to draw the group.
     *
     * @param aGroupNumber is the group number.
     * @param aNewColor is the new color.
     */
    virtual void ChangeGroupColor( int aGroupNumber, const COLOR4D& aNewColor ){};

    /**
     * Change the depth (Z-axis position) of the group.
     *
     * @param aGroupNumber is the group number.
     * @param aDepth is the new depth.
     */
    virtual void ChangeGroupDepth( int aGroupNumber, int aDepth ){};

    /**
     * Delete the group from the memory.
     *
     * @param aGroupNumber is the group number.
     */
    virtual void DeleteGroup( int aGroupNumber ){};

    /**
     * Delete all data created during caching of graphic items.
     */
    virtual void ClearCache(){};

    // --------------------------------------------------------
    // Handling the world <-> screen transformation
    // --------------------------------------------------------

    /// Compute the world <-> screen transformation matrix
    virtual void ComputeWorldScreenMatrix();

    /**
     * Get the world <-> screen transformation matrix.
     *
     * @return the transformation matrix.
     */
    const MATRIX3x3D& GetWorldScreenMatrix() const { return m_worldScreenMatrix; }

    /**
     * Get the screen <-> world transformation matrix.
     *
     * @return the transformation matrix.
     */
    const MATRIX3x3D& GetScreenWorldMatrix() const { return m_screenWorldMatrix; }

    /**
     * Set the world <-> screen transformation matrix.
     *
     * @param aMatrix is the 3x3 world <-> screen transformation matrix.
     */
    inline void SetWorldScreenMatrix( const MATRIX3x3D& aMatrix ) { m_worldScreenMatrix = aMatrix; }
<<<<<<< HEAD
=======

    /**
     * @return the bounding box of the world that is displayed on screen at the moment
     */
    BOX2D GetVisibleWorldExtents() const;
>>>>>>> 60a58f2c

    /**
     * Set the unit length.
     *
     * This defines the length [inch] per one integer. For instance a value 0.001 means
     * that the coordinate [1000, 1000] corresponds with a point at (1 inch, 1 inch) or
     * 1 mil resolution per integer.
     *
     * @param aWorldUnitLength is the world Unit length.
     */
    inline void SetWorldUnitLength( double aWorldUnitLength )
    {
        m_worldUnitLength = aWorldUnitLength;
    }

    inline void SetScreenSize( const VECTOR2I& aSize ) { m_screenSize = aSize; }

    /**
     * Set the dots per inch of the screen.
     *
     * This value depends on the user screen, it should be configurable by the application.
     * For instance a typical notebook with HD+ resolution (1600x900) has 106 DPI.
     *
     * @param aScreenDPI are the screen DPI.
     */
    inline void SetScreenDPI( double aScreenDPI ) { m_screenDPI = aScreenDPI; }

    /**
     * Set the Point in world space to look at.
     *
     * This point corresponds with the center of the actual drawing area.
     *
     * @param aPoint is the look at point (center of the actual drawing area).
     */
    inline void SetLookAtPoint( const VECTOR2D& aPoint ) { m_lookAtPoint = aPoint; }

    /**
     * Get the look at point.
     *
     * @return the look at point.
     */
    inline const VECTOR2D& GetLookAtPoint() const { return m_lookAtPoint; }

    /**
     * Set the zoom factor of the scene.
     *
     * @param aZoomFactor is the zoom factor.
     */
    inline void SetZoomFactor( double aZoomFactor ) { m_zoomFactor = aZoomFactor; }

    /**
     * Get the zoom factor
     *
     * @return the zoom factor.
     */
    inline double GetZoomFactor() const { return m_zoomFactor; }

    /**
     * Set the rotation angle.
     *
     * @param aRotation is the new rotation angle (radians).
     */
    void SetRotation( double aRotation ) { m_rotation = aRotation; }

    /**
     * Get the rotation angle.
     *
     * @return The rotation angle (radians).
     */
    double GetRotation() const { return m_rotation; }

    /**
     * Set the range of the layer depth.
     *
     * Usually required for the OpenGL implementation, any object outside this range is not drawn.
     *
     * @param aDepthRange is the depth range where component x is the near clipping plane and y
     *                    is the far clipping plane.
     */
    inline void SetDepthRange( const VECTOR2D& aDepthRange ) { m_depthRange = aDepthRange; }

    /**
     * Return the minimum depth in the currently used range (the top).
     */
    inline double GetMinDepth() const { return m_depthRange.x; }

    /**
     * Return the maximum depth in the currently used range (the bottom).
     */
    inline double GetMaxDepth() const { return m_depthRange.y; }

    /**
     * Get the world scale.
     *
     * @return the actual world scale factor.
     */
    inline double GetWorldScale() const { return m_worldScale; }

    /**
     * Sets flipping of the screen.
     *
     * @param xAxis is the flip flag for the X axis.
     * @param yAxis is the flip flag for the Y axis.
     */
    inline void SetFlip( bool xAxis, bool yAxis )
    {
        m_globalFlipX = xAxis;
        m_globalFlipY = yAxis;
    }

    /**
     * Return true if flip flag for the X axis is set.
     */
    bool IsFlippedX() const { return m_globalFlipX; }

    /**
     * Return true if flip flag for the Y axis is set.
     */
    bool IsFlippedY() const { return m_globalFlipY; }

    // ---------------------------
    // Buffer manipulation methods
    // ---------------------------

    /**
     * Set the target for rendering.
     *
     * @param aTarget is the new target for rendering.
     */
    virtual void SetTarget( RENDER_TARGET aTarget ){};

    /**
     * Get the currently used target for rendering.
     *
     * @return The current rendering target.
     */
    virtual RENDER_TARGET GetTarget() const { return TARGET_CACHED; };

    /**
     * Clear the target for rendering.
     *
     * @param aTarget is the target to be cleared.
     */
    virtual void ClearTarget( RENDER_TARGET aTarget ){};

    /**
     * Return true if the target exists.
     *
     * @param aTarget is the target to be checked.
     */
    virtual bool HasTarget( RENDER_TARGET aTarget ) { return true; };

    /**
     * Set negative draw mode in the renderer.
     *
     * When negative mode is enabled, drawn items will subtract from
     * previously drawn items.  This is mainly needed for Gerber
     * negative item support in Cairo, since unlike in OpenGL, objects
     * drawn with zero opacity on top of other objects would not normally
     * mask objects in Cairo.  This method is a no-op in OpenGL.
     *
     * @param aSetting is true if negative mode should be enabled
     */
    virtual void SetNegativeDrawMode( bool aSetting ){};

    // -------------
    // Grid methods
    // -------------

    /**
     * Set the visibility setting of the grid.
     *
     * @param aVisibility is the new visibility setting of the grid.
     */
    void SetGridVisibility( bool aVisibility ) { m_gridVisibility = aVisibility; }

    bool GetGridVisibility() const { return m_gridVisibility; }

    bool GetGridSnapping() const
    {
        return m_options.m_gridSnapping == KIGFX::GRID_SNAPPING::ALWAYS
               || ( m_gridVisibility
                    && m_options.m_gridSnapping == KIGFX::GRID_SNAPPING::WITH_GRID );
    }
    /**
     * Set the origin point for the grid.
     *
     * @param aGridOrigin is a vector containing the grid origin point, in world coordinates.
     */
    inline void SetGridOrigin( const VECTOR2D& aGridOrigin )
    {
        m_gridOrigin = aGridOrigin;

        if( m_gridSize.x == 0.0 || m_gridSize.y == 0.0 )
        {
            m_gridOffset = VECTOR2D( 0.0, 0.0 );
        }
        else
        {
            m_gridOffset = VECTOR2D( (long) m_gridOrigin.x % (long) m_gridSize.x,
                                     (long) m_gridOrigin.y % (long) m_gridSize.y );
        }
    }

    inline const VECTOR2D& GetGridOrigin() const { return m_gridOrigin; }

    /**
     * Set the grid size.
     *
     * @param aGridSize is a vector containing the grid size in x and y direction.
     */
    inline void SetGridSize( const VECTOR2D& aGridSize )
    {
        m_gridSize = aGridSize;

        // Avoid stupid grid size values: a grid size  should be >= 1 in internal units
        m_gridSize.x = std::max( 1.0, m_gridSize.x );
        m_gridSize.y = std::max( 1.0, m_gridSize.y );

        m_gridOffset = VECTOR2D( (long) m_gridOrigin.x % (long) m_gridSize.x,
                                 (long) m_gridOrigin.y % (long) m_gridSize.y );
    }

    /**
     * Return the grid size.
     *
     * @return A vector containing the grid size in x and y direction.
     */
    inline const VECTOR2D& GetGridSize() const { return m_gridSize; }

    /**
     * Set the grid color.
     *
     * @param aGridColor is the grid color, it should have a low alpha value for the best effect.
     */
    inline void SetGridColor( const COLOR4D& aGridColor ) { m_gridColor = aGridColor; }

    /**
     * Set the axes color.
     *
     * @param aAxesColor is the color to draw the axes if enabled.
     */
    inline void SetAxesColor( const COLOR4D& aAxesColor ) { m_axesColor = aAxesColor; }

    /**
     * Enable drawing the axes.
     */
    inline void SetAxesEnabled( bool aAxesEnabled ) { m_axesEnabled = aAxesEnabled; }

    /**
     * Draw every tick line wider.
     *
     * @param aInterval increase the width of every aInterval line, if 0 do not use this feature.
     */
    inline void SetCoarseGrid( int aInterval ) { m_gridTick = aInterval; }

    /**
     * Get the grid line width.
     *
     * @return the grid line width
     */
    inline float GetGridLineWidth() const { return m_gridLineWidth; }

    ///< Draw the grid
    virtual void DrawGrid(){};

    /**
     * For a given point it returns the nearest point belonging to the grid in world coordinates.
     *
     * @param aPoint is the point for which the grid point is searched.
     * @return The nearest grid point in world coordinates.
     */
    VECTOR2D GetGridPoint( const VECTOR2D& aPoint ) const;

    /**
     * Compute the point position in world coordinates from given screen coordinates.
     *
     * @param aPoint the pointposition in screen coordinates.
     * @return the point position in world coordinates.
     */
    inline VECTOR2D ToWorld( const VECTOR2D& aPoint ) const
    {
        return VECTOR2D( m_screenWorldMatrix * aPoint );
    }

    /**
     * Compute the point position in screen coordinates from given world coordinates.
     *
     * @param aPoint the pointposition in world coordinates.
     * @return the point position in screen coordinates.
     */
    inline VECTOR2D ToScreen( const VECTOR2D& aPoint ) const
    {
        return VECTOR2D( m_worldScreenMatrix * aPoint );
    }

    /**
     * Set the cursor in the native panel.
     *
     * @param aCursor is the cursor to use in the native panel
     * @return true if the cursor was updated, false if the cursor given was already set
     */
    virtual bool SetNativeCursorStyle( KICURSOR aCursor );

    /**
     * Enable/disable cursor.
     *
     * @param aCursorEnabled is true if the cursor should be drawn, else false.
     */
    inline void SetCursorEnabled( bool aCursorEnabled ) { m_isCursorEnabled = aCursorEnabled; }

    /**
     * Return information about cursor visibility.
     *
     * @return True if cursor is visible.
     */
    bool IsCursorEnabled() const { return m_isCursorEnabled || m_forceDisplayCursor; }

    /**
     * Set the cursor color.
     *
     * @param aCursorColor is the color of the cursor.
     */
    inline void SetCursorColor( const COLOR4D& aCursorColor ) { m_cursorColor = aCursorColor; }

    /**
     * Draw the cursor.
     *
     * @param aCursorPosition is the cursor position in screen coordinates.
     */
    virtual void DrawCursor( const VECTOR2D& aCursorPosition ){};

    /**
     * Change the current depth to deeper, so it is possible to draw objects right beneath
     * other.
     */
    inline void AdvanceDepth() { m_layerDepth -= 0.05; }

    /**
     * Store current drawing depth on the depth stack.
     */
    inline void PushDepth() { m_depthStack.push( m_layerDepth ); }

    /**
     * Restore previously stored drawing depth for the depth stack.
     */
    inline void PopDepth()
    {
        m_layerDepth = m_depthStack.top();
        m_depthStack.pop();
    }

    virtual void EnableDepthTest( bool aEnabled = false ){};

    /**
     * Checks the state of the context lock
     * @return True if the context is currently locked
     */
    virtual bool IsContextLocked() { return false; }

protected:
    /// Use GAL_CONTEXT_LOCKER RAII object
    virtual void lockContext( int aClientCookie ) {}

    virtual void unlockContext( int aClientCookie ) {}

    /// Enable item update mode.
    /// Private: use GAL_UPDATE_CONTEXT RAII object
    virtual void beginUpdate() {}

    /// Disable item update mode.
    virtual void endUpdate() {}

    /// Begin the drawing, needs to be called for every new frame.
    /// Private: use GAL_DRAWING_CONTEXT RAII object
    virtual void beginDrawing(){};

    /// End the drawing, needs to be called for every new frame.
    /// Private: use GAL_DRAWING_CONTEXT RAII object
    virtual void endDrawing(){};

    /// Compute the scaling factor for the world->screen matrix
    inline void computeWorldScale()
    {
        m_worldScale = m_screenDPI * m_worldUnitLength * m_zoomFactor;
    }

    /**
     * compute minimum grid spacing from the grid settings
     *
     * @return the minimum spacing to use for drawing the grid
     */
    double computeMinGridSpacing() const;

    /// Possible depth range
    static const int MIN_DEPTH;
    static const int MAX_DEPTH;

    /// Depth level on which the grid is drawn
    static const int GRID_DEPTH;

    /**
     * Get the actual cursor color to draw
     */
    COLOR4D getCursorColor() const;

    // ---------------
    // Settings observer interface
    // ---------------
    /**
     * Handler for observer settings changes.
     */
    void OnGalDisplayOptionsChanged( const GAL_DISPLAY_OPTIONS& aOptions ) override;

    /**
     * Handle updating display options.
     *
     * Derived classes should call up to this to set base-class methods.
     *
     * @return true if the new settings changed something. Derived classes can use this
     *         information to refresh themselves
     */
    virtual bool updatedGalDisplayOptions( const GAL_DISPLAY_OPTIONS& aOptions );

    GAL_DISPLAY_OPTIONS& m_options;
    UTIL::LINK           m_observerLink;

    std::stack<double> m_depthStack; ///< Stored depth values
    VECTOR2I           m_screenSize; ///< Screen size in screen coordinates

    double   m_worldUnitLength; ///< The unit length of the world coordinates [inch]
    double   m_screenDPI;       ///< The dots per inch of the screen
    VECTOR2D m_lookAtPoint;     ///< Point to be looked at in world space

    double     m_zoomFactor;        ///< The zoom factor
    double     m_rotation;          ///< Rotation transformation (radians)
    MATRIX3x3D m_worldScreenMatrix; ///< World transformation
    MATRIX3x3D m_screenWorldMatrix; ///< Screen transformation
    double     m_worldScale;        ///< The scale factor world->screen

    bool m_globalFlipX; ///< Flag for X axis flipping
    bool m_globalFlipY; ///< Flag for Y axis flipping

    float m_lineWidth; ///< The line width

    bool m_isFillEnabled;   ///< Is filling of graphic objects enabled ?
    bool m_isStrokeEnabled; ///< Are the outlines stroked ?

    COLOR4D m_fillColor;   ///< The fill color
    COLOR4D m_strokeColor; ///< The color of the outlines
    COLOR4D m_clearColor;

    double   m_layerDepth; ///< The actual layer depth
    VECTOR2D m_depthRange; ///< Range of the depth

    // Grid settings
    bool       m_gridVisibility; ///< Should the grid be shown
    GRID_STYLE m_gridStyle;      ///< Grid display style
    VECTOR2D   m_gridSize;       ///< The grid size
    VECTOR2D   m_gridOrigin;     ///< The grid origin
    VECTOR2D   m_gridOffset;     ///< The grid offset to compensate cursor position
    COLOR4D    m_gridColor;      ///< Color of the grid
    COLOR4D    m_axesColor;      ///< Color of the axes
    bool       m_axesEnabled;    ///< Should the axes be drawn
    int        m_gridTick;       ///< Every tick line gets the double width
    float      m_gridLineWidth;  ///< Line width of the grid
    int        m_gridMinSpacing; ///< Minimum screen size of the grid (pixels)
                                 ///< below which the grid is not drawn

    // Cursor settings
    bool     m_isCursorEnabled;    ///< Is the cursor enabled?
    bool     m_forceDisplayCursor; ///< Always show cursor
    COLOR4D  m_cursorColor;        ///< Cursor color
    bool     m_fullscreenCursor;   ///< Shape of the cursor (fullscreen or small cross)
    VECTOR2D m_cursorPosition;     ///< Current cursor position (world coordinates)

    KICURSOR m_currentNativeCursor; ///< Current cursor
private:
<<<<<<< HEAD
    struct TEXT_PROPERTIES
    {
        VECTOR2D            m_glyphSize;         ///< Size of the glyphs
        EDA_TEXT_HJUSTIFY_T m_horizontalJustify; ///< Horizontal justification
        EDA_TEXT_VJUSTIFY_T m_verticalJustify;   ///< Vertical justification
        bool                m_bold;
        bool                m_italic;
        bool                m_underlined;
        bool                m_mirrored;
    } textProperties;
=======
    TEXT_ATTRIBUTES m_attributes;
>>>>>>> 60a58f2c
};


class GAL_CONTEXT_LOCKER
{
public:
    GAL_CONTEXT_LOCKER( GAL* aGal ) : m_gal( aGal )
    {
        m_cookie = rand();
        m_gal->lockContext( m_cookie );
    }

    ~GAL_CONTEXT_LOCKER() { m_gal->unlockContext( m_cookie ); }

protected:
    GAL* m_gal;
    int  m_cookie;
};


class GAL_UPDATE_CONTEXT : public GAL_CONTEXT_LOCKER
{
public:
    GAL_UPDATE_CONTEXT( GAL* aGal ) : GAL_CONTEXT_LOCKER( aGal ) { m_gal->beginUpdate(); }

    ~GAL_UPDATE_CONTEXT() { m_gal->endUpdate(); }
};


class GAL_DRAWING_CONTEXT : public GAL_CONTEXT_LOCKER
{
public:
    GAL_DRAWING_CONTEXT( GAL* aGal ) : GAL_CONTEXT_LOCKER( aGal ) { m_gal->beginDrawing(); }

    ~GAL_DRAWING_CONTEXT() { m_gal->endDrawing(); }
};


}; // namespace KIGFX

#endif /* GRAPHICSABSTRACTIONLAYER_H_ */<|MERGE_RESOLUTION|>--- conflicted
+++ resolved
@@ -39,10 +39,7 @@
 #include <gal/gal_display_options.h>
 #include <newstroke_font.h>
 #include <font/stroke_font.h>
-<<<<<<< HEAD
-=======
 #include <eda_rect.h>
->>>>>>> 60a58f2c
 
 class SHAPE_LINE_CHAIN;
 class SHAPE_POLY_SET;
@@ -165,12 +162,9 @@
      * @param aEndPoint     is the end point of the rectangle.
      */
     virtual void DrawRectangle( const VECTOR2D& aStartPoint, const VECTOR2D& aEndPoint ){};
-<<<<<<< HEAD
-=======
     void DrawRectangle( const EDA_RECT& aRect ) {
         DrawRectangle( aRect.GetOrigin(), aRect.GetEnd() );
     }
->>>>>>> 60a58f2c
 
     /**
      * Draw a polygon.
@@ -322,16 +316,10 @@
      * @param aPosition is the text position in world coordinates.
      * @param aRotationAngle is the text rotation angle.
      * @param aFont is the text font, or nullptr (defaults to newstroke)
-<<<<<<< HEAD
-     */
-    virtual void StrokeText( const wxString& aText, const VECTOR2D& aPosition,
-                             double aRotationAngle, KIFONT::FONT* aFont = nullptr );
-=======
      * @param aLineSpacing is the line spacing for multiline text (defaults to 1.0)
      */
     virtual void StrokeText( const wxString& aText, const VECTOR2D& aPosition,
                              double aRotationAngle, KIFONT::FONT* aFont = nullptr, double aLineSpacing = 1.0 );
->>>>>>> 60a58f2c
 
     /**
      * Draw a text using a bitmap font. It should be faster than StrokeText(),
@@ -395,26 +383,16 @@
      *
      * @param aGlyphSize is the new font glyph size.
      */
-<<<<<<< HEAD
-    inline void     SetGlyphSize( const VECTOR2D aSize ) { textProperties.m_glyphSize = aSize; }
-    const VECTOR2D& GetGlyphSize() const { return textProperties.m_glyphSize; }
-=======
     inline void SetGlyphSize( const VECTOR2D aSize ) { m_attributes.SetSize( aSize ); }
     VECTOR2D GetGlyphSize() const { return m_attributes.GetSize(); }
->>>>>>> 60a58f2c
 
     /**
      * Set bold property of current font.
      *
      * @param aBold tells if the font should be bold or not.
      */
-<<<<<<< HEAD
-    inline void SetFontBold( const bool aBold ) { textProperties.m_bold = aBold; }
-    inline bool IsFontBold() const { return textProperties.m_bold; }
-=======
     inline void SetFontBold( const bool aBold ) { m_attributes.SetBold( aBold ); }
     inline bool IsFontBold() const { return m_attributes.IsBold(); }
->>>>>>> 60a58f2c
 
     /**
      * Set italic property of current font.
@@ -589,14 +567,11 @@
      * @param aMatrix is the 3x3 world <-> screen transformation matrix.
      */
     inline void SetWorldScreenMatrix( const MATRIX3x3D& aMatrix ) { m_worldScreenMatrix = aMatrix; }
-<<<<<<< HEAD
-=======
 
     /**
      * @return the bounding box of the world that is displayed on screen at the moment
      */
     BOX2D GetVisibleWorldExtents() const;
->>>>>>> 60a58f2c
 
     /**
      * Set the unit length.
@@ -1075,20 +1050,7 @@
 
     KICURSOR m_currentNativeCursor; ///< Current cursor
 private:
-<<<<<<< HEAD
-    struct TEXT_PROPERTIES
-    {
-        VECTOR2D            m_glyphSize;         ///< Size of the glyphs
-        EDA_TEXT_HJUSTIFY_T m_horizontalJustify; ///< Horizontal justification
-        EDA_TEXT_VJUSTIFY_T m_verticalJustify;   ///< Vertical justification
-        bool                m_bold;
-        bool                m_italic;
-        bool                m_underlined;
-        bool                m_mirrored;
-    } textProperties;
-=======
     TEXT_ATTRIBUTES m_attributes;
->>>>>>> 60a58f2c
 };
 
 
