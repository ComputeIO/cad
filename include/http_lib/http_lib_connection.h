/*
 * This program source code file is part of KiCad, a free EDA CAD application.
 *
 * Copyright (C) 2023 Andre F. K. Iwers <iwers11@gmail.com>
 * Copyright (C) redesign and expansion with version 2, 2024 Rosy <rosy@rosy-logic.ch>
 *
 * This program is free software: you can redistribute it and/or modify it
 * under the terms of the GNU General Public License as published by the
 * Free Software Foundation, either version 3 of the License, or (at your
 * option) any later version.
 *
 * This program is distributed in the hope that it will be useful, but
 * WITHOUT ANY WARRANTY; without even the implied warranty of
 * MERCHANTABILITY or FITNESS FOR A PARTICULAR PURPOSE.  See the GNU
 * General Public License for more details.
 *
 * You should have received a copy of the GNU General Public License along
 * with this program.  If not, see <http://www.gnu.org/licenses/>.
 */

#ifndef KICAD_HTTP_LIB_CONNECTION_H
#define KICAD_HTTP_LIB_CONNECTION_H

#include <any>
#include <boost/algorithm/string.hpp>

#include "http_lib/http_lib_settings.h"
#include <kicad_curl/kicad_curl_easy.h>


const char* const traceHTTPLib = "KICAD_HTTP_LIB";

struct HTTP_LIB_FIELD
{
    HTTP_LIB_FIELD() {}
    HTTP_LIB_FIELD( const std::string& value ) { Value = value; }
    HTTP_LIB_FIELD( const bool show ) { Show = show; }
    HTTP_LIB_FIELD( const std::string& value, const bool show )
    {
        Value = value;
        Show = show;
    }
    HTTP_LIB_FIELD( const std::string& value, const bool show, const bool showName )
    {
        Value = value;
        Show = show;
        ShowName = showName;
    }
<<<<<<< HEAD

    std::string Value;
    bool        Show = false;
    bool        ShowName = false;
};

struct HTTP_LIB_PART
{
    HTTP_LIB_PART() {}
    HTTP_LIB_PART( std::string& id, std::string& categoryId )
    {
        Id = id;
        CategoryId = categoryId;
    }

    std::string Id;
    std::string Name;
    std::string CategoryId;
    std::string Symbol;
    std::string Keywords;

    HTTP_LIB_FIELD Reference = HTTP_LIB_FIELD( "#", true );
    HTTP_LIB_FIELD Value = HTTP_LIB_FIELD( true );
    HTTP_LIB_FIELD Footprint;
    HTTP_LIB_FIELD Datasheet;
    HTTP_LIB_FIELD Description;

    std::vector<std::pair<std::string, HTTP_LIB_FIELD>> Fields;

    bool Active = true;
    bool ExcludeFromBom = false;
    bool ExcludeFromBoard = false;
    bool ExcludeFromSim = false;
    bool PowerSymbol = false;

    bool IsLoaded = false;
};

class HTTP_LIB_CONNECTION
{
public:
    virtual bool GetPartNames( std::vector<std::string>& aPartNames,
                               const bool                powerSymbolsOnly ) = 0;
=======

    std::string Value;
    bool        Show = false;
    bool        ShowName = false;
};

struct HTTP_LIB_PART
{
    HTTP_LIB_PART() {}
    HTTP_LIB_PART( const std::string& id ) { Id = id; }

    std::string Id;
    std::string Name;
    std::string CategoryId;
    std::string Symbol;
    std::string Keywords;

    HTTP_LIB_FIELD Reference = HTTP_LIB_FIELD( "#", true );
    HTTP_LIB_FIELD Value = HTTP_LIB_FIELD( true );
    HTTP_LIB_FIELD Footprint;
    HTTP_LIB_FIELD Datasheet;
    HTTP_LIB_FIELD Description;

    std::vector<std::pair<std::string, HTTP_LIB_FIELD>> Fields;

    bool Active = true;
    bool ExcludeFromBom = false;
    bool ExcludeFromBoard = false;
    bool ExcludeFromSim = false;
    bool PowerSymbol = false;

    bool IsUpdated = true;
    bool IsSymbolUpdated = true;
};

class HTTP_LIB_CONNECTION
{
public:
    virtual bool GetPartNames( std::vector<std::string>& aPartNames,
                               const bool                powerSymbolsOnly ) = 0;

    virtual std::vector<HTTP_LIB_PART*>* GetParts( const bool powerSymbolsOnly ) = 0;

    virtual HTTP_LIB_PART* GetPart( const std::string& aPartName, const bool powerSymbolsOnly ) = 0;

    virtual bool GetCategoryNames( std::vector<std::string>& aCategories ) = 0;

    virtual bool GetCategoryName( std::string& aCategoryName, const std::string& aCategoryId ) = 0;

    virtual bool GetCategoryDescription( std::string&       aCategoryDescription,
                                         const std::string& aCategoryName ) = 0;

    bool IsValidEndpoint( const HTTP_LIB_SOURCE& aSource ) const
    {
        if( aSource.api_version != m_source.api_version )
            return false;
        if( aSource.root_url != m_source.root_url )
            return false;
        if( aSource.token != m_source.token )
            return false;
        if( aSource.timeout_cache != m_source.timeout_cache )
            return false;
        if( aSource.timeout_categories != m_source.timeout_categories )
            return false;
        if( aSource.timeout_parts != m_source.timeout_parts )
            return false;
        return m_endpointValid;
    }

    std::string GetLastError() const { return m_lastError; }

    virtual ~HTTP_LIB_CONNECTION() {}

protected:
    HTTP_LIB_CONNECTION( const HTTP_LIB_SOURCE& aSource ) { m_source = aSource; }

    std::unique_ptr<KICAD_CURL_EASY> createCurlEasyObject();
>>>>>>> 08cb76c4

    virtual bool GetParts( std::vector<HTTP_LIB_PART>& aParts, const bool powerSymbolsOnly ) = 0;

<<<<<<< HEAD
    virtual bool GetPart( HTTP_LIB_PART& aPart, const std::string& aPartName,
                          const bool powerSymbolsOnly ) = 0;

    virtual bool GetCategoryNames( std::vector<std::string>& aCategories ) = 0;

    virtual bool GetCategoryName( std::string& aCategoryName, const std::string& aCategoryId ) = 0;

    virtual bool GetCategoryDescription( std::string&       aCategoryDescription,
                                         const std::string& aCategoryName ) = 0;

    bool IsValidEndpoint( const HTTP_LIB_SOURCE& aSource ) const
    {
        if( aSource.api_version != m_source.api_version )
            return false;
        if( aSource.root_url != m_source.root_url )
            return false;
        if( aSource.token != m_source.token )
            return false;
        if( aSource.timeout_cache != m_source.timeout_cache )
            return false;
        if( aSource.timeout_categories != m_source.timeout_categories )
            return false;
        if( aSource.timeout_parts != m_source.timeout_parts )
            return false;
        return m_endpointValid;
    }

    std::string GetLastError() const { return m_lastError; }

    virtual ~HTTP_LIB_CONNECTION() {}

protected:
    HTTP_LIB_CONNECTION( const HTTP_LIB_SOURCE& aSource ) { m_source = aSource; }

    std::unique_ptr<KICAD_CURL_EASY> createCurlEasyObject();

    bool checkServerResponse( std::unique_ptr<KICAD_CURL_EASY>& aCurl );

    wxString httpErrorCodeDescription( uint16_t aHttpCode );

=======
    wxString httpErrorCodeDescription( uint16_t aHttpCode );

>>>>>>> 08cb76c4
    HTTP_LIB_SOURCE m_source;
    bool            m_endpointValid = false;
    std::string     m_lastError;
};

#endif //KICAD_HTTP_LIB_CONNECTION_H<|MERGE_RESOLUTION|>--- conflicted
+++ resolved
@@ -46,51 +46,6 @@
         Show = show;
         ShowName = showName;
     }
-<<<<<<< HEAD
-
-    std::string Value;
-    bool        Show = false;
-    bool        ShowName = false;
-};
-
-struct HTTP_LIB_PART
-{
-    HTTP_LIB_PART() {}
-    HTTP_LIB_PART( std::string& id, std::string& categoryId )
-    {
-        Id = id;
-        CategoryId = categoryId;
-    }
-
-    std::string Id;
-    std::string Name;
-    std::string CategoryId;
-    std::string Symbol;
-    std::string Keywords;
-
-    HTTP_LIB_FIELD Reference = HTTP_LIB_FIELD( "#", true );
-    HTTP_LIB_FIELD Value = HTTP_LIB_FIELD( true );
-    HTTP_LIB_FIELD Footprint;
-    HTTP_LIB_FIELD Datasheet;
-    HTTP_LIB_FIELD Description;
-
-    std::vector<std::pair<std::string, HTTP_LIB_FIELD>> Fields;
-
-    bool Active = true;
-    bool ExcludeFromBom = false;
-    bool ExcludeFromBoard = false;
-    bool ExcludeFromSim = false;
-    bool PowerSymbol = false;
-
-    bool IsLoaded = false;
-};
-
-class HTTP_LIB_CONNECTION
-{
-public:
-    virtual bool GetPartNames( std::vector<std::string>& aPartNames,
-                               const bool                powerSymbolsOnly ) = 0;
-=======
 
     std::string Value;
     bool        Show = false;
@@ -168,55 +123,11 @@
     HTTP_LIB_CONNECTION( const HTTP_LIB_SOURCE& aSource ) { m_source = aSource; }
 
     std::unique_ptr<KICAD_CURL_EASY> createCurlEasyObject();
->>>>>>> 08cb76c4
-
-    virtual bool GetParts( std::vector<HTTP_LIB_PART>& aParts, const bool powerSymbolsOnly ) = 0;
-
-<<<<<<< HEAD
-    virtual bool GetPart( HTTP_LIB_PART& aPart, const std::string& aPartName,
-                          const bool powerSymbolsOnly ) = 0;
-
-    virtual bool GetCategoryNames( std::vector<std::string>& aCategories ) = 0;
-
-    virtual bool GetCategoryName( std::string& aCategoryName, const std::string& aCategoryId ) = 0;
-
-    virtual bool GetCategoryDescription( std::string&       aCategoryDescription,
-                                         const std::string& aCategoryName ) = 0;
-
-    bool IsValidEndpoint( const HTTP_LIB_SOURCE& aSource ) const
-    {
-        if( aSource.api_version != m_source.api_version )
-            return false;
-        if( aSource.root_url != m_source.root_url )
-            return false;
-        if( aSource.token != m_source.token )
-            return false;
-        if( aSource.timeout_cache != m_source.timeout_cache )
-            return false;
-        if( aSource.timeout_categories != m_source.timeout_categories )
-            return false;
-        if( aSource.timeout_parts != m_source.timeout_parts )
-            return false;
-        return m_endpointValid;
-    }
-
-    std::string GetLastError() const { return m_lastError; }
-
-    virtual ~HTTP_LIB_CONNECTION() {}
-
-protected:
-    HTTP_LIB_CONNECTION( const HTTP_LIB_SOURCE& aSource ) { m_source = aSource; }
-
-    std::unique_ptr<KICAD_CURL_EASY> createCurlEasyObject();
 
     bool checkServerResponse( std::unique_ptr<KICAD_CURL_EASY>& aCurl );
 
     wxString httpErrorCodeDescription( uint16_t aHttpCode );
 
-=======
-    wxString httpErrorCodeDescription( uint16_t aHttpCode );
-
->>>>>>> 08cb76c4
     HTTP_LIB_SOURCE m_source;
     bool            m_endpointValid = false;
     std::string     m_lastError;
