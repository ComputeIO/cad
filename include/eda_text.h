/*
 * This program source code file is part of KiCad, a free EDA CAD application.
 *
 * Copyright (C) 2013 Jean-Pierre Charras, jpe.charras at wanadoo.fr
 * Copyright (C) 2004-2021 KiCad Developers, see change_log.txt for contributors.
 *
 * This program is free software; you can redistribute it and/or
 * modify it under the terms of the GNU General Public License
 * as published by the Free Software Foundation; either version 2
 * of the License, or (at your option) any later version.
 *
 * This program is distributed in the hope that it will be useful,
 * but WITHOUT ANY WARRANTY; without even the implied warranty of
 * MERCHANTABILITY or FITNESS FOR A PARTICULAR PURPOSE.  See the
 * GNU General Public License for more details.
 *
 * You should have received a copy of the GNU General Public License
 * along with this program; if not, you may find one here:
 * http://www.gnu.org/licenses/old-licenses/gpl-2.0.html
 * or you may search the http://www.gnu.org website for the version 2 license,
 * or you may write to the Free Software Foundation, Inc.,
 * 51 Franklin Street, Fifth Floor, Boston, MA  02110-1301, USA
 */

#ifndef EDA_TEXT_H_
#define EDA_TEXT_H_

#include <memory>
#include <vector>

#include <outline_mode.h>
#include <eda_rect.h>
#include <font/text_attributes.h>

class OUTPUTFORMATTER;
class SHAPE_COMPOUND;
class SHAPE_POLY_SET;
class wxFindReplaceData;

namespace KIGFX
{
class RENDER_SETTINGS;
class COLOR4D;
class GAL;
} // namespace KIGFX

using KIGFX::COLOR4D;
using KIGFX::RENDER_SETTINGS;

namespace KIFONT
{
class FONT;
class OUTLINE_FONT;
class STROKE_FONT;
} // namespace KIFONT

/// Frequent text rotations, used with {Set,Get}TextAngle(),
/// in 0.1 degrees for now, hoping to migrate to degrees eventually.
#define TEXT_ANGLE_HORIZ 0
#define TEXT_ANGLE_VERT 900

// part of the kicad_plugin.h family of defines.
// See kicad_plugin.h for the choice of the value
// When set when calling  EDA_TEXT::Format, disable writing the "hide" keyword in save file
#define CTL_OMIT_HIDE ( 1 << 6 )


/**
 * This is the "default-of-the-default" hardcoded text size; individual
 * application define their own default policy starting with this
 * (usually with a user option or project).
 */
#define DEFAULT_SIZE_TEXT 50 // default text height (in mils, i.e. 1/1000")
#define DIM_ANCRE_TEXTE 2    // Anchor size for text


/**
 * A mix-in class (via multiple inheritance) that handles texts such as labels, parts,
 * components, or footprints.  Because it's a mix-in class, care is used to provide
 * function names (accessors) that to not collide with function names likely to be seen
 * in the combined derived classes.
 */
class EDA_TEXT
{
public:
    EDA_TEXT( const wxString& text = wxEmptyString );

    EDA_TEXT( const EDA_TEXT& aText );

    virtual ~EDA_TEXT();

    /**
     * Return the string associated with the text object.
     *
     * @return a const wxString reference containing the string of the item.
     */
    virtual const wxString& GetText() const { return m_text; }

    /**
     * Return the string actually shown after processing of the base text.
     *
     * @param aDepth is used to prevent infinite recursions and loops when expanding
     * text variables.
     */
    virtual wxString GetShownText( int aDepth = 0 ) const { return m_shown_text; }

    /**
     * Returns a shortened version (max 15 characters) of the shown text
     */
    wxString ShortenedShownText() const;

    /**
     * Indicates the ShownText has text var references which need to be processed.
     */
    bool HasTextVars() const { return m_shown_text_has_text_var_refs; }

    virtual void SetText( const wxString& aText );

    /**
     * The TextThickness is that set by the user.  The EffectiveTextPenWidth also factors
     * in bold text and thickness clamping.
     */
    void SetTextThickness( int aWidth ) { m_attributes.SetStrokeWidth( aWidth ); };
    int  GetTextThickness() const { return m_attributes.GetStrokeWidth(); };

    /**
     * The EffectiveTextPenWidth uses the text thickness if > 1 or aDefaultWidth.
     */
    int GetEffectiveTextPenWidth( int aDefaultWidth = 0 ) const;

    virtual void SetTextAngle( double aAngle )
    {
        // Higher level classes may be more restrictive than this by overloading
        // SetTextAngle() or merely calling EDA_TEXT::SetTextAngle() after clamping
        // aAngle before calling this lowest inline accessor.
        m_attributes.SetAngle( EDA_ANGLE( aAngle, EDA_ANGLE::TENTHS_OF_A_DEGREE ) );
    }
    virtual void SetTextAngle( EDA_ANGLE aAngle ) { m_attributes.SetAngle( aAngle ); }

    EDA_ANGLE GetTextEdaAngle() const { return m_attributes.GetAngle(); }
    double    GetTextAngle() const { return GetTextEdaAngle().AsTenthsOfADegree(); }
    double    GetTextAngleDegrees() const { return GetTextEdaAngle().AsDegrees(); }
    double    GetTextAngleRadians() const { return GetTextEdaAngle().AsRadians(); }

    void SetItalic( bool aItalic ) { m_attributes.SetItalic( aItalic ); }
    bool IsItalic() const { return m_attributes.IsItalic(); }

    void SetBold( bool aBold ) { m_attributes.SetBold( aBold ); }
    bool IsBold() const { return m_attributes.IsBold(); }

    virtual void SetVisible( bool aVisible ) { m_attributes.SetVisible( aVisible ); }
    virtual bool IsVisible() const { return m_attributes.IsVisible(); }

    void SetMirrored( bool aMirrored ) { m_attributes.SetMirrored( aMirrored ); }
    bool IsMirrored() const { return m_attributes.IsMirrored(); }

    /**
     * @param aAllow true if ok to use multiline option, false if ok to use only single line
     *               text.  (Single line is faster in calculations than multiline.)
     */
    void SetMultilineAllowed( bool aAllow ) { m_attributes.SetMultiline( aAllow ); }
    bool IsMultilineAllowed() const { return m_attributes.IsMultiline(); }

    void SetHorizontalAlignment( TEXT_ATTRIBUTES::HORIZONTAL_ALIGNMENT aHorizontalAlignment )
    {
        Align( aHorizontalAlignment );
    }

    void Align( TEXT_ATTRIBUTES::HORIZONTAL_ALIGNMENT aHorizontalAlignment )
    {
        m_attributes.Align( aHorizontalAlignment );
    }

    TEXT_ATTRIBUTES::HORIZONTAL_ALIGNMENT GetHorizontalAlignment() const
    {
        return m_attributes.GetHorizontalAlignment();
    }

    void FlipHorizontalAlignment()
    {
        switch( GetHorizontalAlignment() )
        {
        case TEXT_ATTRIBUTES::H_LEFT: SetHorizontalAlignment( TEXT_ATTRIBUTES::H_RIGHT ); break;
        case TEXT_ATTRIBUTES::H_RIGHT: SetHorizontalAlignment( TEXT_ATTRIBUTES::H_LEFT ); break;
        default: break;
        }
    }

    void SetVerticalAlignment( TEXT_ATTRIBUTES::VERTICAL_ALIGNMENT aVerticalAlignment )
    {
        Align( aVerticalAlignment );
    }

    void Align( TEXT_ATTRIBUTES::VERTICAL_ALIGNMENT aVerticalAlignment )
    {
        m_attributes.Align( aVerticalAlignment );
    }

    TEXT_ATTRIBUTES::VERTICAL_ALIGNMENT GetVerticalAlignment() const
    {
        return m_attributes.GetVerticalAlignment();
    }

    void FlipVerticalAlignment()
    {
        switch( GetVerticalAlignment() )
        {
        case TEXT_ATTRIBUTES::V_TOP: SetVerticalAlignment( TEXT_ATTRIBUTES::V_BOTTOM ); break;
        case TEXT_ATTRIBUTES::V_BOTTOM: SetVerticalAlignment( TEXT_ATTRIBUTES::V_TOP ); break;
        default: break;
        }
    }

    void Align( TEXT_ATTRIBUTES::HORIZONTAL_ALIGNMENT aHorizontalAlignment,
                TEXT_ATTRIBUTES::VERTICAL_ALIGNMENT aVerticalAlignment )
    {
        Align( aHorizontalAlignment );
        Align( aVerticalAlignment );
    }

    /**
     * Set the text attributes from another instance.
     *
     */
    void        SetAttributes( const EDA_TEXT& aSrc ) { m_attributes = aSrc.m_attributes; }
    inline void SetEffects( const EDA_TEXT& aSrc ) { SetAttributes( aSrc ); }

    /**
     * Swap the text attributes of the two involved instances.
     *
     */
    void        SwapAttributes( EDA_TEXT& aTradingPartner );
    inline void SwapEffects( EDA_TEXT& aTradingPartner ) { SwapAttributes( aTradingPartner ); }

    void SwapText( EDA_TEXT& aTradingPartner );

    void CopyText( const EDA_TEXT& aSrc );

    /**
     * Helper function used in search and replace dialog.
     *
     * Perform a text replace using the find and replace criteria in \a aSearchData.
     *
     * @param aSearchData A reference to a wxFindReplaceData object containing the
     *                    search and replace criteria.
     * @return True if the text item was modified, otherwise false.
     */
    bool Replace( const wxFindReplaceData& aSearchData );

    bool IsDefaultFormatting() const;

    void   SetLineSpacing( double aLineSpacing ) { m_attributes.SetLineSpacing( aLineSpacing ); }
    double GetLineSpacing() const { return m_attributes.GetLineSpacing(); }

    void   SetTextSize( const wxSize& aNewSize ) { m_attributes.SetSize( aNewSize ); }
    wxSize GetTextSize() const { return m_attributes.GetTextSize(); }

    void SetTextWidth( int aWidth ) { m_attributes.SetWidth( aWidth ); }
    int  GetTextWidth() const { return GetTextSize().GetWidth(); }

    void SetTextHeight( int aHeight ) { m_attributes.SetHeight( aHeight ); }
    int  GetTextHeight() const { return GetTextSize().GetHeight(); }

    void           SetTextPos( const wxPoint& aPoint ) { m_pos = aPoint; }
    void           SetTextPos( const VECTOR2D& aPoint ) { m_pos.x = aPoint.x; m_pos.y = aPoint.y; }
    const wxPoint& GetTextPos() const { return m_pos; }

    void SetTextX( int aX ) { m_pos.x = aX; }
    void SetTextY( int aY ) { m_pos.y = aY; }

    void Offset( const wxPoint& aOffset ) { m_pos += aOffset; }

    void Empty() { m_text.Empty(); }

    /**
     * Print this text object to the device context \a aDC.
     *
     * @param aDC the current Device Context.
     * @param aOffset draw offset (usually (0,0)).
     * @param aColor text color.
     * @param aDisplay_mode #FILLED or #SKETCH.
     */
<<<<<<< HEAD
    void Print( const RENDER_SETTINGS* aSettings, const wxPoint& aOffset, COLOR4D aColor,
                OUTLINE_MODE aDisplay_mode = FILLED );
=======
    void Print( const RENDER_SETTINGS* aSettings, const wxPoint& aOffset,
                const COLOR4D& aColor, OUTLINE_MODE aDisplay_mode = FILLED );
>>>>>>> 11becc5a

    /**
     * Convert the text shape to a list of segment.
     *
     * Each segment is stored as 2 wxPoints: the starting point and the ending point
     * there are therefore 2*n points.
     */
    std::vector<wxPoint> TransformToSegmentList() const;

    /**
     * Convert the text bounding box to a rectangular polygon depending on the text
     * orientation, the bounding box is not always horizontal or vertical
     *
     * Used in filling zones calculations
     * Circles and arcs are approximated by segments
     *
     * @param aCornerBuffer a buffer to store the polygon.
     * @param aClearanceValue the clearance around the text bounding box
     * to the real clearance value (usually near from 1.0).
     */
    void TransformBoundingBoxWithClearanceToPolygon( SHAPE_POLY_SET* aCornerBuffer,
                                                     int             aClearanceValue ) const;

    std::shared_ptr<SHAPE_COMPOUND> GetEffectiveTextShape() const;

    /**
     * Test if \a aPoint is within the bounds of this object.
     *
     * @param aPoint A wxPoint to test.
     * @param aAccuracy Amount to inflate the bounding box.
     * @return true if a hit, else false.
     */
    virtual bool TextHitTest( const wxPoint& aPoint, int aAccuracy = 0 ) const;

    /**
     * Test if object bounding box is contained within or intersects \a aRect.
     *
     * @param aRect Rect to test against.
     * @param aContains Test for containment instead of intersection if true.
     * @param aAccuracy Amount to inflate the bounding box.
     * @return true if a hit, else false.
     */
    virtual bool TextHitTest( const EDA_RECT& aRect, bool aContains, int aAccuracy = 0 ) const;

    /**
     * @return the text length in internal units.
     * @param aLine the line of text to consider.  For single line text, this parameter
     *              is always m_Text.
     * @param aThickness the stroke width of the text.
     */
    int LenSize( const wxString& aLine, int aThickness ) const;

    /**
     * Useful in multiline texts to calculate the full text or a line area (for zones filling,
     * locate functions....)
     *
     * @param aLine The line of text to consider.  Pass -1 for all lines.
     * @param aInvertY Invert the Y axis when calculating bounding box.
     * @return the rect containing the line of text (i.e. the position and the size of one line)
     *         this rectangle is calculated for 0 orient text.
     *         If orientation is not 0 the rect must be rotated to match the physical area
     */
    EDA_RECT GetTextBox( int aLine = -1, bool aInvertY = false ) const;

    /**
     * Return the distance between two lines of text.
     *
     * Calculates the distance (pitch) between two lines of text.  This distance includes the
     * interline distance plus room for characters like j, {, and [.  It also used for single
     * line text, to calculate the text bounding box.
     */
    int GetInterline() const;

    /**
     * @return a wxString with the style name( Normal, Italic, Bold, Bold+Italic).
     */
    wxString GetTextStyleName() const;

    /**
     * Populate \a aPositions with the position of each line of a multiline text, according
     * to the vertical justification and the rotation of the whole text.
     *
     * @param aPositions is the list to populate by the wxPoint positions.
     * @param aLineCount is the number of lines (not recalculated here for efficiency reasons.
     */
    void GetLinePositions( std::vector<wxPoint>& aPositions, int aLineCount ) const;

    /**
     * Output the object to \a aFormatter in s-expression form.
     *
     * @param aFormatter The #OUTPUTFORMATTER object to write to.
     * @param aNestLevel The indentation next level.
     * @param aControlBits The control bit definition for object specific formatting.
     * @throw IO_ERROR on write error.
     */
    virtual void Format( OUTPUTFORMATTER* aFormatter, int aNestLevel, int aControlBits ) const;

    virtual EDA_ANGLE GetDrawRotation() const;

    KIFONT::FONT* GetFont() const { return m_attributes.GetFont(); }

    void SetFont( KIFONT::FONT* aFont ) { m_attributes.SetFont( aFont ); }

    /**
     * @return force the text rotation to be always between -90 .. 90 deg. Otherwise the text
     *         is not easy to read if false, the text rotation is free.
     */
    bool IsKeepUpright() const { return m_attributes.IsKeepUpright(); }

    void SetKeepUpright( bool aKeepUpright ) { m_attributes.SetKeepUpright( aKeepUpright ); }

    TEXT_ATTRIBUTES::ORIENTATION GetOrientation() const { return m_attributes.GetOrientation(); }

    /**
     * Set (horizontal) alignment according to angle.
     * This simulates the old LABEL_SPIN_STYLE behaviour:
     * Left alignment becomes Right alignment when rotating from 0 to 180 degrees,
     * or from 90 to 270 degrees.
     */
    void SetDefaultAlignment();

    void RotateCW() { m_attributes.RotateCW(); }

    void RotateCCW() { m_attributes.RotateCCW(); }

    const TEXT_ATTRIBUTES& GetAttributes() const { return m_attributes; }

    void Draw( KIGFX::GAL* aGal, const VECTOR2D& aPosition, const TEXT_ATTRIBUTES& aAttributes ) const;

    void Draw( KIGFX::GAL* aGal, const VECTOR2D& aPosition ) const
    {
        Draw( aGal, aPosition, GetAttributes() );
    }

    void Draw( KIGFX::GAL* aGal ) const { Draw( aGal, GetTextPos() ); }

private:
    void cacheShownText();

    /**
     * Print each line of this EDA_TEXT.
     *
     * @param aOffset draw offset (usually (0,0)).
     * @param aColor text color.
     * @param aFillMode FILLED or SKETCH
     * @param aText the single line of text to draw.
     * @param aPos the position of this line ).
     */
    void printOneLineOfText( const RENDER_SETTINGS* aSettings, const wxPoint& aOffset,
                             const COLOR4D& aColor, OUTLINE_MODE aFillMode, const wxString& aText,
                             const wxPoint& aPos );

    wxString m_text;
    wxString m_shown_text; // Cache of unescaped text for efficient access
    bool     m_shown_text_has_text_var_refs;

    TEXT_ATTRIBUTES m_attributes;
    wxPoint         m_pos;

    friend std::ostream& operator<<( std::ostream&, const EDA_TEXT& );
};


inline std::ostream& operator<<( std::ostream& os, const EDA_TEXT& aText )
{
    os << "(eda_text \"" << aText.m_text << "\" (shown \"" << aText.m_shown_text << "\") "
       << ( aText.m_shown_text_has_text_var_refs ? "has_text_var_refs " : "" ) << aText.m_attributes
       << " (position " << aText.m_pos.x << " " << aText.m_pos.y << ")";

    return os;
}

#endif //  EDA_TEXT_H_<|MERGE_RESOLUTION|>--- conflicted
+++ resolved
@@ -280,13 +280,8 @@
      * @param aColor text color.
      * @param aDisplay_mode #FILLED or #SKETCH.
      */
-<<<<<<< HEAD
-    void Print( const RENDER_SETTINGS* aSettings, const wxPoint& aOffset, COLOR4D aColor,
-                OUTLINE_MODE aDisplay_mode = FILLED );
-=======
     void Print( const RENDER_SETTINGS* aSettings, const wxPoint& aOffset,
                 const COLOR4D& aColor, OUTLINE_MODE aDisplay_mode = FILLED );
->>>>>>> 11becc5a
 
     /**
      * Convert the text shape to a list of segment.
