/*
 * This program source code file is part of KiCad, a free EDA CAD application.
 *
 * Copyright (C) 2013 Jean-Pierre Charras, jpe.charras at wanadoo.fr
 * Copyright (C) 2004-2021 KiCad Developers, see change_log.txt for contributors.
 *
 * This program is free software; you can redistribute it and/or
 * modify it under the terms of the GNU General Public License
 * as published by the Free Software Foundation; either version 2
 * of the License, or (at your option) any later version.
 *
 * This program is distributed in the hope that it will be useful,
 * but WITHOUT ANY WARRANTY; without even the implied warranty of
 * MERCHANTABILITY or FITNESS FOR A PARTICULAR PURPOSE.  See the
 * GNU General Public License for more details.
 *
 * You should have received a copy of the GNU General Public License
 * along with this program; if not, you may find one here:
 * http://www.gnu.org/licenses/old-licenses/gpl-2.0.html
 * or you may search the http://www.gnu.org website for the version 2 license,
 * or you may write to the Free Software Foundation, Inc.,
 * 51 Franklin Street, Fifth Floor, Boston, MA  02110-1301, USA
 */

#ifndef EDA_TEXT_H_
#define EDA_TEXT_H_

#include <memory>
#include <vector>

#include <outline_mode.h>
#include <eda_rect.h>
#include <font/text_attributes.h>

class OUTPUTFORMATTER;
class SHAPE_COMPOUND;
class SHAPE_POLY_SET;
class wxFindReplaceData;

namespace KIGFX
{
class RENDER_SETTINGS;
class COLOR4D;
class GAL;
} // namespace KIGFX

using KIGFX::COLOR4D;
using KIGFX::RENDER_SETTINGS;

namespace KIFONT
{
class FONT;
class OUTLINE_FONT;
class STROKE_FONT;
} // namespace KIFONT

/// Frequent text rotations, used with {Set,Get}TextAngle(),
/// in 0.1 degrees for now, hoping to migrate to degrees eventually.
#define TEXT_ANGLE_HORIZ 0
#define TEXT_ANGLE_VERT 900

// part of the kicad_plugin.h family of defines.
// See kicad_plugin.h for the choice of the value
// When set when calling  EDA_TEXT::Format, disable writing the "hide" keyword in save file
#define CTL_OMIT_HIDE ( 1 << 6 )


/**
 * This is the "default-of-the-default" hardcoded text size; individual
 * application define their own default policy starting with this
 * (usually with a user option or project).
 */
#define DEFAULT_SIZE_TEXT 50 // default text height (in mils, i.e. 1/1000")
#define DIM_ANCRE_TEXTE 2    // Anchor size for text


/**
 * A mix-in class (via multiple inheritance) that handles texts such as labels, parts,
 * components, or footprints.  Because it's a mix-in class, care is used to provide
 * function names (accessors) that to not collide with function names likely to be seen
 * in the combined derived classes.
 */
class EDA_TEXT
{
public:
    EDA_TEXT( const wxString& text = wxEmptyString );

    EDA_TEXT( const EDA_TEXT& aText );

    virtual ~EDA_TEXT();

    /**
     * Return the string associated with the text object.
     *
     * @return a const wxString reference containing the string of the item.
     */
    virtual const wxString& GetText() const { return m_text; }

    /**
     * Return the string actually shown after processing of the base text.
     *
     * @param aDepth is used to prevent infinite recursions and loops when expanding
     * text variables.
     */
    virtual wxString GetShownText( int aDepth = 0 ) const { return m_shown_text; }

    /**
     * A version of GetShownText() which also indicates whether or not the text needs
     * to be processed for text variables.
     *
     * @param processTextVars [out]
     */
    wxString GetShownText( bool* processTextVars ) const
    {
        *processTextVars = m_shown_text_has_text_var_refs;
        return m_shown_text;
    }

    /**
     * Returns a shortened version (max 15 characters) of the shown text
     */
    wxString ShortenedShownText() const;

    virtual void SetText( const wxString& aText );

    /**
     * The TextThickness is that set by the user.  The EffectiveTextPenWidth also factors
     * in bold text and thickness clamping.
     */
    void SetTextThickness( int aWidth ) { m_attributes.SetStrokeWidth( aWidth ); };
    int  GetTextThickness() const { return m_attributes.GetStrokeWidth(); };

    /**
     * The EffectiveTextPenWidth uses the text thickness if > 1 or aDefaultWidth.
     */
    int GetEffectiveTextPenWidth( int aDefaultWidth = 0 ) const;

    virtual void SetTextAngle( double aAngle )
    {
        // Higher level classes may be more restrictive than this by overloading
        // SetTextAngle() or merely calling EDA_TEXT::SetTextAngle() after clamping
        // aAngle before calling this lowest inline accessor.
        m_attributes.SetAngle( EDA_ANGLE( aAngle, EDA_ANGLE::TENTHS_OF_A_DEGREE ) );
    }
    virtual void SetTextAngle( EDA_ANGLE aAngle ) { m_attributes.SetAngle( aAngle ); }

    EDA_ANGLE GetTextEdaAngle() const { return m_attributes.GetAngle(); }
    double    GetTextAngle() const { return GetTextEdaAngle().AsTenthsOfADegree(); }
    double    GetTextAngleDegrees() const { return GetTextEdaAngle().AsDegrees(); }
    double    GetTextAngleRadians() const { return GetTextEdaAngle().AsRadians(); }

    void SetItalic( bool aItalic ) { m_attributes.SetItalic( aItalic ); }
    bool IsItalic() const { return m_attributes.IsItalic(); }

    void SetBold( bool aBold ) { m_attributes.SetBold( aBold ); }
    bool IsBold() const { return m_attributes.IsBold(); }

    void SetVisible( bool aVisible ) { m_attributes.SetVisible( aVisible ); }
    bool IsVisible() const { return m_attributes.IsVisible(); }

    void SetMirrored( bool aMirrored ) { m_attributes.SetMirrored( aMirrored ); }
    bool IsMirrored() const { return m_attributes.IsMirrored(); }

    /**
     * @param aAllow true if ok to use multiline option, false if ok to use only single line
     *               text.  (Single line is faster in calculations than multiline.)
     */
    void SetMultilineAllowed( bool aAllow ) { m_attributes.SetMultiline( aAllow ); }
    bool IsMultilineAllowed() const { return m_attributes.IsMultiline(); }

    void SetHorizontalAlignment( TEXT_ATTRIBUTES::HORIZONTAL_ALIGNMENT aHorizontalAlignment )
    {
        Align( aHorizontalAlignment );
    }

    void Align( TEXT_ATTRIBUTES::HORIZONTAL_ALIGNMENT aHorizontalAlignment )
    {
        m_attributes.Align( aHorizontalAlignment );
    }

    TEXT_ATTRIBUTES::HORIZONTAL_ALIGNMENT GetHorizontalAlignment() const
    {
        return m_attributes.GetHorizontalAlignment();
    }

    void FlipHorizontalAlignment()
    {
        switch( GetHorizontalAlignment() )
        {
        case TEXT_ATTRIBUTES::H_LEFT: SetHorizontalAlignment( TEXT_ATTRIBUTES::H_RIGHT ); break;
        case TEXT_ATTRIBUTES::H_RIGHT: SetHorizontalAlignment( TEXT_ATTRIBUTES::H_LEFT ); break;
        default: break;
        }
    }

    void SetVerticalAlignment( TEXT_ATTRIBUTES::VERTICAL_ALIGNMENT aVerticalAlignment )
    {
        Align( aVerticalAlignment );
    }

    void Align( TEXT_ATTRIBUTES::VERTICAL_ALIGNMENT aVerticalAlignment )
    {
        m_attributes.Align( aVerticalAlignment );
    }

    TEXT_ATTRIBUTES::VERTICAL_ALIGNMENT GetVerticalAlignment() const
    {
        return m_attributes.GetVerticalAlignment();
    }

    void FlipVerticalAlignment()
    {
        switch( GetVerticalAlignment() )
        {
        case TEXT_ATTRIBUTES::V_TOP: SetVerticalAlignment( TEXT_ATTRIBUTES::V_BOTTOM ); break;
        case TEXT_ATTRIBUTES::V_BOTTOM: SetVerticalAlignment( TEXT_ATTRIBUTES::V_TOP ); break;
        default: break;
        }
    }

    void Align( TEXT_ATTRIBUTES::HORIZONTAL_ALIGNMENT aHorizontalAlignment,
                TEXT_ATTRIBUTES::VERTICAL_ALIGNMENT aVerticalAlignment )
    {
        Align( aHorizontalAlignment );
        Align( aVerticalAlignment );
    }

    /**
     * Set the text attributes from another instance.
     *
     */
    void        SetAttributes( const EDA_TEXT& aSrc ) { m_attributes = aSrc.m_attributes; }
    inline void SetEffects( const EDA_TEXT& aSrc ) { SetAttributes( aSrc ); }

    /**
     * Swap the text attributes of the two involved instances.
     *
     */
    void        SwapAttributes( EDA_TEXT& aTradingPartner );
    inline void SwapEffects( EDA_TEXT& aTradingPartner ) { SwapAttributes( aTradingPartner ); }

    void SwapText( EDA_TEXT& aTradingPartner );

    void CopyText( const EDA_TEXT& aSrc );

    /**
     * Helper function used in search and replace dialog.
     *
     * Perform a text replace using the find and replace criteria in \a aSearchData.
     *
     * @param aSearchData A reference to a wxFindReplaceData object containing the
     *                    search and replace criteria.
     * @return True if the text item was modified, otherwise false.
     */
    bool Replace( const wxFindReplaceData& aSearchData );

    bool IsDefaultFormatting() const;

    void   SetLineSpacing( double aLineSpacing ) { m_attributes.SetLineSpacing( aLineSpacing ); }
    double GetLineSpacing() const { return m_attributes.GetLineSpacing(); }

    void   SetTextSize( const wxSize& aNewSize ) { m_attributes.SetSize( aNewSize ); }
    wxSize GetTextSize() const { return m_attributes.GetTextSize(); }

    void SetTextWidth( int aWidth ) { m_attributes.SetWidth( aWidth ); }
    int  GetTextWidth() const { return GetTextSize().GetWidth(); }

    void SetTextHeight( int aHeight ) { m_attributes.SetHeight( aHeight ); }
    int  GetTextHeight() const { return GetTextSize().GetHeight(); }

    void           SetTextPos( const wxPoint& aPoint ) { m_pos = aPoint; }
    void           SetTextPos( const VECTOR2D& aPoint ) { m_pos.x = aPoint.x; m_pos.y = aPoint.y; }
    const wxPoint& GetTextPos() const { return m_pos; }

    void SetTextX( int aX ) { m_pos.x = aX; }
    void SetTextY( int aY ) { m_pos.y = aY; }

    void Offset( const wxPoint& aOffset ) { m_pos += aOffset; }

    void Empty() { m_text.Empty(); }

    /**
     * Print this text object to the device context \a aDC.
     *
     * @param aDC the current Device Context.
     * @param aOffset draw offset (usually (0,0)).
     * @param aColor text color.
     * @param aDisplay_mode #FILLED or #SKETCH.
     */
    void Print( const RENDER_SETTINGS* aSettings, const wxPoint& aOffset, COLOR4D aColor,
                OUTLINE_MODE aDisplay_mode = FILLED );

    /**
     * Convert the text shape to a list of segment.
     *
     * Each segment is stored as 2 wxPoints: the starting point and the ending point
     * there are therefore 2*n points.
     */
    std::vector<wxPoint> TransformToSegmentList() const;

    /**
     * Convert the text bounding box to a rectangular polygon depending on the text
     * orientation, the bounding box is not always horizontal or vertical
     *
     * Used in filling zones calculations
     * Circles and arcs are approximated by segments
     *
     * @param aCornerBuffer a buffer to store the polygon.
     * @param aClearanceValue the clearance around the text bounding box
     * to the real clearance value (usually near from 1.0).
     */
    void TransformBoundingBoxWithClearanceToPolygon( SHAPE_POLY_SET* aCornerBuffer,
                                                     int             aClearanceValue ) const;

    std::shared_ptr<SHAPE_COMPOUND> GetEffectiveTextShape() const;

    /**
     * Test if \a aPoint is within the bounds of this object.
     *
     * @param aPoint A wxPoint to test.
     * @param aAccuracy Amount to inflate the bounding box.
     * @return true if a hit, else false.
     */
    virtual bool TextHitTest( const wxPoint& aPoint, int aAccuracy = 0 ) const;

    /**
     * Test if object bounding box is contained within or intersects \a aRect.
     *
     * @param aRect Rect to test against.
     * @param aContains Test for containment instead of intersection if true.
     * @param aAccuracy Amount to inflate the bounding box.
     * @return true if a hit, else false.
     */
    virtual bool TextHitTest( const EDA_RECT& aRect, bool aContains, int aAccuracy = 0 ) const;

    /**
     * @return the text length in internal units.
     * @param aLine the line of text to consider.  For single line text, this parameter
     *              is always m_Text.
     * @param aThickness the stroke width of the text.
     */
    int LenSize( const wxString& aLine, int aThickness ) const;

    /**
     * Useful in multiline texts to calculate the full text or a line area (for zones filling,
     * locate functions....)
     *
     * @param aLine The line of text to consider.  Pass -1 for all lines.
     * @param aInvertY Invert the Y axis when calculating bounding box.
     * @return the rect containing the line of text (i.e. the position and the size of one line)
     *         this rectangle is calculated for 0 orient text.
     *         If orientation is not 0 the rect must be rotated to match the physical area
     */
    EDA_RECT GetTextBox( int aLine = -1, bool aInvertY = false ) const;

    /**
     * Return the distance between two lines of text.
     *
     * Calculates the distance (pitch) between two lines of text.  This distance includes the
     * interline distance plus room for characters like j, {, and [.  It also used for single
     * line text, to calculate the text bounding box.
     */
    int GetInterline() const;

    /**
     * @return a wxString with the style name( Normal, Italic, Bold, Bold+Italic).
     */
    wxString GetTextStyleName() const;

    /**
     * Populate \a aPositions with the position of each line of a multiline text, according
     * to the vertical justification and the rotation of the whole text.
     *
     * @param aPositions is the list to populate by the wxPoint positions.
     * @param aLineCount is the number of lines (not recalculated here for efficiency reasons.
     */
    void GetLinePositions( std::vector<wxPoint>& aPositions, int aLineCount ) const;

    /**
     * Output the object to \a aFormatter in s-expression form.
     *
     * @param aFormatter The #OUTPUTFORMATTER object to write to.
     * @param aNestLevel The indentation next level.
     * @param aControlBits The control bit definition for object specific formatting.
     * @throw IO_ERROR on write error.
     */
    virtual void Format( OUTPUTFORMATTER* aFormatter, int aNestLevel, int aControlBits ) const;

    virtual EDA_ANGLE GetDrawRotation() const;

    KIFONT::FONT* GetFont() const { return m_attributes.GetFont(); }

    void SetFont( KIFONT::FONT* aFont ) { m_attributes.SetFont( aFont ); }

    /**
     * @return force the text rotation to be always between -90 .. 90 deg. Otherwise the text
     *         is not easy to read if false, the text rotation is free.
     */
    bool IsKeepUpright() const { return m_attributes.IsKeepUpright(); }

    void SetKeepUpright( bool aKeepUpright ) { m_attributes.SetKeepUpright( aKeepUpright ); }

    TEXT_ATTRIBUTES::ORIENTATION GetOrientation() const { return m_attributes.GetOrientation(); }

    /**
     * Set (horizontal) alignment according to angle.
     * This simulates the old LABEL_SPIN_STYLE behaviour:
     * Left alignment becomes Right alignment when rotating from 0 to 180 degrees,
     * or from 90 to 270 degrees.
     */
    void SetDefaultAlignment();

    void RotateCW() { m_attributes.RotateCW(); }

    void RotateCCW() { m_attributes.RotateCCW(); }

    const TEXT_ATTRIBUTES& GetAttributes() const { return m_attributes; }

    void Draw( KIGFX::GAL* aGal, const VECTOR2D& aPosition, const TEXT_ATTRIBUTES& aAttributes ) const;

    void Draw( KIGFX::GAL* aGal, const VECTOR2D& aPosition ) const
    {
        Draw( aGal, aPosition, GetAttributes() );
    }

    void Draw( KIGFX::GAL* aGal ) const { Draw( aGal, GetTextPos() ); }

private:
    /**
     * Print each line of this EDA_TEXT.
     *
     * @param aOffset draw offset (usually (0,0)).
     * @param aColor text color.
     * @param aFillMode FILLED or SKETCH
     * @param aText the single line of text to draw.
     * @param aPos the position of this line ).
     */
    void printOneLineOfText( const RENDER_SETTINGS* aSettings, const wxPoint& aOffset,
<<<<<<< HEAD
                             COLOR4D aColor, OUTLINE_MODE aFillMode, const wxString& aText,
                             const wxPoint& aPos );

    wxString m_text;
    wxString m_shown_text; // Cache of unescaped text for efficient access
    bool     m_shown_text_has_text_var_refs;

    TEXT_ATTRIBUTES m_attributes;
    wxPoint         m_pos;

    friend std::ostream& operator<<( std::ostream&, const EDA_TEXT& );
=======
                             const COLOR4D& aColor, OUTLINE_MODE aFillMode, const wxString& aText,
                             const wxPoint& aPos );

    wxString      m_text;
    wxString      m_shown_text;           // Cache of unescaped text for efficient access
    bool          m_shown_text_has_text_var_refs;

    TEXT_EFFECTS  m_e;                    // Private bitflags for text styling.  API above
                                          // provides accessor funcs.
    enum TE_FLAGS {
        TE_MIRROR,
        TE_ITALIC,
        TE_BOLD,
        TE_MULTILINE,
        TE_VISIBLE,
    };
>>>>>>> 1c3df973
};


inline std::ostream& operator<<( std::ostream& os, const EDA_TEXT& aText )
{
    os << "(eda_text \"" << aText.m_text << "\" (shown \"" << aText.m_shown_text << "\") "
       << ( aText.m_shown_text_has_text_var_refs ? "has_text_var_refs " : "" ) << aText.m_attributes
       << " (position " << aText.m_pos.x << " " << aText.m_pos.y << ")";

    return os;
}

#endif //  EDA_TEXT_H_<|MERGE_RESOLUTION|>--- conflicted
+++ resolved
@@ -436,7 +436,6 @@
      * @param aPos the position of this line ).
      */
     void printOneLineOfText( const RENDER_SETTINGS* aSettings, const wxPoint& aOffset,
-<<<<<<< HEAD
                              COLOR4D aColor, OUTLINE_MODE aFillMode, const wxString& aText,
                              const wxPoint& aPos );
 
@@ -448,24 +447,6 @@
     wxPoint         m_pos;
 
     friend std::ostream& operator<<( std::ostream&, const EDA_TEXT& );
-=======
-                             const COLOR4D& aColor, OUTLINE_MODE aFillMode, const wxString& aText,
-                             const wxPoint& aPos );
-
-    wxString      m_text;
-    wxString      m_shown_text;           // Cache of unescaped text for efficient access
-    bool          m_shown_text_has_text_var_refs;
-
-    TEXT_EFFECTS  m_e;                    // Private bitflags for text styling.  API above
-                                          // provides accessor funcs.
-    enum TE_FLAGS {
-        TE_MIRROR,
-        TE_ITALIC,
-        TE_BOLD,
-        TE_MULTILINE,
-        TE_VISIBLE,
-    };
->>>>>>> 1c3df973
 };
 
 
