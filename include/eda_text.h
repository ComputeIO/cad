--- conflicted
+++ resolved
@@ -41,10 +41,7 @@
 {
 class RENDER_SETTINGS;
 class COLOR4D;
-<<<<<<< HEAD
-=======
 class GAL;
->>>>>>> 60a58f2c
 } // namespace KIGFX
 
 using KIGFX::COLOR4D;
@@ -66,27 +63,6 @@
 // See kicad_plugin.h for the choice of the value
 // When set when calling  EDA_TEXT::Format, disable writing the "hide" keyword in save file
 #define CTL_OMIT_HIDE ( 1 << 6 )
-<<<<<<< HEAD
-
-
-// Graphic Text justify:
-// Values -1,0,1 are used in computations, do not change them
-enum EDA_TEXT_HJUSTIFY_T
-{
-    GR_TEXT_HJUSTIFY_LEFT = -1,
-    GR_TEXT_HJUSTIFY_CENTER = 0,
-    GR_TEXT_HJUSTIFY_RIGHT = 1
-};
-
-
-enum EDA_TEXT_VJUSTIFY_T
-{
-    GR_TEXT_VJUSTIFY_TOP = -1,
-    GR_TEXT_VJUSTIFY_CENTER = 0,
-    GR_TEXT_VJUSTIFY_BOTTOM = 1
-};
-=======
->>>>>>> 60a58f2c
 
 
 /**
@@ -96,36 +72,6 @@
  */
 #define DEFAULT_SIZE_TEXT 50 // default text height (in mils, i.e. 1/1000")
 #define DIM_ANCRE_TEXTE 2    // Anchor size for text
-<<<<<<< HEAD
-
-
-/**
- * A container for text effects.
- *
- * These fields are bundled so they can be easily copied together as a lot. The privacy
- * policy is established by client (incorporating) code.
- */
-struct TEXT_EFFECTS
-{
-    TEXT_EFFECTS( int aSetOfBits = 0 ) :
-            bits( aSetOfBits ), hjustify( GR_TEXT_HJUSTIFY_CENTER ),
-            vjustify( GR_TEXT_VJUSTIFY_CENTER ), penwidth( 0 ), angle( 0.0 )
-    {
-    }
-
-    int         bits;     ///< any set of booleans a client uses.
-    signed char hjustify; ///< horizontal justification
-    signed char vjustify; ///< vertical justification
-    wxSize      size;
-    int         penwidth;
-    double      angle; ///< now: 0.1 degrees; future: degrees
-    wxPoint     pos;
-
-    void Bit( int aBit, bool aValue ) { aValue ? bits |= ( 1 << aBit ) : bits &= ~( 1 << aBit ); }
-    bool Bit( int aBit ) const { return bits & ( 1 << aBit ); }
-};
-=======
->>>>>>> 60a58f2c
 
 
 /**
@@ -181,13 +127,8 @@
      * The TextThickness is that set by the user.  The EffectiveTextPenWidth also factors
      * in bold text and thickness clamping.
      */
-<<<<<<< HEAD
-    void SetTextThickness( int aWidth ) { m_e.penwidth = aWidth; };
-    int  GetTextThickness() const { return m_e.penwidth; };
-=======
     void SetTextThickness( int aWidth ) { m_attributes.SetStrokeWidth( aWidth ); };
     int  GetTextThickness() const { return m_attributes.GetStrokeWidth(); };
->>>>>>> 60a58f2c
 
     /**
      * The EffectiveTextPenWidth uses the text thickness if > 1 or aDefaultWidth.
@@ -201,24 +142,6 @@
         // aAngle before calling this lowest inline accessor.
         m_attributes.SetAngle( EDA_ANGLE( aAngle, EDA_ANGLE::TENTHS_OF_A_DEGREE ) );
     }
-<<<<<<< HEAD
-    double GetTextAngle() const { return m_e.angle; }
-
-    double GetTextAngleDegrees() const { return GetTextAngle() / 10.0; }
-    double GetTextAngleRadians() const { return GetTextAngle() * M_PI / 1800; }
-
-    void SetItalic( bool isItalic ) { m_e.Bit( TE_ITALIC, isItalic ); }
-    bool IsItalic() const { return m_e.Bit( TE_ITALIC ); }
-
-    void SetBold( bool aBold ) { m_e.Bit( TE_BOLD, aBold ); }
-    bool IsBold() const { return m_e.Bit( TE_BOLD ); }
-
-    void SetVisible( bool aVisible ) { m_e.Bit( TE_VISIBLE, aVisible ); }
-    bool IsVisible() const { return m_e.Bit( TE_VISIBLE ); }
-
-    void SetMirrored( bool isMirrored ) { m_e.Bit( TE_MIRROR, isMirrored ); }
-    bool IsMirrored() const { return m_e.Bit( TE_MIRROR ); }
-=======
     virtual void SetTextAngle( EDA_ANGLE aAngle ) { m_attributes.SetAngle( aAngle ); }
 
     EDA_ANGLE GetTextEdaAngle() const { return m_attributes.GetAngle(); }
@@ -237,22 +160,11 @@
 
     void SetMirrored( bool aMirrored ) { m_attributes.SetMirrored( aMirrored ); }
     bool IsMirrored() const { return m_attributes.IsMirrored(); }
->>>>>>> 60a58f2c
 
     /**
      * @param aAllow true if ok to use multiline option, false if ok to use only single line
      *               text.  (Single line is faster in calculations than multiline.)
      */
-<<<<<<< HEAD
-    void SetMultilineAllowed( bool aAllow ) { m_e.Bit( TE_MULTILINE, aAllow ); }
-    bool IsMultilineAllowed() const { return m_e.Bit( TE_MULTILINE ); }
-
-    EDA_TEXT_HJUSTIFY_T GetHorizJustify() const { return EDA_TEXT_HJUSTIFY_T( m_e.hjustify ); };
-    EDA_TEXT_VJUSTIFY_T GetVertJustify() const { return EDA_TEXT_VJUSTIFY_T( m_e.vjustify ); };
-
-    void SetHorizJustify( EDA_TEXT_HJUSTIFY_T aType ) { m_e.hjustify = aType; };
-    void SetVertJustify( EDA_TEXT_VJUSTIFY_T aType ) { m_e.vjustify = aType; };
-=======
     void SetMultilineAllowed( bool aAllow ) { m_attributes.SetMultiline( aAllow ); }
     bool IsMultilineAllowed() const { return m_attributes.IsMultiline(); }
 
@@ -312,7 +224,6 @@
         Align( aHorizontalAlignment );
         Align( aVerticalAlignment );
     }
->>>>>>> 60a58f2c
 
     /**
      * Set the text attributes from another instance.
@@ -345,26 +256,6 @@
 
     bool IsDefaultFormatting() const;
 
-<<<<<<< HEAD
-    void          SetTextSize( const wxSize& aNewSize ) { m_e.size = aNewSize; }
-    const wxSize& GetTextSize() const { return m_e.size; }
-
-    void SetTextWidth( int aWidth ) { m_e.size.x = aWidth; }
-    int  GetTextWidth() const { return m_e.size.x; }
-
-    void SetTextHeight( int aHeight ) { m_e.size.y = aHeight; }
-    int  GetTextHeight() const { return m_e.size.y; }
-
-    void           SetTextPos( const wxPoint& aPoint ) { m_e.pos = aPoint; }
-    const wxPoint& GetTextPos() const { return m_e.pos; }
-
-    void SetTextX( int aX ) { m_e.pos.x = aX; }
-    void SetTextY( int aY ) { m_e.pos.y = aY; }
-
-    void Offset( const wxPoint& aOffset ) { m_e.pos += aOffset; }
-
-    void Empty() { m_text.Empty(); }
-=======
     void   SetLineSpacing( double aLineSpacing ) { m_attributes.SetLineSpacing( aLineSpacing ); }
     double GetLineSpacing() const { return m_attributes.GetLineSpacing(); }
 
@@ -383,7 +274,6 @@
 
     void SetTextX( int aX ) { m_pos.x = aX; }
     void SetTextY( int aY ) { m_pos.y = aY; }
->>>>>>> 60a58f2c
 
     void Offset( const wxPoint& aOffset ) { m_pos += aOffset; }
 
@@ -535,10 +425,6 @@
 
     void Draw( KIGFX::GAL* aGal ) const { Draw( aGal, GetTextPos() ); }
 
-    KIFONT::FONT* GetFont() const;
-
-    void SetFont( KIFONT::FONT* aFont ) { m_font = aFont; }
-
 private:
     /**
      * Print each line of this EDA_TEXT.
@@ -553,26 +439,6 @@
                              COLOR4D aColor, OUTLINE_MODE aFillMode, const wxString& aText,
                              const wxPoint& aPos );
 
-<<<<<<< HEAD
-    wxString      m_text;
-    wxString      m_shown_text; // Cache of unescaped text for efficient access
-    bool          m_shown_text_has_text_var_refs;
-    KIFONT::FONT* m_font = nullptr;
-
-    TEXT_EFFECTS m_e; // Private bitflags for text styling.  API above
-                      // provides accessor funcs.
-    enum TE_FLAGS
-    {
-        TE_MIRROR,
-        TE_ITALIC,
-        TE_BOLD,
-        TE_MULTILINE,
-        TE_VISIBLE,
-    };
-};
-
-
-=======
     wxString m_text;
     wxString m_shown_text; // Cache of unescaped text for efficient access
     bool     m_shown_text_has_text_var_refs;
@@ -593,5 +459,4 @@
     return os;
 }
 
->>>>>>> 60a58f2c
 #endif //  EDA_TEXT_H_