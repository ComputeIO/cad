--- conflicted
+++ resolved
@@ -46,8 +46,6 @@
 
 using KIGFX::COLOR4D;
 using KIGFX::RENDER_SETTINGS;
-<<<<<<< HEAD
-=======
 
 namespace KIFONT
 {
@@ -55,7 +53,6 @@
 class OUTLINE_FONT;
 class STROKE_FONT;
 } // namespace KIFONT
->>>>>>> 77f5d317
 
 /// Frequent text rotations, used with {Set,Get}TextAngle(),
 /// in 0.1 degrees for now, hoping to migrate to degrees eventually.
@@ -439,31 +436,10 @@
                              COLOR4D aColor, OUTLINE_MODE aFillMode, const wxString& aText,
                              const wxPoint& aPos );
 
-<<<<<<< HEAD
-    /**
-     * Parse given string for font specifier.
-     *
-     * @param aString A string.
-     * @return Font specified in aString, or default font.
-     */
-    FONT* getFontFromString( const wxString& aString ) const;
-
-    wxString m_text;
-    wxString m_shown_text; // Cache of unescaped text for efficient access
-    bool     m_shown_text_has_text_var_refs;
-    FONT*    m_font;
-
-    /**
-     * Reset internal text variables when text changes.
-     * m_text is assumed to be set to the new contents first.
-     */
-    void setTextInternals();
-=======
     wxString      m_text;
     wxString      m_shown_text; // Cache of unescaped text for efficient access
     bool          m_shown_text_has_text_var_refs;
     KIFONT::FONT* m_font = nullptr;
->>>>>>> 77f5d317
 
     TEXT_EFFECTS m_e; // Private bitflags for text styling.  API above
                       // provides accessor funcs.
