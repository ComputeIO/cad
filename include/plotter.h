/*
 * This program source code file is part of KiCad, a free EDA CAD application.
 *
 * Copyright (C) 2016 Jean-Pierre Charras, jp.charras at wanadoo.fr
 * Copyright (C) 2016-2020 KiCad Developers, see AUTHORS.txt for contributors.
 *
 * This program is free software; you can redistribute it and/or
 * modify it under the terms of the GNU General Public License
 * as published by the Free Software Foundation; either version 2
 * of the License, or (at your option) any later version.
 *
 * This program is distributed in the hope that it will be useful,
 * but WITHOUT ANY WARRANTY; without even the implied warranty of
 * MERCHANTABILITY or FITNESS FOR A PARTICULAR PURPOSE.  See the
 * GNU General Public License for more details.
 *
 * You should have received a copy of the GNU General Public License
 * along with this program; if not, you may find one here:
 * http://www.gnu.org/licenses/old-licenses/gpl-2.0.html
 * or you may search the http://www.gnu.org website for the version 2 license,
 * or you may write to the Free Software Foundation, Inc.,
 * 51 Franklin Street, Fifth Floor, Boston, MA  02110-1301, USA
 */

/**
 * Plot settings, and plotting engines (PostScript, Gerber, HPGL and DXF)
 *
 * @file plotter.h
 */

#ifndef PLOT_COMMON_H_
#define PLOT_COMMON_H_

#include <fill_type.h>
#include <vector>
#include <math/box2.h>
#include <gr_text.h>
#include <page_info.h>
#include <outline_mode.h>
#include <gal/color4d.h>
#include <eda_item.h> // FILL_TYPE
#include <render_settings.h>

class COLOR_SETTINGS;
class SHAPE_POLY_SET;
class SHAPE_LINE_CHAIN;
class GBR_NETLIST_METADATA;
class PROJECT;
class FONT;

namespace KIFONT
{
class FONT;
}

using KIGFX::RENDER_SETTINGS;


// Must be in the same order as the drop-down list in the plot dialog inside pcbnew
// Units (inch/mm for DXF plotter
enum class DXF_UNITS
{
    INCHES = 0,
    MILLIMETERS = 1
};


/**
 * The set of supported output plot formats.
 *
   They should be kept in order of the radio buttons in the plot panel/windows.
 */
enum class PLOT_FORMAT
{
    UNDEFINED = -1,
    FIRST_FORMAT = 0,
    HPGL = FIRST_FORMAT,
    GERBER,
    POST,
    DXF,
    PDF,
    SVG,
    LAST_FORMAT = SVG
};

/**
 * Which kind of text to output with the PSLIKE plotters.
 *
 * You can:
 * 1) only use the internal vector font
 * 2) only use native postscript fonts
 * 3) use the internal vector font and add 'phantom' text to aid
 *    searching
 * 4) keep the default for the plot driver
 *
 * This is recognized by the DXF driver too, where NATIVE emits
 * TEXT entities instead of stroking the text
 */
enum class PLOT_TEXT_MODE
{
    STROKE,
    NATIVE,
    PHANTOM,
    DEFAULT
};

/**
 * Dashed line types.
 */
enum class PLOT_DASH_TYPE
{
    DEFAULT = -1,
    SOLID = 0,
    FIRST_TYPE = SOLID,
    DASH,
    DOT,
    DASHDOT,
    LAST_TYPE = DASHDOT
};

/**
 * Base plotter engine class. General rule: all the interface with the caller
 * is done in IU, the IU size is specified with SetViewport. Internal and
 * output processing is usually done in decimils (or whatever unit the
 * effective engine class need to use)
 */
class PLOTTER
{
public:
    // These values are used as flag for pen or aperture selection
    static const int DO_NOT_SET_LINE_WIDTH = -2;  // Skip selection
    static const int USE_DEFAULT_LINE_WIDTH = -1; // use the default pen

    PLOTTER();

    virtual ~PLOTTER();

    /**
     * Returns the effective plot engine in use. It's not very OO but for
     * now is required since some things are only done with some output devices
     * (like drill marks, emitted only for postscript
     */
    virtual PLOT_FORMAT GetPlotterType() const = 0;

    virtual bool StartPlot() = 0;
    virtual bool EndPlot() = 0;

    virtual void SetNegative( bool aNegative ) { m_negativeMode = aNegative; }

    /**
     * Plot in B/W or color.
     * @param aColorMode = true to plot in color, false to plot in black and white
     */
    virtual void SetColorMode( bool aColorMode ) { m_colorMode = aColorMode; }
    bool         GetColorMode() const { return m_colorMode; }

    void SetRenderSettings( RENDER_SETTINGS* aSettings ) { m_renderSettings = aSettings; }
    RENDER_SETTINGS* RenderSettings() { return m_renderSettings; }

    virtual void SetPageSettings( const PAGE_INFO& aPageSettings ) { m_pageInfo = aPageSettings; }
    PAGE_INFO&   PageSettings() { return m_pageInfo; }

    /**
     * Set the line width for the next drawing.
     * @param width is specified in IUs
     * @param aData is an auxiliary parameter, mainly used in gerber plotter
     */
    virtual void SetCurrentLineWidth( int width, void* aData = NULL ) = 0;
    virtual int  GetCurrentLineWidth() const { return m_currentPenWidth; }

    virtual void SetColor( COLOR4D color ) = 0;

    virtual void SetDash( PLOT_DASH_TYPE dashed ) = 0;

    virtual void SetCreator( const wxString& aCreator ) { m_creator = aCreator; }

    virtual void SetTitle( const wxString& aTitle ) { m_title = aTitle; }

    /**
     * Add a line to the list of free lines to print at the beginning of the file
     * @param aExtraString is the string to print
     */
    void AddLineToHeader( const wxString& aExtraString ) { m_headerExtraLines.Add( aExtraString ); }

    /**
     * Remove all lines from the list of free lines to print at the beginning of the file
     */
    void ClearHeaderLinesList() { m_headerExtraLines.Clear(); }

    /**
     * Set the plot offset and scaling for the current plot
     * @param aOffset is the plot offset
     * @param aIusPerDecimil gives the scaling factor from IUs to device units
     * @param aScale is the user set plot scaling factor (either explicitly
     * 		or using 'fit to A4')
     * @param aMirror flips the plot in the Y direction (useful for toner
     * 		transfers or some kind of film)
     */
    virtual void SetViewport( const wxPoint& aOffset, double aIusPerDecimil, double aScale,
                              bool aMirror ) = 0;

    /**
     * Open or create the plot file aFullFilename
     * @param aFullFilename = the full file name of the file to create
     * @return true if success, false if the file cannot be created/opened
     *
     * Virtual because some plotters use ascii files, some others binary files (PDF)
     * The base class open the file in text mode
     */
    virtual bool OpenFile( const wxString& aFullFilename );

    /**
     * The IUs per decimil are an essential scaling factor when
     * plotting; they are set and saved when establishing the viewport.
     * Here they can be get back again
     */
    double GetIUsPerDecimil() const { return m_IUsPerDecimil; }

    int GetPlotterArcLowDef() const { return m_IUsPerDecimil * 8; }
    int GetPlotterArcHighDef() const { return m_IUsPerDecimil * 2; }

    // Low level primitives
    virtual void Rect( const wxPoint& p1, const wxPoint& p2, FILL_TYPE fill,
                       int width = USE_DEFAULT_LINE_WIDTH ) = 0;
    virtual void Circle( const wxPoint& pos, int diametre, FILL_TYPE fill,
                         int width = USE_DEFAULT_LINE_WIDTH ) = 0;

    /**
     * Generic fallback: arc rendered as a polyline
     */
    virtual void Arc( const wxPoint& centre, double StAngle, double EndAngle, int rayon,
                      FILL_TYPE fill, int width = USE_DEFAULT_LINE_WIDTH );

    /**
     * Generic fallback: Cubic Bezier curve rendered as a polyline
     * In KiCad the bezier curves have 4 control points:
     * start ctrl1 ctrl2 end
     */
    virtual void BezierCurve( const wxPoint& aStart, const wxPoint& aControl1,
                              const wxPoint& aControl2, const wxPoint& aEnd, int aTolerance,
                              int aLineThickness = USE_DEFAULT_LINE_WIDTH );

    /**
     * moveto/lineto primitive, moves the 'pen' to the specified direction
     * @param pos is the target position
     * @param plume specifies the kind of motion: 'U' only moves the pen,
     * 		'D' draw a line from the current position and 'Z' finish
     *		the drawing and returns the 'pen' to rest (flushes the trace)
     */
    virtual void PenTo( const wxPoint& pos, char plume ) = 0;

    // Convenience functions for PenTo
    void MoveTo( const wxPoint& pos ) { PenTo( pos, 'U' ); }

    void LineTo( const wxPoint& pos ) { PenTo( pos, 'D' ); }

    void FinishTo( const wxPoint& pos )
    {
        PenTo( pos, 'D' );
        PenTo( pos, 'Z' );
    }

    void PenFinish()
    {
        // The point is not important with Z motion
        PenTo( wxPoint( 0, 0 ), 'Z' );
    }

    /**
     * Draw a polygon ( filled or not )
     * @param aCornerList = corners list (a std::vector< wxPoint >)
     * @param aFill = type of fill
     * @param aWidth = line width
     * @param aData an auxiliary info (mainly for gerber format)
     */
    virtual void PlotPoly( const std::vector<wxPoint>& aCornerList, FILL_TYPE aFill,
                           int aWidth = USE_DEFAULT_LINE_WIDTH, void* aData = NULL ) = 0;

    /**
     * Draw a polygon ( filled or not )
     * @param aCornerList = corners list (a SHAPE_LINE_CHAIN).
     * must be closed (IsClosed() == true) for a polygon. Otherwise this is a polyline
     * @param aFill = type of fill
     * @param aWidth = line width
     * @param aData an auxiliary info (mainly for gerber format)
     */
    virtual void PlotPoly( const SHAPE_LINE_CHAIN& aCornerList, FILL_TYPE aFill,
                           int aWidth = USE_DEFAULT_LINE_WIDTH, void* aData = NULL );

    /**
     * Only PostScript plotters can plot bitmaps.
     *
     * A rectangle is plotted for plotters that cannot plot a bitmap.
     *
     * @brief Draw an image bitmap
     * @param aImage = the bitmap
     * @param aPos = position of the center of the bitmap
     * @param aScaleFactor = the scale factor to apply to the bitmap size
     *                      (this is not the plot scale factor)
     */
    virtual void PlotImage( const wxImage& aImage, const wxPoint& aPos, double aScaleFactor );

    // Higher level primitives -- can be drawn as line, sketch or 'filled'
    virtual void ThickSegment( const wxPoint& start, const wxPoint& end, int width,
                               OUTLINE_MODE tracemode, void* aData );
    virtual void ThickArc( const wxPoint& centre, double StAngle, double EndAngle, int rayon,
                           int width, OUTLINE_MODE tracemode, void* aData );
    virtual void ThickRect( const wxPoint& p1, const wxPoint& p2, int width, OUTLINE_MODE tracemode,
                            void* aData );
    virtual void ThickCircle( const wxPoint& pos, int diametre, int width, OUTLINE_MODE tracemode,
                              void* aData );
    virtual void FilledCircle( const wxPoint& pos, int diametre, OUTLINE_MODE tracemode,
                               void* aData );


    // Flash primitives

    /**
     * @param aPadPos Position of the shape (center of the rectangle
     * @param aDiameter diameter of round pad
     * @param aTraceMode FILLED or SKETCH
     * @param aData an auxiliary info (mainly for gerber format attributes)
     */
    virtual void FlashPadCircle( const wxPoint& aPadPos, int aDiameter, OUTLINE_MODE aTraceMode,
                                 void* aData ) = 0;

    /**
     * @param aPadPos Position of the shape (center of the rectangle
     * @param aSize = size of oblong shape
     * @param aPadOrient The rotation of the shape
     * @param aTraceMode FILLED or SKETCH
     * @param aData an auxiliary info (mainly for gerber format attributes)
     */
    virtual void FlashPadOval( const wxPoint& aPadPos, const wxSize& aSize, double aPadOrient,
                               OUTLINE_MODE aTraceMode, void* aData ) = 0;

    /**
     * @param aPadPos Position of the shape (center of the rectangle
     * @param aSize = size of rounded rect
     * @param aPadOrient The rotation of the shape
     * @param aTraceMode FILLED or SKETCH
     * @param aData an auxiliary info (mainly for gerber format attributes)
     */
    virtual void FlashPadRect( const wxPoint& aPadPos, const wxSize& aSize, double aPadOrient,
                               OUTLINE_MODE aTraceMode, void* aData ) = 0;

    /**
     * @param aPadPos Position of the shape (center of the rectangle
     * @param aSize = size of rounded rect
     * @param aCornerRadius Radius of the rounded corners
     * @param aOrient The rotation of the shape
     * @param aTraceMode FILLED or SKETCH
     * @param aData an auxiliary info (mainly for gerber format attributes)
     */
    virtual void FlashPadRoundRect( const wxPoint& aPadPos, const wxSize& aSize, int aCornerRadius,
                                    double aOrient, OUTLINE_MODE aTraceMode, void* aData ) = 0;

    /**
     * @param aPadPos Position of the shape
     * @param aSize = size of round reference pad
     * @param aPadOrient = pad rotation, used only with aperture macros (Gerber plotter)
     * @param aPolygons the shape as polygon set
     * @param aTraceMode FILLED or SKETCH
     * @param aData an auxiliary info (mainly for gerber format attributes)
     */
    virtual void FlashPadCustom( const wxPoint& aPadPos, const wxSize& aSize, double aPadOrient,
                                 SHAPE_POLY_SET* aPolygons, OUTLINE_MODE aTraceMode,
                                 void* aData ) = 0;

    /**
     * Flash a trapezoidal pad
     * @param aPadPos = the position of the shape
     * @param aCorners = the list of 4 corners positions,
     * 		relative to the shape position, pad orientation 0
     * @param aPadOrient = the rotation of the shape
     * @param aTraceMode = FILLED or SKETCH
     * @param aData an auxiliary info (mainly for gerber format attributes)
     */
    virtual void FlashPadTrapez( const wxPoint& aPadPos, const wxPoint* aCorners, double aPadOrient,
                                 OUTLINE_MODE aTraceMode, void* aData ) = 0;

    /**
     * Flash a regular polygon. Useful only in Gerber files to flash a regular polygon
     * @param aShapePos is the center of the circle containing the polygon
     * @param aRadius is the radius of the circle containing the polygon
     * @param aCornerCount is the number of vertices
     * @param aOrient is the polygon rotation in degrees
     * @param aData is a auxiliary parameter used (if needed) to handle extra info
     * specific to the plotter
     */
    virtual void FlashRegularPolygon( const wxPoint& aShapePos, int aDiameter, int aCornerCount,
                                      double aOrient, OUTLINE_MODE aTraceMode, void* aData ) = 0;

    /**
     * Draws text with the plotter. For convenience it accept the color to use
     * for specific plotters (GERBER) aData is used to pass extra parameters
     */
    virtual void Text( const wxPoint& aPos, const COLOR4D aColor, const wxString& aText,
                       double aOrient, const wxSize& aSize, enum EDA_TEXT_HJUSTIFY_T aH_justify,
                       enum EDA_TEXT_VJUSTIFY_T aV_justify, int aWidth, bool aItalic, bool aBold,
<<<<<<< HEAD
                       bool aMultilineAllowed = false, void* aData = NULL, FONT* aFont = nullptr );
=======
                       bool aMultilineAllowed = false, KIFONT::FONT* aFont = nullptr,
                       void* aData = NULL );
>>>>>>> 77f5d317

    /**
     * Draw a marker (used for the drill map)
     */
    static const unsigned MARKER_COUNT = 58;

    /**
     * Draw a pattern shape number aShapeId, to coord position.
     * Diameter diameter = (coord table) hole
     * AShapeId = index (used to generate forms characters)
     */
    void Marker( const wxPoint& position, int diametre, unsigned aShapeId );

    /**
     * Set the current Gerber layer polarity to positive or negative
     * by writing \%LPD*\% or \%LPC*\% to the Gerber file, respectively.
     * (obviously starts a new Gerber layer, too)
     * @param aPositive is the layer polarity and true for positive.
     * It's not useful with most other plotter since they can't 'scratch'
     * the film like photoplotter imagers do
     */
    virtual void SetLayerPolarity( bool aPositive )
    {
        // NOP for most plotters
    }

    /**
     * Change the current text mode. See the PlotTextMode
     * explanation at the beginning of the file
     */
    virtual void SetTextMode( PLOT_TEXT_MODE mode )
    {
        // NOP for most plotters.
    }

    virtual void SetGerberCoordinatesFormat( int aResolution, bool aUseInches = false )
    {
        // NOP for most plotters. Only for Gerber plotter
    }

    virtual void SetSvgCoordinatesFormat( unsigned aResolution, bool aUseInches = false )
    {
        // NOP for most plotters. Only for SVG plotter
    }

    /**
     * calling this function allows one to define the beginning of a group
     * of drawing items, for instance in SVG  or Gerber format.
     * (example: group all segments of a letter or a text)
     * @param aData can define any parameter
     * for most of plotters: do nothing
     */
    virtual void StartBlock( void* aData ) {}

    /**
     * calling this function allows one to define the end of a group of drawing
     * items for instance in SVG  or Gerber format.
     * the group is started by StartBlock()
     * @param aData can define any parameter
     * for most of plotters: do nothing
     */
    virtual void EndBlock( void* aData ) {}

    KIFONT::FONT* GetFont() const { return m_font; }

    void SetFont( KIFONT::FONT* aFont ) { m_font = aFont; }

protected:
    // These are marker subcomponents
    /**
     * Plot a circle centered on the position. Building block for markers
     */
    void markerCircle( const wxPoint& pos, int radius );

    /**
     * Plot a - bar centered on the position. Building block for markers
     */
    void markerHBar( const wxPoint& pos, int radius );

    /**
     * Plot a / bar centered on the position. Building block for markers
     */
    void markerSlash( const wxPoint& pos, int radius );

    /**
     * Plot a \ bar centered on the position. Building block for markers
     */
    void markerBackSlash( const wxPoint& pos, int radius );

    /**
     * Plot a | bar centered on the position. Building block for markers
     */
    void markerVBar( const wxPoint& pos, int radius );

    /**
     * Plot a square centered on the position. Building block for markers
     */
    void markerSquare( const wxPoint& position, int radius );

    /**
     * Plot a lozenge centered on the position. Building block for markers
     */
    void markerLozenge( const wxPoint& position, int radius );

    // Helper function for sketched filler segment

    /**
     * Convert a thick segment and plot it as an oval
     */
    void segmentAsOval( const wxPoint& start, const wxPoint& end, int width,
                        OUTLINE_MODE tracemode );

    void sketchOval( const wxPoint& pos, const wxSize& size, double orient, int width );

    // Coordinate and scaling conversion functions

    /**
     * Modifies coordinates according to the orientation,
     * scale factor, and offsets trace. Also convert from a wxPoint to DPOINT,
     * since some output engines needs floating point coordinates.
     */
    virtual DPOINT userToDeviceCoordinates( const wxPoint& aCoordinate );

    /**
     * Modifies size according to the plotter scale factors
     * (wxSize version, returns a DPOINT)
     */
    virtual DPOINT userToDeviceSize( const wxSize& size );

    /**
     * Modifies size according to the plotter scale factors
     * (simple double version)
     */
    virtual double userToDeviceSize( double size ) const;

    double GetDotMarkLenIU() const;

    double GetDashMarkLenIU() const;

    double GetDashGapLenIU() const;

protected: // variables used in most of plotters:
    /// Plot scale - chosen by the user (even implicitly with 'fit in a4')
    double m_plotScale;

    /* Caller scale (how many IUs in a decimil - always); it's a double
     * because in Eeschema there are 0.1 IUs in a decimil (Eeschema
     * always works in mils internally) while PcbNew can work in decimil
     * or nanometers, so this value would be >= 1 */
    double m_IUsPerDecimil;

    double m_iuPerDeviceUnit;  // Device scale (from IUs to plotter device units;
                               // usually decimils)
    wxPoint m_plotOffset;      // Plot offset (in IUs)
    bool    m_plotMirror;      // X axis orientation (SVG)
                               // and plot mirrored (only for PS, PDF HPGL and SVG)
    bool m_mirrorIsHorizontal; // true to mirror horizontally (else vertically)
    bool m_yaxisReversed;      // true if the Y axis is top to bottom (SVG)

    /// Output file
    FILE* m_outputFile;

    // Pen handling
    bool    m_colorMode;    // true to plot in color, otherwise black & white
    bool    m_negativeMode; // true to generate a negative image (PS mode mainly)
    int     m_currentPenWidth;
    char    m_penState;   // current pen state: 'U', 'D' or 'Z' (see PenTo)
    wxPoint m_penLastpos; // last pen position; -1,-1 when pen is at rest
<<<<<<< HEAD

    wxString  m_creator;
    wxString  m_filename;
    wxString  m_title;
    PAGE_INFO m_pageInfo;
    wxSize    m_paperSize; // Paper size in IU - not in mils

    wxArrayString m_headerExtraLines; // a set of string to print in header file
=======

    wxString  m_creator;
    wxString  m_filename;
    wxString  m_title;
    PAGE_INFO m_pageInfo;
    wxSize    m_paperSize; // Paper size in IU - not in mils

    wxArrayString m_headerExtraLines; // a set of string to print in header file

    KIFONT::FONT* m_font = nullptr;
>>>>>>> 77f5d317

    RENDER_SETTINGS* m_renderSettings;
};


class TITLE_BLOCK;

void PlotDrawingSheet( PLOTTER* plotter, const PROJECT* aProject, const TITLE_BLOCK& aTitleBlock,
                       const PAGE_INFO& aPageInfo, const wxString& aSheetNumber, int aSheetCount,
                       const wxString& aSheetDesc, const wxString& aFilename,
                       COLOR4D aColor = COLOR4D::UNSPECIFIED, bool aIsFirstPage = true );

/** Returns the default plot extension for a format
  */
wxString GetDefaultPlotExtension( PLOT_FORMAT aFormat );


#endif // PLOT_COMMON_H_<|MERGE_RESOLUTION|>--- conflicted
+++ resolved
@@ -398,12 +398,8 @@
     virtual void Text( const wxPoint& aPos, const COLOR4D aColor, const wxString& aText,
                        double aOrient, const wxSize& aSize, enum EDA_TEXT_HJUSTIFY_T aH_justify,
                        enum EDA_TEXT_VJUSTIFY_T aV_justify, int aWidth, bool aItalic, bool aBold,
-<<<<<<< HEAD
-                       bool aMultilineAllowed = false, void* aData = NULL, FONT* aFont = nullptr );
-=======
                        bool aMultilineAllowed = false, KIFONT::FONT* aFont = nullptr,
                        void* aData = NULL );
->>>>>>> 77f5d317
 
     /**
      * Draw a marker (used for the drill map)
@@ -572,7 +568,6 @@
     int     m_currentPenWidth;
     char    m_penState;   // current pen state: 'U', 'D' or 'Z' (see PenTo)
     wxPoint m_penLastpos; // last pen position; -1,-1 when pen is at rest
-<<<<<<< HEAD
 
     wxString  m_creator;
     wxString  m_filename;
@@ -581,18 +576,8 @@
     wxSize    m_paperSize; // Paper size in IU - not in mils
 
     wxArrayString m_headerExtraLines; // a set of string to print in header file
-=======
-
-    wxString  m_creator;
-    wxString  m_filename;
-    wxString  m_title;
-    PAGE_INFO m_pageInfo;
-    wxSize    m_paperSize; // Paper size in IU - not in mils
-
-    wxArrayString m_headerExtraLines; // a set of string to print in header file
 
     KIFONT::FONT* m_font = nullptr;
->>>>>>> 77f5d317
 
     RENDER_SETTINGS* m_renderSettings;
 };
