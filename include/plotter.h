/*
 * This program source code file is part of KiCad, a free EDA CAD application.
 *
 * Copyright (C) 2016 Jean-Pierre Charras, jp.charras at wanadoo.fr
 * Copyright (C) 2016-2020 KiCad Developers, see AUTHORS.txt for contributors.
 *
 * This program is free software; you can redistribute it and/or
 * modify it under the terms of the GNU General Public License
 * as published by the Free Software Foundation; either version 2
 * of the License, or (at your option) any later version.
 *
 * This program is distributed in the hope that it will be useful,
 * but WITHOUT ANY WARRANTY; without even the implied warranty of
 * MERCHANTABILITY or FITNESS FOR A PARTICULAR PURPOSE.  See the
 * GNU General Public License for more details.
 *
 * You should have received a copy of the GNU General Public License
 * along with this program; if not, you may find one here:
 * http://www.gnu.org/licenses/old-licenses/gpl-2.0.html
 * or you may search the http://www.gnu.org website for the version 2 license,
 * or you may write to the Free Software Foundation, Inc.,
 * 51 Franklin Street, Fifth Floor, Boston, MA  02110-1301, USA
 */

/**
 * Plot settings, and plotting engines (PostScript, Gerber, HPGL and DXF)
 *
 * @file plotter.h
 */

#ifndef PLOT_COMMON_H_
#define PLOT_COMMON_H_

#include <fill_type.h>
#include <vector>
#include <math/box2.h>
#include <gr_text.h>
#include <page_info.h>
#include <outline_mode.h>
#include <gal/color4d.h>
#include <eda_item.h> // FILL_TYPE
#include <render_settings.h>

class COLOR_SETTINGS;
class SHAPE_ARC;
class SHAPE_POLY_SET;
class SHAPE_LINE_CHAIN;
class GBR_NETLIST_METADATA;
class PROJECT;

namespace KIFONT
{
class FONT;
}

using KIGFX::RENDER_SETTINGS;


// Must be in the same order as the drop-down list in the plot dialog inside pcbnew
// Units (inch/mm for DXF plotter
enum class DXF_UNITS
{
    INCHES = 0,
    MILLIMETERS = 1
};


/**
 * The set of supported output plot formats.
 *
   They should be kept in order of the radio buttons in the plot panel/windows.
 */
enum class PLOT_FORMAT
{
    UNDEFINED = -1,
    FIRST_FORMAT = 0,
    HPGL = FIRST_FORMAT,
    GERBER,
    POST,
    DXF,
    PDF,
    SVG,
    LAST_FORMAT = SVG
};

inline std::ostream& operator<<(std::ostream& os, const PLOT_FORMAT& aPlotFormat)
{
    switch( aPlotFormat )
    {
    case PLOT_FORMAT::HPGL: os << "HPGL"; break;
    case PLOT_FORMAT::GERBER: os << "GERBER"; break;
    case PLOT_FORMAT::POST: os << "POST"; break;
    case PLOT_FORMAT::DXF: os << "DXF"; break;
    case PLOT_FORMAT::PDF: os << "PDF"; break;
    case PLOT_FORMAT::SVG: os << "SVG"; break;
    default: os << "*Unknown*";
    }

    return os;
}

/**
 * Which kind of text to output with the PSLIKE plotters.
 *
 * You can:
 * 1) only use the internal vector font
 * 2) only use native postscript fonts
 * 3) use the internal vector font and add 'phantom' text to aid
 *    searching
 * 4) keep the default for the plot driver
 *
 * This is recognized by the DXF driver too, where NATIVE emits
 * TEXT entities instead of stroking the text
 */
enum class PLOT_TEXT_MODE
{
    STROKE,
    NATIVE,
    PHANTOM,
    DEFAULT
};

/**
 * Dashed line types.
 */
enum class PLOT_DASH_TYPE
{
    DEFAULT = -1,
    SOLID = 0,
    FIRST_TYPE = SOLID,
    DASH,
    DOT,
    DASHDOT,
    LAST_TYPE = DASHDOT
};

/**
 * Base plotter engine class. General rule: all the interface with the caller
 * is done in IU, the IU size is specified with SetViewport. Internal and
 * output processing is usually done in decimils (or whatever unit the
 * effective engine class need to use)
 */
class PLOTTER
{
public:
    // These values are used as flag for pen or aperture selection
    static const int DO_NOT_SET_LINE_WIDTH = -2;  // Skip selection
    static const int USE_DEFAULT_LINE_WIDTH = -1; // use the default pen

    PLOTTER();

    virtual ~PLOTTER();

    /**
     * Returns the effective plot engine in use. It's not very OO but for
     * now is required since some things are only done with some output devices
     * (like drill marks, emitted only for postscript
     */
    virtual PLOT_FORMAT GetPlotterType() const = 0;

    virtual bool StartPlot() = 0;
    virtual bool EndPlot() = 0;

    virtual void SetNegative( bool aNegative ) { m_negativeMode = aNegative; }

    /**
     * Plot in B/W or color.
     * @param aColorMode = true to plot in color, false to plot in black and white
     */
    virtual void SetColorMode( bool aColorMode ) { m_colorMode = aColorMode; }
    bool         GetColorMode() const { return m_colorMode; }

    void SetRenderSettings( RENDER_SETTINGS* aSettings ) { m_renderSettings = aSettings; }
    RENDER_SETTINGS* RenderSettings() { return m_renderSettings; }

    virtual void SetPageSettings( const PAGE_INFO& aPageSettings ) { m_pageInfo = aPageSettings; }
    PAGE_INFO&   PageSettings() { return m_pageInfo; }

    /**
     * Set the line width for the next drawing.
     * @param width is specified in IUs
     * @param aData is an auxiliary parameter, mainly used in gerber plotter
     */
    virtual void SetCurrentLineWidth( int width, void* aData = NULL ) = 0;
    virtual int  GetCurrentLineWidth() const { return m_currentPenWidth; }

    virtual void SetColor( COLOR4D color ) = 0;

    virtual void SetDash( PLOT_DASH_TYPE dashed ) = 0;

    virtual void SetCreator( const wxString& aCreator ) { m_creator = aCreator; }

    virtual void SetTitle( const wxString& aTitle ) { m_title = aTitle; }

    /**
     * Add a line to the list of free lines to print at the beginning of the file
     * @param aExtraString is the string to print
     */
    void AddLineToHeader( const wxString& aExtraString ) { m_headerExtraLines.Add( aExtraString ); }

    /**
     * Remove all lines from the list of free lines to print at the beginning of the file
     */
    void ClearHeaderLinesList() { m_headerExtraLines.Clear(); }

    /**
     * Set the plot offset and scaling for the current plot
     * @param aOffset is the plot offset
     * @param aIusPerDecimil gives the scaling factor from IUs to device units
     * @param aScale is the user set plot scaling factor (either explicitly
     * 		or using 'fit to A4')
     * @param aMirror flips the plot in the Y direction (useful for toner
     * 		transfers or some kind of film)
     */
    virtual void SetViewport( const wxPoint& aOffset, double aIusPerDecimil, double aScale,
                              bool aMirror ) = 0;

    /**
     * Open or create the plot file aFullFilename
     * @param aFullFilename = the full file name of the file to create
     * @return true if success, false if the file cannot be created/opened
     *
     * Virtual because some plotters use ascii files, some others binary files (PDF)
     * The base class open the file in text mode
     */
    virtual bool OpenFile( const wxString& aFullFilename );

    /**
     * The IUs per decimil are an essential scaling factor when
     * plotting; they are set and saved when establishing the viewport.
     * Here they can be get back again
     */
    double GetIUsPerDecimil() const { return m_IUsPerDecimil; }

    int GetPlotterArcLowDef() const { return m_IUsPerDecimil * 8; }
    int GetPlotterArcHighDef() const { return m_IUsPerDecimil * 2; }

    // Low level primitives
    virtual void Rect( const wxPoint& p1, const wxPoint& p2, FILL_TYPE fill,
                       int width = USE_DEFAULT_LINE_WIDTH ) = 0;
    virtual void Circle( const wxPoint& pos, int diametre, FILL_TYPE fill,
                         int width = USE_DEFAULT_LINE_WIDTH ) = 0;

    /**
     * Generic fallback: arc rendered as a polyline
     */
<<<<<<< HEAD
    virtual void Arc( const wxPoint& centre, double StAngle, double EndAngle, int rayon,
                      FILL_TYPE fill, int width = USE_DEFAULT_LINE_WIDTH );
=======
    virtual void Arc( const wxPoint& centre, double StAngle, double EndAngle,
                      int rayon, FILL_TYPE fill, int width = USE_DEFAULT_LINE_WIDTH );
    virtual void Arc(  const SHAPE_ARC& aArc );
>>>>>>> 25678ee0

    /**
     * Generic fallback: Cubic Bezier curve rendered as a polyline
     * In KiCad the bezier curves have 4 control points:
     * start ctrl1 ctrl2 end
     */
    virtual void BezierCurve( const wxPoint& aStart, const wxPoint& aControl1,
                              const wxPoint& aControl2, const wxPoint& aEnd, int aTolerance,
                              int aLineThickness = USE_DEFAULT_LINE_WIDTH );

    /**
     * moveto/lineto primitive, moves the 'pen' to the specified direction
     * @param pos is the target position
     * @param plume specifies the kind of motion: 'U' only moves the pen,
     * 		'D' draw a line from the current position and 'Z' finish
     *		the drawing and returns the 'pen' to rest (flushes the trace)
     */
    virtual void PenTo( const wxPoint& pos, char plume ) = 0;

    // Convenience functions for PenTo
    void MoveTo( const wxPoint& pos ) { PenTo( pos, 'U' ); }

    void LineTo( const wxPoint& pos ) { PenTo( pos, 'D' ); }

    void FinishTo( const wxPoint& pos )
    {
        PenTo( pos, 'D' );
        PenTo( pos, 'Z' );
    }

    void PenFinish()
    {
        // The point is not important with Z motion
        PenTo( wxPoint( 0, 0 ), 'Z' );
    }

    /**
     * Draw a polygon ( filled or not )
     * @param aCornerList = corners list (a std::vector< wxPoint >)
     * @param aFill = type of fill
     * @param aWidth = line width
     * @param aData an auxiliary info (mainly for gerber format)
     */
    virtual void PlotPoly( const std::vector<wxPoint>& aCornerList, FILL_TYPE aFill,
                           int aWidth = USE_DEFAULT_LINE_WIDTH, void* aData = NULL ) = 0;

    /**
     * Draw a polygon ( filled or not )
     * @param aCornerList = corners list (a SHAPE_LINE_CHAIN).
     * must be closed (IsClosed() == true) for a polygon. Otherwise this is a polyline
     * @param aFill = type of fill
     * @param aWidth = line width
     * @param aData an auxiliary info (mainly for gerber format)
     */
    virtual void PlotPoly( const SHAPE_LINE_CHAIN& aCornerList, FILL_TYPE aFill,
                           int aWidth = USE_DEFAULT_LINE_WIDTH, void* aData = NULL );

    /**
     * Only PostScript plotters can plot bitmaps.
     *
     * A rectangle is plotted for plotters that cannot plot a bitmap.
     *
     * @brief Draw an image bitmap
     * @param aImage = the bitmap
     * @param aPos = position of the center of the bitmap
     * @param aScaleFactor = the scale factor to apply to the bitmap size
     *                      (this is not the plot scale factor)
     */
    virtual void PlotImage( const wxImage& aImage, const wxPoint& aPos, double aScaleFactor );

    // Higher level primitives -- can be drawn as line, sketch or 'filled'
    virtual void ThickSegment( const wxPoint& start, const wxPoint& end, int width,
                               OUTLINE_MODE tracemode, void* aData );
    virtual void ThickArc( const wxPoint& centre, double StAngle, double EndAngle, int rayon,
                           int width, OUTLINE_MODE tracemode, void* aData );
    virtual void ThickRect( const wxPoint& p1, const wxPoint& p2, int width, OUTLINE_MODE tracemode,
                            void* aData );
    virtual void ThickCircle( const wxPoint& pos, int diametre, int width, OUTLINE_MODE tracemode,
                              void* aData );
    virtual void FilledCircle( const wxPoint& pos, int diametre, OUTLINE_MODE tracemode,
                               void* aData );


    // Flash primitives

    /**
     * @param aPadPos Position of the shape (center of the rectangle
     * @param aDiameter diameter of round pad
     * @param aTraceMode FILLED or SKETCH
     * @param aData an auxiliary info (mainly for gerber format attributes)
     */
    virtual void FlashPadCircle( const wxPoint& aPadPos, int aDiameter, OUTLINE_MODE aTraceMode,
                                 void* aData ) = 0;

    /**
     * @param aPadPos Position of the shape (center of the rectangle
     * @param aSize = size of oblong shape
     * @param aPadOrient The rotation of the shape
     * @param aTraceMode FILLED or SKETCH
     * @param aData an auxiliary info (mainly for gerber format attributes)
     */
    virtual void FlashPadOval( const wxPoint& aPadPos, const wxSize& aSize, double aPadOrient,
                               OUTLINE_MODE aTraceMode, void* aData ) = 0;

    /**
     * @param aPadPos Position of the shape (center of the rectangle
     * @param aSize = size of rounded rect
     * @param aPadOrient The rotation of the shape
     * @param aTraceMode FILLED or SKETCH
     * @param aData an auxiliary info (mainly for gerber format attributes)
     */
    virtual void FlashPadRect( const wxPoint& aPadPos, const wxSize& aSize, double aPadOrient,
                               OUTLINE_MODE aTraceMode, void* aData ) = 0;

    /**
     * @param aPadPos Position of the shape (center of the rectangle
     * @param aSize = size of rounded rect
     * @param aCornerRadius Radius of the rounded corners
     * @param aOrient The rotation of the shape
     * @param aTraceMode FILLED or SKETCH
     * @param aData an auxiliary info (mainly for gerber format attributes)
     */
    virtual void FlashPadRoundRect( const wxPoint& aPadPos, const wxSize& aSize, int aCornerRadius,
                                    double aOrient, OUTLINE_MODE aTraceMode, void* aData ) = 0;

    /**
     * @param aPadPos Position of the shape
     * @param aSize = size of round reference pad
     * @param aPadOrient = pad rotation, used only with aperture macros (Gerber plotter)
     * @param aPolygons the shape as polygon set
     * @param aTraceMode FILLED or SKETCH
     * @param aData an auxiliary info (mainly for gerber format attributes)
     */
    virtual void FlashPadCustom( const wxPoint& aPadPos, const wxSize& aSize, double aPadOrient,
                                 SHAPE_POLY_SET* aPolygons, OUTLINE_MODE aTraceMode,
                                 void* aData ) = 0;

    /**
     * Flash a trapezoidal pad
     * @param aPadPos = the position of the shape
     * @param aCorners = the list of 4 corners positions,
     * 		relative to the shape position, pad orientation 0
     * @param aPadOrient = the rotation of the shape
     * @param aTraceMode = FILLED or SKETCH
     * @param aData an auxiliary info (mainly for gerber format attributes)
     */
    virtual void FlashPadTrapez( const wxPoint& aPadPos, const wxPoint* aCorners, double aPadOrient,
                                 OUTLINE_MODE aTraceMode, void* aData ) = 0;

    /**
     * Flash a regular polygon. Useful only in Gerber files to flash a regular polygon
     * @param aShapePos is the center of the circle containing the polygon
     * @param aRadius is the radius of the circle containing the polygon
     * @param aCornerCount is the number of vertices
     * @param aOrient is the polygon rotation in degrees
     * @param aData is a auxiliary parameter used (if needed) to handle extra info
     * specific to the plotter
     */
    virtual void FlashRegularPolygon( const wxPoint& aShapePos, int aDiameter, int aCornerCount,
                                      double aOrient, OUTLINE_MODE aTraceMode, void* aData ) = 0;

    /**
     * Draws text with the plotter. For convenience it accepts the color to use
     * for specific plotters (GERBER) aData is used to pass extra parameters
     */
    virtual void Text( const wxPoint& aPos, const COLOR4D aColor, const wxString& aText,
                       const EDA_ANGLE& aOrient, const wxSize& aSize,
                       TEXT_ATTRIBUTES::HORIZONTAL_ALIGNMENT aHorizontalAlignment,
                       TEXT_ATTRIBUTES::VERTICAL_ALIGNMENT aVerticalAlignment, int aWidth,
                       bool aItalic, bool aBold, bool aMultilineAllowed = false,
                       KIFONT::FONT* aFont = nullptr, void* aData = NULL );

    virtual void Text( const EDA_TEXT* aText, const COLOR4D aColor, void* aData = nullptr );

    /**
     * Draw a marker (used for the drill map)
     */
    static const unsigned MARKER_COUNT = 58;

    /**
     * Draw a pattern shape number aShapeId, to coord position.
     * Diameter diameter = (coord table) hole
     * AShapeId = index (used to generate forms characters)
     */
    void Marker( const wxPoint& position, int diametre, unsigned aShapeId );

    /**
     * Set the current Gerber layer polarity to positive or negative
     * by writing \%LPD*\% or \%LPC*\% to the Gerber file, respectively.
     * (obviously starts a new Gerber layer, too)
     * @param aPositive is the layer polarity and true for positive.
     * It's not useful with most other plotter since they can't 'scratch'
     * the film like photoplotter imagers do
     */
    virtual void SetLayerPolarity( bool aPositive )
    {
        // NOP for most plotters
    }

    /**
     * Change the current text mode. See the PlotTextMode
     * explanation at the beginning of the file
     */
    virtual void SetTextMode( PLOT_TEXT_MODE mode )
    {
        // NOP for most plotters.
    }

    virtual void SetGerberCoordinatesFormat( int aResolution, bool aUseInches = false )
    {
        // NOP for most plotters. Only for Gerber plotter
    }

    virtual void SetSvgCoordinatesFormat( unsigned aResolution, bool aUseInches = false )
    {
        // NOP for most plotters. Only for SVG plotter
    }

    /**
     * calling this function allows one to define the beginning of a group
     * of drawing items, for instance in SVG  or Gerber format.
     * (example: group all segments of a letter or a text)
     * @param aData can define any parameter
     * for most of plotters: do nothing
     */
    virtual void StartBlock( void* aData ) {}

    /**
     * calling this function allows one to define the end of a group of drawing
     * items for instance in SVG  or Gerber format.
     * the group is started by StartBlock()
     * @param aData can define any parameter
     * for most of plotters: do nothing
     */
    virtual void EndBlock( void* aData ) {}

    KIFONT::FONT* GetFont() const { return m_font; }

    void SetFont( KIFONT::FONT* aFont ) { m_font = aFont; }

protected:
    // These are marker subcomponents
    /**
     * Plot a circle centered on the position. Building block for markers
     */
    void markerCircle( const wxPoint& pos, int radius );

    /**
     * Plot a - bar centered on the position. Building block for markers
     */
    void markerHBar( const wxPoint& pos, int radius );

    /**
     * Plot a / bar centered on the position. Building block for markers
     */
    void markerSlash( const wxPoint& pos, int radius );

    /**
     * Plot a \ bar centered on the position. Building block for markers
     */
    void markerBackSlash( const wxPoint& pos, int radius );

    /**
     * Plot a | bar centered on the position. Building block for markers
     */
    void markerVBar( const wxPoint& pos, int radius );

    /**
     * Plot a square centered on the position. Building block for markers
     */
    void markerSquare( const wxPoint& position, int radius );

    /**
     * Plot a lozenge centered on the position. Building block for markers
     */
    void markerLozenge( const wxPoint& position, int radius );

    // Helper function for sketched filler segment

    /**
     * Convert a thick segment and plot it as an oval
     */
    void segmentAsOval( const wxPoint& start, const wxPoint& end, int width,
                        OUTLINE_MODE tracemode );

    void sketchOval( const wxPoint& pos, const wxSize& size, double orient, int width );

    // Coordinate and scaling conversion functions

    /**
     * Modifies coordinates according to the orientation,
     * scale factor, and offsets trace. Also convert from a wxPoint to DPOINT,
     * since some output engines needs floating point coordinates.
     */
    virtual DPOINT userToDeviceCoordinates( const wxPoint& aCoordinate );

    /**
     * Modifies size according to the plotter scale factors
     * (wxSize version, returns a DPOINT)
     */
    virtual DPOINT userToDeviceSize( const wxSize& size );

    /**
     * Modifies size according to the plotter scale factors
     * (simple double version)
     */
    virtual double userToDeviceSize( double size ) const;

    double GetDotMarkLenIU() const;

    double GetDashMarkLenIU() const;

    double GetDashGapLenIU() const;

protected: // variables used in most of plotters:
    /// Plot scale - chosen by the user (even implicitly with 'fit in a4')
    double m_plotScale;

    /* Caller scale (how many IUs in a decimil - always); it's a double
     * because in Eeschema there are 0.1 IUs in a decimil (Eeschema
     * always works in mils internally) while PcbNew can work in decimil
     * or nanometers, so this value would be >= 1 */
    double m_IUsPerDecimil;

    double m_iuPerDeviceUnit;  // Device scale (from IUs to plotter device units;
                               // usually decimils)
    wxPoint m_plotOffset;      // Plot offset (in IUs)
    bool    m_plotMirror;      // X axis orientation (SVG)
                               // and plot mirrored (only for PS, PDF HPGL and SVG)
    bool m_mirrorIsHorizontal; // true to mirror horizontally (else vertically)
    bool m_yaxisReversed;      // true if the Y axis is top to bottom (SVG)

    /// Output file
    FILE* m_outputFile;

    // Pen handling
    bool    m_colorMode;    // true to plot in color, otherwise black & white
    bool    m_negativeMode; // true to generate a negative image (PS mode mainly)
    int     m_currentPenWidth;
    char    m_penState;   // current pen state: 'U', 'D' or 'Z' (see PenTo)
    wxPoint m_penLastpos; // last pen position; -1,-1 when pen is at rest

    wxString  m_creator;
    wxString  m_filename;
    wxString  m_title;
    PAGE_INFO m_pageInfo;
    wxSize    m_paperSize; // Paper size in IU - not in mils

    wxArrayString m_headerExtraLines; // a set of string to print in header file

    KIFONT::FONT* m_font = nullptr;

    RENDER_SETTINGS* m_renderSettings;
};


inline std::ostream& operator<<( std::ostream& os, const PLOTTER& aPlotter )
{
    os << "[PLOTTER " << aPlotter.GetPlotterType()
       << ( aPlotter.GetColorMode() ? " color" : " b/w" ) << "]";

    return os;
}


class TITLE_BLOCK;

void PlotDrawingSheet( PLOTTER* plotter, const PROJECT* aProject, const TITLE_BLOCK& aTitleBlock,
                       const PAGE_INFO& aPageInfo, const wxString& aSheetNumber, int aSheetCount,
                       const wxString& aSheetDesc, const wxString& aFilename,
                       COLOR4D aColor = COLOR4D::UNSPECIFIED, bool aIsFirstPage = true );

/** Returns the default plot extension for a format
  */
wxString GetDefaultPlotExtension( PLOT_FORMAT aFormat );


#endif // PLOT_COMMON_H_<|MERGE_RESOLUTION|>--- conflicted
+++ resolved
@@ -244,14 +244,9 @@
     /**
      * Generic fallback: arc rendered as a polyline
      */
-<<<<<<< HEAD
-    virtual void Arc( const wxPoint& centre, double StAngle, double EndAngle, int rayon,
-                      FILL_TYPE fill, int width = USE_DEFAULT_LINE_WIDTH );
-=======
     virtual void Arc( const wxPoint& centre, double StAngle, double EndAngle,
                       int rayon, FILL_TYPE fill, int width = USE_DEFAULT_LINE_WIDTH );
     virtual void Arc(  const SHAPE_ARC& aArc );
->>>>>>> 25678ee0
 
     /**
      * Generic fallback: Cubic Bezier curve rendered as a polyline
