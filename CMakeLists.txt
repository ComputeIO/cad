--- conflicted
+++ resolved
@@ -148,15 +148,9 @@
     ON "KICAD_USE_EGL"
     OFF )
 
-<<<<<<< HEAD
-option( KICAD_USE_FONTCONFIG
-    "Build KiCad with Fontconfig support."
-    ON )
-=======
 option( KICAD_DRC_PROTO
     "Build the DRC prototype QA tool"
     OFF )
->>>>>>> 77f5d317
 
 # when option KICAD_SCRIPTING OR KICAD_SCRIPTING_MODULES is enabled:
 # PYTHON_EXECUTABLE can be defined when invoking cmake
