--- conflicted
+++ resolved
@@ -4,10 +4,6 @@
 
 find_package( Gettext REQUIRED )
 
-<<<<<<< HEAD
-file(STRINGS LINGUAS LANG_ARRAY REGEX "^[^#].*")
-
-=======
 if( UNIX AND NOT APPLE )
 set( KICAD_I18N ${CMAKE_INSTALL_PREFIX}/share/locale
     CACHE PATH "Location of KiCad i18n files." )
@@ -16,8 +12,8 @@
     CACHE PATH "Location of KiCad i18n files." )
 endif()
 
-set( LANG_ARRAY ca cs de es fi fr hu it ja ko nl pl pt ru sl sv zh_CN )
->>>>>>> dd36a0c8
+file(STRINGS LINGUAS LANG_ARRAY REGEX "^[^#].*")
+
 foreach( LANG ${LANG_ARRAY} )
     file(MAKE_DIRECTORY ${CMAKE_BINARY_DIR}/${LANG})
 
