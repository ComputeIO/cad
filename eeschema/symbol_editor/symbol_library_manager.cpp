/*
 * This program source code file is part of KiCad, a free EDA CAD application.
 *
 * Copyright (C) 2017 CERN
 * Copyright (C) 2019-2021 KiCad Developers, see AUTHORS.txt for contributors.
 * @author Maciej Suminski <maciej.suminski@cern.ch>
 *
 * This program is free software; you can redistribute it and/or
 * modify it under the terms of the GNU General Public License
 * as published by the Free Software Foundation; either version 3
 * of the License, or (at your option) any later version.
 *
 * This program is distributed in the hope that it will be useful,
 * but WITHOUT ANY WARRANTY; without even the implied warranty of
 * MERCHANTABILITY or FITNESS FOR A PARTICULAR PURPOSE.  See the
 * GNU General Public License for more details.
 *
 * You should have received a copy of the GNU General Public License
 * along with this program; if not, you may find one here:
 * https://www.gnu.org/licenses/gpl-3.0.html
 * or you may search the http://www.gnu.org website for the version 3 license,
 * or you may write to the Free Software Foundation, Inc.,
 * 51 Franklin Street, Fifth Floor, Boston, MA  02110-1301, USA
 */

#include <symbol_library_manager.h>
#include <class_library.h>
#include <dialogs/html_messagebox.h>
#include <symbol_edit_frame.h>
#include <env_paths.h>
#include <pgm_base.h>
#include <kiway.h>
#include <profile.h>
#include <sch_io_mgr.h>
#include <sch_plugins/legacy/sch_legacy_plugin.h>
#include <symbol_lib_table.h>
#include <symbol_async_loader.h>
#include <widgets/progress_reporter.h>
#include <list>
#include <locale_io.h>


SYMBOL_LIBRARY_MANAGER::SYMBOL_LIBRARY_MANAGER( SYMBOL_EDIT_FRAME& aFrame ) :
        m_frame( aFrame ),
        m_syncHash( 0 )
{
    m_adapter = SYMBOL_TREE_SYNCHRONIZING_ADAPTER::Create( &m_frame, this );
    m_adapter->ShowUnits( false );
}


<<<<<<< HEAD
void SYMBOL_LIBRARY_MANAGER::Sync(
        const wxString&                                  aForceRefresh,
        std::function<void( int, int, const wxString& )> aProgressCallback )
=======
void SYMBOL_LIBRARY_MANAGER::Sync( const wxString& aForceRefresh,
                                   std::function<void( int, int,
                                                       const wxString& )> aProgressCallback )
>>>>>>> 77f5d317
{
    m_logger.Activate();
    {
        getAdapter()->Sync( aForceRefresh, aProgressCallback );
        m_syncHash = symTable()->GetModifyHash();
    }
    m_logger.Deactivate();
}


void SYMBOL_LIBRARY_MANAGER::Preload( PROGRESS_REPORTER& aReporter )
{
    const int progressIntervalMillis = 60;

    SYMBOL_ASYNC_LOADER loader( symTable()->GetLogicalLibs(), symTable(), false, nullptr,
                                &aReporter );

    LOCALE_IO toggle;

    loader.Start();

    while( !loader.Done() )
    {
        aReporter.KeepRefreshing();

        wxMilliSleep( progressIntervalMillis );
    }

    if( aReporter.IsCancelled() )
    {
        loader.Abort();
    }
    else
    {
        loader.Join();
    }

    if( !loader.GetErrors().IsEmpty() )
    {
        HTML_MESSAGE_BOX dlg( &m_frame, _( "Load Error" ) );

        dlg.MessageSet( _( "Errors were encountered loading symbols:" ) );

        wxString msg = loader.GetErrors();
        msg.Replace( "\n", "<BR>" );

        dlg.AddHTML_Text( msg );
        dlg.ShowModal();
    }
}


bool SYMBOL_LIBRARY_MANAGER::HasModifications() const
{
    for( const auto& lib : m_libs )
    {
        if( lib.second.IsModified() )
            return true;
    }

    return false;
}


int SYMBOL_LIBRARY_MANAGER::GetHash() const
{
    int hash = symTable()->GetModifyHash();

    for( const auto& lib : m_libs )
        hash += lib.second.GetHash();

    return hash;
}


int SYMBOL_LIBRARY_MANAGER::GetLibraryHash( const wxString& aLibrary ) const
{
    const auto libBufIt = m_libs.find( aLibrary );

    if( libBufIt != m_libs.end() )
        return libBufIt->second.GetHash();

    auto row = GetLibrary( aLibrary );

    // return -1 if library does not exist or 0 if not modified
    return row ? std::hash<std::string>{}( aLibrary.ToStdString() +
                                           row->GetFullURI( true ).ToStdString() ) : -1;
}


wxArrayString SYMBOL_LIBRARY_MANAGER::GetLibraryNames() const
{
    wxArrayString res;

    for( const auto& libName : symTable()->GetLogicalLibs() )
        res.Add( libName );

    return res;
}


SYMBOL_LIB_TABLE_ROW* SYMBOL_LIBRARY_MANAGER::GetLibrary( const wxString& aLibrary ) const
{
    SYMBOL_LIB_TABLE_ROW* row = nullptr;

    try
    {
        row = symTable()->FindRow( aLibrary, true );
    }
    catch( const IO_ERROR& e )
    {
        wxLogMessage( _( "Cannot find library \"%s\" in the Symbol Library Table (%s)" ),
                      aLibrary, e.What() );
    }

    return row;
}


bool SYMBOL_LIBRARY_MANAGER::SaveLibrary( const wxString& aLibrary, const wxString& aFileName,
                                          SCH_IO_MGR::SCH_FILE_T aFileType )
{
    wxCHECK( aFileType != SCH_IO_MGR::SCH_FILE_T::SCH_LEGACY && LibraryExists( aLibrary ), false );
    wxFileName fn( aFileName );
    wxCHECK( !fn.FileExists() || fn.IsFileWritable(), false );
    SCH_PLUGIN::SCH_PLUGIN_RELEASER pi( SCH_IO_MGR::FindPlugin( aFileType ) );
    bool res = true;    // assume all libraries are successfully saved

    PROPERTIES properties;
    properties.emplace( SCH_LEGACY_PLUGIN::PropBuffering, "" );

    auto it = m_libs.find( aLibrary );

    if( it != m_libs.end() )
    {
        // Handle buffered library
        LIB_BUFFER& libBuf = it->second;

        const auto& partBuffers = libBuf.GetBuffers();

        for( const auto& partBuf : partBuffers )
        {
            if( !libBuf.SaveBuffer( partBuf, aFileName, &*pi, true ) )
            {
                // Something went wrong, but try to save other libraries
                res = false;
            }
        }

        // clear the deleted parts buffer only if data is saved to the original file
        wxFileName original, destination( aFileName );
        auto row = GetLibrary( aLibrary );

        if( row )
        {
            original = row->GetFullURI( true );
            original.Normalize();
        }

        destination.Normalize();

        if( res && original == destination )
            libBuf.ClearDeletedBuffer();
    }
    else
    {
        // Handle original library
        for( LIB_PART* part : getOriginalParts( aLibrary ) )
        {
            LIB_PART* newSymbol;

            if( part->IsAlias() )
            {
                std::shared_ptr< LIB_PART > oldParent = part->GetParent().lock();

                wxCHECK_MSG( oldParent, false,
                             wxString::Format( "Derived symbol '%s' found with undefined parent.",
                                               part->GetName() ) );

                LIB_PART* libParent = pi->LoadSymbol( aLibrary, oldParent->GetName(), &properties );

                if( !libParent )
                {
                    libParent = new LIB_PART( *oldParent.get() );
                    pi->SaveSymbol( aLibrary, libParent, &properties );
                }

                newSymbol = new LIB_PART( *part );
                newSymbol->SetParent( libParent );
                pi->SaveSymbol( aLibrary, newSymbol, &properties );
            }
            else if( !pi->LoadSymbol( aLibrary, part->GetName(), &properties ) )
            {
                pi->SaveSymbol( aLibrary, new LIB_PART( *part ), &properties );
            }
        }
    }

    try
    {
        pi->SaveLibrary( aFileName );
    }
    catch( ... )
    {
        // return false because something happens.
        // The library is not successfully saved
        res = false;
    }

    return res;
}


bool SYMBOL_LIBRARY_MANAGER::IsLibraryModified( const wxString& aLibrary ) const
{
    auto it = m_libs.find( aLibrary );
    return it != m_libs.end() ? it->second.IsModified() : false;
}


bool SYMBOL_LIBRARY_MANAGER::IsPartModified( const wxString& aAlias,
                                             const wxString& aLibrary ) const
{
    auto libIt = m_libs.find( aLibrary );

    if( libIt == m_libs.end() )
        return false;

    const LIB_BUFFER& buf = libIt->second;
    auto partBuf = buf.GetBuffer( aAlias );
    return partBuf ? partBuf->IsModified() : false;
}


bool SYMBOL_LIBRARY_MANAGER::ClearLibraryModified( const wxString& aLibrary ) const
{
    auto libIt = m_libs.find( aLibrary );

    if( libIt == m_libs.end() )
        return false;

    for( auto& partBuf : libIt->second.GetBuffers() )
    {
        SCH_SCREEN* screen = partBuf->GetScreen();

        if( screen )
            screen->ClrModify();
    }

    return true;
}


bool SYMBOL_LIBRARY_MANAGER::ClearPartModified( const wxString& aAlias,
                                                const wxString& aLibrary ) const
{
    auto libI = m_libs.find( aLibrary );

    if( libI == m_libs.end() )
        return false;

    auto partBuf = libI->second.GetBuffer( aAlias );
    wxCHECK( partBuf, false );

    partBuf->GetScreen()->ClrModify();
    return true;
}


bool SYMBOL_LIBRARY_MANAGER::IsLibraryReadOnly( const wxString& aLibrary ) const
{
    wxCHECK( LibraryExists( aLibrary ), true );

    return !symTable()->IsSymbolLibWritable( aLibrary );
}


bool SYMBOL_LIBRARY_MANAGER::IsLibraryLoaded( const wxString& aLibrary ) const
{
    wxCHECK( LibraryExists( aLibrary ), false );

    return symTable()->IsSymbolLibLoaded( aLibrary );
}


std::list<LIB_PART*> SYMBOL_LIBRARY_MANAGER::GetAliases( const wxString& aLibrary ) const
{
    std::list<LIB_PART*> ret;
    wxCHECK( LibraryExists( aLibrary ), ret );

    auto libIt = m_libs.find( aLibrary );

    if( libIt != m_libs.end() )
    {
        for( auto& partBuf : libIt->second.GetBuffers() )
        {
            ret.push_back( partBuf->GetPart() );
        }
    }
    else
    {
        std::vector<LIB_PART*> aliases;

        try
        {
            symTable()->LoadSymbolLib( aliases, aLibrary );
        }
        catch( const IO_ERROR& e )
        {
            wxLogWarning( e.Problem() );
        }

        std::copy( aliases.begin(), aliases.end(), std::back_inserter( ret ) );
    }

    return ret;
}


LIB_PART* SYMBOL_LIBRARY_MANAGER::GetBufferedPart( const wxString& aAlias,
                                                   const wxString& aLibrary )
{
    wxCHECK( LibraryExists( aLibrary ), nullptr );

    // try the library buffers first
    LIB_BUFFER& libBuf = getLibraryBuffer( aLibrary );
    LIB_PART* bufferedPart = libBuf.GetPart( aAlias );

    if( !bufferedPart ) // no buffer part found
    {
        // create a copy of the part
        try
        {
            LIB_PART* part = symTable()->LoadSymbol( aLibrary, aAlias );

            if( part == nullptr )
                THROW_IO_ERROR( _( "Symbol not found." ) );

            LIB_PART* bufferedParent = nullptr;

            // Create parent symbols on demand so parent symbol can be set.
            if( part->IsAlias() )
            {
                std::shared_ptr< LIB_PART > parent = part->GetParent().lock();
                wxCHECK_MSG( parent, nullptr,
                             wxString::Format( "Derived symbol '%s' found with undefined parent.",
                                               part->GetName() ) );

                // Check if the parent symbol buffer has already be created.
                bufferedParent = libBuf.GetPart( parent->GetName() );

                if( !bufferedParent )
                {
                    bufferedParent = new LIB_PART( *parent.get() );
                    libBuf.CreateBuffer( bufferedParent, new SCH_SCREEN );
                }
            }

            bufferedPart = new LIB_PART( *part );

            if( bufferedParent )
                bufferedPart->SetParent( bufferedParent );

            libBuf.CreateBuffer( bufferedPart, new SCH_SCREEN );
        }
        catch( const IO_ERROR& e )
        {
            wxLogMessage( _( "Error loading symbol \"%s\" from library \"%s\". (%s)" ),
                          aAlias, aLibrary, e.What() );
            bufferedPart = nullptr;
        }
    }

    return bufferedPart;
}


SCH_SCREEN* SYMBOL_LIBRARY_MANAGER::GetScreen( const wxString& aAlias, const wxString& aLibrary )
{
    wxCHECK( LibraryExists( aLibrary ), nullptr );
    wxCHECK( !aAlias.IsEmpty(), nullptr );
    auto it = m_libs.find( aLibrary );
    wxCHECK( it != m_libs.end(), nullptr );

    LIB_BUFFER& buf = it->second;
    auto partBuf = buf.GetBuffer( aAlias );
    return partBuf ? partBuf->GetScreen() : nullptr;
}


bool SYMBOL_LIBRARY_MANAGER::UpdatePart( LIB_PART* aPart, const wxString& aLibrary )
{
    wxCHECK( LibraryExists( aLibrary ), false );
    wxCHECK( aPart, false );
    LIB_BUFFER& libBuf = getLibraryBuffer( aLibrary );
    auto partBuf = libBuf.GetBuffer( aPart->GetName() );

    if( partBuf )     // Existing symbol.
    {
        LIB_PART* bufferedPart = const_cast< LIB_PART* >( partBuf->GetPart() );

        wxCHECK( bufferedPart, false );

        *bufferedPart = *aPart;
        partBuf->GetScreen()->SetModify();
    }
    else              // New symbol
    {
        LIB_PART* partCopy = new LIB_PART( *aPart, nullptr );

        partCopy->SetLibId( LIB_ID( aLibrary, aPart->GetLibId().GetLibItemName() ) );

        SCH_SCREEN* screen = new SCH_SCREEN;
        libBuf.CreateBuffer( partCopy, screen );
        screen->SetModify();
    }

    return true;
}


bool SYMBOL_LIBRARY_MANAGER::UpdatePartAfterRename( LIB_PART* aPart, const wxString& aOldName,
                                                    const wxString& aLibrary )
{
    LIB_BUFFER& libBuf = getLibraryBuffer( aLibrary );
    auto partBuf = libBuf.GetBuffer( aOldName );

    wxCHECK( partBuf, false );

    libBuf.UpdateBuffer( partBuf, aPart );
    m_frame.SyncLibraries( false );

    return true;
}


bool SYMBOL_LIBRARY_MANAGER::FlushPart( const wxString& aAlias, const wxString& aLibrary )
{
    auto it = m_libs.find( aLibrary );

    if( it == m_libs.end() )    // no items to flush
        return true;

    auto partBuf = it->second.GetBuffer( aAlias );
    wxCHECK( partBuf, false );

    return it->second.SaveBuffer( partBuf, symTable() );
}


LIB_ID SYMBOL_LIBRARY_MANAGER::RevertPart( const wxString& aAlias, const wxString& aLibrary )
{
    auto it = m_libs.find( aLibrary );

    if( it == m_libs.end() )    // no items to flush
        return LIB_ID( aLibrary, aAlias );

    auto partBuf = it->second.GetBuffer( aAlias );
    wxCHECK( partBuf, LIB_ID( aLibrary, aAlias ) );
    LIB_PART original( *partBuf->GetOriginal() );

    if( original.GetName() != aAlias )
    {
        UpdatePartAfterRename( &original, aAlias, aLibrary );
    }
    else
    {
        partBuf->SetPart( new LIB_PART( original ) );
        m_frame.SyncLibraries( false );
    }

    return LIB_ID( aLibrary, original.GetName() );
}


bool SYMBOL_LIBRARY_MANAGER::RevertLibrary( const wxString& aLibrary )
{
    auto it = m_libs.find( aLibrary );

    if( it == m_libs.end() )    // nothing to reverse
        return false;

    m_libs.erase( it );
    m_frame.SyncLibraries( false );

    return true;
}


bool SYMBOL_LIBRARY_MANAGER::RevertAll()
{
    bool retv = true;

    // Nothing to revert.
    if( GetHash() == 0 )
        return true;

    for( const auto& lib : m_libs )
    {
        if( !lib.second.IsModified() )
            continue;

        for( const auto& buffer : lib.second.GetBuffers() )
        {
            if( !buffer->IsModified() )
                continue;

            RevertPart( lib.first, buffer->GetOriginal()->GetName() );
        }
    }

    return retv;
}


bool SYMBOL_LIBRARY_MANAGER::RemovePart( const wxString& aAlias, const wxString& aLibrary )
{
    LIB_BUFFER& libBuf = getLibraryBuffer( aLibrary );
    auto partBuf = libBuf.GetBuffer( aAlias );
    wxCHECK( partBuf, false );

    bool retv = true;

    retv &= libBuf.DeleteBuffer( partBuf );
    m_frame.SyncLibraries( false );

    return retv;
}


LIB_PART* SYMBOL_LIBRARY_MANAGER::GetAlias( const wxString& aAlias,
                                            const wxString& aLibrary ) const
{
    // Try the library buffers first
    auto libIt = m_libs.find( aLibrary );

    if( libIt != m_libs.end() )
    {
        LIB_PART* part = libIt->second.GetPart( aAlias );

        if( part )
            return part;
    }

    // Get the original part
    LIB_PART* alias = nullptr;

    try
    {
        alias = symTable()->LoadSymbol( aLibrary, aAlias );
    }
    catch( const IO_ERROR& e )
    {
        wxLogMessage( _( "Cannot load symbol \"%s\" from library \"%s\" (%s)" ),
                      aAlias, aLibrary, e.What() );
    }

    return alias;
}


bool SYMBOL_LIBRARY_MANAGER::PartExists( const wxString& aAlias, const wxString& aLibrary ) const
{
    auto libBufIt = m_libs.find( aLibrary );
    LIB_PART* alias = nullptr;

    if( libBufIt != m_libs.end() )
        return !!libBufIt->second.GetBuffer( aAlias );

    try
    {
        alias = symTable()->LoadSymbol( aLibrary, aAlias );
    }
    catch( IO_ERROR& )
    {
        // checking if certain symbol exists, so its absence is perfectly fine
    }

    return alias != nullptr;
}


bool SYMBOL_LIBRARY_MANAGER::LibraryExists( const wxString& aLibrary, bool aCheckEnabled ) const
{
    if( aLibrary.IsEmpty() )
        return false;

    if( m_libs.count( aLibrary ) > 0 )
        return true;

    return symTable()->HasLibrary( aLibrary, aCheckEnabled );
}


wxString SYMBOL_LIBRARY_MANAGER::GetUniqueLibraryName() const
{
    wxString name = "New_Library";

    if( !LibraryExists( name ) )
        return name;

    name += "_";

    for( unsigned int i = 0; i < std::numeric_limits<unsigned int>::max(); ++i )
    {
        if( !LibraryExists( name + wxString::Format( "%u", i ) ) )
            return name + wxString::Format( "%u", i );
    }

    wxFAIL;
    return wxEmptyString;
}


void SYMBOL_LIBRARY_MANAGER::GetRootSymbolNames( const wxString& aLibraryName,
                                                 wxArrayString& aRootSymbolNames )
{
    LIB_BUFFER& libBuf = getLibraryBuffer( aLibraryName );

    libBuf.GetRootSymbolNames( aRootSymbolNames );
}


bool SYMBOL_LIBRARY_MANAGER:: HasDerivedSymbols( const wxString& aSymbolName,
                                                 const wxString& aLibraryName )
{
    LIB_BUFFER& libBuf = getLibraryBuffer( aLibraryName );

    return libBuf.HasDerivedSymbols( aSymbolName );
}


size_t SYMBOL_LIBRARY_MANAGER::GetLibraryCount() const
{
    return symTable()->GetLogicalLibs().size();
}


wxString SYMBOL_LIBRARY_MANAGER::getLibraryName( const wxString& aFilePath )
{
    wxFileName fn( aFilePath );
    return fn.GetName();
}


bool SYMBOL_LIBRARY_MANAGER::addLibrary( const wxString& aFilePath, bool aCreate,
                                         SYMBOL_LIB_TABLE* aTable )
{
    wxCHECK( aTable, false );
    wxString libName = getLibraryName( aFilePath );
    wxCHECK( !LibraryExists( libName ), false );  // either create or add an existing one

    // try to use path normalized to an environmental variable or project path
    wxString relPath = NormalizePath( aFilePath, &Pgm().GetLocalEnvVariables(), &m_frame.Prj() );

    if( relPath.IsEmpty() )
        relPath = aFilePath;

    SCH_IO_MGR::SCH_FILE_T schFileType = SCH_IO_MGR::GuessPluginTypeFromLibPath( aFilePath );
    wxString typeName = SCH_IO_MGR::ShowType( schFileType );
    SYMBOL_LIB_TABLE_ROW* libRow = new SYMBOL_LIB_TABLE_ROW( libName, relPath, typeName );
    aTable->InsertRow( libRow );

    if( aCreate )
    {
        wxCHECK( schFileType != SCH_IO_MGR::SCH_FILE_T::SCH_LEGACY, false );

        try
        {
            aTable->CreateSymbolLib( libName );
        }
        catch( const IO_ERROR& )
        {
            aTable->RemoveRow( libRow );
            return false;
        }
    }

    m_frame.SyncLibraries( false );

    return true;
}


SYMBOL_LIB_TABLE* SYMBOL_LIBRARY_MANAGER::symTable() const
{
    return m_frame.Prj().SchSymbolLibTable();
}


std::set<LIB_PART*> SYMBOL_LIBRARY_MANAGER::getOriginalParts( const wxString& aLibrary )
{
    std::set<LIB_PART*> parts;
    wxCHECK( LibraryExists( aLibrary ), parts );

    try
    {
        wxArrayString aliases;
        symTable()->EnumerateSymbolLib( aLibrary, aliases );

        for( const auto& aliasName : aliases )
        {
            LIB_PART* alias = symTable()->LoadSymbol( aLibrary, aliasName );
            parts.insert( alias );
        }
    }
    catch( const IO_ERROR& e )
    {
        wxLogMessage( _( "Cannot enumerate library \"%s\" (%s)" ), aLibrary, e.What() );
    }

    return parts;
}


SYMBOL_LIBRARY_MANAGER::LIB_BUFFER& SYMBOL_LIBRARY_MANAGER::getLibraryBuffer(
        const wxString& aLibrary )
{
    auto it = m_libs.find( aLibrary );

    if( it != m_libs.end() )
        return it->second;

    // The requested buffer does not exist yet, so create one
    auto ret = m_libs.emplace( aLibrary, LIB_BUFFER( aLibrary ) );
    LIB_BUFFER& buf = ret.first->second;

    for( auto part : getOriginalParts( aLibrary ) )
    {
        LIB_PART* newSymbol;

        if( part->IsAlias() )
        {
            std::shared_ptr< LIB_PART > oldParent = part->GetParent().lock();

            wxCHECK_MSG( oldParent, buf,
                         wxString::Format( "Derived symbol '%s' found with undefined parent.",
                                           part->GetName() ) );

            LIB_PART* libParent = buf.GetPart( oldParent->GetName() );

            if( !libParent )
            {
                libParent = new LIB_PART( *oldParent.get() );
                buf.CreateBuffer( libParent, new SCH_SCREEN );
            }

            newSymbol = new LIB_PART( *part );
            newSymbol->SetParent( libParent );
            buf.CreateBuffer( newSymbol, new SCH_SCREEN );
        }
        else if( !buf.GetPart( part->GetName() ) )
        {
            buf.CreateBuffer( new LIB_PART( *part ), new SCH_SCREEN );
        }
    }

    return buf;
}


SYMBOL_LIBRARY_MANAGER::PART_BUFFER::PART_BUFFER( LIB_PART* aPart,
                                                  std::unique_ptr<SCH_SCREEN> aScreen ) :
        m_screen( std::move( aScreen ) ),
        m_part( aPart )
{
    m_original = new LIB_PART( *aPart );
}


SYMBOL_LIBRARY_MANAGER::PART_BUFFER::~PART_BUFFER()
{
    delete m_part;
    delete m_original;
}


void SYMBOL_LIBRARY_MANAGER::PART_BUFFER::SetPart( LIB_PART* aPart )
{
    wxCHECK( m_part != aPart, /* void */ );
    wxASSERT( aPart );
    delete m_part;
    m_part = aPart;

    // If the part moves libraries then the original moves with it
    if( m_original->GetLibId().GetLibNickname() != m_part->GetLibId().GetLibNickname() )
    {
        m_original->SetLibId( LIB_ID( m_part->GetLibId().GetLibNickname(),
                                      m_original->GetLibId().GetLibItemName() ) );
    }
}


void SYMBOL_LIBRARY_MANAGER::PART_BUFFER::SetOriginal( LIB_PART* aPart )
{
    wxCHECK( m_original != aPart, /* void */ );
    wxASSERT( aPart );
    delete m_original;
    m_original = aPart;

    // The original is not allowed to have a different library than its part
    if( m_original->GetLibId().GetLibNickname() != m_part->GetLibId().GetLibNickname() )
    {
        m_original->SetLibId( LIB_ID( m_part->GetLibId().GetLibNickname(),
                                      m_original->GetLibId().GetLibItemName() ) );
    }
}


bool SYMBOL_LIBRARY_MANAGER::PART_BUFFER::IsModified() const
{
    return m_screen && m_screen->IsModify();
}


LIB_PART* SYMBOL_LIBRARY_MANAGER::LIB_BUFFER::GetPart( const wxString& aAlias ) const
{
    auto buf = GetBuffer( aAlias );

    if( !buf )
        return nullptr;

    LIB_PART* part = buf->GetPart();

    wxCHECK( part, nullptr );

    return  part;
}


bool SYMBOL_LIBRARY_MANAGER::LIB_BUFFER::CreateBuffer( LIB_PART* aCopy, SCH_SCREEN* aScreen )
{
    wxASSERT( aCopy );
    wxASSERT( aCopy->GetLib() == nullptr );
    std::unique_ptr<SCH_SCREEN> screen( aScreen );
    auto partBuf = std::make_shared<PART_BUFFER>( aCopy, std::move( screen ) );
    m_parts.push_back( partBuf );

    // Set the parent library name,
    // otherwise it is empty as no library has been given as the owner during object construction
    LIB_ID libId = aCopy->GetLibId();
    libId.SetLibNickname( m_libName );
    aCopy->SetLibId( libId );
    ++m_hash;

    return true;
}


bool SYMBOL_LIBRARY_MANAGER::LIB_BUFFER::UpdateBuffer(
        SYMBOL_LIBRARY_MANAGER::PART_BUFFER::PTR aPartBuf, LIB_PART* aCopy )
{
    wxCHECK( aCopy && aPartBuf, false );

    LIB_PART* bufferedPart = aPartBuf->GetPart();

    wxCHECK( bufferedPart, false );

    *bufferedPart = *aCopy;
    ++m_hash;

    return true;
}


bool SYMBOL_LIBRARY_MANAGER::LIB_BUFFER::DeleteBuffer(
        SYMBOL_LIBRARY_MANAGER::PART_BUFFER::PTR aPartBuf )
{
    auto partBufIt = std::find( m_parts.begin(), m_parts.end(), aPartBuf );
    wxCHECK( partBufIt != m_parts.end(), false );

    bool retv = true;

    // Remove all derived symbols to prevent broken inheritance.
    if( aPartBuf->GetPart()->IsRoot() && HasDerivedSymbols( aPartBuf->GetPart()->GetName() )
            && removeChildSymbols( aPartBuf ) == 0 )
    {
        retv = false;
    }

    m_deleted.emplace_back( *partBufIt );
    m_parts.erase( partBufIt );
    ++m_hash;

    return retv;
}


bool SYMBOL_LIBRARY_MANAGER::LIB_BUFFER::SaveBuffer(
        SYMBOL_LIBRARY_MANAGER::PART_BUFFER::PTR aPartBuf, SYMBOL_LIB_TABLE* aLibTable )
{
    wxCHECK( aPartBuf, false );
    LIB_PART* part = aPartBuf->GetPart();
    LIB_PART* originalPart = aPartBuf->GetOriginal();
    wxCHECK( part && originalPart, false );
    SYMBOL_LIB_TABLE::SAVE_T result;
    PROPERTIES properties;
    properties.emplace( SCH_LEGACY_PLUGIN::PropBuffering, "" );

    // Delete the original symbol if the symbol name has been changed.
    if( part->GetName() != originalPart->GetName() )
    {
        if( aLibTable->LoadSymbol( m_libName, originalPart->GetName() ) )
            aLibTable->DeleteSymbol( m_libName, originalPart->GetName() );
    }

    if( part->IsAlias() )
    {
        LIB_PART* newCachedPart = new LIB_PART( *part );
        std::shared_ptr< LIB_PART > bufferedParent = part->GetParent().lock();

        wxCHECK( bufferedParent, false );

        LIB_PART* cachedParent = aLibTable->LoadSymbol( m_libName, bufferedParent->GetName() );

        if( !cachedParent )
        {
            cachedParent = new LIB_PART( *bufferedParent.get() );
            newCachedPart->SetParent( cachedParent );
            result = aLibTable->SaveSymbol( m_libName, cachedParent );
            wxCHECK( result == SYMBOL_LIB_TABLE::SAVE_OK, false );
            result = aLibTable->SaveSymbol( m_libName, newCachedPart );
            wxCHECK( result == SYMBOL_LIB_TABLE::SAVE_OK, false );

            LIB_PART* originalParent = new LIB_PART( *bufferedParent.get() );
            aPartBuf->SetOriginal( originalParent );
            originalPart = new LIB_PART( *part );
            originalPart->SetParent( originalParent );
            aPartBuf->SetOriginal( originalPart );
        }
        else
        {
            newCachedPart->SetParent( cachedParent );
            result = aLibTable->SaveSymbol( m_libName, newCachedPart );
            wxCHECK( result == SYMBOL_LIB_TABLE::SAVE_OK, false );

            SYMBOL_LIBRARY_MANAGER::PART_BUFFER::PTR originalBufferedParent =
                    GetBuffer( bufferedParent->GetName() );
            wxCHECK( originalBufferedParent, false );
            originalPart = new LIB_PART( *part );
            originalPart->SetParent( originalBufferedParent->GetPart() );
            aPartBuf->SetOriginal( originalPart );
        }
    }
    else
    {
        wxArrayString derivedSymbols;

        if( GetDerivedSymbolNames( part->GetName(), derivedSymbols ) == 0 )
        {
            result = aLibTable->SaveSymbol( m_libName, new LIB_PART( *part ) );
            wxCHECK( result == SYMBOL_LIB_TABLE::SAVE_OK, false );
            aPartBuf->SetOriginal( new LIB_PART( *part ) );
        }
        else
        {
            LIB_PART* parentSymbol = new LIB_PART( *part );

            aLibTable->SaveSymbol( m_libName, parentSymbol );

            for( auto entry : derivedSymbols )
            {
                SYMBOL_LIBRARY_MANAGER::PART_BUFFER::PTR symbol = GetBuffer( entry );
                LIB_PART* derivedSymbol = new LIB_PART( *symbol->GetPart() );
                derivedSymbol->SetParent( parentSymbol );
                result = aLibTable->SaveSymbol( m_libName, derivedSymbol );
                wxCHECK( result == SYMBOL_LIB_TABLE::SAVE_OK, false );
            }
        }
    }

    ++m_hash;
    return true;
}


bool SYMBOL_LIBRARY_MANAGER::LIB_BUFFER::SaveBuffer(
        SYMBOL_LIBRARY_MANAGER::PART_BUFFER::PTR aPartBuf, const wxString& aFileName,
        SCH_PLUGIN* aPlugin, bool aBuffer )
{
    wxCHECK( aPartBuf, false );
    LIB_PART* part = aPartBuf->GetPart();
    LIB_PART* originalPart = aPartBuf->GetOriginal();
    wxCHECK( part && originalPart, false );
    wxCHECK( !aFileName.IsEmpty(), false );

    wxString errorMsg = _( "An error \"%s\" occurred saving symbol \"%s\" to library \"%s\"" );

    // set properties to prevent save file on every symbol save
    PROPERTIES properties;
    properties.emplace( SCH_LEGACY_PLUGIN::PropBuffering, "" );

    // Delete the original symbol if the symbol name has been changed.
    if( part->GetName() != originalPart->GetName() )
    {
        if( aPlugin->LoadSymbol( aFileName, originalPart->GetName() ) )
            aPlugin->DeleteSymbol( aFileName, originalPart->GetName(), &properties );
    }

    if( part->IsAlias() )
    {
        LIB_PART* newCachedPart = new LIB_PART( *part );
        std::shared_ptr< LIB_PART > bufferedParent = part->GetParent().lock();

        wxCHECK( bufferedParent, false );

        LIB_PART* cachedParent = nullptr;

        try
        {
            cachedParent = aPlugin->LoadSymbol( aFileName, bufferedParent->GetName() );
        }
        catch( const IO_ERROR& )
        {
            return false;
        }

        if( !cachedParent )
        {
            cachedParent = new LIB_PART( *bufferedParent.get() );
            newCachedPart->SetParent( cachedParent );

            try
            {
                aPlugin->SaveSymbol( aFileName, cachedParent, aBuffer ? &properties : nullptr );
            }
            catch( const IO_ERROR& ioe )
            {
                wxLogError( errorMsg, ioe.What(), cachedParent->GetName() );
                return false;
            }

            try
            {
                aPlugin->SaveSymbol( aFileName, newCachedPart, aBuffer ? &properties : nullptr );
            }
            catch( const IO_ERROR& ioe )
            {
                wxLogError( errorMsg, ioe.What(), newCachedPart->GetName() );
                return false;
            }

            LIB_PART* originalParent = new LIB_PART( *bufferedParent.get() );
            aPartBuf->SetOriginal( originalParent );
            originalPart = new LIB_PART( *part );
            originalPart->SetParent( originalParent );
            aPartBuf->SetOriginal( originalPart );
        }
        else
        {
            newCachedPart->SetParent( cachedParent );

            try
            {
                aPlugin->SaveSymbol( aFileName, newCachedPart, aBuffer ? &properties : nullptr );
            }
            catch( const IO_ERROR& ioe )
            {
                wxLogError( errorMsg, ioe.What(), newCachedPart->GetName() );
                return false;
            }

            SYMBOL_LIBRARY_MANAGER::PART_BUFFER::PTR originalBufferedParent =
                    GetBuffer( bufferedParent->GetName() );
            wxCHECK( originalBufferedParent, false );
            originalPart = new LIB_PART( *part );
            originalPart->SetParent( originalBufferedParent->GetPart() );
            aPartBuf->SetOriginal( originalPart );
        }
    }
    else
    {
        wxArrayString derivedSymbols;

        if( GetDerivedSymbolNames( part->GetName(), derivedSymbols ) == 0 )
        {
            try
            {
                aPlugin->SaveSymbol( aFileName, new LIB_PART( *part ),
                                     aBuffer ? &properties : nullptr );
            }
            catch( const IO_ERROR& ioe )
            {
                wxLogError( errorMsg, ioe.What(), part->GetName() );
                return false;
            }

            aPartBuf->SetOriginal( new LIB_PART( *part ) );
        }
        else
        {
            LIB_PART* parentSymbol = new LIB_PART( *part );

            // Save the modified root symbol.
            try
            {
                aPlugin->SaveSymbol( aFileName, parentSymbol, aBuffer ? &properties : nullptr );
            }
            catch( const IO_ERROR& ioe )
            {
                wxLogError( errorMsg, ioe.What(), part->GetName() );
                return false;
            }

            aPartBuf->SetOriginal( new LIB_PART( *part ) );

            // Save the derived symbols.
            for( auto entry : derivedSymbols )
            {
                SYMBOL_LIBRARY_MANAGER::PART_BUFFER::PTR symbol = GetBuffer( entry );
                LIB_PART* derivedSymbol = new LIB_PART( *symbol->GetPart() );
                derivedSymbol->SetParent( parentSymbol );

                try
                {
                    aPlugin->SaveSymbol( aFileName, new LIB_PART( *derivedSymbol ),
                                         aBuffer ? &properties : nullptr );
                }
                catch( const IO_ERROR& ioe )
                {
                    wxLogError( errorMsg, ioe.What(), derivedSymbol->GetName() );
                    return false;
                }
            }
        }
    }

    ++m_hash;
    return true;
}


SYMBOL_LIBRARY_MANAGER::PART_BUFFER::PTR
SYMBOL_LIBRARY_MANAGER::LIB_BUFFER::GetBuffer( const wxString& aAlias ) const
{
    for( auto entry : m_parts )
    {
        if( entry->GetPart()->GetName() == aAlias )
            return entry;
    }

    return PART_BUFFER::PTR( nullptr );
}


bool SYMBOL_LIBRARY_MANAGER::LIB_BUFFER::HasDerivedSymbols( const wxString& aParentName ) const
{
    for( auto entry : m_parts )
    {
        if( entry->GetPart()->IsAlias() )
        {
            PART_SPTR parent = entry->GetPart()->GetParent().lock();

            // Check for inherited part without a valid parent.
            wxCHECK( parent, false );

            if( parent->GetName() == aParentName )
                return true;
        }
    }

    return false;
}


void SYMBOL_LIBRARY_MANAGER::LIB_BUFFER::GetRootSymbolNames( wxArrayString& aRootSymbolNames )
{
    for( auto entry : m_parts )
    {
        if( entry->GetPart()->IsAlias() )
            continue;

        aRootSymbolNames.Add( entry->GetPart()->GetName() );
    }
}


size_t SYMBOL_LIBRARY_MANAGER::LIB_BUFFER::GetDerivedSymbolNames( const wxString& aSymbolName,
                                                                  wxArrayString& aList )
{
    wxCHECK( !aSymbolName.IsEmpty(), 0 );

    for( auto entry : m_parts )
    {
        if( entry->GetPart()->IsAlias() )
        {
            PART_SPTR parent = entry->GetPart()->GetParent().lock();

            // Check for inherited part without a valid parent.
            wxCHECK( parent, false );

            if( parent->GetName() == aSymbolName )
                aList.Add( entry->GetPart()->GetName() );
        }
    }

    return aList.GetCount();
}


int SYMBOL_LIBRARY_MANAGER::LIB_BUFFER::removeChildSymbols(
        SYMBOL_LIBRARY_MANAGER::PART_BUFFER::PTR aPartBuf )
{
    wxCHECK( aPartBuf && aPartBuf->GetPart()->IsRoot(), 0 );

    int cnt = 0;
    std::deque< SYMBOL_LIBRARY_MANAGER::PART_BUFFER::PTR >::iterator it = m_parts.begin();

    while( it != m_parts.end() )
    {

        if( (*it)->GetPart()->IsRoot() )
        {
            ++it;
        }
        else
        {
            PART_SPTR parent = (*it)->GetPart()->GetParent().lock();

            wxCHECK2( parent, ++it; continue );

            if( parent->GetName() == aPartBuf->GetPart()->GetName() )
            {
                wxCHECK2( parent == aPartBuf->GetPart()->SharedPtr(), ++it; continue );

                m_deleted.emplace_back( *it );
                it = m_parts.erase( it );
                cnt++;
            }
            else
            {
                ++it;
            }
        }
    }

    return cnt;
}<|MERGE_RESOLUTION|>--- conflicted
+++ resolved
@@ -49,15 +49,9 @@
 }
 
 
-<<<<<<< HEAD
-void SYMBOL_LIBRARY_MANAGER::Sync(
-        const wxString&                                  aForceRefresh,
-        std::function<void( int, int, const wxString& )> aProgressCallback )
-=======
 void SYMBOL_LIBRARY_MANAGER::Sync( const wxString& aForceRefresh,
                                    std::function<void( int, int,
                                                        const wxString& )> aProgressCallback )
->>>>>>> 77f5d317
 {
     m_logger.Activate();
     {
