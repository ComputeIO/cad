/*
 * This program source code file is part of KiCad, a free EDA CAD application.
 *
 * Copyright (C) 2019 Jean-Pierre Charras, jp.charras at wanadoo.fr
 * Copyright (C) 2008 Wayne Stambaugh <stambaughw@gmail.com>
 * Copyright (C) 2004-2021 KiCad Developers, see AUTHORS.txt for contributors.
 *
 * This program is free software; you can redistribute it and/or
 * modify it under the terms of the GNU General Public License
 * as published by the Free Software Foundation; either version 2
 * of the License, or (at your option) any later version.
 *
 * This program is distributed in the hope that it will be useful,
 * but WITHOUT ANY WARRANTY; without even the implied warranty of
 * MERCHANTABILITY or FITNESS FOR A PARTICULAR PURPOSE.  See the
 * GNU General Public License for more details.
 *
 * You should have received a copy of the GNU General Public License
 * along with this program; if not, you may find one here:
 * http://www.gnu.org/licenses/old-licenses/gpl-2.0.html
 * or you may search the http://www.gnu.org website for the version 2 license,
 * or you may write to the Free Software Foundation, Inc.,
 * 51 Franklin Street, Fifth Floor, Boston, MA  02110-1301, USA
 */

#include <pgm_base.h>
#include <confirm.h>
#include <kiway.h>
#include <widgets/infobar.h>
#include <tools/ee_actions.h>
#include <tools/symbol_editor_drawing_tools.h>
#include <symbol_edit_frame.h>
#include <class_library.h>
#include <template_fieldnames.h>
#include <wildcards_and_files_ext.h>
#include <symbol_lib_table.h>
#include <symbol_library_manager.h>
#include <symbol_tree_pane.h>
#include <widgets/lib_tree.h>
#include <sch_plugins/legacy/sch_legacy_plugin.h>
#include <sch_plugins/kicad/sch_sexpr_plugin.h>
#include <dialogs/dialog_lib_new_component.h>
#include <dialog_helpers.h>
#include <wx/clipbrd.h>


/**
 * Helper control to inquire user what to do on library save as operation.
 */
class SAVE_AS_HELPER : public wxPanel
{
public:
    SAVE_AS_HELPER( wxWindow* aParent ) :
        wxPanel( aParent )
    {
        m_simpleSaveAs = new wxRadioButton( this, wxID_ANY, _( "Normal save as operation" ),
                                            wxDefaultPosition, wxDefaultSize, wxRB_GROUP );
        m_simpleSaveAs->SetToolTip( _( "Do not perform any additional operations after saving "
                                       "library." ) );
        m_replaceTableEntry = new wxRadioButton( this, wxID_ANY,
                                                 _( "Replace library table entry" ) );
        m_replaceTableEntry->SetToolTip( _( "Replace symbol library table entry with new library."
                                            "\n\nThe original library will no longer be available "
                                            "for use." ) );
        m_addGlobalTableEntry = new wxRadioButton( this, wxID_ANY,
                                                   _( "Add new global library table entry" ) );
        m_addGlobalTableEntry->SetToolTip( _( "Add new entry to the global symbol library table."
                                              "\n\nThe symbol library table nickname is suffixed "
                                              "with\nan integer to ensure no duplicate table "
                                              "entries." ) );
        m_addProjectTableEntry = new wxRadioButton( this, wxID_ANY,
                                                    _( "Add new project library table entry" ) );
        m_addProjectTableEntry->SetToolTip( _( "Add new entry to the project symbol library table."
                                               "\n\nThe symbol library table nickname is suffixed "
                                               "with\nan integer to ensure no duplicate table "
                                               "entries." ) );

        wxBoxSizer* sizer = new wxBoxSizer( wxHORIZONTAL );
        sizer->Add( m_simpleSaveAs, 0, wxLEFT | wxRIGHT | wxALIGN_CENTER_VERTICAL, 5 );
        sizer->Add( m_replaceTableEntry, 0, wxRIGHT | wxALIGN_CENTER_VERTICAL, 5 );
        sizer->Add( m_addGlobalTableEntry, 0, wxRIGHT | wxALIGN_CENTER_VERTICAL, 5 );
        sizer->Add( m_addProjectTableEntry, 0, wxRIGHT | wxALIGN_CENTER_VERTICAL, 5 );

        SetSizerAndFit( sizer );
    }

    enum SAH_TYPE
    {
        UNDEFINED = -1,
        NORMAL_SAVE_AS,
        REPLACE_TABLE_ENTRY,
        ADD_GLOBAL_TABLE_ENTRY,
        ADD_PROJECT_TABLE_ENTRY
    };

    SAH_TYPE GetOption() const
    {
        if( m_simpleSaveAs->GetValue() )
            return SAH_TYPE::NORMAL_SAVE_AS;
        else if( m_replaceTableEntry->GetValue() )
            return SAH_TYPE::REPLACE_TABLE_ENTRY;
        else if( m_addGlobalTableEntry->GetValue() )
            return ADD_GLOBAL_TABLE_ENTRY;
        else if( m_addProjectTableEntry->GetValue() )
            return ADD_PROJECT_TABLE_ENTRY;
        else
            return UNDEFINED;
    }

    /**
     * Create a new panel to add to a wxFileDialog object.
     *
     * The caller owns the created object and is responsible for deleting it.
     *
     * @param aParent is the parent window that will own the created object.
     * @return the newly created panel to add to the wxFileDialog.
     */
    static wxWindow* Create( wxWindow* aParent )
    {
        wxCHECK( aParent, nullptr );

        return new SAVE_AS_HELPER( aParent );
    }

private:
    wxRadioButton* m_simpleSaveAs;
    wxRadioButton* m_replaceTableEntry;
    wxRadioButton* m_addGlobalTableEntry;
    wxRadioButton* m_addProjectTableEntry;
};


void SYMBOL_EDIT_FRAME::updateTitle()
{
    wxString lib = GetCurLib();
    wxString title;

    if( IsSymbolFromSchematic() )
    {
        title += wxString::Format( _( "%s from schematic" ), m_reference );
        title +=  wxT( " \u2014 " );
    }
    else
    {
        if( GetCurPart() )
            title += GetCurPart()->GetLibId().Format() + wxT( " \u2014 " ) ;

        if( GetCurPart() && m_libMgr && m_libMgr->IsLibraryReadOnly( GetCurLib() ) )
            title += _( "[Read Only Library]" ) + wxT( " \u2014 " );
    }

    title += _( "Symbol Editor" );
    SetTitle( title );
}


void SYMBOL_EDIT_FRAME::SelectActiveLibrary( const wxString& aLibrary )
{
    wxString selectedLib = aLibrary;

    if( selectedLib.empty() )
        selectedLib = SelectLibraryFromList();

    if( !selectedLib.empty() )
        SetCurLib( selectedLib );

    updateTitle();
}


wxString SYMBOL_EDIT_FRAME::SelectLibraryFromList()
{
    PROJECT& prj = Prj();

    if( prj.SchSymbolLibTable()->IsEmpty() )
    {
        ShowInfoBarError( _( "No symbol libraries are loaded." ) );
        return wxEmptyString;
    }

    wxArrayString headers;

    headers.Add( _( "Library" ) );

    std::vector< wxArrayString > itemsToDisplay;
    std::vector< wxString > libNicknames = prj.SchSymbolLibTable()->GetLogicalLibs();

    // Conversion from wxArrayString to vector of ArrayString
    for( const wxString& name : libNicknames )
    {
        wxArrayString item;

        // Exclude read only libraries.
        if( m_libMgr->IsLibraryReadOnly( name ) )
            continue;

        item.Add( name );
        itemsToDisplay.push_back( item );
    }

    wxString oldLibName = prj.GetRString( PROJECT::SCH_LIB_SELECT );

    EDA_LIST_DIALOG dlg( this, _( "Select Symbol Library" ), headers, itemsToDisplay, oldLibName );

    if( dlg.ShowModal() != wxID_OK )
        return wxEmptyString;

    wxString libName = dlg.GetTextSelection();

    if( !libName.empty() )
    {
        if( prj.SchSymbolLibTable()->HasLibrary( libName ) )
            prj.SetRString( PROJECT::SCH_LIB_SELECT, libName );
        else
            libName = wxEmptyString;
    }

    return libName;
}


bool SYMBOL_EDIT_FRAME::saveCurrentPart()
{
    if( GetCurPart() )
    {
        LIB_ID libId = GetCurPart()->GetLibId();
        const wxString& libName = libId.GetLibNickname();
        const wxString& partName = libId.GetLibItemName();

        if( m_libMgr->FlushPart( partName, libName ) )
        {
            m_libMgr->ClearPartModified( partName, libName );
            return true;
        }
    }

    return false;
}


bool SYMBOL_EDIT_FRAME::LoadSymbolAndSelectLib( const LIB_ID& aLibId, int aUnit, int aConvert )
{
    if( GetCurPart() && GetCurPart()->GetLibId() == aLibId
            && GetUnit() == aUnit && GetConvert() == aConvert )
    {
        return true;
    }

    if( GetScreen()->IsModify() && GetCurPart() )
    {
        if( !HandleUnsavedChanges( this, _( "The current symbol has been modified.  "
                                            "Save changes?" ),
                                   [&]()->bool { return saveCurrentPart(); } ) )
        {
            return false;
        }
    }

    SelectActiveLibrary( aLibId.GetLibNickname() );
    return LoadSymbolFromCurrentLib( aLibId.GetLibItemName(), aUnit, aConvert );
}


bool SYMBOL_EDIT_FRAME::LoadSymbolFromCurrentLib( const wxString& aAliasName, int aUnit,
                                                  int aConvert )
{
    LIB_PART* alias = nullptr;

    try
    {
        alias = Prj().SchSymbolLibTable()->LoadSymbol( GetCurLib(), aAliasName );
    }
    catch( const IO_ERROR& ioe )
    {
        wxString msg;

        msg.Printf( _( "Error occurred loading symbol \"%s\" from library \"%s\"." ),
                    aAliasName, GetCurLib() );
        DisplayErrorMessage( this, msg, ioe.What() );
        return false;
    }

    if( !alias || !LoadOneLibraryPartAux( alias, GetCurLib(), aUnit, aConvert ) )
        return false;

    // Enable synchronized pin edit mode for symbols with interchangeable units
    m_SyncPinEdit = !GetCurPart()->UnitsLocked();

    ClearUndoRedoList();
    m_toolManager->RunAction( ACTIONS::zoomFitScreen, true );
    SetShowDeMorgan( GetCurPart()->Flatten()->HasConversion() );

    if( aUnit > 0 )
        RebuildSymbolUnitsList();

    return true;
}


bool SYMBOL_EDIT_FRAME::LoadOneLibraryPartAux( LIB_PART* aEntry, const wxString& aLibrary,
                                               int aUnit, int aConvert )
{
    wxString msg, rootName;
    bool rebuildMenuAndToolbar = false;

    if( !aEntry || aLibrary.empty() )
        return false;

    if( aEntry->GetName().IsEmpty() )
    {
        wxLogWarning( "Symbol in library \"%s\" has empty name field.", aLibrary );
        return false;
    }

    m_toolManager->RunAction( ACTIONS::cancelInteractive, true );

    // Symbols from the schematic are edited in place and not managed by the library manager.
    if( IsSymbolFromSchematic() )
    {
        delete m_my_part;
        m_my_part = nullptr;

        SCH_SCREEN* screen = GetScreen();
        delete screen;
        SetScreen( m_dummyScreen );
        m_isSymbolFromSchematic = false;
        rebuildMenuAndToolbar = true;
    }

    LIB_PART* lib_part = m_libMgr->GetBufferedPart( aEntry->GetName(), aLibrary );
    wxCHECK( lib_part, false );

    m_unit = aUnit > 0 ? aUnit : 1;
    m_convert = aConvert > 0 ? aConvert : 1;

    // The buffered screen for the part
    SCH_SCREEN* part_screen = m_libMgr->GetScreen( lib_part->GetName(), aLibrary );

    SetScreen( part_screen );
    SetCurPart( new LIB_PART( *lib_part ), true );
    SetCurLib( aLibrary );

    if( rebuildMenuAndToolbar )
    {
        ReCreateMenuBar();
        ReCreateHToolbar();
        GetInfoBar()->Dismiss();
    }

    updateTitle();
    RebuildSymbolUnitsList();
    SetShowDeMorgan( GetCurPart()->HasConversion() );

    // Display the document information based on the entry selected just in
    // case the entry is an alias.
    DisplaySymbolDatasheet();
    Refresh();

    return true;
}


void SYMBOL_EDIT_FRAME::SaveAll()
{
    saveAllLibraries( false );
    m_treePane->GetLibTree()->RefreshLibTree();
}


void SYMBOL_EDIT_FRAME::CreateNewPart()
{
    m_toolManager->RunAction( ACTIONS::cancelInteractive, true );

    wxArrayString rootSymbols;
    wxString lib = getTargetLib();

    if( !m_libMgr->LibraryExists( lib ) )
    {
        lib = SelectLibraryFromList();

        if( !m_libMgr->LibraryExists( lib ) )
            return;
    }

    m_libMgr->GetRootSymbolNames( lib, rootSymbols );

    rootSymbols.Sort();

    DIALOG_LIB_NEW_COMPONENT dlg( this, &rootSymbols );
    dlg.SetMinSize( dlg.GetSize() );

    if( dlg.ShowModal() == wxID_CANCEL )
        return;

    if( dlg.GetName().IsEmpty() )
    {
        wxMessageBox( _( "This new symbol has no name and cannot be created." ) );
        return;
    }

    wxString name = dlg.GetName();
    // Currently, symbol names cannot include a space, that breaks libraries:
    name.Replace( " ", "_" );

    // Test if there is a component with this name already.
    if( !lib.empty() && m_libMgr->PartExists( name, lib ) )
    {
        wxString msg = wxString::Format( _( "Symbol \"%s\" already exists in library \"%s\"" ),
                                         name, lib );
        DisplayError( this, msg );
        return;
    }

    LIB_PART new_part( name );      // do not create part on the heap, it will be buffered soon

    wxString parentSymbolName = dlg.GetParentSymbolName();

    if( parentSymbolName.IsEmpty() )
    {
        new_part.GetReferenceField().SetText( dlg.GetReference() );
        new_part.SetUnitCount( dlg.GetUnitCount() );

        // Initialize new_part.m_TextInside member:
        // if 0, pin text is outside the body (on the pin)
        // if > 0, pin text is inside the body

        if( dlg.GetPinNameInside() )
        {
            new_part.SetPinNameOffset( dlg.GetPinTextPosition() );

            if( new_part.GetPinNameOffset() == 0 )
                new_part.SetPinNameOffset( 1 );
        }
        else
        {
            new_part.SetPinNameOffset( 0 );
        }

        ( dlg.GetPowerSymbol() ) ? new_part.SetPower() : new_part.SetNormal();
        new_part.SetShowPinNumbers( dlg.GetShowPinNumber() );
        new_part.SetShowPinNames( dlg.GetShowPinName() );
        new_part.LockUnits( dlg.GetLockItems() );
        new_part.SetIncludeInBom( dlg.GetIncludeInBom() );
        new_part.SetIncludeOnBoard( dlg.GetIncludeOnBoard() );

        if( dlg.GetUnitCount() < 2 )
            new_part.LockUnits( false );

        new_part.SetConversion( dlg.GetAlternateBodyStyle() );
        // must be called after loadPart, that calls SetShowDeMorgan, but
        // because the symbol is empty,it looks like it has no alternate body
        SetShowDeMorgan( dlg.GetAlternateBodyStyle() );
    }
    else
    {
        LIB_PART* parent = m_libMgr->GetAlias( parentSymbolName, lib );
        wxCHECK( parent, /* void */ );
        new_part.SetParent( parent );

        // Inherit the parent mandatory field attributes.
        for( int id=0;  id<MANDATORY_FIELDS;  ++id )
        {
            LIB_FIELD* field = new_part.GetField( id );

            // the MANDATORY_FIELDS are exactly that in RAM.
            wxCHECK( field, /* void */ );

            LIB_FIELD* parentField = parent->GetField( id );

            wxCHECK( parentField, /* void */ );

            *field = *parentField;

            switch( id )
            {
            case REFERENCE_FIELD:
                // parent's reference already copied
                break;

            case VALUE_FIELD:
                field->SetText( name );
                break;

            case FOOTPRINT_FIELD:
            case DATASHEET_FIELD:
                // - footprint might be the same as parent, but might not
                // - datasheet is most likely different
                // - probably best to play it safe and copy neither
                field->SetText( wxEmptyString );
                break;
            }

            field->SetParent( &new_part );
        }
    }

    m_libMgr->UpdatePart( &new_part, lib );
    SyncLibraries( false );
    LoadPart( name, lib, 1 );
}


void SYMBOL_EDIT_FRAME::Save()
{
    if( getTargetPart() == m_my_part )
    {
        if( IsSymbolFromSchematic() )
        {
            SCH_EDIT_FRAME* schframe = (SCH_EDIT_FRAME*) Kiway().Player( FRAME_SCH, false );

            if( !schframe )      // happens when the schematic editor is not active (or closed)
            {
                DisplayErrorMessage( this, _( "No schematic currently open." ) );
            }
            else
            {
                schframe->UpdateSymbolFromEditor( *m_my_part );
                GetScreen()->ClrModify();
            }
        }
        else
        {
            saveCurrentPart();
        }
    }
    else if( !GetTargetLibId().GetLibNickname().empty() )
    {
<<<<<<< HEAD
        LIB_ID          libId = getTargetLibId();
=======
        LIB_ID          libId   = GetTargetLibId();
>>>>>>> 81b83a8f
        const wxString& libName = libId.GetLibNickname();

        if( m_libMgr->IsLibraryReadOnly( libName ) )
        {
            wxString msg = wxString::Format( _( "Symbol library '%s' is not writeable." ),
                                             libName );
            wxString msg2 = _( "You must save to a different location." );

            if( OKOrCancelDialog( this, _( "Warning" ), msg, msg2 ) == wxID_OK )
                saveLibrary( libName, true );
        }
        else
        {
            saveLibrary( libName, false );
        }
    }

    m_treePane->GetLibTree()->RefreshLibTree();
}


void SYMBOL_EDIT_FRAME::SaveLibraryAs()
{
    wxCHECK( !GetTargetLibId().GetLibNickname().empty(), /* void */ );

    const wxString& libName = GetTargetLibId().GetLibNickname();

    saveLibrary( libName, true );
    m_treePane->GetLibTree()->RefreshLibTree();
}


void SYMBOL_EDIT_FRAME::SaveSymbolAs()
{
    wxCHECK( GetTargetLibId().IsValid(), /* void */ );

    savePartAs();

    m_treePane->GetLibTree()->RefreshLibTree();
}


void SYMBOL_EDIT_FRAME::savePartAs()
{
    LIB_PART* part = getTargetPart();

    if( part )
    {
        LIB_ID   old_lib_id = part->GetLibId();
        wxString old_name = old_lib_id.GetLibItemName();
        wxString old_lib = old_lib_id.GetLibNickname();

        SYMBOL_LIB_TABLE*            tbl = Prj().SchSymbolLibTable();
        wxArrayString                headers;
        std::vector< wxArrayString > itemsToDisplay;
        std::vector< wxString >      libNicknames = tbl->GetLogicalLibs();

        headers.Add( _( "Nickname" ) );
        headers.Add( _( "Description" ) );

        for( const wxString& name : libNicknames )
        {
            wxArrayString item;
            item.Add( name );
            item.Add( tbl->GetDescription( name ) );
            itemsToDisplay.push_back( item );
        }

        EDA_LIST_DIALOG dlg( this, _( "Save Symbol As" ), headers, itemsToDisplay, old_lib );
        dlg.SetListLabel( _( "Save in library:" ) );
        dlg.SetOKLabel( _( "Save" ) );

        wxBoxSizer* bNameSizer = new wxBoxSizer( wxHORIZONTAL );

        wxStaticText* label = new wxStaticText( &dlg, wxID_ANY, _( "Name:" ),
                                                wxDefaultPosition, wxDefaultSize, 0 );
        bNameSizer->Add( label, 0, wxALIGN_CENTER_VERTICAL|wxTOP|wxBOTTOM|wxLEFT, 5 );

        wxTextCtrl* nameTextCtrl = new wxTextCtrl( &dlg, wxID_ANY, old_name,
                                                   wxDefaultPosition, wxDefaultSize, 0 );
        bNameSizer->Add( nameTextCtrl, 1, wxALIGN_CENTER_VERTICAL|wxALL, 5 );

        wxSizer* mainSizer = dlg.GetSizer();
        mainSizer->Prepend( bNameSizer, 0, wxEXPAND|wxTOP|wxLEFT|wxRIGHT, 5 );

        // Move nameTextCtrl to the head of the tab-order
        if( dlg.GetChildren().DeleteObject( nameTextCtrl ) )
            dlg.GetChildren().Insert( nameTextCtrl );

        dlg.SetInitialFocus( nameTextCtrl );

        dlg.Layout();
        mainSizer->Fit( &dlg );

        if( dlg.ShowModal() != wxID_OK )
            return;                   // canceled by user

        wxString new_lib = dlg.GetTextSelection();

        if( new_lib.IsEmpty() )
        {
            DisplayError( this, _( "No library specified.  Symbol could not be saved." ) );
            return;
        }

        // @todo Either check the selecteced library to see if the parent symbol name is in
        //       the new library and/or copy the parent symbol as well.  This is the lazy
        //       solution to ensure derived parts do not get orphaned.
        if( part->IsAlias() && new_lib != old_lib )
        {
            DisplayError( this, _( "Derived symbols must be saved in the same library as their "
                                   "parent symbol." ) );
            return;
        }

        wxString new_name = nameTextCtrl->GetValue();
        new_name.Trim( true );
        new_name.Trim( false );
        new_name.Replace( " ", "_" );

        if( new_name.IsEmpty() )
        {
            // This is effectively a cancel.  No need to nag the user about it.
            return;
        }

        // Test if there is a component with this name already.
        if( m_libMgr->PartExists( new_name, new_lib ) )
        {
            wxString msg = wxString::Format( _( "Symbol '%s' already exists in library '%s'" ),
                                             new_name,
                                             new_lib );
            DisplayError( this, msg );
            return;
        }

        LIB_PART new_part( *part );
        new_part.SetName( new_name );

        m_libMgr->UpdatePart( &new_part, new_lib );
        SyncLibraries( false );
        m_treePane->GetLibTree()->SelectLibId( LIB_ID( new_lib, new_part.GetName() ) );
        LoadPart( new_name, new_lib, m_unit );
    }
}


void SYMBOL_EDIT_FRAME::UpdateAfterSymbolProperties( wxString* aOldName )
{
    wxCHECK( m_my_part, /* void */ );

    wxString  msg;
    wxString  lib = GetCurLib();

    if( !lib.IsEmpty() && aOldName && *aOldName != m_my_part->GetName() )
    {
        // Test the current library for name conflicts
        if( m_libMgr->PartExists( m_my_part->GetName(), lib ) )
        {
            msg.Printf( _( "The name '%s' conflicts with an existing entry in the library '%s'." ),
                        m_my_part->GetName(),
                        lib );

            DisplayErrorMessage( this, msg );
            m_my_part->SetName( *aOldName );
        }
        else
        {
            m_libMgr->UpdatePartAfterRename( m_my_part, *aOldName, lib );
        }

        // Reselect the renamed part
        m_treePane->GetLibTree()->SelectLibId( LIB_ID( lib, m_my_part->GetName() ) );
    }

    RebuildSymbolUnitsList();
    SetShowDeMorgan( GetCurPart()->Flatten()->HasConversion() );
    updateTitle();
    DisplaySymbolDatasheet();

    RebuildView();
    OnModify();
}


void SYMBOL_EDIT_FRAME::DeletePartFromLibrary()
{
    LIB_ID libId = GetTargetLibId();

    if( m_libMgr->IsPartModified( libId.GetLibItemName(), libId.GetLibNickname() )
        && !IsOK( this, _( wxString::Format( "The symbol \"%s\" has been modified\n"
                                             "Do you want to remove it from the library?",
                                             libId.GetUniStringLibItemName() ) ) ) )
    {
        return;
    }

    if( m_libMgr->HasDerivedSymbols( libId.GetLibItemName(), libId.GetLibNickname() ) )
    {
        wxString msg;

        msg.Printf( _( "The symbol \"%s\" is used to derive other symbols.\n"
                       "Deleting this symbol will delete all of the symbols derived from it.\n\n"
                       "Do you wish to delete this symbol and all of it's derivatives?" ),
                    libId.GetLibItemName().wx_str() );

        wxMessageDialog::ButtonLabel yesButtonLabel( _( "Delete Symbol" ) );
        wxMessageDialog::ButtonLabel noButtonLabel( _( "Keep Symbol" ) );

        wxMessageDialog dlg( this, msg, _( "Warning" ),
                             wxYES_NO | wxYES_DEFAULT | wxICON_QUESTION | wxCENTER );
        dlg.SetYesNoLabels( yesButtonLabel, noButtonLabel );

        if( dlg.ShowModal() == wxID_NO )
            return;
    }

    if( isCurrentPart( libId ) )
        emptyScreen();

    m_libMgr->RemovePart( libId.GetLibItemName(), libId.GetLibNickname() );

    m_treePane->GetLibTree()->RefreshLibTree();
}


void SYMBOL_EDIT_FRAME::CopyPartToClipboard()
{
    int dummyUnit;
    LIB_ID libId = m_treePane->GetLibTree()->GetSelectedLibId( &dummyUnit );
    LIB_PART* part = m_libMgr->GetBufferedPart( libId.GetLibItemName(), libId.GetLibNickname() );

    if( !part )
        return;

    std::unique_ptr< LIB_PART> tmp = part->Flatten();
    STRING_FORMATTER formatter;
    SCH_SEXPR_PLUGIN::FormatPart( tmp.get(), formatter );

    wxLogNull doNotLog; // disable logging of failed clipboard actions

    auto clipboard = wxTheClipboard;
    wxClipboardLocker clipboardLock( clipboard );

    if( !clipboardLock || !clipboard->IsOpened() )
        return;

    auto data = new wxTextDataObject( wxString( formatter.GetString().c_str(), wxConvUTF8 ) );
    clipboard->SetData( data );

    clipboard->Flush();
}


void SYMBOL_EDIT_FRAME::DuplicatePart( bool aFromClipboard )
{
    int dummyUnit;
    LIB_ID libId = m_treePane->GetLibTree()->GetSelectedLibId( &dummyUnit );
    wxString lib = libId.GetLibNickname();

    if( !m_libMgr->LibraryExists( lib ) )
        return;

    LIB_PART* srcPart = nullptr;
    LIB_PART* newPart = nullptr;

    if( aFromClipboard )
    {
        wxLogNull doNotLog; // disable logging of failed clipboard actions

        auto clipboard = wxTheClipboard;
        wxClipboardLocker clipboardLock( clipboard );

        if( !clipboardLock || ! clipboard->IsSupported( wxDF_TEXT ) )
            return;

        wxTextDataObject data;
        clipboard->GetData( data );
        wxString partSource = data.GetText();

        STRING_LINE_READER reader( TO_UTF8( partSource ), "Clipboard" );

        try
        {
            newPart = SCH_SEXPR_PLUGIN::ParsePart( reader );
        }
        catch( IO_ERROR& e )
        {
            wxLogMessage( "Can not paste: %s", e.Problem() );
            return;
        }
    }
    else
    {
        srcPart = m_libMgr->GetBufferedPart( libId.GetLibItemName(), lib );

        wxCHECK( srcPart, /* void */ );

        newPart = new LIB_PART( *srcPart );

        // Derive from same parent.
        if( srcPart->IsAlias() )
        {
            std::shared_ptr< LIB_PART > srcParent = srcPart->GetParent().lock();

            wxCHECK( srcParent, /* void */ );

            newPart->SetParent( srcParent.get() );
        }
    }

    if( !newPart )
        return;

    ensureUniqueName( newPart, lib );
    m_libMgr->UpdatePart( newPart, lib );

    LoadOneLibraryPartAux( newPart, lib, GetUnit(), GetConvert() );

    SyncLibraries( false );
    m_treePane->GetLibTree()->SelectLibId( LIB_ID( lib, newPart->GetName() ) );

    delete newPart;
}


void SYMBOL_EDIT_FRAME::ensureUniqueName( LIB_PART* aPart, const wxString& aLibrary )
{
    wxCHECK( aPart, /* void */ );

    int      i = 1;
    wxString newName = aPart->GetName();

    // Append a number to the name until the name is unique in the library.
    while( m_libMgr->PartExists( newName, aLibrary ) )
        newName.Printf( "%s_%d", aPart->GetName(), i++ );

    aPart->SetName( newName );
}


void SYMBOL_EDIT_FRAME::Revert( bool aConfirm )
{
    LIB_ID libId = GetTargetLibId();
    const wxString& libName = libId.GetLibNickname();

    // Empty if this is the library itself that is selected.
    const wxString& partName = libId.GetLibItemName();

    wxString msg = wxString::Format( _( "Revert \"%s\" to last version saved?" ),
                                     partName.IsEmpty() ? libName : partName );

    if( aConfirm && !ConfirmRevertDialog( this, msg ) )
        return;

    bool reload_currentPart = false;
    wxString curr_partName = partName;

    if( GetCurPart() )
    {
        // the library itself is reverted: the current part will be reloaded only if it is
        // owned by this library
        if( partName.IsEmpty() )
        {
            LIB_ID curr_libId = GetCurPart()->GetLibId();
            reload_currentPart = libName == curr_libId.GetLibNickname();

            if( reload_currentPart )
                curr_partName = curr_libId.GetLibItemName();
        }
        else
        {
            reload_currentPart = isCurrentPart( libId );
        }
    }

    int unit = m_unit;

    if( reload_currentPart )
        emptyScreen();

    if( partName.IsEmpty() )
    {
        m_libMgr->RevertLibrary( libName );
    }
    else
    {
        libId = m_libMgr->RevertPart( libId.GetLibItemName(), libId.GetLibNickname() );

        m_treePane->GetLibTree()->SelectLibId( libId );
        m_libMgr->ClearPartModified( libId.GetLibItemName(), libId.GetLibNickname() );
    }

    if( reload_currentPart && m_libMgr->PartExists( curr_partName, libName ) )
        LoadPart( curr_partName, libName, unit );

    m_treePane->Refresh();
}


void SYMBOL_EDIT_FRAME::RevertAll()
{
    wxCHECK_RET( m_libMgr, "Library manager object not created." );

    Revert( false );
    m_libMgr->RevertAll();
}


void SYMBOL_EDIT_FRAME::LoadPart( const wxString& aAlias, const wxString& aLibrary, int aUnit )
{
    LIB_PART* part = m_libMgr->GetBufferedPart( aAlias, aLibrary );

    if( !part )
    {
        wxString msg;

        msg.Printf( _( "Symbol name \"%s\" not found in library \"%s\"" ), aAlias, aLibrary );
        DisplayError( this, msg );
        return;
    }

    // Optimize default edit options for this symbol
    // Usually if units are locked, graphic items are specific to each unit
    // and if units are interchangeable, graphic items are common to units
    SYMBOL_EDITOR_DRAWING_TOOLS* tools = GetToolManager()->GetTool<SYMBOL_EDITOR_DRAWING_TOOLS>();
    tools->SetDrawSpecificUnit( part->UnitsLocked() );

    LoadOneLibraryPartAux( part, aLibrary, aUnit, 0 );
}


bool SYMBOL_EDIT_FRAME::saveLibrary( const wxString& aLibrary, bool aNewFile )
{
    wxFileName fn;
    wxString   msg;
    SAVE_AS_HELPER::SAH_TYPE type = SAVE_AS_HELPER::SAH_TYPE::UNDEFINED;
    SCH_IO_MGR::SCH_FILE_T fileType = SCH_IO_MGR::SCH_FILE_T::SCH_KICAD;
    PROJECT&   prj = Prj();

    m_toolManager->RunAction( ACTIONS::cancelInteractive, true );

    if( !aNewFile && ( aLibrary.empty() || !prj.SchSymbolLibTable()->HasLibrary( aLibrary ) ) )
    {
        ShowInfoBarError( _( "No library specified." ) );
        return false;
    }

    if( aNewFile )
    {
        SEARCH_STACK* search = prj.SchSearchS();

        // Get a new name for the library
        wxString default_path = prj.GetRString( PROJECT::SCH_LIB_PATH );

        if( !default_path )
            default_path = search->LastVisitedPath();

        fn.SetName( aLibrary );
        fn.SetExt( KiCadSymbolLibFileExtension );

        wxString wildcards = KiCadSymbolLibFileWildcard();

        wxFileDialog dlg( this, wxString::Format( _( "Save Library \"%s\" As..." ), aLibrary ),
                          default_path, fn.GetFullName(), wildcards,
                          wxFD_SAVE | wxFD_OVERWRITE_PROMPT );

        dlg.SetExtraControlCreator( &SAVE_AS_HELPER::Create );

        if( dlg.ShowModal() == wxID_CANCEL )
            return false;

        fn = dlg.GetPath();

        prj.SetRString( PROJECT::SCH_LIB_PATH, fn.GetPath() );

        if( fn.GetExt().IsEmpty() )
            fn.SetExt( KiCadSymbolLibFileExtension );

        const SAVE_AS_HELPER* sah = dynamic_cast<const SAVE_AS_HELPER*>( dlg.GetExtraControl() );
        wxCHECK( sah, false );

        type = sah->GetOption();
    }
    else
    {
        fn = prj.SchSymbolLibTable()->GetFullURI( aLibrary );
        fileType = SCH_IO_MGR::GuessPluginTypeFromLibPath( fn.GetFullPath() );
    }

    // Verify the user has write privileges before attempting to save the library file.
    if( !aNewFile && m_libMgr->IsLibraryReadOnly( aLibrary ) )
        return false;

    ClearMsgPanel();

    // Copy .kicad_symb file to .bak.
    if( !backupFile( fn, "bak" ) )
        return false;

    if( !m_libMgr->SaveLibrary( aLibrary, fn.GetFullPath(), fileType ) )
    {
        msg.Printf( _( "Failed to save changes to symbol library file \"%s\"" ),
                    fn.GetFullPath() );
        DisplayErrorMessage( this, _( "Error saving library" ), msg );
        return false;
    }

    if( !aNewFile )
    {
        m_libMgr->ClearLibraryModified( aLibrary );
    }
    else
    {
        bool resyncLibTree = false;
        wxString originalLibNickname = getTargetLib();
        wxString forceRefresh;

        switch( type )
        {
        case SAVE_AS_HELPER::SAH_TYPE::REPLACE_TABLE_ENTRY:
            resyncLibTree = replaceLibTableEntry( originalLibNickname, fn.GetFullPath() );
            forceRefresh = originalLibNickname;
            break;

        case SAVE_AS_HELPER::SAH_TYPE::ADD_GLOBAL_TABLE_ENTRY:
            resyncLibTree = addLibTableEntry( fn.GetFullPath() );
            break;

        case SAVE_AS_HELPER::SAH_TYPE::ADD_PROJECT_TABLE_ENTRY:
            resyncLibTree = addLibTableEntry( fn.GetFullPath(), PROJECT_LIB_TABLE );
            break;

        case SAVE_AS_HELPER::SAH_TYPE::NORMAL_SAVE_AS:
        default:
            break;
        }

        if( resyncLibTree )
        {
            FreezeSearchTree();
            SyncLibraries( true, forceRefresh );
            ThawSearchTree();
        }
    }

    ClearMsgPanel();
    msg.Printf( _( "Symbol library file \"%s\" saved" ), fn.GetFullPath() );
    RebuildSymbolUnitsList();

    return true;
}


bool SYMBOL_EDIT_FRAME::saveAllLibraries( bool aRequireConfirmation )
{
    wxString msg, msg2;
    bool     doSave = true;
    int      dirtyCount = 0;
    bool     applyToAll = false;
    bool     retv = true;

    for( const wxString& libNickname : m_libMgr->GetLibraryNames() )
    {
        if( m_libMgr->IsLibraryModified( libNickname ) )
            dirtyCount++;
    }

    for( const wxString& libNickname : m_libMgr->GetLibraryNames() )
    {
        if( m_libMgr->IsLibraryModified( libNickname ) )
        {
            if( aRequireConfirmation && !applyToAll )
            {
                msg.Printf( _( "Save changes to \"%s\" before closing?" ), libNickname );

                switch( UnsavedChangesDialog( this, msg, dirtyCount > 1 ? &applyToAll : nullptr ) )
                {
                case wxID_YES: doSave = true;  break;
                case wxID_NO:  doSave = false; break;
                default:
                case wxID_CANCEL: return false;
                }
            }

            if( doSave )
            {
                // If saving under existing name fails then do a Save As..., and if that
                // fails then cancel close action.

                if( !m_libMgr->IsLibraryReadOnly( libNickname ) )
                {
                    if( saveLibrary( libNickname, false ) )
                        continue;
                }
                else
                {
                    msg.Printf( _( "Symbol library '%s' is not writeable." ), libNickname );
                    msg2 = _( "You must save to a different location." );

                    if( dirtyCount == 1 )
                    {
                        if( OKOrCancelDialog( this, _( "Warning" ), msg, msg2 ) != wxID_OK )
                        {
                            retv = false;
                            continue;
                        }
                    }
                    else
                    {
                        m_infoBar->Dismiss();
                        m_infoBar->ShowMessageFor( msg + wxS( "  " ) + msg2,
                                                   2000, wxICON_EXCLAMATION );

                        while( m_infoBar->IsShown() )
                            wxSafeYield();

                        retv = false;
                        continue;
                    }
                }

                if( !saveLibrary( libNickname, true ) )
                    retv = false;
            }
        }
    }

    return retv;
}


void SYMBOL_EDIT_FRAME::DisplaySymbolDatasheet()
{
    EDA_DRAW_FRAME::ClearMsgPanel();

    if( !m_my_part )
        return;

    wxString msg = m_my_part->GetName();

    AppendMsgPanel( _( "Name" ), msg, 8 );

    if( m_my_part->IsAlias() )
    {
        PART_SPTR parent = m_my_part->GetParent().lock();

        msg = parent ? parent->GetName() : _( "Undefined!" );
        AppendMsgPanel( _( "Parent" ), msg, 8 );
    }

    static wxChar UnitLetter[] = wxT( "?ABCDEFGHIJKLMNOPQRSTUVWXYZ" );
    msg = UnitLetter[m_unit];

    AppendMsgPanel( _( "Unit" ), msg, 8 );

    if( m_convert > 1 )
        msg = _( "Convert" );
    else
        msg = _( "Normal" );

    AppendMsgPanel( _( "Body" ), msg, 8 );

    if( m_my_part->IsPower() )
        msg = _( "Power Symbol" );
    else
        msg = _( "Symbol" );

    AppendMsgPanel( _( "Type" ), msg, 8 );
    AppendMsgPanel( _( "Description" ), m_my_part->GetDescription(), 8 );
    AppendMsgPanel( _( "Keywords" ), m_my_part->GetKeyWords() );
    AppendMsgPanel( _( "Datasheet" ), m_my_part->GetDatasheetField().GetText() );
}<|MERGE_RESOLUTION|>--- conflicted
+++ resolved
@@ -50,26 +50,25 @@
 class SAVE_AS_HELPER : public wxPanel
 {
 public:
-    SAVE_AS_HELPER( wxWindow* aParent ) :
-        wxPanel( aParent )
+    SAVE_AS_HELPER( wxWindow* aParent ) : wxPanel( aParent )
     {
         m_simpleSaveAs = new wxRadioButton( this, wxID_ANY, _( "Normal save as operation" ),
                                             wxDefaultPosition, wxDefaultSize, wxRB_GROUP );
         m_simpleSaveAs->SetToolTip( _( "Do not perform any additional operations after saving "
                                        "library." ) );
-        m_replaceTableEntry = new wxRadioButton( this, wxID_ANY,
-                                                 _( "Replace library table entry" ) );
+        m_replaceTableEntry =
+                new wxRadioButton( this, wxID_ANY, _( "Replace library table entry" ) );
         m_replaceTableEntry->SetToolTip( _( "Replace symbol library table entry with new library."
                                             "\n\nThe original library will no longer be available "
                                             "for use." ) );
-        m_addGlobalTableEntry = new wxRadioButton( this, wxID_ANY,
-                                                   _( "Add new global library table entry" ) );
+        m_addGlobalTableEntry =
+                new wxRadioButton( this, wxID_ANY, _( "Add new global library table entry" ) );
         m_addGlobalTableEntry->SetToolTip( _( "Add new entry to the global symbol library table."
                                               "\n\nThe symbol library table nickname is suffixed "
                                               "with\nan integer to ensure no duplicate table "
                                               "entries." ) );
-        m_addProjectTableEntry = new wxRadioButton( this, wxID_ANY,
-                                                    _( "Add new project library table entry" ) );
+        m_addProjectTableEntry =
+                new wxRadioButton( this, wxID_ANY, _( "Add new project library table entry" ) );
         m_addProjectTableEntry->SetToolTip( _( "Add new entry to the project symbol library table."
                                                "\n\nThe symbol library table nickname is suffixed "
                                                "with\nan integer to ensure no duplicate table "
@@ -138,12 +137,12 @@
     if( IsSymbolFromSchematic() )
     {
         title += wxString::Format( _( "%s from schematic" ), m_reference );
-        title +=  wxT( " \u2014 " );
+        title += wxT( " \u2014 " );
     }
     else
     {
         if( GetCurPart() )
-            title += GetCurPart()->GetLibId().Format() + wxT( " \u2014 " ) ;
+            title += GetCurPart()->GetLibId().Format() + wxT( " \u2014 " );
 
         if( GetCurPart() && m_libMgr && m_libMgr->IsLibraryReadOnly( GetCurLib() ) )
             title += _( "[Read Only Library]" ) + wxT( " \u2014 " );
@@ -182,8 +181,8 @@
 
     headers.Add( _( "Library" ) );
 
-    std::vector< wxArrayString > itemsToDisplay;
-    std::vector< wxString > libNicknames = prj.SchSymbolLibTable()->GetLogicalLibs();
+    std::vector<wxArrayString> itemsToDisplay;
+    std::vector<wxString>      libNicknames = prj.SchSymbolLibTable()->GetLogicalLibs();
 
     // Conversion from wxArrayString to vector of ArrayString
     for( const wxString& name : libNicknames )
@@ -223,7 +222,7 @@
 {
     if( GetCurPart() )
     {
-        LIB_ID libId = GetCurPart()->GetLibId();
+        LIB_ID          libId = GetCurPart()->GetLibId();
         const wxString& libName = libId.GetLibNickname();
         const wxString& partName = libId.GetLibItemName();
 
@@ -240,17 +239,21 @@
 
 bool SYMBOL_EDIT_FRAME::LoadSymbolAndSelectLib( const LIB_ID& aLibId, int aUnit, int aConvert )
 {
-    if( GetCurPart() && GetCurPart()->GetLibId() == aLibId
-            && GetUnit() == aUnit && GetConvert() == aConvert )
+    if( GetCurPart() && GetCurPart()->GetLibId() == aLibId && GetUnit() == aUnit
+        && GetConvert() == aConvert )
     {
         return true;
     }
 
     if( GetScreen()->IsModify() && GetCurPart() )
     {
-        if( !HandleUnsavedChanges( this, _( "The current symbol has been modified.  "
-                                            "Save changes?" ),
-                                   [&]()->bool { return saveCurrentPart(); } ) )
+        if( !HandleUnsavedChanges( this,
+                                   _( "The current symbol has been modified.  "
+                                      "Save changes?" ),
+                                   [&]() -> bool
+                                   {
+                                       return saveCurrentPart();
+                                   } ) )
         {
             return false;
         }
@@ -274,8 +277,8 @@
     {
         wxString msg;
 
-        msg.Printf( _( "Error occurred loading symbol \"%s\" from library \"%s\"." ),
-                    aAliasName, GetCurLib() );
+        msg.Printf( _( "Error occurred loading symbol \"%s\" from library \"%s\"." ), aAliasName,
+                    GetCurLib() );
         DisplayErrorMessage( this, msg, ioe.What() );
         return false;
     }
@@ -301,7 +304,7 @@
                                                int aUnit, int aConvert )
 {
     wxString msg, rootName;
-    bool rebuildMenuAndToolbar = false;
+    bool     rebuildMenuAndToolbar = false;
 
     if( !aEntry || aLibrary.empty() )
         return false;
@@ -372,7 +375,7 @@
     m_toolManager->RunAction( ACTIONS::cancelInteractive, true );
 
     wxArrayString rootSymbols;
-    wxString lib = getTargetLib();
+    wxString      lib = getTargetLib();
 
     if( !m_libMgr->LibraryExists( lib ) )
     {
@@ -411,7 +414,7 @@
         return;
     }
 
-    LIB_PART new_part( name );      // do not create part on the heap, it will be buffered soon
+    LIB_PART new_part( name ); // do not create part on the heap, it will be buffered soon
 
     wxString parentSymbolName = dlg.GetParentSymbolName();
 
@@ -458,7 +461,7 @@
         new_part.SetParent( parent );
 
         // Inherit the parent mandatory field attributes.
-        for( int id=0;  id<MANDATORY_FIELDS;  ++id )
+        for( int id = 0; id < MANDATORY_FIELDS; ++id )
         {
             LIB_FIELD* field = new_part.GetField( id );
 
@@ -477,9 +480,7 @@
                 // parent's reference already copied
                 break;
 
-            case VALUE_FIELD:
-                field->SetText( name );
-                break;
+            case VALUE_FIELD: field->SetText( name ); break;
 
             case FOOTPRINT_FIELD:
             case DATASHEET_FIELD:
@@ -508,7 +509,7 @@
         {
             SCH_EDIT_FRAME* schframe = (SCH_EDIT_FRAME*) Kiway().Player( FRAME_SCH, false );
 
-            if( !schframe )      // happens when the schematic editor is not active (or closed)
+            if( !schframe ) // happens when the schematic editor is not active (or closed)
             {
                 DisplayErrorMessage( this, _( "No schematic currently open." ) );
             }
@@ -525,17 +526,13 @@
     }
     else if( !GetTargetLibId().GetLibNickname().empty() )
     {
-<<<<<<< HEAD
-        LIB_ID          libId = getTargetLibId();
-=======
-        LIB_ID          libId   = GetTargetLibId();
->>>>>>> 81b83a8f
+        LIB_ID          libId = GetTargetLibId();
         const wxString& libName = libId.GetLibNickname();
 
         if( m_libMgr->IsLibraryReadOnly( libName ) )
         {
-            wxString msg = wxString::Format( _( "Symbol library '%s' is not writeable." ),
-                                             libName );
+            wxString msg =
+                    wxString::Format( _( "Symbol library '%s' is not writeable." ), libName );
             wxString msg2 = _( "You must save to a different location." );
 
             if( OKOrCancelDialog( this, _( "Warning" ), msg, msg2 ) == wxID_OK )
@@ -582,10 +579,10 @@
         wxString old_name = old_lib_id.GetLibItemName();
         wxString old_lib = old_lib_id.GetLibNickname();
 
-        SYMBOL_LIB_TABLE*            tbl = Prj().SchSymbolLibTable();
-        wxArrayString                headers;
-        std::vector< wxArrayString > itemsToDisplay;
-        std::vector< wxString >      libNicknames = tbl->GetLogicalLibs();
+        SYMBOL_LIB_TABLE*          tbl = Prj().SchSymbolLibTable();
+        wxArrayString              headers;
+        std::vector<wxArrayString> itemsToDisplay;
+        std::vector<wxString>      libNicknames = tbl->GetLogicalLibs();
 
         headers.Add( _( "Nickname" ) );
         headers.Add( _( "Description" ) );
@@ -604,16 +601,16 @@
 
         wxBoxSizer* bNameSizer = new wxBoxSizer( wxHORIZONTAL );
 
-        wxStaticText* label = new wxStaticText( &dlg, wxID_ANY, _( "Name:" ),
-                                                wxDefaultPosition, wxDefaultSize, 0 );
-        bNameSizer->Add( label, 0, wxALIGN_CENTER_VERTICAL|wxTOP|wxBOTTOM|wxLEFT, 5 );
-
-        wxTextCtrl* nameTextCtrl = new wxTextCtrl( &dlg, wxID_ANY, old_name,
-                                                   wxDefaultPosition, wxDefaultSize, 0 );
-        bNameSizer->Add( nameTextCtrl, 1, wxALIGN_CENTER_VERTICAL|wxALL, 5 );
+        wxStaticText* label = new wxStaticText( &dlg, wxID_ANY, _( "Name:" ), wxDefaultPosition,
+                                                wxDefaultSize, 0 );
+        bNameSizer->Add( label, 0, wxALIGN_CENTER_VERTICAL | wxTOP | wxBOTTOM | wxLEFT, 5 );
+
+        wxTextCtrl* nameTextCtrl =
+                new wxTextCtrl( &dlg, wxID_ANY, old_name, wxDefaultPosition, wxDefaultSize, 0 );
+        bNameSizer->Add( nameTextCtrl, 1, wxALIGN_CENTER_VERTICAL | wxALL, 5 );
 
         wxSizer* mainSizer = dlg.GetSizer();
-        mainSizer->Prepend( bNameSizer, 0, wxEXPAND|wxTOP|wxLEFT|wxRIGHT, 5 );
+        mainSizer->Prepend( bNameSizer, 0, wxEXPAND | wxTOP | wxLEFT | wxRIGHT, 5 );
 
         // Move nameTextCtrl to the head of the tab-order
         if( dlg.GetChildren().DeleteObject( nameTextCtrl ) )
@@ -625,7 +622,7 @@
         mainSizer->Fit( &dlg );
 
         if( dlg.ShowModal() != wxID_OK )
-            return;                   // canceled by user
+            return; // canceled by user
 
         wxString new_lib = dlg.GetTextSelection();
 
@@ -660,8 +657,7 @@
         if( m_libMgr->PartExists( new_name, new_lib ) )
         {
             wxString msg = wxString::Format( _( "Symbol '%s' already exists in library '%s'" ),
-                                             new_name,
-                                             new_lib );
+                                             new_name, new_lib );
             DisplayError( this, msg );
             return;
         }
@@ -681,8 +677,8 @@
 {
     wxCHECK( m_my_part, /* void */ );
 
-    wxString  msg;
-    wxString  lib = GetCurLib();
+    wxString msg;
+    wxString lib = GetCurLib();
 
     if( !lib.IsEmpty() && aOldName && *aOldName != m_my_part->GetName() )
     {
@@ -690,8 +686,7 @@
         if( m_libMgr->PartExists( m_my_part->GetName(), lib ) )
         {
             msg.Printf( _( "The name '%s' conflicts with an existing entry in the library '%s'." ),
-                        m_my_part->GetName(),
-                        lib );
+                        m_my_part->GetName(), lib );
 
             DisplayErrorMessage( this, msg );
             m_my_part->SetName( *aOldName );
@@ -758,20 +753,20 @@
 
 void SYMBOL_EDIT_FRAME::CopyPartToClipboard()
 {
-    int dummyUnit;
-    LIB_ID libId = m_treePane->GetLibTree()->GetSelectedLibId( &dummyUnit );
+    int       dummyUnit;
+    LIB_ID    libId = m_treePane->GetLibTree()->GetSelectedLibId( &dummyUnit );
     LIB_PART* part = m_libMgr->GetBufferedPart( libId.GetLibItemName(), libId.GetLibNickname() );
 
     if( !part )
         return;
 
-    std::unique_ptr< LIB_PART> tmp = part->Flatten();
-    STRING_FORMATTER formatter;
+    std::unique_ptr<LIB_PART> tmp = part->Flatten();
+    STRING_FORMATTER          formatter;
     SCH_SEXPR_PLUGIN::FormatPart( tmp.get(), formatter );
 
     wxLogNull doNotLog; // disable logging of failed clipboard actions
 
-    auto clipboard = wxTheClipboard;
+    auto              clipboard = wxTheClipboard;
     wxClipboardLocker clipboardLock( clipboard );
 
     if( !clipboardLock || !clipboard->IsOpened() )
@@ -786,8 +781,8 @@
 
 void SYMBOL_EDIT_FRAME::DuplicatePart( bool aFromClipboard )
 {
-    int dummyUnit;
-    LIB_ID libId = m_treePane->GetLibTree()->GetSelectedLibId( &dummyUnit );
+    int      dummyUnit;
+    LIB_ID   libId = m_treePane->GetLibTree()->GetSelectedLibId( &dummyUnit );
     wxString lib = libId.GetLibNickname();
 
     if( !m_libMgr->LibraryExists( lib ) )
@@ -800,10 +795,10 @@
     {
         wxLogNull doNotLog; // disable logging of failed clipboard actions
 
-        auto clipboard = wxTheClipboard;
+        auto              clipboard = wxTheClipboard;
         wxClipboardLocker clipboardLock( clipboard );
 
-        if( !clipboardLock || ! clipboard->IsSupported( wxDF_TEXT ) )
+        if( !clipboardLock || !clipboard->IsSupported( wxDF_TEXT ) )
             return;
 
         wxTextDataObject data;
@@ -833,7 +828,7 @@
         // Derive from same parent.
         if( srcPart->IsAlias() )
         {
-            std::shared_ptr< LIB_PART > srcParent = srcPart->GetParent().lock();
+            std::shared_ptr<LIB_PART> srcParent = srcPart->GetParent().lock();
 
             wxCHECK( srcParent, /* void */ );
 
@@ -873,7 +868,7 @@
 
 void SYMBOL_EDIT_FRAME::Revert( bool aConfirm )
 {
-    LIB_ID libId = GetTargetLibId();
+    LIB_ID          libId = GetTargetLibId();
     const wxString& libName = libId.GetLibNickname();
 
     // Empty if this is the library itself that is selected.
@@ -885,7 +880,7 @@
     if( aConfirm && !ConfirmRevertDialog( this, msg ) )
         return;
 
-    bool reload_currentPart = false;
+    bool     reload_currentPart = false;
     wxString curr_partName = partName;
 
     if( GetCurPart() )
@@ -964,11 +959,11 @@
 
 bool SYMBOL_EDIT_FRAME::saveLibrary( const wxString& aLibrary, bool aNewFile )
 {
-    wxFileName fn;
-    wxString   msg;
+    wxFileName               fn;
+    wxString                 msg;
     SAVE_AS_HELPER::SAH_TYPE type = SAVE_AS_HELPER::SAH_TYPE::UNDEFINED;
-    SCH_IO_MGR::SCH_FILE_T fileType = SCH_IO_MGR::SCH_FILE_T::SCH_KICAD;
-    PROJECT&   prj = Prj();
+    SCH_IO_MGR::SCH_FILE_T   fileType = SCH_IO_MGR::SCH_FILE_T::SCH_KICAD;
+    PROJECT&                 prj = Prj();
 
     m_toolManager->RunAction( ACTIONS::cancelInteractive, true );
 
@@ -1032,8 +1027,7 @@
 
     if( !m_libMgr->SaveLibrary( aLibrary, fn.GetFullPath(), fileType ) )
     {
-        msg.Printf( _( "Failed to save changes to symbol library file \"%s\"" ),
-                    fn.GetFullPath() );
+        msg.Printf( _( "Failed to save changes to symbol library file \"%s\"" ), fn.GetFullPath() );
         DisplayErrorMessage( this, _( "Error saving library" ), msg );
         return false;
     }
@@ -1044,7 +1038,7 @@
     }
     else
     {
-        bool resyncLibTree = false;
+        bool     resyncLibTree = false;
         wxString originalLibNickname = getTargetLib();
         wxString forceRefresh;
 
@@ -1064,8 +1058,7 @@
             break;
 
         case SAVE_AS_HELPER::SAH_TYPE::NORMAL_SAVE_AS:
-        default:
-            break;
+        default: break;
         }
 
         if( resyncLibTree )
@@ -1108,8 +1101,8 @@
 
                 switch( UnsavedChangesDialog( this, msg, dirtyCount > 1 ? &applyToAll : nullptr ) )
                 {
-                case wxID_YES: doSave = true;  break;
-                case wxID_NO:  doSave = false; break;
+                case wxID_YES: doSave = true; break;
+                case wxID_NO: doSave = false; break;
                 default:
                 case wxID_CANCEL: return false;
                 }
@@ -1141,8 +1134,8 @@
                     else
                     {
                         m_infoBar->Dismiss();
-                        m_infoBar->ShowMessageFor( msg + wxS( "  " ) + msg2,
-                                                   2000, wxICON_EXCLAMATION );
+                        m_infoBar->ShowMessageFor( msg + wxS( "  " ) + msg2, 2000,
+                                                   wxICON_EXCLAMATION );
 
                         while( m_infoBar->IsShown() )
                             wxSafeYield();
