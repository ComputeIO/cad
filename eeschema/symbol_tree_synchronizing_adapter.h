--- conflicted
+++ resolved
@@ -41,17 +41,8 @@
 
     bool IsContainer( const wxDataViewItem& aItem ) const override;
 
-<<<<<<< HEAD
-    void Sync(
-            bool                                             aForce = false,
-            std::function<void( int, int, const wxString& )> aProgressCallback =
-                    []( int, int, const wxString& )
-            {
-            } );
-=======
-    void Sync( const wxString& aForceRefresh,
-               std::function<void( int, int, const wxString&)> aProgressCallback );
->>>>>>> 81b83a8f
+    void Sync( const wxString&                                  aForceRefresh,
+               std::function<void( int, int, const wxString& )> aProgressCallback );
 
     int GetLibrariesCount() const override;
 
