/*
 * This program source code file is part of KiCad, a free EDA CAD application.
 *
 * Copyright (C) 2013 Jean-Pierre Charras, jp.charras at wanadoo.fr
 * Copyright (C) 1992-2013 KiCad Developers, see AUTHORS.txt for contributors.
 *
 * This program is free software; you can redistribute it and/or
 * modify it under the terms of the GNU General Public License
 * as published by the Free Software Foundation; either version 2
 * of the License, or (at your option) any later version.
 *
 * This program is distributed in the hope that it will be useful,
 * but WITHOUT ANY WARRANTY; without even the implied warranty of
 * MERCHANTABILITY or FITNESS FOR A PARTICULAR PURPOSE.  See the
 * GNU General Public License for more details.
 *
 * You should have received a copy of the GNU General Public License
 * along with this program; if not, you may find one here:
 * http://www.gnu.org/licenses/old-licenses/gpl-2.0.html
 * or you may search the http://www.gnu.org website for the version 2 license,
 * or you may write to the Free Software Foundation, Inc.,
 * 51 Franklin Street, Fifth Floor, Boston, MA  02110-1301, USA
 */

/**
 * @file schframe.cpp
 */

#include <fctsys.h>
#include <kiway.h>
#include <kiface_i.h>
#include <pgm_base.h>
#include <gr_basic.h>
#include <class_drawpanel.h>
#include <gestfich.h>
#include <confirm.h>
#include <base_units.h>
#include <msgpanel.h>

#include <general.h>
#include <eeschema_id.h>
#include <netlist.h>
#include <lib_pin.h>
#include <class_library.h>
#include <wxEeschemaStruct.h>
#include <sch_component.h>

#include <dialog_helpers.h>
#include <libeditframe.h>
#include <viewlib_frame.h>
#include <hotkeys.h>
#include <eeschema_config.h>
#include <sch_sheet.h>

#include <invoke_sch_dialog.h>
#include <dialogs/dialog_schematic_find.h>

#include <wx/display.h>
#include <build_version.h>
#include <wildcards_and_files_ext.h>



BEGIN_EVENT_TABLE( SCH_EDIT_FRAME, EDA_DRAW_FRAME )
    EVT_SOCKET( ID_EDA_SOCKET_EVENT_SERV, EDA_DRAW_FRAME::OnSockRequestServer )
    EVT_SOCKET( ID_EDA_SOCKET_EVENT, EDA_DRAW_FRAME::OnSockRequest )

    EVT_CLOSE( SCH_EDIT_FRAME::OnCloseWindow )
    EVT_SIZE( SCH_EDIT_FRAME::OnSize )

    EVT_MENU( ID_NEW_PROJECT, SCH_EDIT_FRAME::OnNewProject )
    EVT_MENU( ID_LOAD_PROJECT, SCH_EDIT_FRAME::OnLoadProject )

    EVT_MENU_RANGE( wxID_FILE1, wxID_FILE9, SCH_EDIT_FRAME::OnLoadFile )

    EVT_MENU( ID_APPEND_PROJECT, SCH_EDIT_FRAME::OnAppendProject )

    EVT_TOOL( ID_NEW_PROJECT, SCH_EDIT_FRAME::OnNewProject )
    EVT_TOOL( ID_LOAD_PROJECT, SCH_EDIT_FRAME::OnLoadProject )

    EVT_MENU( ID_SAVE_PROJECT, SCH_EDIT_FRAME::OnSaveProject )
    EVT_MENU( ID_UPDATE_ONE_SHEET, SCH_EDIT_FRAME::Save_File )
    EVT_MENU( ID_SAVE_ONE_SHEET_UNDER_NEW_NAME, SCH_EDIT_FRAME::Save_File )
    EVT_MENU( ID_GEN_PLOT_SCHEMATIC, SCH_EDIT_FRAME::PlotSchematic )
    EVT_MENU( ID_GEN_COPY_SHEET_TO_CLIPBOARD, EDA_DRAW_FRAME::CopyToClipboard )
    EVT_MENU( wxID_EXIT, SCH_EDIT_FRAME::OnExit )

    EVT_MENU( ID_POPUP_SCH_COPY_ITEM, SCH_EDIT_FRAME::OnCopySchematicItemRequest )

    EVT_MENU( ID_CONFIG_REQ, SCH_EDIT_FRAME::InstallConfigFrame )
    EVT_MENU( ID_CONFIG_SAVE, SCH_EDIT_FRAME::Process_Config )
    EVT_MENU( ID_CONFIG_READ, SCH_EDIT_FRAME::Process_Config )
    EVT_MENU_RANGE( ID_PREFERENCES_HOTKEY_START, ID_PREFERENCES_HOTKEY_END,
                    SCH_EDIT_FRAME::Process_Config )

    EVT_MENU( ID_COLORS_SETUP, SCH_EDIT_FRAME::OnColorConfig )
    EVT_TOOL( wxID_PREFERENCES, SCH_EDIT_FRAME::OnSetOptions )

    EVT_MENU_RANGE( ID_LANGUAGE_CHOICE, ID_LANGUAGE_CHOICE_END, SCH_EDIT_FRAME::SetLanguage )

    EVT_TOOL( ID_TO_LIBRARY, SCH_EDIT_FRAME::OnOpenLibraryEditor )
    EVT_TOOL( ID_POPUP_SCH_CALL_LIBEDIT_AND_LOAD_CMP, SCH_EDIT_FRAME::OnOpenLibraryEditor )
    EVT_TOOL( ID_TO_LIBVIEW, SCH_EDIT_FRAME::OnOpenLibraryViewer )

    EVT_TOOL( ID_TO_PCB, SCH_EDIT_FRAME::OnOpenPcbnew )
    EVT_TOOL( ID_TO_CVPCB, SCH_EDIT_FRAME::OnOpenCvpcb )

    EVT_TOOL( ID_SHEET_SET, EDA_DRAW_FRAME::Process_PageSettings )
    EVT_TOOL( ID_HIERARCHY, SCH_EDIT_FRAME::Process_Special_Functions )
    EVT_TOOL( wxID_CUT, SCH_EDIT_FRAME::Process_Special_Functions )
    EVT_TOOL( wxID_COPY, SCH_EDIT_FRAME::Process_Special_Functions )
    EVT_TOOL( wxID_PASTE, SCH_EDIT_FRAME::Process_Special_Functions )
    EVT_TOOL( wxID_UNDO, SCH_EDIT_FRAME::GetSchematicFromUndoList )
    EVT_TOOL( wxID_REDO, SCH_EDIT_FRAME::GetSchematicFromRedoList )
    EVT_TOOL( ID_GET_ANNOTATE, SCH_EDIT_FRAME::OnAnnotate )
    EVT_TOOL( wxID_PRINT, SCH_EDIT_FRAME::OnPrint )
    EVT_TOOL( ID_GET_ERC, SCH_EDIT_FRAME::OnErc )
    EVT_TOOL( ID_GET_NETLIST, SCH_EDIT_FRAME::OnCreateNetlist )
    EVT_TOOL( ID_GET_TOOLS, SCH_EDIT_FRAME::OnCreateBillOfMaterials )
    EVT_TOOL( ID_FIND_ITEMS, SCH_EDIT_FRAME::OnFindItems )
    EVT_TOOL( wxID_REPLACE, SCH_EDIT_FRAME::OnFindItems )
    EVT_TOOL( ID_BACKANNO_ITEMS, SCH_EDIT_FRAME::OnLoadCmpToFootprintLinkFile )
    EVT_TOOL( ID_SCH_MOVE_ITEM, SCH_EDIT_FRAME::OnMoveItem )
    EVT_MENU( wxID_HELP, EDA_DRAW_FRAME::GetKicadHelp )
    EVT_MENU( wxID_INDEX, EDA_DRAW_FRAME::GetKicadHelp )
    EVT_MENU( wxID_ABOUT, EDA_BASE_FRAME::GetKicadAbout )

    // Tools and buttons for vertical toolbar.
    EVT_TOOL( ID_NO_TOOL_SELECTED, SCH_EDIT_FRAME::OnSelectTool )
    EVT_TOOL_RANGE( ID_SCHEMATIC_VERTICAL_TOOLBAR_START, ID_SCHEMATIC_VERTICAL_TOOLBAR_END,
                    SCH_EDIT_FRAME::OnSelectTool )

    EVT_MENU( ID_CANCEL_CURRENT_COMMAND, SCH_EDIT_FRAME::OnCancelCurrentCommand )
    EVT_MENU( ID_SCH_DRAG_ITEM, SCH_EDIT_FRAME::OnDragItem )
    EVT_MENU_RANGE( ID_SCH_ROTATE_CLOCKWISE, ID_SCH_ROTATE_COUNTERCLOCKWISE,
                    SCH_EDIT_FRAME::OnRotate )
    EVT_MENU_RANGE( ID_SCH_EDIT_ITEM, ID_SCH_EDIT_COMPONENT_FOOTPRINT,
                    SCH_EDIT_FRAME::OnEditItem )
    EVT_MENU_RANGE( ID_SCH_MIRROR_X, ID_SCH_ORIENT_NORMAL, SCH_EDIT_FRAME::OnOrient )
    EVT_MENU_RANGE( ID_POPUP_START_RANGE, ID_POPUP_END_RANGE,
                    SCH_EDIT_FRAME::Process_Special_Functions )

    // Tools and buttons options toolbar
    EVT_TOOL( ID_TB_OPTIONS_HIDDEN_PINS, SCH_EDIT_FRAME::OnSelectOptionToolbar )
    EVT_TOOL( ID_TB_OPTIONS_BUS_WIRES_ORIENT, SCH_EDIT_FRAME::OnSelectOptionToolbar )

    EVT_MENU_RANGE( ID_POPUP_GENERAL_START_RANGE, ID_POPUP_GENERAL_END_RANGE,
                    SCH_EDIT_FRAME::Process_Special_Functions )
    EVT_MENU_RANGE( ID_POPUP_SCH_SELECT_UNIT1, ID_POPUP_SCH_SELECT_UNIT26,
                    SCH_EDIT_FRAME::OnSelectUnit )
    EVT_MENU_RANGE( ID_POPUP_SCH_CHANGE_TYPE_TEXT, ID_POPUP_SCH_CHANGE_TYPE_TEXT_TO_COMMENT,
                    SCH_EDIT_FRAME::OnConvertTextType )

    // Multple item selection context menu commands.
    EVT_MENU_RANGE( ID_SELECT_ITEM_START, ID_SELECT_ITEM_END, SCH_EDIT_FRAME::OnSelectItem )

    /* Handle user interface update events. */
    EVT_UPDATE_UI( wxID_CUT, SCH_EDIT_FRAME::OnUpdateBlockSelected )
    EVT_UPDATE_UI( wxID_COPY, SCH_EDIT_FRAME::OnUpdateBlockSelected )
    EVT_UPDATE_UI( wxID_PASTE, SCH_EDIT_FRAME::OnUpdatePaste )
    EVT_UPDATE_UI( ID_TB_OPTIONS_HIDDEN_PINS, SCH_EDIT_FRAME::OnUpdateHiddenPins )
    EVT_UPDATE_UI( ID_TB_OPTIONS_BUS_WIRES_ORIENT, SCH_EDIT_FRAME::OnUpdateBusOrientation )
    EVT_UPDATE_UI( ID_NO_TOOL_SELECTED, SCH_EDIT_FRAME::OnUpdateSelectTool )
    EVT_UPDATE_UI_RANGE( ID_SCHEMATIC_VERTICAL_TOOLBAR_START, ID_SCHEMATIC_VERTICAL_TOOLBAR_END,
                         SCH_EDIT_FRAME::OnUpdateSelectTool )

    /* Search dialog events. */
    EVT_FIND_CLOSE( wxID_ANY, SCH_EDIT_FRAME::OnFindDialogClose )
    EVT_FIND_DRC_MARKER( wxID_ANY, SCH_EDIT_FRAME::OnFindDrcMarker )
    EVT_FIND( wxID_ANY, SCH_EDIT_FRAME::OnFindSchematicItem )
    EVT_FIND_REPLACE( wxID_ANY, SCH_EDIT_FRAME::OnFindReplace )
    EVT_FIND_REPLACE_ALL( wxID_ANY, SCH_EDIT_FRAME::OnFindReplace )

END_EVENT_TABLE()

#define SCH_EDIT_FRAME_NAME wxT( "SchematicFrame" )

<<<<<<< HEAD
SCH_EDIT_FRAME::SCH_EDIT_FRAME( KIWAY* aKiway, wxWindow* aParent ):
    SCH_BASE_FRAME( aKiway, aParent, SCHEMATIC_FRAME_TYPE, wxT( "Eeschema" ),
        wxDefaultPosition, wxDefaultSize, KICAD_DEFAULT_DRAWFRAME_STYLE, SCH_EDIT_FRAME_NAME ),
=======

SCH_EDIT_FRAME::SCH_EDIT_FRAME( wxWindow* aParent, const wxString& aTitle,
                    const wxPoint& aPosition, const wxSize& aSize,
                    long aStyle ) :
    SCH_BASE_FRAME( aParent, SCHEMATIC_FRAME_TYPE, aTitle, aPosition, aSize,
                    aStyle, SCH_EDIT_FRAME_NAME ),
>>>>>>> 884219fd
    m_item_to_repeat( 0 )
{
    m_FrameName = SCH_EDIT_FRAME_NAME;
    m_showAxis = false;                 // true to show axis
    m_showBorderAndTitleBlock = true;   // true to show sheet references
    m_CurrentSheet = new SCH_SHEET_PATH();
    m_TextFieldSize = DEFAULT_SIZE_TEXT;
    m_DefaultSchematicFileName = NAMELESS_PROJECT;
    m_DefaultSchematicFileName += wxT( ".sch" );
    m_showAllPins = false;
    m_previewPosition = wxDefaultPosition;
    m_previewSize = wxDefaultSize;
    m_printMonochrome = true;
    m_printSheetReference = true;
    m_HotkeysZoomAndGridList = s_Schematic_Hokeys_Descr;
    m_dlgFindReplace = NULL;
    m_findReplaceData = new wxFindReplaceData( wxFR_DOWN );
    m_undoItem = NULL;
    m_hasAutoSave = true;

    SetForceHVLines( true );
    SetDefaultLabelSize( DEFAULT_SIZE_TEXT );

    CreateScreens();

    // Give an icon
    wxIcon icon;
    icon.CopyFromBitmap( KiBitmap( icon_eeschema_xpm ) );
    SetIcon( icon );

    // Initialize grid id to the default value (50 mils):
    m_LastGridSizeId = ID_POPUP_GRID_LEVEL_50 - ID_POPUP_GRID_LEVEL_1000;

    LoadSettings( config() );

    // Ensure m_LastGridSizeId is an offset inside the allowed schematic range
    if( m_LastGridSizeId < ID_POPUP_GRID_LEVEL_50 - ID_POPUP_GRID_LEVEL_1000 )
        m_LastGridSizeId = ID_POPUP_GRID_LEVEL_50 - ID_POPUP_GRID_LEVEL_1000;

    if( m_LastGridSizeId > ID_POPUP_GRID_LEVEL_1 - ID_POPUP_GRID_LEVEL_1000 )
        m_LastGridSizeId = ID_POPUP_GRID_LEVEL_1 - ID_POPUP_GRID_LEVEL_1000;

    SetSize( m_FramePos.x, m_FramePos.y, m_FrameSize.x, m_FrameSize.y );

    if( m_canvas )
        m_canvas->SetEnableBlockCommands( true );

    ReCreateMenuBar();
    ReCreateHToolbar();
    ReCreateVToolbar();
    ReCreateOptToolbar();

    // Initialize common print setup dialog settings.
    m_pageSetupData.GetPrintData().SetPrintMode( wxPRINT_MODE_PRINTER );
    m_pageSetupData.GetPrintData().SetQuality( wxPRINT_QUALITY_MEDIUM );
    m_pageSetupData.GetPrintData().SetBin( wxPRINTBIN_AUTO );
    m_pageSetupData.GetPrintData().SetNoCopies( 1 );

    m_auimgr.SetManagedWindow( this );

    EDA_PANEINFO horiz;
    horiz.HorizontalToolbarPane();

    EDA_PANEINFO vert;
    vert.VerticalToolbarPane();

    EDA_PANEINFO mesg;
    mesg.MessageToolbarPane();

    if( m_mainToolBar )
        m_auimgr.AddPane( m_mainToolBar,
                          wxAuiPaneInfo( horiz ).Name( wxT( "m_mainToolBar" ) ).Top().Row( 0 ) );

    if( m_drawToolBar )
        m_auimgr.AddPane( m_drawToolBar, wxAuiPaneInfo( vert ).Name( wxT( "m_drawToolBar" ) ).Right() );

    if( m_optionsToolBar )
        m_auimgr.AddPane( m_optionsToolBar,
                          wxAuiPaneInfo( vert ).Name( wxT( "m_optionsToolBar" ) ).Left() );

    if( m_canvas )
        m_auimgr.AddPane( m_canvas, wxAuiPaneInfo().Name( wxT( "DrawFrame" ) ).CentrePane() );

    if( m_messagePanel )
        m_auimgr.AddPane( m_messagePanel, wxAuiPaneInfo( mesg ).Name( wxT( "MsgPanel" ) ).Bottom().
                          Layer(10) );

    m_auimgr.Update();

    // Now Drawpanel is sized, we can use BestZoom to show the component (if any)
    GetScreen()->SetZoom( BestZoom() );
}


SCH_EDIT_FRAME::~SCH_EDIT_FRAME()
{
    delete m_item_to_repeat;        // we own the cloned object, see this->SetRepeatItem()

    SetScreen( NULL );
    delete m_CurrentSheet;          // a SCH_SHEET_PATH, on the heap.
    delete m_undoItem;
    delete g_RootSheet;
    delete m_findReplaceData;
    m_CurrentSheet = NULL;
    m_undoItem = NULL;
    g_RootSheet = NULL;
    m_findReplaceData = NULL;
    CMP_LIBRARY::RemoveAllLibraries();
}


void SCH_EDIT_FRAME::SetRepeatItem( SCH_ITEM* aItem )
{
    // we cannot store a pointer to an item in the display list here since
    // that item may be deleted, such as part of a line concatonation or other.
    // So simply always keep a copy of the object which is to be repeated.

    SCH_ITEM*   old = m_item_to_repeat;
    SCH_ITEM*   cur = aItem;

    if( cur != old )
    {
        if( cur )
        {
            aItem = (SCH_ITEM*) cur->Clone();

            // Clone() preserves the flags, we want 'em cleared.
            aItem->ClearFlags();
        }

        m_item_to_repeat = aItem;

        delete old;
    }
}


void SCH_EDIT_FRAME::SetSheetNumberAndCount()
{
    SCH_SCREEN* screen = GetScreen();
    SCH_SCREENS s_list;

    /* Set the sheet count, and the sheet number (1 for root sheet)
     */
    int            sheet_count = g_RootSheet->CountSheets();
    int            SheetNumber = 1;
    wxString       current_sheetpath = m_CurrentSheet->Path();
    SCH_SHEET_LIST SheetList;

    // Examine all sheets path to find the current sheets path,
    // and count them from root to the current sheet path:
    SCH_SHEET_PATH* sheet;

    for( sheet = SheetList.GetFirst(); sheet != NULL; sheet = SheetList.GetNext() )
    {
        wxString sheetpath = sheet->Path();

        if( sheetpath == current_sheetpath )    // Current sheet path found
            break;

        SheetNumber++;                          /* Not found, increment sheet
                                                 * number before this current
                                                 * path */
    }

    for( screen = s_list.GetFirst(); screen != NULL; screen = s_list.GetNext() )
    {
        screen->m_NumberOfScreens = sheet_count;
    }

    GetScreen()->m_ScreenNumber = SheetNumber;
}


SCH_SCREEN* SCH_EDIT_FRAME::GetScreen() const
{
    return m_CurrentSheet->LastScreen();
}


wxString SCH_EDIT_FRAME::GetScreenDesc() const
{
    wxString s = m_CurrentSheet->PathHumanReadable();

    return s;
}


void SCH_EDIT_FRAME::CreateScreens()
{
    if( g_RootSheet == NULL )
    {
        g_RootSheet = new SCH_SHEET();
    }

    if( g_RootSheet->GetScreen() == NULL )
    {
        g_RootSheet->SetScreen( new SCH_SCREEN() );
        SetScreen( g_RootSheet->GetScreen() );
    }

    g_RootSheet->GetScreen()->SetFileName( m_DefaultSchematicFileName );

    m_CurrentSheet->Clear();
    m_CurrentSheet->Push( g_RootSheet );

    if( GetScreen() == NULL )
        SetScreen( new SCH_SCREEN() );

    GetScreen()->SetZoom( 32.0 );
    GetScreen()->m_UndoRedoCountMax = 10;
}


SCH_SHEET_PATH& SCH_EDIT_FRAME::GetCurrentSheet()
{
    wxASSERT_MSG( m_CurrentSheet != NULL, wxT( "SCH_EDIT_FRAME m_CurrentSheet member is NULL." ) );

    return *m_CurrentSheet;
}


void SCH_EDIT_FRAME::SetCurrentSheet( const SCH_SHEET_PATH& aSheet )
{
    *m_CurrentSheet = aSheet;
}


void SCH_EDIT_FRAME::SetUndoItem( const SCH_ITEM* aItem )
{
    // if aItem != NULL, delete a previous m_undoItem, if exists
    // if aItme = NULL, just clear m_undoItem,
    // because when calling SetUndoItem( NULL ), we only clear m_undoItem,
    // because the owner of m_undoItem is no more me.
    if( aItem && m_undoItem )
    {
        delete m_undoItem;
    }

    m_undoItem = NULL;

    if( aItem )
        m_undoItem = (SCH_ITEM*) aItem->Clone();

}


void SCH_EDIT_FRAME::SaveUndoItemInUndoList( SCH_ITEM* aItem )
{
    wxCHECK_RET( aItem != NULL,
                 wxT( "Cannot swap undo item structures.  Bad programmer!." ) );
    wxCHECK_RET( m_undoItem != NULL,
                 wxT( "Cannot swap undo item structures.  Bad programmer!." ) );
    wxCHECK_RET( aItem->Type() == m_undoItem->Type(),
                 wxT( "Cannot swap undo item structures.  Bad programmer!." ) );

    aItem->SwapData( m_undoItem );
    SaveCopyInUndoList( aItem, UR_CHANGED );
    aItem->SwapData( m_undoItem );
}


void SCH_EDIT_FRAME::OnCloseWindow( wxCloseEvent& aEvent )
{
    LIB_EDIT_FRAME * libeditFrame = LIB_EDIT_FRAME::GetActiveLibraryEditor();;
    if( libeditFrame && !libeditFrame->Close() )   // Can close component editor?
        return;

    LIB_VIEW_FRAME* viewlibFrame = LIB_VIEW_FRAME::GetActiveLibraryViewer( this );
    if( viewlibFrame && !viewlibFrame->Close() )   // Can close component viewer?
        return;

    SCH_SHEET_LIST SheetList;

    if( SheetList.IsModified() )
    {
        wxString msg;
        msg.Printf( _("Save the changes in\n<%s>\nbefore closing?"),
                    GetChars( g_RootSheet->GetScreen()->GetFileName() ) );

        int ii = DisplayExitDialog( this, msg );

        switch( ii )
        {
        case wxID_CANCEL:
            aEvent.Veto();
            return;

        case wxID_NO:
            break;

        case wxID_YES:
            wxCommandEvent tmp( ID_SAVE_PROJECT );
            OnSaveProject( tmp );
            break;
        }
    }

    // Close the find dialog and perserve it's setting if it is displayed.
    if( m_dlgFindReplace )
    {
        m_findDialogPosition = m_dlgFindReplace->GetPosition();
        m_findDialogSize = m_dlgFindReplace->GetSize();
        m_findStringHistoryList = m_dlgFindReplace->GetFindEntries();
        m_replaceStringHistoryList = m_dlgFindReplace->GetReplaceEntries();
        m_dlgFindReplace->Destroy();
        m_dlgFindReplace = NULL;
    }

    SCH_SCREENS screens;
    wxFileName fn;

    for( SCH_SCREEN* screen = screens.GetFirst(); screen != NULL; screen = screens.GetNext() )
    {
        fn = screen->GetFileName();

        // Auto save file name is the normal file name prepended with $.
        fn.SetName( wxT( "$" ) + fn.GetName() );

        if( fn.FileExists() && fn.IsFileWritable() )
            wxRemoveFile( fn.GetFullPath() );
    }

    SheetList.ClearModifyStatus();

    if( !g_RootSheet->GetScreen()->GetFileName().IsEmpty()
       && (g_RootSheet->GetScreen()->GetDrawItems() != NULL) )
        UpdateFileHistory( g_RootSheet->GetScreen()->GetFileName() );

    g_RootSheet->GetScreen()->Clear();

    // all sub sheets are deleted, only the main sheet is usable
    m_CurrentSheet->Clear();

    Destroy();
}


double SCH_EDIT_FRAME::BestZoom()
{
    int    dx, dy;
    wxSize size;

    dx = GetScreen()->GetPageSettings().GetWidthIU();
    dy = GetScreen()->GetPageSettings().GetHeightIU();

    size = m_canvas->GetClientSize();

    // Reserve no margin because best zoom shows the full page
    // and margins are already included in function that draws the sheet refernces
    double margin_scale_factor = 1.0;
    double zx =(double) dx / ( margin_scale_factor * (double)size.x );
    double zy = (double) dy / ( margin_scale_factor * (double)size.y );

    double bestzoom = std::max( zx, zy );

    SetScrollCenterPosition( wxPoint( dx / 2, dy / 2 ) );

    return bestzoom;
}


wxString SCH_EDIT_FRAME::GetUniqueFilenameForCurrentSheet()
{
    wxFileName fn = GetScreen()->GetFileName();

    /* Name is <root sheet filename>-<sheet path> and has no extension.
     * However if filename is too long name is <sheet filename>-<sheet number>
     */

    #define FN_LEN_MAX 80   // A reasonable value for the short filename len

    wxString filename = fn.GetName();
    wxString sheetFullName =  m_CurrentSheet->PathHumanReadable();

    // Remove the last '/' of the path human readable
    // (and for the root sheet, make sheetFullName empty):
    sheetFullName.RemoveLast();

    sheetFullName.Trim( true );
    sheetFullName.Trim( false );

    // Convert path human readable separator to '-'
    sheetFullName.Replace( wxT( "/" ), wxT( "-" ) );

    if( ( filename.Len() + sheetFullName.Len() ) < FN_LEN_MAX )
        filename += sheetFullName;
    else
        filename << wxT( "-" ) << GetScreen()->m_ScreenNumber;

    return filename;
}


void SCH_EDIT_FRAME::OnModify()
{
    GetScreen()->SetModify();
    GetScreen()->SetSave();

    if( m_dlgFindReplace == NULL )
        m_foundItems.SetForceSearch();
}


void SCH_EDIT_FRAME::OnUpdateBlockSelected( wxUpdateUIEvent& event )
{
    bool enable = ( GetScreen() && GetScreen()->m_BlockLocate.GetCommand() == BLOCK_MOVE );

    event.Enable( enable );
}


void SCH_EDIT_FRAME::OnUpdatePaste( wxUpdateUIEvent& event )
{
    event.Enable( m_blockItems.GetCount() > 0 );
}


void SCH_EDIT_FRAME::OnUpdateBusOrientation( wxUpdateUIEvent& aEvent )
{
    wxString tool_tip = GetForceHVLines() ?
                        _( "Draw wires and buses in any direction" ) :
                        _( "Draw horizontal and vertical wires and buses only" );

    aEvent.Check( GetForceHVLines() );
    m_optionsToolBar->SetToolShortHelp( ID_TB_OPTIONS_BUS_WIRES_ORIENT, tool_tip );
}


void SCH_EDIT_FRAME::OnUpdateHiddenPins( wxUpdateUIEvent& aEvent )
{
    wxString tool_tip = m_showAllPins ? _( "Do not show hidden pins" ) :
                        _( "Show hidden pins" );

    aEvent.Check( m_showAllPins );
    m_optionsToolBar->SetToolShortHelp( ID_TB_OPTIONS_HIDDEN_PINS, tool_tip );
}


void SCH_EDIT_FRAME::OnAnnotate( wxCommandEvent& event )
{
    InvokeDialogAnnotate( this );
}


void SCH_EDIT_FRAME::OnErc( wxCommandEvent& event )
{
    // See if it's already open...
    wxWindow* erc = FindWindowById( ID_DIALOG_ERC, this );

    if( erc )
        // Bring it to the top if already open.  Dual monitor users need this.
        erc->Raise();
    else
        InvokeDialogERC( this );
}


void SCH_EDIT_FRAME::OnCreateNetlist( wxCommandEvent& event )
{
    int result;

    do
    {
        result = InvokeDialogNetList( this );

        // If a plugin is removed or added, rebuild and reopen the new dialog

    } while( result == NET_PLUGIN_CHANGE );
}


void SCH_EDIT_FRAME::OnCreateBillOfMaterials( wxCommandEvent& )
{
    InvokeDialogCreateBOM( this );
}


void SCH_EDIT_FRAME::OnFindItems( wxCommandEvent& aEvent )
{
    wxCHECK_RET( m_findReplaceData != NULL,
                 wxT( "Forgot to create find/replace data.  Bad Programmer!" ) );

    if( m_dlgFindReplace )
    {
        delete m_dlgFindReplace;
        m_dlgFindReplace = NULL;
    }

    // Verify the find dialog is not drawn off the visible display area in case the
    // display configuration has changed since the last time the dialog position was
    // saved.
    wxRect displayRect = wxDisplay().GetGeometry();
    wxRect dialogRect = wxRect( m_findDialogPosition, m_findDialogSize );

    wxPoint position = m_findDialogPosition;

    if( !displayRect.Contains( dialogRect ) )
    {
        position = wxDefaultPosition;
    }

    int style = 0;

    if( aEvent.GetId() == wxID_REPLACE )
        style = wxFR_REPLACEDIALOG;

    m_dlgFindReplace = new DIALOG_SCH_FIND( this, m_findReplaceData, position, m_findDialogSize,
                                            style );

    m_dlgFindReplace->SetFindEntries( m_findStringHistoryList );
    m_dlgFindReplace->SetReplaceEntries( m_replaceStringHistoryList );
    m_dlgFindReplace->Show( true );
}


void SCH_EDIT_FRAME::OnFindDialogClose( wxFindDialogEvent& event )
{
    // If the user dismissed the dialog with the mouse, this will send the cursor back
    // to the last item found.
    OnFindSchematicItem( event );

    if( m_dlgFindReplace )
    {
        m_findDialogPosition = m_dlgFindReplace->GetPosition();
        m_findDialogSize = m_dlgFindReplace->GetSize();
        m_findStringHistoryList = m_dlgFindReplace->GetFindEntries();
        m_replaceStringHistoryList = m_dlgFindReplace->GetReplaceEntries();
        m_dlgFindReplace->Destroy();
        m_dlgFindReplace = NULL;
    }
}


void SCH_EDIT_FRAME::OnLoadFile( wxCommandEvent& event )
{
    wxString fn = GetFileFromHistory( event.GetId(), _( "Schematic" ) );

    if( fn.size() )
        OpenProjectFiles( std::vector<wxString>( 1, fn ) );
}


void SCH_EDIT_FRAME::OnLoadCmpToFootprintLinkFile( wxCommandEvent& event )
{
    LoadCmpToFootprintLinkFile();
    m_canvas->Refresh();
}


void SCH_EDIT_FRAME::OnNewProject( wxCommandEvent& event )
{
    wxFileDialog dlg( this, _( "Open Schematic" ), wxGetCwd(),
                      wxEmptyString, SchematicFileWildcard,
                      wxFD_OPEN | wxFD_FILE_MUST_EXIST );

    if( dlg.ShowModal() != wxID_CANCEL )
    {
        OpenProjectFiles( std::vector<wxString>( 1, dlg.GetPath() ) );
    }
}


void SCH_EDIT_FRAME::OnLoadProject( wxCommandEvent& event )
{
    // LoadOneEEProject( wxEmptyString, false );

    wxFileDialog dlg( this, _( "Open Schematic" ), wxGetCwd(),
                      wxEmptyString, SchematicFileWildcard,
                      wxFD_OPEN | wxFD_FILE_MUST_EXIST );

    if( dlg.ShowModal() != wxID_CANCEL )
    {
        OpenProjectFiles( std::vector<wxString>( 1, dlg.GetPath() ) );
    }
}


void SCH_EDIT_FRAME::OnOpenPcbnew( wxCommandEvent& event )
{
    wxFileName fn = g_RootSheet->GetScreen()->GetFileName();

    if( fn.IsOk() )
    {
        fn.SetExt( PcbFileExtension );

        wxString filename = QuoteFullPath( fn );

        ExecuteFile( this, PCBNEW_EXE, filename );
    }
    else
    {
        ExecuteFile( this, PCBNEW_EXE );
    }
}


void SCH_EDIT_FRAME::OnOpenCvpcb( wxCommandEvent& event )
{
    wxFileName fn = g_RootSheet->GetScreen()->GetFileName();

    fn.SetExt( NetlistFileExtension );

    if( fn.IsOk() && fn.FileExists() )
    {
        ExecuteFile( this, CVPCB_EXE, QuoteFullPath( fn ) );
    }
    else
    {
        ExecuteFile( this, CVPCB_EXE );
    }
}


void SCH_EDIT_FRAME::OnOpenLibraryEditor( wxCommandEvent& event )
{
    SCH_COMPONENT* component = NULL;

    if( event.GetId() == ID_POPUP_SCH_CALL_LIBEDIT_AND_LOAD_CMP )
    {
        SCH_ITEM* item = GetScreen()->GetCurItem();

        if( (item == NULL) || (item->GetFlags() != 0) || ( item->Type() != SCH_COMPONENT_T ) )
        {
            wxMessageBox( _("Error: not a component or no component" ) );
            return;
        }

        component = (SCH_COMPONENT*) item;
    }

    LIB_EDIT_FRAME* libeditFrame = LIB_EDIT_FRAME::GetActiveLibraryEditor();;
    if( libeditFrame )
    {
        if( libeditFrame->IsIconized() )
             libeditFrame->Iconize( false );

        libeditFrame->Raise();
    }
    else
    {
        wxWindow* w = Kiface().CreateWindow( this, LIBEDITOR_FRAME_TYPE, &Kiway() );
        libeditFrame = dynamic_cast<LIB_EDIT_FRAME*>( w );
    }

    if( component )
    {
        LIB_ALIAS* entry = CMP_LIBRARY::FindLibraryEntry( component->GetLibName() );

        if( entry == NULL )     // Should not occur
            return;

        CMP_LIBRARY* library = entry->GetLibrary();
        libeditFrame->LoadComponentAndSelectLib( entry, library );
    }
}


void SCH_EDIT_FRAME::OnExit( wxCommandEvent& event )
{
    Close( true );
}


void SCH_EDIT_FRAME::SetLanguage( wxCommandEvent& event )
{
    EDA_BASE_FRAME::SetLanguage( event );

    LIB_EDIT_FRAME * libeditFrame = LIB_EDIT_FRAME::GetActiveLibraryEditor();;
    if( libeditFrame )
        libeditFrame->EDA_BASE_FRAME::SetLanguage( event );
}


void SCH_EDIT_FRAME::OnPrint( wxCommandEvent& event )
{
    wxFileName fn;

    InvokeDialogPrintUsingPrinter( this );

    fn = g_RootSheet->GetScreen()->GetFileName();

    wxString default_name = NAMELESS_PROJECT wxT( ".sch" );

    if( fn.GetFullName() != default_name )
    {
        fn.SetExt( ProjectFileExtension );

        // was: wxGetApp().WriteProjectConfig( fn.GetFullPath(), GROUP, GetProjectFileParametersList() );
        Prj().ConfigSave( Kiface().KifaceSearch(),
                fn.GetFullPath(), GROUP, GetProjectFileParametersList() );
    }
}


void SCH_EDIT_FRAME::PrintPage( wxDC* aDC, LAYER_MSK aPrintMask, bool aPrintMirrorMode,
                                void* aData )
{
    GetScreen()->Draw( m_canvas, aDC, GR_DEFAULT_DRAWMODE );
    DrawWorkSheet( aDC, GetScreen(), GetDefaultLineThickness(), IU_PER_MILS,
                   GetScreen()->GetFileName() );
}


void SCH_EDIT_FRAME::OnSelectItem( wxCommandEvent& aEvent )
{
    int id = aEvent.GetId();
    int index = id - ID_SELECT_ITEM_START;

    if( (id >= ID_SELECT_ITEM_START && id <= ID_SELECT_ITEM_END)
        && (index >= 0 && index < m_collectedItems.GetCount()) )
    {
        SCH_ITEM* item = m_collectedItems[index];
        m_canvas->SetAbortRequest( false );
        GetScreen()->SetCurItem( item );
    }
}


bool SCH_EDIT_FRAME::isAutoSaveRequired() const
{
    SCH_SHEET_LIST SheetList;

    return SheetList.IsAutoSaveRequired();
}


void SCH_EDIT_FRAME::addCurrentItemToList( wxDC* aDC )
{
    SCH_SCREEN* screen = GetScreen();
    SCH_ITEM*   item = screen->GetCurItem();

    wxCHECK_RET( item != NULL, wxT( "Cannot add current item to list." ) );

    m_canvas->SetAutoPanRequest( false );

    SCH_ITEM* undoItem = item;

    if( item->Type() == SCH_SHEET_PIN_T )
    {
        SCH_SHEET* sheet = (SCH_SHEET*) item->GetParent();

        wxCHECK_RET( (sheet != NULL) && (sheet->Type() == SCH_SHEET_T),
                     wxT( "Cannot place sheet pin in invalid schematic sheet object." ) );

        undoItem = sheet;
    }

    else if( item->Type() == SCH_FIELD_T )
    {
        SCH_COMPONENT* cmp = (SCH_COMPONENT*) item->GetParent();

        wxCHECK_RET( (cmp != NULL) && (cmp->Type() == SCH_COMPONENT_T),
                     wxT( "Cannot place field in invalid schematic component object." ) );

        undoItem = cmp;
    }

    if( item->IsNew() )
    {
        if( item->Type() == SCH_SHEET_T )
        {
            // Fix the size and position of the new sheet using the last values set by
            // the m_mouseCaptureCallback function.
            m_canvas->SetMouseCapture( NULL, NULL );

            if( !EditSheet( (SCH_SHEET*)item, aDC ) )
            {
                screen->SetCurItem( NULL );
                item->Draw( m_canvas, aDC, wxPoint( 0, 0 ), g_XorMode );
                delete item;
                return;
            }

            SetSheetNumberAndCount();
        }

        if( undoItem == item )
        {
            if( !screen->CheckIfOnDrawList( item ) )  // don't want a loop!
                screen->Append( item );

            SetRepeatItem( item );

            SaveCopyInUndoList( undoItem, UR_NEW );
        }
        else
        {
            // Here, item is not a basic schematic item, but an item inside
            // a parent basic schematic item,
            // currently: sheet pin or component field.
            // currently, only a sheet pin can be found as new item,
            // because new component fields have a specific handling, and do not appears here
            SaveCopyInUndoList( undoItem, UR_CHANGED );

            if( item->Type() == SCH_SHEET_PIN_T )
                ( (SCH_SHEET*)undoItem )->AddPin( (SCH_SHEET_PIN*) item );
            else
                wxLogMessage(wxT( "addCurrentItemToList: expected type = SCH_SHEET_PIN_T, actual type = %d" ),
                            item->Type() );
        }
    }
    else
    {
        SaveUndoItemInUndoList( undoItem );
    }

    // Erase the wire representation before the 'normal' view is drawn.
    if ( item->IsWireImage() )
        item->Draw( m_canvas, aDC, wxPoint( 0, 0 ), g_XorMode );

    item->ClearFlags();
    screen->SetModify();
    screen->SetCurItem( NULL );
    m_canvas->SetMouseCapture( NULL, NULL );
    m_canvas->EndMouseCapture();

    if( item->IsConnectable() )
        screen->TestDanglingEnds();

    if( aDC )
    {
        EDA_CROSS_HAIR_MANAGER( m_canvas, aDC );  // Erase schematic cursor
        undoItem->Draw( m_canvas, aDC, wxPoint( 0, 0 ), GR_DEFAULT_DRAWMODE );
    }
}


void SCH_EDIT_FRAME::UpdateTitle()
{
    wxString title;

    if( GetScreen()->GetFileName() == m_DefaultSchematicFileName )
    {
        title.Printf( wxT( "Eeschema %s [%s]" ), GetChars( GetBuildVersion() ),
                            GetChars( GetScreen()->GetFileName() ) );
    }
    else
    {
        wxFileName fn( GetScreen()->GetFileName() );

        // Often the /path/to/filedir is blank because of the FullFileName argument
        // passed to LoadOneEEFile() which omits the path on non-root schematics.
        // Making the path absolute solves this problem.
        fn.MakeAbsolute();
        title.Printf( wxT( "[ %s %s] (%s)" ),
                      GetChars( fn.GetName() ),
                      GetChars( m_CurrentSheet->PathHumanReadable() ),
                      GetChars( fn.GetPath() ) );

        if( fn.FileExists() )
        {
            if( !fn.IsFileWritable() )
                title << _( " [Read Only]" );
        }
        else
            title << _( " [no file]" );

    }

    SetTitle( title );
}<|MERGE_RESOLUTION|>--- conflicted
+++ resolved
@@ -175,18 +175,9 @@
 
 #define SCH_EDIT_FRAME_NAME wxT( "SchematicFrame" )
 
-<<<<<<< HEAD
 SCH_EDIT_FRAME::SCH_EDIT_FRAME( KIWAY* aKiway, wxWindow* aParent ):
     SCH_BASE_FRAME( aKiway, aParent, SCHEMATIC_FRAME_TYPE, wxT( "Eeschema" ),
         wxDefaultPosition, wxDefaultSize, KICAD_DEFAULT_DRAWFRAME_STYLE, SCH_EDIT_FRAME_NAME ),
-=======
-
-SCH_EDIT_FRAME::SCH_EDIT_FRAME( wxWindow* aParent, const wxString& aTitle,
-                    const wxPoint& aPosition, const wxSize& aSize,
-                    long aStyle ) :
-    SCH_BASE_FRAME( aParent, SCHEMATIC_FRAME_TYPE, aTitle, aPosition, aSize,
-                    aStyle, SCH_EDIT_FRAME_NAME ),
->>>>>>> 884219fd
     m_item_to_repeat( 0 )
 {
     m_FrameName = SCH_EDIT_FRAME_NAME;
