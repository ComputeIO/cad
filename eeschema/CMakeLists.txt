# Add all the warnings to the files
if( COMPILER_SUPPORTS_WARNINGS )
    set(CMAKE_CXX_FLAGS "${CMAKE_CXX_FLAGS} ${WARN_FLAGS_CXX}")
    set(CMAKE_C_FLAGS "${CMAKE_C_FLAGS} ${WARN_FLAGS_C}")
endif()

add_definitions( -DEESCHEMA )

if( KICAD_SPICE )
    set( INC_AFTER ${INC_AFTER} ${NGSPICE_INCLUDE_DIR} )

    # Find out the exact libngspice file name
    get_filename_component( NGSPICE_DLL_REALPATH "${NGSPICE_DLL}" REALPATH )
    get_filename_component( NGSPICE_DLL_FILE "${NGSPICE_DLL_REALPATH}" NAME )

    set_property( SOURCE sim/ngspice.cpp
        APPEND PROPERTY COMPILE_DEFINITIONS
        NGSPICE_DLL_FILE="${NGSPICE_DLL_FILE}"
        )
endif()

include_directories( BEFORE ${INC_BEFORE} )
include_directories(
    ./dialogs
    ./netlist_exporters
    ./widgets
    symbol_editor
    ./libview
    ./tools
    ${CMAKE_SOURCE_DIR}/common
    ${CMAKE_SOURCE_DIR}/common/dialogs
    ${CMAKE_SOURCE_DIR}/libs/sexpr/include
    ${INC_AFTER}
    )

set( EESCHEMA_SCH_PLUGINS_ALTIUM
    sch_plugins/altium/sch_altium_plugin.cpp
    sch_plugins/altium/altium_parser_sch.cpp
    )


set( EESCHEMA_SCH_PLUGINS_CADSTAR
    sch_plugins/cadstar/cadstar_sch_archive_plugin.cpp
    sch_plugins/cadstar/cadstar_sch_archive_parser.cpp
    sch_plugins/cadstar/cadstar_sch_archive_loader.cpp
    )

set( EESCHEMA_DLGS
    dialogs/dialog_annotate.cpp
    dialogs/dialog_annotate_base.cpp
    dialogs/dialog_bom.cpp
    dialogs/dialog_bom_base.cpp
    dialogs/dialog_bus_manager.cpp
    dialogs/dialog_fields_editor_global.cpp
    dialogs/dialog_fields_editor_global_base.cpp
    dialogs/dialog_change_symbols.cpp
    dialogs/dialog_change_symbols_base.cpp
    dialogs/dialog_choose_symbol.cpp
    dialogs/dialog_lib_symbol_properties.cpp
    dialogs/dialog_lib_symbol_properties_base.cpp
<<<<<<< HEAD
    dialogs/dialog_edit_components_libid.cpp
    dialogs/dialog_edit_components_libid_base.cpp
=======
    dialogs/dialog_edit_symbols_libid.cpp
    dialogs/dialog_edit_symbols_libid_base.cpp
    dialogs/dialog_edit_label.cpp
    dialogs/dialog_edit_label_base.cpp
>>>>>>> b4f5b6ef
    dialogs/dialog_edit_line_style.cpp
    dialogs/dialog_edit_line_style_base.cpp
    dialogs/dialog_edit_one_field.cpp
    dialogs/dialog_eeschema_page_settings.cpp
    dialogs/dialog_erc.cpp
    dialogs/dialog_erc_base.cpp
    dialogs/dialog_global_sym_lib_table_config.cpp
    dialogs/dialog_global_edit_text_and_graphics.cpp
    dialogs/dialog_global_edit_text_and_graphics_base.cpp
    dialogs/dialog_junction_props.cpp
    dialogs/dialog_junction_props_base.cpp
    dialogs/dialog_lib_edit_draw_item.cpp
    dialogs/dialog_lib_edit_draw_item_base.cpp
    dialogs/dialog_lib_edit_pin_table.cpp
    dialogs/dialog_lib_edit_pin_table_base.cpp
    dialogs/dialog_lib_edit_text.cpp
    dialogs/dialog_lib_edit_text_base.cpp
    dialogs/dialog_lib_new_symbol.cpp
    dialogs/dialog_lib_new_symbol_base.cpp
    dialogs/dialog_migrate_buses.cpp
    dialogs/dialog_migrate_buses_base.cpp
    dialogs/dialog_netlist.cpp
    dialogs/dialog_netlist_base.cpp
    dialogs/dialog_pin_properties.cpp
    dialogs/dialog_pin_properties_base.cpp
    dialogs/dialog_plot_schematic.cpp
    dialogs/dialog_plot_schematic_base.cpp
    dialogs/dialog_print_using_printer.cpp
    dialogs/dialog_print_using_printer_base.cpp
    dialogs/dialog_rescue_each.cpp
    dialogs/dialog_rescue_each_base.cpp
    dialogs/dialog_sch_import_settings.cpp
    dialogs/dialog_sch_import_settings_base.cpp
    dialogs/dialog_sch_text_properties.cpp
    dialogs/dialog_sheet_pin_properties.cpp
    dialogs/dialog_sheet_pin_properties_base.cpp
    dialogs/dialog_sheet_properties.cpp
    dialogs/dialog_sheet_properties_base.cpp
    dialogs/dialog_schematic_find.cpp
    dialogs/dialog_schematic_find_base.cpp
    dialogs/dialog_schematic_setup.cpp
    dialogs/dialog_symbol_properties.cpp
    dialogs/dialog_symbol_properties_base.cpp
    dialogs/dialog_symbol_remap.cpp
    dialogs/dialog_symbol_remap_base.cpp
    dialogs/dialog_update_from_pcb.cpp
    dialogs/dialog_update_from_pcb_base.cpp
    dialogs/dialog_update_symbol_fields.cpp
    dialogs/dialog_update_symbol_fields_base.cpp
    dialogs/panel_eeschema_color_settings.cpp
    dialogs/panel_eeschema_template_fieldnames.cpp
    dialogs/panel_eeschema_template_fieldnames_base.cpp
    dialogs/panel_eeschema_display_options.cpp
    dialogs/panel_eeschema_display_options_base.cpp
    dialogs/panel_eeschema_editing_options.cpp
    dialogs/panel_eeschema_editing_options_base.cpp
    dialogs/panel_setup_formatting.cpp
    dialogs/panel_setup_formatting_base.cpp
    dialogs/panel_setup_pinmap.cpp
    dialogs/panel_setup_pinmap_base.cpp
    dialogs/panel_sym_editing_options.cpp
    dialogs/panel_sym_editing_options_base.cpp
    dialogs/panel_sym_color_settings.cpp
    dialogs/panel_sym_color_settings_base.cpp
    dialogs/panel_sym_lib_table.cpp
    dialogs/panel_sym_lib_table_base.cpp
    )

set( EESCHEMA_WIDGETS
    widgets/pin_shape_combobox.cpp
    widgets/pin_type_combobox.cpp
    widgets/symbol_preview_widget.cpp
    widgets/symbol_tree_pane.cpp
    )


set ( EESCHEMA_LIBEDIT_SRCS
    symbol_editor/lib_logger.cpp
    symbol_editor/symbol_editor.cpp
    symbol_editor/symbol_editor_plotter.cpp
    symbol_editor/symbol_editor_settings.cpp
    symbol_editor/symbol_editor_undo_redo.cpp
    symbol_editor/symbol_edit_frame.cpp
    symbol_editor/menubar_symbol_editor.cpp
    symbol_editor/toolbars_symbol_editor.cpp
    symbol_editor/symbol_editor_import_export.cpp
    symbol_editor/symbol_library_manager.cpp

)
set( EESCHEMA_SRCS
    ${EESCHEMA_SCH_PLUGINS_ALTIUM}
    ${EESCHEMA_SCH_PLUGINS_CADSTAR}
    ${EESCHEMA_DLGS}
    ${EESCHEMA_WIDGETS}
    ${EESCHEMA_LIBEDIT_SRCS}
    bom_plugins.cpp
    sch_view.cpp
    sch_painter.cpp
    annotate.cpp
    autoplace_fields.cpp
    bus_alias.cpp
    bus-wire-junction.cpp
    class_library.cpp
    cmp_library_lexer.cpp
    component_references_lister.cpp
    connection_graph.cpp
    cross-probing.cpp
    eeschema_config.cpp
    eeschema_settings.cpp
    erc.cpp
    erc_item.cpp
    erc_settings.cpp
    fields_grid_table.cpp
    files-io.cpp
    generate_alias_info.cpp
    getpart.cpp
    hierarch.cpp
    lib_arc.cpp
    lib_bezier.cpp
    lib_circle.cpp
    lib_item.cpp
    lib_field.cpp
    lib_pin.cpp
    lib_polyline.cpp
    lib_rectangle.cpp
    lib_symbol.cpp
    lib_text.cpp
    symbol_viewer_frame.cpp
    libarch.cpp
    menubar.cpp
    pin_number.cpp
    pin_type.cpp
    sch_draw_panel.cpp
    project_rescue.cpp
    sch_base_frame.cpp
    sch_bitmap.cpp
    sch_bus_entry.cpp
    ee_collectors.cpp
    sch_connection.cpp
    sch_plugins/eagle/sch_eagle_plugin.cpp
    sch_field.cpp
    sch_io_mgr.cpp
    sch_item.cpp
    sch_junction.cpp
    sch_plugins/legacy/sch_legacy_plugin.cpp
    sch_line.cpp
    sch_marker.cpp
    sch_no_connect.cpp
    sch_pin.cpp
    sch_plugin.cpp
    sch_preview_panel.cpp
    sch_screen.cpp
    sch_plugins/kicad/sch_sexpr_parser.cpp
    sch_plugins/kicad/sch_sexpr_plugin.cpp
    sch_sheet.cpp
    sch_sheet_path.cpp
    sch_sheet_pin.cpp
    sch_symbol.cpp
    sch_text.cpp
    sch_validators.cpp
    schematic.cpp
    schematic_settings.cpp
    schematic_undo_redo.cpp
    sch_edit_frame.cpp
    sheet.cpp
    symbol_async_loader.cpp
    symbol_lib_table.cpp
    symbol_tree_model_adapter.cpp
    symbol_tree_synchronizing_adapter.cpp
    toolbars_symbol_viewer.cpp
    toolbars_sch_editor.cpp
    transform.cpp

    netlist_exporters/netlist_exporter_base.cpp
    netlist_exporters/netlist_exporter_cadstar.cpp
    netlist_exporters/netlist_exporter_xml.cpp
    netlist_exporters/netlist_exporter_kicad.cpp
    netlist_exporters/netlist_exporter_orcadpcb2.cpp
    netlist_exporters/netlist_exporter_pspice.cpp
    netlist_exporters/netlist_generator.cpp

    # Simulator settings must get built even when the simulator build option is disabled.
    sim/spice_settings.cpp

    tools/backannotate.cpp
    tools/assign_footprints.cpp
    tools/ee_actions.cpp
    tools/ee_grid_helper.cpp
    tools/ee_inspection_tool.cpp
    tools/ee_point_editor.cpp
    tools/ee_selection.cpp
    tools/ee_selection_tool.cpp
    tools/symbol_editor_control.cpp
    tools/symbol_editor_drawing_tools.cpp
    tools/symbol_editor_edit_tool.cpp
    tools/symbol_editor_move_tool.cpp
    tools/symbol_editor_pin_tool.cpp
    tools/sch_drawing_tools.cpp
    tools/sch_edit_tool.cpp
    tools/sch_editor_control.cpp
    tools/sch_line_wire_bus_tool.cpp
    tools/sch_move_tool.cpp
    tools/sch_navigate_tool.cpp
    )


set( EESCHEMA_COMMON_SRCS
    ${CMAKE_SOURCE_DIR}/common/dialogs/panel_gal_display_options.cpp
    ${CMAKE_SOURCE_DIR}/common/dialogs/panel_setup_severities.cpp
    ${CMAKE_SOURCE_DIR}/common/common.cpp
    ${CMAKE_SOURCE_DIR}/common/base_screen.cpp
    ${CMAKE_SOURCE_DIR}/common/base_units.cpp
    ${CMAKE_SOURCE_DIR}/common/eda_text.cpp
    ${CMAKE_SOURCE_DIR}/common/page_info.cpp
    )


if( KICAD_SPICE )
    set( EESCHEMA_SRCS
        ${EESCHEMA_SRCS}
        sim/netlist_exporter_pspice_sim.cpp
        sim/ngspice.cpp
        sim/sim_plot_colors.cpp
        sim/sim_plot_frame.cpp
        sim/sim_plot_frame_base.cpp
        sim/sim_plot_panel.cpp
        sim/sim_panel_base.cpp
        sim/sim_workbook.cpp
        sim/spice_simulator.cpp
        sim/spice_value.cpp
        dialogs/dialog_signal_list.cpp
        dialogs/dialog_signal_list_base.cpp
        dialogs/dialog_sim_settings.cpp
        dialogs/dialog_sim_settings_base.cpp
        dialogs/dialog_spice_model.cpp
        dialogs/dialog_spice_model_base.cpp
        widgets/tuner_slider.cpp
        widgets/tuner_slider_base.cpp
    )
endif()


if( MINGW )
    # EESCHEMA_RESOURCES variable is set by the macro.
    mingw_resource_compiler( eeschema )
else()
    set( EESCHEMA_RESOURCES ${CMAKE_SOURCE_DIR}/resources/msw/eeschema.rc )
endif()

# Create a C++ compilable string initializer containing markdown text into a *.h file:
add_custom_command(
    OUTPUT ${CMAKE_CURRENT_SOURCE_DIR}/dialogs/dialog_bom_help_md.h
    COMMAND ${CMAKE_COMMAND}
        -DinputFile=${CMAKE_CURRENT_SOURCE_DIR}/dialogs/dialog_bom_help.md
        -DoutputFile=${CMAKE_CURRENT_SOURCE_DIR}/dialogs/dialog_bom_help_md.h
        -P ${CMAKE_MODULE_PATH}/BuildSteps/markdown2C.cmake
    DEPENDS ${CMAKE_MODULE_PATH}/BuildSteps/markdown2C.cmake ${CMAKE_CURRENT_SOURCE_DIR}/dialogs/dialog_bom_help.md
    COMMENT "creating ${CMAKE_CURRENT_SOURCE_DIR}/dialogs/dialog_bom_help_md.h
       from ${CMAKE_CURRENT_SOURCE_DIR}/dialogs/dialog_bom_help.md"
    )

set_source_files_properties( dialogs/dialog_bom.cpp
    PROPERTIES
        OBJECT_DEPENDS ${CMAKE_CURRENT_SOURCE_DIR}/dialogs/dialog_bom_help_md.h
    )

# Create a C++ compilable string initializer containing markdown text into a *.h file:
add_custom_command(
    OUTPUT ${CMAKE_CURRENT_SOURCE_DIR}/sch_text_help_md.h
    COMMAND ${CMAKE_COMMAND}
        -DinputFile=${CMAKE_CURRENT_SOURCE_DIR}/sch_text_help.md
        -DoutputFile=${CMAKE_CURRENT_SOURCE_DIR}/sch_text_help_md.h
        -P ${CMAKE_MODULE_PATH}/BuildSteps/markdown2C.cmake
    DEPENDS ${CMAKE_MODULE_PATH}/BuildSteps/markdown2C.cmake ${CMAKE_CURRENT_SOURCE_DIR}/sch_text_help.md
    COMMENT "creating ${CMAKE_CURRENT_SOURCE_DIR}/sch_text_help_md.h
       from ${CMAKE_CURRENT_SOURCE_DIR}/sch_text_help.md"
    )

set_source_files_properties( sch_text.cpp
    PROPERTIES
        OBJECT_DEPENDS ${CMAKE_CURRENT_SOURCE_DIR}/sch_text_help_md.h
    )

if( APPLE )
    # setup bundle
    set( EESCHEMA_RESOURCES eeschema.icns eeschema_doc.icns )
    set_source_files_properties( "${CMAKE_CURRENT_SOURCE_DIR}/eeschema.icns" PROPERTIES
        MACOSX_PACKAGE_LOCATION Resources
        )
    set_source_files_properties( "${CMAKE_CURRENT_SOURCE_DIR}/eeschema_doc.icns"  PROPERTIES
        MACOSX_PACKAGE_LOCATION Resources
        )
    set( MACOSX_BUNDLE_ICON_FILE eeschema.icns )
    set( MACOSX_BUNDLE_GUI_IDENTIFIER org.kicad-pcb.kicad )
    set( MACOSX_BUNDLE_NAME eeschema )
endif()


add_executable( eeschema WIN32 MACOSX_BUNDLE
    ${CMAKE_SOURCE_DIR}/common/single_top.cpp
    ${CMAKE_SOURCE_DIR}/common/pgm_base.cpp
    ${EESCHEMA_RESOURCES}
    )
set_source_files_properties( ${CMAKE_SOURCE_DIR}/common/single_top.cpp PROPERTIES
    COMPILE_DEFINITIONS "TOP_FRAME=FRAME_SCH;PGM_DATA_FILE_EXT=\"kicad_sch\";BUILD_KIWAY_DLL"
    )
target_link_libraries( eeschema
    #singletop  # replaces common, giving us restrictive control and link warnings.
    # There's way too much crap coming in from common yet.
    gal
    common
    ${wxWidgets_LIBRARIES}
    )

# the main Eeschema program, in DSO form.
add_library( eeschema_kiface_objects OBJECT
    ${EESCHEMA_SRCS}
    ${EESCHEMA_COMMON_SRCS}
    )

# CMake <3.9 can't link anything to object libraries,
# but we only need include directories, as we will link the kiface MODULE
target_include_directories( eeschema_kiface_objects PUBLIC
    ${CMAKE_CURRENT_SOURCE_DIR}
    $<TARGET_PROPERTY:common,INTERFACE_INCLUDE_DIRECTORIES>
)

# Since we're not using target_link_libraries, we need to explicitly
# declare the dependency
add_dependencies( eeschema_kiface_objects common )

add_library( eeschema_kiface MODULE
    eeschema.cpp
    $<TARGET_OBJECTS:eeschema_kiface_objects>
    )

target_include_directories( eeschema_kiface PUBLIC
    $<TARGET_PROPERTY:eeschema_kiface_objects,INTERFACE_INCLUDE_DIRECTORIES>
)

target_link_libraries( eeschema_kiface
    common
    sexpr
    markdown_lib
    scripting
    ${wxWidgets_LIBRARIES}
    ${GDI_PLUS_LIBRARIES}
    )

if( KICAD_SPICE )
    target_link_libraries( eeschema_kiface
        ${NGSPICE_LIBRARY}
        )
endif()

set_target_properties( eeschema_kiface PROPERTIES
    # Decorate OUTPUT_NAME with PREFIX and SUFFIX, creating something like
    # _eeschema.so, _eeschema.dll, or _eeschema.kiface
    OUTPUT_NAME     eeschema
    PREFIX          ${KIFACE_PREFIX}
    SUFFIX          ${KIFACE_SUFFIX}
    )

# The KIFACE is in eeschema.cpp, export it:
set_source_files_properties( eeschema.cpp PROPERTIES
    COMPILE_DEFINITIONS     "BUILD_KIWAY_DLL;COMPILING_DLL"
    )

# if building eeschema, then also build eeschema_kiface if out of date.
add_dependencies( eeschema eeschema_kiface )

if( MAKE_LINK_MAPS )
    # generate link map with cross reference
    set_target_properties( eeschema_kiface PROPERTIES
        LINK_FLAGS "-Wl,-cref,-Map=${KIFACE_PREFIX}eeschema${KIFACE_SUFFIX}.map"
        )
    set_target_properties( eeschema PROPERTIES
        LINK_FLAGS "-Wl,-cref,-Map=eeschema.map"
        )
endif()

# these 2 binaries are a matched set, keep them together:
if( APPLE )
    set_target_properties( eeschema PROPERTIES
        MACOSX_BUNDLE_INFO_PLIST ${PROJECT_BINARY_DIR}/eeschema/Info.plist
        )

    # puts binaries into the *.app bundle while linking
    set_target_properties( eeschema_kiface PROPERTIES
        LIBRARY_OUTPUT_DIRECTORY ${OSX_BUNDLE_BUILD_KIFACE_DIR}
        )
    # put individual bundle outside of main bundle as a first step
    # will be pulled into the main bundle when creating main bundle
    install( TARGETS eeschema
        DESTINATION ${KICAD_BIN}
        COMPONENT binary
        )

    install( CODE "
            # override default embedded path settings
            ${OSX_BUNDLE_OVERRIDE_PATHS}

            # do all the work
            include( BundleUtilities )
            fixup_bundle( ${KICAD_BIN}/eeschema.app/Contents/MacOS/eeschema
                \"\"
                \"\"
                )
            " COMPONENT Runtime
        )

    if( KICAD_SPICE )
        # bundle libngspice and codemodels
        get_filename_component( REAL_LIBNGSPICE ${NGSPICE_LIBRARY} REALPATH )
        get_filename_component( LIBNGSPICE_PATH ${REAL_LIBNGSPICE} DIRECTORY )
        install( FILES "${REAL_LIBNGSPICE}"
                 DESTINATION "${OSX_BUNDLE_INSTALL_PLUGIN_DIR}/sim" )
        install( DIRECTORY "${LIBNGSPICE_PATH}/ngspice"
                 DESTINATION "${OSX_BUNDLE_INSTALL_PLUGIN_DIR}/sim" )
    endif()
else()
    install( TARGETS eeschema
        DESTINATION ${KICAD_BIN}
        COMPONENT binary
        )
    install( TARGETS eeschema_kiface
        # actual filename subject to change at milestone C)
        # modular-kicad blueprint.
        DESTINATION ${KICAD_BIN}
        COMPONENT binary
        )
endif()

# auto-generate cmp_library_lexer.h and cmp_library_keywords.cpp for the component
# library format.
make_lexer(
    eeschema_kiface_objects
    cmp_library.keywords
    cmp_library_lexer.h
    cmp_library_keywords.cpp
    TLIB_T
    )

make_lexer(
    eeschema_kiface_objects
    dialogs/dialog_bom_cfg.keywords
    dialogs/dialog_bom_cfg_lexer.h
    dialogs/dialog_bom_cfg_keywords.cpp
    T_BOMCFG_T
    )

make_lexer(
    eeschema_kiface_objects
    schematic.keywords
    schematic_lexer.h
    schematic_keywords.cpp
    TSCHEMATIC_T
    )

add_subdirectory( plugins )<|MERGE_RESOLUTION|>--- conflicted
+++ resolved
@@ -58,15 +58,8 @@
     dialogs/dialog_choose_symbol.cpp
     dialogs/dialog_lib_symbol_properties.cpp
     dialogs/dialog_lib_symbol_properties_base.cpp
-<<<<<<< HEAD
-    dialogs/dialog_edit_components_libid.cpp
-    dialogs/dialog_edit_components_libid_base.cpp
-=======
     dialogs/dialog_edit_symbols_libid.cpp
     dialogs/dialog_edit_symbols_libid_base.cpp
-    dialogs/dialog_edit_label.cpp
-    dialogs/dialog_edit_label_base.cpp
->>>>>>> b4f5b6ef
     dialogs/dialog_edit_line_style.cpp
     dialogs/dialog_edit_line_style_base.cpp
     dialogs/dialog_edit_one_field.cpp
