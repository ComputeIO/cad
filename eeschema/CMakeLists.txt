# Add all the warnings to the files
if( COMPILER_SUPPORTS_WARNINGS )
    set(CMAKE_CXX_FLAGS "${CMAKE_CXX_FLAGS} ${WARN_FLAGS_CXX}")
    set(CMAKE_C_FLAGS "${CMAKE_C_FLAGS} ${WARN_FLAGS_C}")
endif()

add_definitions( -DEESCHEMA )

if( KICAD_SPICE )
    set( INC_AFTER ${INC_AFTER} ${NGSPICE_INCLUDE_DIR} )

    # Find out the exact libngspice file name
    get_filename_component( NGSPICE_DLL_REALPATH "${NGSPICE_DLL}" REALPATH )
    get_filename_component( NGSPICE_DLL_FILE "${NGSPICE_DLL_REALPATH}" NAME )

    set_property( SOURCE sim/ngspice.cpp
        APPEND PROPERTY COMPILE_DEFINITIONS
        NGSPICE_DLL_FILE="${NGSPICE_DLL_FILE}"
        )
endif()

include_directories( BEFORE ${INC_BEFORE} )
include_directories(
    ./dialogs
    ./netlist_exporters
    ./widgets
    symbol_editor
    ./libview
    ./tools
    ${CMAKE_SOURCE_DIR}/common
    ${CMAKE_SOURCE_DIR}/common/dialogs
    ${CMAKE_SOURCE_DIR}/libs/sexpr/include
    ${INC_AFTER}
    )

set( EESCHEMA_SCH_PLUGINS_ALTIUM
    sch_plugins/altium/sch_altium_plugin.cpp
    sch_plugins/altium/altium_parser_sch.cpp
    )


set( EESCHEMA_SCH_PLUGINS_CADSTAR
    sch_plugins/cadstar/cadstar_sch_archive_plugin.cpp
    sch_plugins/cadstar/cadstar_sch_archive_parser.cpp
    sch_plugins/cadstar/cadstar_sch_archive_loader.cpp
    )

set( EESCHEMA_DLGS
    dialogs/dialog_annotate.cpp
    dialogs/dialog_annotate_base.cpp
    dialogs/dialog_bom.cpp
    dialogs/dialog_bom_base.cpp
    dialogs/dialog_bus_manager.cpp
    dialogs/dialog_change_symbols.cpp
    dialogs/dialog_change_symbols_base.cpp
    dialogs/dialog_choose_symbol.cpp
    dialogs/dialog_lib_symbol_properties.cpp
    dialogs/dialog_lib_symbol_properties_base.cpp
    dialogs/dialog_edit_symbols_libid.cpp
    dialogs/dialog_edit_symbols_libid_base.cpp
<<<<<<< HEAD
    dialogs/dialog_edit_line_style.cpp
    dialogs/dialog_edit_line_style_base.cpp
=======
    dialogs/dialog_edit_label.cpp
    dialogs/dialog_edit_label_base.cpp
>>>>>>> 1151783a
    dialogs/dialog_edit_one_field.cpp
    dialogs/dialog_eeschema_page_settings.cpp
    dialogs/dialog_erc.cpp
    dialogs/dialog_erc_base.cpp
    dialogs/dialog_global_sym_lib_table_config.cpp
    dialogs/dialog_global_edit_text_and_graphics.cpp
    dialogs/dialog_global_edit_text_and_graphics_base.cpp
    dialogs/dialog_junction_props.cpp
    dialogs/dialog_junction_props_base.cpp
    dialogs/dialog_lib_edit_draw_item.cpp
    dialogs/dialog_lib_edit_draw_item_base.cpp
    dialogs/dialog_lib_edit_pin_table.cpp
    dialogs/dialog_lib_edit_pin_table_base.cpp
    dialogs/dialog_lib_edit_text.cpp
    dialogs/dialog_lib_edit_text_base.cpp
    dialogs/dialog_lib_new_symbol.cpp
    dialogs/dialog_lib_new_symbol_base.cpp
    dialogs/dialog_line_wire_bus_properties.cpp
    dialogs/dialog_line_wire_bus_properties_base.cpp
    dialogs/dialog_migrate_buses.cpp
    dialogs/dialog_migrate_buses_base.cpp
    dialogs/dialog_netlist.cpp
    dialogs/dialog_netlist_base.cpp
    dialogs/dialog_pin_properties.cpp
    dialogs/dialog_pin_properties_base.cpp
    dialogs/dialog_plot_schematic.cpp
    dialogs/dialog_plot_schematic_base.cpp
    dialogs/dialog_print_using_printer.cpp
    dialogs/dialog_print_using_printer_base.cpp
    dialogs/dialog_rescue_each.cpp
    dialogs/dialog_rescue_each_base.cpp
    dialogs/dialog_sch_import_settings.cpp
    dialogs/dialog_sch_import_settings_base.cpp
    dialogs/dialog_sch_text_properties.cpp
    dialogs/dialog_sheet_pin_properties.cpp
    dialogs/dialog_sheet_pin_properties_base.cpp
    dialogs/dialog_sheet_properties.cpp
    dialogs/dialog_sheet_properties_base.cpp
    dialogs/dialog_schematic_find.cpp
    dialogs/dialog_schematic_find_base.cpp
    dialogs/dialog_schematic_setup.cpp
    dialogs/dialog_symbol_fields_table.cpp
    dialogs/dialog_symbol_fields_table_base.cpp
    dialogs/dialog_symbol_properties.cpp
    dialogs/dialog_symbol_properties_base.cpp
    dialogs/dialog_symbol_remap.cpp
    dialogs/dialog_symbol_remap_base.cpp
    dialogs/dialog_update_from_pcb.cpp
    dialogs/dialog_update_from_pcb_base.cpp
    dialogs/dialog_update_symbol_fields.cpp
    dialogs/dialog_update_symbol_fields_base.cpp
    dialogs/panel_eeschema_color_settings.cpp
    dialogs/panel_eeschema_template_fieldnames.cpp
    dialogs/panel_eeschema_template_fieldnames_base.cpp
    dialogs/panel_eeschema_display_options.cpp
    dialogs/panel_eeschema_display_options_base.cpp
    dialogs/panel_eeschema_editing_options.cpp
    dialogs/panel_eeschema_editing_options_base.cpp
    dialogs/panel_setup_formatting.cpp
    dialogs/panel_setup_formatting_base.cpp
    dialogs/panel_setup_pinmap.cpp
    dialogs/panel_setup_pinmap_base.cpp
    dialogs/panel_sym_editing_options.cpp
    dialogs/panel_sym_editing_options_base.cpp
    dialogs/panel_sym_color_settings.cpp
    dialogs/panel_sym_color_settings_base.cpp
    dialogs/panel_sym_lib_table.cpp
    dialogs/panel_sym_lib_table_base.cpp
    )

set( EESCHEMA_WIDGETS
    widgets/pin_shape_combobox.cpp
    widgets/pin_type_combobox.cpp
    widgets/symbol_preview_widget.cpp
    widgets/symbol_tree_pane.cpp
    )


set ( EESCHEMA_LIBEDIT_SRCS
    symbol_editor/lib_logger.cpp
    symbol_editor/symbol_editor.cpp
    symbol_editor/symbol_editor_plotter.cpp
    symbol_editor/symbol_editor_settings.cpp
    symbol_editor/symbol_editor_undo_redo.cpp
    symbol_editor/symbol_edit_frame.cpp
    symbol_editor/menubar_symbol_editor.cpp
    symbol_editor/toolbars_symbol_editor.cpp
    symbol_editor/symbol_editor_import_export.cpp
    symbol_editor/symbol_library_manager.cpp

)
set( EESCHEMA_SRCS
    ${EESCHEMA_SCH_PLUGINS_ALTIUM}
    ${EESCHEMA_SCH_PLUGINS_CADSTAR}
    ${EESCHEMA_DLGS}
    ${EESCHEMA_WIDGETS}
    ${EESCHEMA_LIBEDIT_SRCS}
    bom_plugins.cpp
    sch_view.cpp
    sch_painter.cpp
    annotate.cpp
    autoplace_fields.cpp
    bus_alias.cpp
    bus-wire-junction.cpp
    cmp_library_lexer.cpp
    component_references_lister.cpp
    connection_graph.cpp
    cross-probing.cpp
    eeschema_config.cpp
    eeschema_settings.cpp
    erc.cpp
    erc_item.cpp
    erc_settings.cpp
    fields_grid_table.cpp
    files-io.cpp
    generate_alias_info.cpp
    getpart.cpp
    hierarch.cpp
    lib_arc.cpp
    lib_bezier.cpp
    lib_circle.cpp
    lib_item.cpp
    lib_field.cpp
    lib_pin.cpp
    lib_polyline.cpp
    lib_rectangle.cpp
    lib_symbol.cpp
    lib_text.cpp
    symbol_viewer_frame.cpp
    libarch.cpp
    menubar.cpp
    pin_number.cpp
    pin_type.cpp
    sch_draw_panel.cpp
    project_rescue.cpp
    sch_base_frame.cpp
    sch_bitmap.cpp
    sch_bus_entry.cpp
    ee_collectors.cpp
    sch_connection.cpp
    sch_plugins/eagle/sch_eagle_plugin.cpp
    sch_field.cpp
    sch_io_mgr.cpp
    sch_item.cpp
    sch_junction.cpp
    sch_plugins/legacy/sch_legacy_plugin.cpp
    sch_line.cpp
    sch_marker.cpp
    sch_no_connect.cpp
    sch_pin.cpp
    sch_plugin.cpp
    sch_preview_panel.cpp
    sch_screen.cpp
    sch_plugins/kicad/sch_sexpr_parser.cpp
    sch_plugins/kicad/sch_sexpr_plugin.cpp
    sch_sheet.cpp
    sch_sheet_path.cpp
    sch_sheet_pin.cpp
    sch_symbol.cpp
    sch_text.cpp
    sch_validators.cpp
    schematic.cpp
    schematic_settings.cpp
    schematic_undo_redo.cpp
    sch_edit_frame.cpp
    sheet.cpp
    symbol_async_loader.cpp
    symbol_lib_table.cpp
    symbol_library.cpp
    symbol_tree_model_adapter.cpp
    symbol_tree_synchronizing_adapter.cpp
    toolbars_symbol_viewer.cpp
    toolbars_sch_editor.cpp
    transform.cpp

    netlist_exporters/netlist_exporter_base.cpp
    netlist_exporters/netlist_exporter_cadstar.cpp
    netlist_exporters/netlist_exporter_xml.cpp
    netlist_exporters/netlist_exporter_kicad.cpp
    netlist_exporters/netlist_exporter_orcadpcb2.cpp
    netlist_exporters/netlist_exporter_pspice.cpp
    netlist_exporters/netlist_generator.cpp

    # Simulator settings must get built even when the simulator build option is disabled.
    sim/spice_settings.cpp

    tools/backannotate.cpp
    tools/assign_footprints.cpp
    tools/ee_actions.cpp
    tools/ee_grid_helper.cpp
    tools/ee_inspection_tool.cpp
    tools/ee_point_editor.cpp
    tools/ee_selection.cpp
    tools/ee_selection_tool.cpp
    tools/symbol_editor_control.cpp
    tools/symbol_editor_drawing_tools.cpp
    tools/symbol_editor_edit_tool.cpp
    tools/symbol_editor_move_tool.cpp
    tools/symbol_editor_pin_tool.cpp
    tools/sch_drawing_tools.cpp
    tools/sch_edit_tool.cpp
    tools/sch_editor_control.cpp
    tools/sch_line_wire_bus_tool.cpp
    tools/sch_move_tool.cpp
    tools/sch_navigate_tool.cpp
    )


set( EESCHEMA_COMMON_SRCS
    ${CMAKE_SOURCE_DIR}/common/dialogs/panel_gal_display_options.cpp
    ${CMAKE_SOURCE_DIR}/common/dialogs/panel_setup_severities.cpp
    ${CMAKE_SOURCE_DIR}/common/common.cpp
    ${CMAKE_SOURCE_DIR}/common/base_screen.cpp
    ${CMAKE_SOURCE_DIR}/common/base_units.cpp
    ${CMAKE_SOURCE_DIR}/common/eda_text.cpp
    ${CMAKE_SOURCE_DIR}/common/page_info.cpp
    )


if( KICAD_SPICE )
    set( EESCHEMA_SRCS
        ${EESCHEMA_SRCS}
        sim/netlist_exporter_pspice_sim.cpp
        sim/ngspice.cpp
        sim/sim_plot_colors.cpp
        sim/sim_plot_frame.cpp
        sim/sim_plot_frame_base.cpp
        sim/sim_plot_panel.cpp
        sim/sim_panel_base.cpp
        sim/sim_workbook.cpp
        sim/spice_simulator.cpp
        sim/spice_value.cpp
        dialogs/dialog_signal_list.cpp
        dialogs/dialog_signal_list_base.cpp
        dialogs/dialog_sim_settings.cpp
        dialogs/dialog_sim_settings_base.cpp
        dialogs/dialog_spice_model.cpp
        dialogs/dialog_spice_model_base.cpp
        widgets/tuner_slider.cpp
        widgets/tuner_slider_base.cpp
    )
endif()


if( MINGW )
    # EESCHEMA_RESOURCES variable is set by the macro.
    mingw_resource_compiler( eeschema )
else()
    set( EESCHEMA_RESOURCES ${CMAKE_SOURCE_DIR}/resources/msw/eeschema.rc )
endif()

# Create a C++ compilable string initializer containing markdown text into a *.h file:
add_custom_command(
    OUTPUT ${CMAKE_CURRENT_SOURCE_DIR}/dialogs/dialog_bom_help_md.h
    COMMAND ${CMAKE_COMMAND}
        -DinputFile=${CMAKE_CURRENT_SOURCE_DIR}/dialogs/dialog_bom_help.md
        -DoutputFile=${CMAKE_CURRENT_SOURCE_DIR}/dialogs/dialog_bom_help_md.h
        -P ${CMAKE_MODULE_PATH}/BuildSteps/markdown2C.cmake
    DEPENDS ${CMAKE_MODULE_PATH}/BuildSteps/markdown2C.cmake ${CMAKE_CURRENT_SOURCE_DIR}/dialogs/dialog_bom_help.md
    COMMENT "creating ${CMAKE_CURRENT_SOURCE_DIR}/dialogs/dialog_bom_help_md.h
       from ${CMAKE_CURRENT_SOURCE_DIR}/dialogs/dialog_bom_help.md"
    )

set_source_files_properties( dialogs/dialog_bom.cpp
    PROPERTIES
        OBJECT_DEPENDS ${CMAKE_CURRENT_SOURCE_DIR}/dialogs/dialog_bom_help_md.h
    )

# Create a C++ compilable string initializer containing markdown text into a *.h file:
add_custom_command(
    OUTPUT ${CMAKE_CURRENT_SOURCE_DIR}/sch_text_help_md.h
    COMMAND ${CMAKE_COMMAND}
        -DinputFile=${CMAKE_CURRENT_SOURCE_DIR}/sch_text_help.md
        -DoutputFile=${CMAKE_CURRENT_SOURCE_DIR}/sch_text_help_md.h
        -P ${CMAKE_MODULE_PATH}/BuildSteps/markdown2C.cmake
    DEPENDS ${CMAKE_MODULE_PATH}/BuildSteps/markdown2C.cmake ${CMAKE_CURRENT_SOURCE_DIR}/sch_text_help.md
    COMMENT "creating ${CMAKE_CURRENT_SOURCE_DIR}/sch_text_help_md.h
       from ${CMAKE_CURRENT_SOURCE_DIR}/sch_text_help.md"
    )

set_source_files_properties( sch_text.cpp
    PROPERTIES
        OBJECT_DEPENDS ${CMAKE_CURRENT_SOURCE_DIR}/sch_text_help_md.h
    )

if( APPLE )
    # setup bundle
    set( EESCHEMA_RESOURCES eeschema.icns eeschema_doc.icns )
    set_source_files_properties( "${CMAKE_CURRENT_SOURCE_DIR}/eeschema.icns" PROPERTIES
        MACOSX_PACKAGE_LOCATION Resources
        )
    set_source_files_properties( "${CMAKE_CURRENT_SOURCE_DIR}/eeschema_doc.icns"  PROPERTIES
        MACOSX_PACKAGE_LOCATION Resources
        )
    set( MACOSX_BUNDLE_ICON_FILE eeschema.icns )
    set( MACOSX_BUNDLE_GUI_IDENTIFIER org.kicad-pcb.kicad )
    set( MACOSX_BUNDLE_NAME eeschema )
endif()


add_executable( eeschema WIN32 MACOSX_BUNDLE
    ${CMAKE_SOURCE_DIR}/common/single_top.cpp
    ${CMAKE_SOURCE_DIR}/common/pgm_base.cpp
    ${EESCHEMA_RESOURCES}
    )
set_source_files_properties( ${CMAKE_SOURCE_DIR}/common/single_top.cpp PROPERTIES
    COMPILE_DEFINITIONS "TOP_FRAME=FRAME_SCH;PGM_DATA_FILE_EXT=\"kicad_sch\";BUILD_KIWAY_DLL"
    )
target_link_libraries( eeschema
    #singletop  # replaces common, giving us restrictive control and link warnings.
    # There's way too much crap coming in from common yet.
    gal
    common
    ${wxWidgets_LIBRARIES}
    )

# the main Eeschema program, in DSO form.
add_library( eeschema_kiface_objects OBJECT
    ${EESCHEMA_SRCS}
    ${EESCHEMA_COMMON_SRCS}
    )

# CMake <3.9 can't link anything to object libraries,
# but we only need include directories, as we will link the kiface MODULE
target_include_directories( eeschema_kiface_objects PUBLIC
    ${CMAKE_CURRENT_SOURCE_DIR}
    $<TARGET_PROPERTY:common,INTERFACE_INCLUDE_DIRECTORIES>
)

# Since we're not using target_link_libraries, we need to explicitly
# declare the dependency
add_dependencies( eeschema_kiface_objects common )

add_library( eeschema_kiface MODULE
    eeschema.cpp
    $<TARGET_OBJECTS:eeschema_kiface_objects>
    )

target_include_directories( eeschema_kiface PUBLIC
    $<TARGET_PROPERTY:eeschema_kiface_objects,INTERFACE_INCLUDE_DIRECTORIES>
)

target_link_libraries( eeschema_kiface
    common
    sexpr
    markdown_lib
    scripting
    ${wxWidgets_LIBRARIES}
    ${GDI_PLUS_LIBRARIES}
    )

if( KICAD_SPICE )
    target_link_libraries( eeschema_kiface
        ${NGSPICE_LIBRARY}
        )
endif()

set_target_properties( eeschema_kiface PROPERTIES
    # Decorate OUTPUT_NAME with PREFIX and SUFFIX, creating something like
    # _eeschema.so, _eeschema.dll, or _eeschema.kiface
    OUTPUT_NAME     eeschema
    PREFIX          ${KIFACE_PREFIX}
    SUFFIX          ${KIFACE_SUFFIX}
    )

# The KIFACE is in eeschema.cpp, export it:
set_source_files_properties( eeschema.cpp PROPERTIES
    COMPILE_DEFINITIONS     "BUILD_KIWAY_DLL;COMPILING_DLL"
    )

# if building eeschema, then also build eeschema_kiface if out of date.
add_dependencies( eeschema eeschema_kiface )

if( MAKE_LINK_MAPS )
    # generate link map with cross reference
    set_target_properties( eeschema_kiface PROPERTIES
        LINK_FLAGS "-Wl,-cref,-Map=${KIFACE_PREFIX}eeschema${KIFACE_SUFFIX}.map"
        )
    set_target_properties( eeschema PROPERTIES
        LINK_FLAGS "-Wl,-cref,-Map=eeschema.map"
        )
endif()

# these 2 binaries are a matched set, keep them together:
if( APPLE )
    set_target_properties( eeschema PROPERTIES
        MACOSX_BUNDLE_INFO_PLIST ${PROJECT_BINARY_DIR}/eeschema/Info.plist
        )

    # puts binaries into the *.app bundle while linking
    set_target_properties( eeschema_kiface PROPERTIES
        LIBRARY_OUTPUT_DIRECTORY ${OSX_BUNDLE_BUILD_KIFACE_DIR}
        )
    # put individual bundle outside of main bundle as a first step
    # will be pulled into the main bundle when creating main bundle
    install( TARGETS eeschema
        DESTINATION ${KICAD_BIN}
        COMPONENT binary
        )

    install( CODE "
            # override default embedded path settings
            ${OSX_BUNDLE_OVERRIDE_PATHS}

            # do all the work
            include( BundleUtilities )
            fixup_bundle( ${KICAD_BIN}/eeschema.app/Contents/MacOS/eeschema
                \"\"
                \"\"
                )
            " COMPONENT Runtime
        )

    if( KICAD_SPICE )
        # bundle libngspice and codemodels
        get_filename_component( REAL_LIBNGSPICE ${NGSPICE_LIBRARY} REALPATH )
        get_filename_component( LIBNGSPICE_PATH ${REAL_LIBNGSPICE} DIRECTORY )
        install( FILES "${REAL_LIBNGSPICE}"
                 DESTINATION "${OSX_BUNDLE_INSTALL_PLUGIN_DIR}/sim" )
        install( DIRECTORY "${LIBNGSPICE_PATH}/ngspice"
                 DESTINATION "${OSX_BUNDLE_INSTALL_PLUGIN_DIR}/sim" )
    endif()
else()
    install( TARGETS eeschema
        DESTINATION ${KICAD_BIN}
        COMPONENT binary
        )
    install( TARGETS eeschema_kiface
        # actual filename subject to change at milestone C)
        # modular-kicad blueprint.
        DESTINATION ${KICAD_BIN}
        COMPONENT binary
        )
endif()

# auto-generate cmp_library_lexer.h and cmp_library_keywords.cpp for the component
# library format.
make_lexer(
    eeschema_kiface_objects
    cmp_library.keywords
    cmp_library_lexer.h
    cmp_library_keywords.cpp
    TLIB_T
    )

make_lexer(
    eeschema_kiface_objects
    dialogs/dialog_bom_cfg.keywords
    dialogs/dialog_bom_cfg_lexer.h
    dialogs/dialog_bom_cfg_keywords.cpp
    T_BOMCFG_T
    )

make_lexer(
    eeschema_kiface_objects
    schematic.keywords
    schematic_lexer.h
    schematic_keywords.cpp
    TSCHEMATIC_T
    )

add_subdirectory( plugins )<|MERGE_RESOLUTION|>--- conflicted
+++ resolved
@@ -58,13 +58,6 @@
     dialogs/dialog_lib_symbol_properties_base.cpp
     dialogs/dialog_edit_symbols_libid.cpp
     dialogs/dialog_edit_symbols_libid_base.cpp
-<<<<<<< HEAD
-    dialogs/dialog_edit_line_style.cpp
-    dialogs/dialog_edit_line_style_base.cpp
-=======
-    dialogs/dialog_edit_label.cpp
-    dialogs/dialog_edit_label_base.cpp
->>>>>>> 1151783a
     dialogs/dialog_edit_one_field.cpp
     dialogs/dialog_eeschema_page_settings.cpp
     dialogs/dialog_erc.cpp
