/*
 * This program source code file is part of KiCad, a free EDA CAD application.
 *
 * Copyright (C) 2020-2021 KiCad Developers, see AUTHORS.txt for contributors.
 *
 * This program is free software: you can redistribute it and/or modify it
 * under the terms of the GNU General Public License as published by the
 * Free Software Foundation, either version 3 of the License, or (at your
 * option) any later version.
 *
 * This program is distributed in the hope that it will be useful, but
 * WITHOUT ANY WARRANTY; without even the implied warranty of
 * MERCHANTABILITY or FITNESS FOR A PARTICULAR PURPOSE.  See the GNU
 * General Public License for more details.
 *
 * You should have received a copy of the GNU General Public License along
 * with this program.  If not, see <http://www.gnu.org/licenses/>.
 */

#ifndef KICAD_SCHEMATIC_H
#define KICAD_SCHEMATIC_H

#include <eda_item.h>
#include <sch_sheet_path.h>
#include <schematic_settings.h>


class BUS_ALIAS;
class CONNECTION_GRAPH;
class EDA_BASE_FRAME;
class ERC_SETTINGS;
class PROJECT;
class SCH_SCREEN;
class SCH_SHEET;
class SCH_SHEET_LIST;


class SCHEMATIC_IFACE
{
public:
    SCHEMATIC_IFACE() {};
    virtual ~SCHEMATIC_IFACE() {};

    virtual CONNECTION_GRAPH* ConnectionGraph() const = 0;
    virtual SCH_SHEET_LIST GetSheets() const = 0;
    virtual void SetCurrentSheet( const SCH_SHEET_PATH& aPath ) = 0;
    virtual SCH_SHEET_PATH& CurrentSheet() const = 0;
    virtual wxString GetFileName() const = 0;
    virtual PROJECT& Prj() const = 0;
};

/**
 * Holds all the data relating to one schematic.
 *
 * A schematic may consist of one or more sheets (and one root sheet)
 * Right now, Eeschema can have only one schematic open at a time, but this could change.
 * Please keep this possibility in mind when adding to this object.
 */
class SCHEMATIC : public SCHEMATIC_IFACE, public EDA_ITEM
{
public:
    SCHEMATIC( PROJECT* aPrj );

    virtual ~SCHEMATIC();

    virtual wxString GetClass() const override
    {
        return wxT( "SCHEMATIC" );
    }

    /// Initialize this schematic to a blank one, unloading anything existing.
    void Reset();

    /// Return a reference to the project this schematic is part of
<<<<<<< HEAD
    PROJECT& Prj() const { return *m_project; }
=======
    PROJECT& Prj() const override
    {
        return *m_project;
    }
>>>>>>> 77f5d317

    void SetProject( PROJECT* aPrj );

    /**
     * Builds and returns an updated schematic hierarchy
     * TODO: can this be cached?
     * @return a SCH_SHEET_LIST containing the schematic hierarchy
     */
    SCH_SHEET_LIST GetSheets() const override
    {
        return SCH_SHEET_LIST( m_rootSheet );
    }

    SCH_SHEET& Root() const
    {
        return *m_rootSheet;
    }

    /**
     * Initialize the schematic with a new root sheet.
     *
     * This is typically done by calling a file loader that returns the new root sheet
     * As a side-effect, takes care of some post-load initialization.
     *
     * @param aRootSheet is the new root sheet for this schematic.
     */
    void SetRoot( SCH_SHEET* aRootSheet );

    /// A simple test if the schematic is loaded, not a complete one
    bool IsValid() const
    {
        return m_rootSheet != nullptr;
    }

    /// Helper to retrieve the screen of the root sheet
    SCH_SCREEN* RootScreen() const;

    /// Helper to retrieve the filename from the root sheet screen
    wxString GetFileName() const override;

    SCH_SHEET_PATH& CurrentSheet() const override
    {
        return *m_currentSheet;
    }

    void SetCurrentSheet( const SCH_SHEET_PATH& aPath ) override
    {
        *m_currentSheet = aPath;
    }

    CONNECTION_GRAPH* ConnectionGraph() const override
    {
        return m_connectionGraph;
    }

    SCHEMATIC_SETTINGS& Settings() const;

    ERC_SETTINGS& ErcSettings() const;

    std::vector<SCH_MARKER*> ResolveERCExclusions();

    /**
     * Return a pointer to a bus alias object for the given label, or null if one
     * doesn't exist.
     */
    std::shared_ptr<BUS_ALIAS> GetBusAlias( const wxString& aLabel ) const;

    /**
     * Return a list of name candidates for netclass assignment.  The list will include both
     * composite names (buses) and atomic net names.  Names are fetched from available labels,
     * power pins, etc.
     */
    std::vector<wxString> GetNetClassAssignmentCandidates();

    /**
     * Resolves text vars that refer to other items.
     * Note that the actual resolve is delegated to the symbol/sheet in question.  This routine
     * just does the look-up and delegation.
     */
    bool ResolveCrossReference( wxString* token, int aDepth ) const;

    std::map<wxString, std::set<wxString>>& GetPageRefsMap() { return m_labelToPageRefsMap; }

    wxString ConvertRefsToKIIDs( const wxString& aSource ) const;
    wxString ConvertKIIDsToRefs( const wxString& aSource ) const;

    /**
     * Return the full schematic flattened hierarchical sheet list.
     */
    SCH_SHEET_LIST& GetFullHierarchy() const;


#if defined(DEBUG)
    void Show( int nestLevel, std::ostream& os ) const override {}
#endif

private:
    friend class SCH_EDIT_FRAME;

    PROJECT* m_project;

    /// The top-level sheet in this schematic hierarchy (or potentially the only one)
    SCH_SHEET* m_rootSheet;

    /**
     * The sheet path of the sheet currently being edited or displayed.
     * Note that this was moved here from SCH_EDIT_FRAME because currently many places in the code
     * want to know the current sheet.  Potentially this can be moved back to the UI code once
     * the only places that want to know it are UI-related
     */
    SCH_SHEET_PATH* m_currentSheet;

    /// Holds and calculates connectivity information of this schematic
    CONNECTION_GRAPH* m_connectionGraph;

    /**
     * Holds a map of labels to the page numbers that they appear on.  Used to update global
     * label intersheet references.
     */
    std::map<wxString, std::set<wxString>> m_labelToPageRefsMap;
};

#endif<|MERGE_RESOLUTION|>--- conflicted
+++ resolved
@@ -72,14 +72,10 @@
     void Reset();
 
     /// Return a reference to the project this schematic is part of
-<<<<<<< HEAD
-    PROJECT& Prj() const { return *m_project; }
-=======
     PROJECT& Prj() const override
     {
         return *m_project;
     }
->>>>>>> 77f5d317
 
     void SetProject( PROJECT* aPrj );
 
