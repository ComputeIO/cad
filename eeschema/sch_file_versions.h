/*
 * This program source code file is part of KiCad, a free EDA CAD application.
 *
 * Copyright (C) 2020 CERN
 *
 * @author Wayne Stambaugh <stambaughw@gmail.com>
 *
 * This program is free software; you can redistribute it and/or
 * modify it under the terms of the GNU General Public License
 * as published by the Free Software Foundation; either version 2
 * of the License, or (at your option) any later version.
 *
 * This program is distributed in the hope that it will be useful,
 * but WITHOUT ANY WARRANTY; without even the implied warranty of
 * MERCHANTABILITY or FITNESS FOR A PARTICULAR PURPOSE.  See the
 * GNU General Public License for more details.
 *
 * You should have received a copy of the GNU General Public License along
 * with this program.  If not, see <http://www.gnu.org/licenses/>.
 */


/**
 * This file contains the file format version information for the s-expression schematic
 * and symbol library file formats.
 *
 * @note Comment out the last version and add the new version as a date time stamp in the
 *       YYYYMMDD format.  Comment the changes to the file format for historical purposes.
 *
 */

/**
 * Symbol library file version.
 */
//#define SEXPR_SYMBOL_LIB_FILE_VERSION  20200126  // Initial version.  Add alternate pin
// definitions.

//#define SEXPR_SYMBOL_LIB_FILE_VERSION  20200820

//#define SEXPR_SYMBOL_LIB_FILE_VERSION  20200827  // Remove host tag
//#define SEXPR_SYMBOL_LIB_FILE_VERSION  20200908  // Add include in BOM and on board support.
#define SEXPR_SYMBOL_LIB_FILE_VERSION 20201005 // Separate ki_fp_filters by spaces


/**
 * Symbol library file version.
 */
//#define SEXPR_SCHEMATIC_FILE_VERSION 20200310  // Initial version.  Sheet fields were named
// incorectly (using symbol field vocabulary).
//#define SEXPR_SCHEMATIC_FILE_VERSION 20200506  // Used "page" instead of "paper" for paper
// sizes.
//#define SEXPR_SCHEMATIC_FILE_VERSION 20200512  // Add support for exclude from BOM.
//#define SEXPR_SCHEMATIC_FILE_VERSION 20200602  // Add support for exclude from board.
//#define SEXPR_SCHEMATIC_FILE_VERSION 20200608  // Add support for bus and junction properties.
//#define SEXPR_SCHEMATIC_FILE_VERSION 20200618  // Disallow duplicate field ids.
//#define SEXPR_SCHEMATIC_FILE_VERSION 20200714  // Add alternate pin definitions.
//#define SEXPR_SCHEMATIC_FILE_VERSION 20200820
//#define SEXPR_SCHEMATIC_FILE_VERSION 20200827  // Remove host tag
//#define SEXPR_SCHEMATIC_FILE_VERSION 20200828  // Add footprint to symbol_instances.
//#define SEXPR_SCHEMATIC_FILE_VERSION 20201015  // Add sheet instance properties.
<<<<<<< HEAD
#define SEXPR_SCHEMATIC_FILE_VERSION 20210123 // Rename "unconnected" pintype to "no_connect".
=======
//#define SEXPR_SCHEMATIC_FILE_VERSION 20210123  // Rename "unconnected" pintype to "no_connect".
//#define SEXPR_SCHEMATIC_FILE_VERSION 20210125  // R/W uuids for pins, labels, wires, etc.
#define SEXPR_SCHEMATIC_FILE_VERSION 20210126    // Fix bug with writing pin uuids.
>>>>>>> 886cad43
<|MERGE_RESOLUTION|>--- conflicted
+++ resolved
@@ -58,10 +58,6 @@
 //#define SEXPR_SCHEMATIC_FILE_VERSION 20200827  // Remove host tag
 //#define SEXPR_SCHEMATIC_FILE_VERSION 20200828  // Add footprint to symbol_instances.
 //#define SEXPR_SCHEMATIC_FILE_VERSION 20201015  // Add sheet instance properties.
-<<<<<<< HEAD
-#define SEXPR_SCHEMATIC_FILE_VERSION 20210123 // Rename "unconnected" pintype to "no_connect".
-=======
 //#define SEXPR_SCHEMATIC_FILE_VERSION 20210123  // Rename "unconnected" pintype to "no_connect".
 //#define SEXPR_SCHEMATIC_FILE_VERSION 20210125  // R/W uuids for pins, labels, wires, etc.
-#define SEXPR_SCHEMATIC_FILE_VERSION 20210126    // Fix bug with writing pin uuids.
->>>>>>> 886cad43
+#define SEXPR_SCHEMATIC_FILE_VERSION 20210126 // Fix bug with writing pin uuids.