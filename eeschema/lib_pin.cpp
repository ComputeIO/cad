--- conflicted
+++ resolved
@@ -663,15 +663,6 @@
     wxSize pinNameSize = wxSize( m_nameTextSize, m_nameTextSize );
     wxSize pinNumSize = wxSize( m_numTextSize, m_numTextSize );
 
-<<<<<<< HEAD
-    int namePenWidth = std::max( Clamp_Text_PenSize( GetPenWidth(), m_nameTextSize, false ),
-                                 aPlotter->RenderSettings()->GetDefaultPenWidth() );
-    int numPenWidth = std::max( Clamp_Text_PenSize( GetPenWidth(), m_numTextSize, false ),
-                                aPlotter->RenderSettings()->GetDefaultPenWidth() );
-
-    int name_offset = Mils2iu( PIN_TEXT_MARGIN ) + namePenWidth;
-    int num_offset = Mils2iu( PIN_TEXT_MARGIN ) + numPenWidth;
-=======
     int     namePenWidth = std::max( Clamp_Text_PenSize( GetPenWidth(), m_nameTextSize, false ),
                                      aPlotter->RenderSettings()->GetDefaultPenWidth() );
     int     numPenWidth  = std::max( Clamp_Text_PenSize( GetPenWidth(), m_numTextSize, false ),
@@ -679,7 +670,6 @@
 
     int     name_offset = Mils2iu( PIN_TEXT_MARGIN ) + namePenWidth;
     int     num_offset  = Mils2iu( PIN_TEXT_MARGIN ) + numPenWidth;
->>>>>>> 77f5d317
 
     /* Get the num and name colors */
     COLOR4D nameColor = aPlotter->RenderSettings()->GetLayerColor( LAYER_PINNAM );
