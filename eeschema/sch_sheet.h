/*
 * This program source code file is part of KiCad, a free EDA CAD application.
 *
 * Copyright (C) 2015 Jean-Pierre Charras, jp.charras at wanadoo.fr
 * Copyright (C) 1992-2021 KiCad Developers, see AUTHORS.txt for contributors.
 *
 * This program is free software; you can redistribute it and/or
 * modify it under the terms of the GNU General Public License
 * as published by the Free Software Foundation; either version 2
 * of the License, or (at your option) any later version.
 *
 * This program is distributed in the hope that it will be useful,
 * but WITHOUT ANY WARRANTY; without even the implied warranty of
 * MERCHANTABILITY or FITNESS FOR A PARTICULAR PURPOSE.  See the
 * GNU General Public License for more details.
 *
 * You should have received a copy of the GNU General Public License
 * along with this program; if not, you may find one here:
 * http://www.gnu.org/licenses/old-licenses/gpl-2.0.html
 * or you may search the http://www.gnu.org website for the version 2 license,
 * or you may write to the Free Software Foundation, Inc.,
 * 51 Franklin Street, Fifth Floor, Boston, MA  02110-1301, USA
 */

#ifndef SCH_SHEEET_H
#define SCH_SHEEET_H

#include <boost/ptr_container/ptr_vector.hpp>
#include <sch_text.h>
#include <sch_field.h>

class KIID;
class LINE_READER;
class SCH_SCREEN;
class SCH_SHEET;
class SCH_SHEET_PIN;
class SCH_SHEET_PATH;
class DANGLING_END_ITEM;
class SCH_EDIT_FRAME;
class NETLIST_OBJECT_LIST;


#define MIN_SHEET_WIDTH  500    // Units are mils.
#define MIN_SHEET_HEIGHT 150    // Units are mils.


/**
 * Define the edge of the sheet that the sheet pin is positioned.
 *
 * SHEET_LEFT_SIDE = 0: pin on left side
 * SHEET_RIGHT_SIDE = 1: pin on right side
 * SHEET_TOP_SIDE = 2: pin on top side
 * SHEET_BOTTOM_SIDE =3: pin on bottom side
 *
 * For compatibility reasons, this does not follow same values as text orientation.
 */
enum SHEET_SIDE
{
    SHEET_LEFT_SIDE = 0,
    SHEET_RIGHT_SIDE,
    SHEET_TOP_SIDE,
    SHEET_BOTTOM_SIDE,
    SHEET_UNDEFINED_SIDE
};


enum  SHEET_FIELD_TYPE {
    SHEETNAME = 0,
    SHEETFILENAME,

    /// The first 2 are mandatory, and must be instantiated in SCH_SHEET
    SHEET_MANDATORY_FIELDS
};


/**
 * Define a sheet pin (label) used in sheets to create hierarchical schematics.
 *
 * A SCH_SHEET_PIN is used to create a hierarchical sheet in the same way a
 * pin is used in a symbol.  It connects the objects in the sheet object
 * to the objects in the schematic page to the objects in the page that is
 * represented by the sheet.  In a sheet object, a SCH_SHEET_PIN must be
 * connected to a wire, bus, or label.  In the schematic page represented by
 * the sheet, it corresponds to a hierarchical label.
 */
class SCH_SHEET_PIN : public SCH_HIERLABEL
{
public:
    SCH_SHEET_PIN( SCH_SHEET* parent, const wxPoint& pos = wxPoint( 0, 0 ),
                   const wxString& text = wxEmptyString );

    // Do not create a copy constructor.  The one generated by the compiler is adequate.

    ~SCH_SHEET_PIN() { }

    static inline bool ClassOf( const EDA_ITEM* aItem )
    {
        return aItem && SCH_SHEET_PIN_T == aItem->Type();
    }

    wxString GetClass() const override
    {
        return wxT( "SCH_SHEET_PIN" );
    }

    bool operator ==( const SCH_SHEET_PIN* aPin ) const;

    /**
     * Return true for items which are moved with the anchor point at mouse cursor
     * and false for items moved with no reference to anchor (usually large items).
     *
     * @return true for a hierarchical sheet pin.
     */
    bool IsMovableFromAnchorPoint() const override { return true; }

    void Print( const RENDER_SETTINGS* aSettings, const wxPoint& aOffset ) override;

    /**
     * Calculate the graphic shape (a polygon) associated to the text.
     *
     * @param aPoints is a buffer to fill with polygon corners coordinates.
     * @param aPos is the position of the shape.
     */
<<<<<<< HEAD
    void CreateGraphicShape( const RENDER_SETTINGS* aSettings, std::vector<wxPoint>& aPoints,
                             const wxPoint& aPos ) override;
=======
    void CreateGraphicShape( const RENDER_SETTINGS* aSettings,
                             std::vector <wxPoint>& aPoints, const wxPoint& aPos ) const override;
>>>>>>> 77f5d317

    void SwapData( SCH_ITEM* aItem ) override;

    int GetPenWidth() const override;

    /**
     * Get the sheet label number.
     *
     * @return Number of the sheet label.
     */
    int GetNumber() const { return m_number; }

    /**
     * Set the sheet label number.
     *
     * @param aNumber New sheet number label.
     */
    void SetNumber( int aNumber );

    void SetEdge( SHEET_SIDE aEdge );

    SHEET_SIDE GetEdge() const;

    /**
     * Adjust label position to edge based on proximity to vertical or horizontal edge
     * of the parent sheet.
     */
    void ConstrainOnEdge( wxPoint Pos );

    /**
     * Get the parent sheet object of this sheet pin.
     *
     * @return The sheet that is the parent of this sheet pin or NULL if it does
     *         not have a parent.
     */
    SCH_SHEET* GetParent() const { return (SCH_SHEET*) m_parent; }

#if defined(DEBUG)
    void Show( int nestLevel, std::ostream& os ) const override;
#endif

    // Geometric transforms (used in block operations):

    void Move( const wxPoint& aMoveVector ) override
    {
        Offset( aMoveVector );
    }

    void MirrorVertically( int aCenter ) override;
    void MirrorHorizontally( int aCenter ) override;
    void Rotate( wxPoint aCenter ) override;

    bool Matches( const wxFindReplaceData& aSearchData, void* aAuxData ) const override
    {
        return SCH_ITEM::Matches( GetText(), aSearchData );
    }

    bool Replace( const wxFindReplaceData& aSearchData, void* aAuxData = NULL ) override
    {
        return EDA_TEXT::Replace( aSearchData );
    }

    bool IsReplaceable() const override { return true; }

    void GetEndPoints( std::vector< DANGLING_END_ITEM >& aItemList ) override;

    bool IsConnectable() const override { return true; }

    wxString GetSelectMenuText( EDA_UNITS aUnits ) const override;

    BITMAPS GetMenuImage() const override;

    void SetPosition( const wxPoint& aPosition ) override { ConstrainOnEdge( aPosition ); }

    bool IsPointClickableAnchor( const wxPoint& aPos ) const override
    {
        return m_isDangling && GetPosition() == aPos;
    }

    bool HitTest( const wxPoint& aPosition, int aAccuracy = 0 ) const override;

    EDA_ITEM* Clone() const override;

private:
    int m_number;       ///< Label number use for saving sheet label to file.
                        ///< Sheet label numbering begins at 2.
                        ///< 0 is reserved for the sheet name.
                        ///< 1 is reserve for the sheet file name.

    SHEET_SIDE m_edge;
};


/**
 * Sheet symbol placed in a schematic, and is the entry point for a sub schematic.
 */
class SCH_SHEET : public SCH_ITEM
{
public:
    SCH_SHEET( EDA_ITEM* aParent = nullptr, const wxPoint& pos = wxPoint( 0, 0 ) );

    /**
     * Copy \a aSheet into a new object.  All sheet pins are copied as is except and
     * the SCH_SHEET_PIN's #m_Parent pointers are set to the new copied parent object.
     */
    SCH_SHEET( const SCH_SHEET& aSheet );

    ~SCH_SHEET();

    static inline bool ClassOf( const EDA_ITEM* aItem )
    {
        return aItem && SCH_SHEET_T == aItem->Type();
    }

    wxString GetClass() const override
    {
        return wxT( "SCH_SHEET" );
    }

    /**
     * Return true for items which are moved with the anchor point at mouse cursor
     * and false for items moved with no reference to anchor.
     *
     * Usually return true for small items (labels, junctions) and false for
     * items which can be large (hierarchical sheets, symbols).
     *
     * @return false for a hierarchical sheet.
     */
    bool IsMovableFromAnchorPoint() const override { return false; }

    std::vector<SCH_FIELD>& GetFields() { return m_fields; }
    const std::vector<SCH_FIELD>& GetFields() const { return m_fields; }

    /**
     * Set multiple schematic fields.
     *
     * @param aFields are the fields to set in this symbol.
     */
    void SetFields( const std::vector<SCH_FIELD>& aFields )
    {
        m_fields = aFields;     // vector copying, length is changed possibly
    }

    wxString GetName() const { return m_fields[ SHEETNAME ].GetText(); }

    SCH_SCREEN* GetScreen() const { return m_screen; }

    wxSize GetSize() const { return m_size; }
    void SetSize( const wxSize& aSize ) { m_size = aSize; }

    int GetBorderWidth() const { return m_borderWidth; }
    void SetBorderWidth( int aWidth ) { m_borderWidth = aWidth; }

    KIGFX::COLOR4D GetBorderColor() const { return m_borderColor; }
    void SetBorderColor( KIGFX::COLOR4D aColor ) { m_borderColor = aColor; }

    KIGFX::COLOR4D GetBackgroundColor() const { return m_backgroundColor; }
    void SetBackgroundColor( KIGFX::COLOR4D aColor ) { m_backgroundColor = aColor; }

    /**
     * Test this sheet to see if the default stroke is used to draw the outline.
     *
     * The default stroke is defined as follows:
     * * The outline width is the default line width or 0.
     * * The outline style is set to #PLOT_DASH_TYPE::DEFAULT or #PLOT_DASH_TYPE::SOLID.
     * * The outline color is set to #COLOR4D::UNSPECIFIED.
     *
     * @return True if the outline stroke meets the default criteria.
     */
    bool UsesDefaultStroke() const;

    /**
     * @return true if this sheet is the root sheet.
     */
    bool IsRootSheet() const;

    /**
     * Set the #SCH_SCREEN associated with this sheet to \a aScreen.
     *
     * The screen reference counting is performed by SetScreen.  If \a aScreen is not
     * the same as the current screen, the current screen reference count is decremented
     * and \a aScreen becomes the screen for the sheet.  If the current screen reference
     * count reaches zero, the current screen is deleted.  NULL is a valid value for
     * \a aScreen.
     *
     * @param aScreen The new screen to associate with the sheet.
     */
    void SetScreen( SCH_SCREEN* aScreen );

    /**
     * Return the number of times the associated screen for the sheet is being used.
     *
     * If no screen is associated with the sheet, then zero is returned.
     */
    int GetScreenCount() const;

    /**
     * Return the list of system text vars & fields for this sheet.
     */
    void GetContextualTextVars( wxArrayString* aVars ) const;

    /**
     * Resolve any references to system tokens supported by the sheet.
     *
     * @param aDepth is a counter to limit recursion and circular references.
     */
    bool ResolveTextVar( wxString* token, int aDepth = 0 ) const;

    void GetMsgPanelInfo( EDA_DRAW_FRAME* aFrame, std::vector<MSG_PANEL_ITEM>& aList ) override;

    /* there is no member for orientation in sch_sheet, to preserve file
     * format, we detect orientation based on pin edges
     */
    bool IsVerticalOrientation() const;

    /**
     * Add aSheetPin to the sheet.
     *
     * @note Once a sheet pin is added to the sheet, it is owned by the sheet.
     *       Do not delete the sheet pin object or you will likely get a segfault
     *       when the sheet is destroyed.
     *
     * @param aSheetPin The sheet pin item to add to the sheet.
     */
    void AddPin( SCH_SHEET_PIN* aSheetPin );

    std::vector<SCH_SHEET_PIN*>& GetPins() { return m_pins; }

    const std::vector<SCH_SHEET_PIN*>& GetPins() const { return m_pins; }

    /**
     * Remove \a aSheetPin from the sheet.
     *
     * @param aSheetPin The sheet pin item to remove from the sheet.
     */
    void RemovePin( const SCH_SHEET_PIN* aSheetPin );

    /**
     * Delete sheet label which do not have a corresponding hierarchical label.
     *
     * @note Make sure you save a copy of the sheet in the undo list before calling
     *       CleanupSheet() otherwise any unreferenced sheet labels will be lost.
     */
    void CleanupSheet();

    /**
     * Return the sheet pin item found at \a aPosition in the sheet.
     *
     * @param aPosition The position to check for a sheet pin.
     *
     * @return The sheet pin found at \a aPosition or NULL if no sheet pin is found.
     */
    SCH_SHEET_PIN* GetPin( const wxPoint& aPosition );

    /**
     * Checks if the sheet already has a sheet pin named \a aName.
     *
     * @param aName Name of the sheet pin to search for.
     * @return  True if sheet pin with \a aName is found, otherwise false.
     */
    bool HasPin( const wxString& aName ) const;

    bool HasPins() const { return !m_pins.empty(); }

    /**
     * Check all sheet labels against schematic for undefined hierarchical labels.
     *
     * @return True if there are any undefined labels.
     */
    bool HasUndefinedPins() const;

    /**
     * Return the minimum width of the sheet based on the widths of the sheet pin text.
     *
     * The minimum sheet width is determined by the width of the bounding box of each
     * hierarchical sheet pin.  If two pins are horizontally adjacent ( same Y position )
     * to each other, the sum of the bounding box widths is used.  If at some point in
     * the future sheet objects can be rotated or pins can be placed in the vertical
     * orientation, this function will need to be changed.
     *
     * @return The minimum width the sheet can be resized.
     */
    int GetMinWidth( bool aFromLeft ) const;

    /**
     * Return the minimum height that the sheet can be resized based on the sheet pin positions.
     *
     * The minimum width of a sheet is determined by the Y axis location of the bottom
     * most sheet pin.  If at some point in the future sheet objects can be rotated or
     * pins can be placed in the vertical orientation, this function will need to be
     * changed.
     *
     * @return The minimum height the sheet can be resized.
     */
    int GetMinHeight( bool aFromTop ) const;

    int GetPenWidth() const override;

    void Print( const RENDER_SETTINGS* aSettings, const wxPoint& aOffset ) override;

    /**
     * Return a bounding box for the sheet body but not the fields.
     */
    const EDA_RECT GetBodyBoundingBox() const;

    const EDA_RECT GetBoundingBox() const override;

    /**
     * Rotating around the boundingBox's center can cause walking when the sheetname or
     * filename is longer than the edge it's on.  Use this instead, which always returns
     * the center of the sheet itself.
     */
    wxPoint GetRotationCenter() const;

    void SwapData( SCH_ITEM* aItem ) override;

    /**
     * Count our own symbols, without the power symbols.
     */
    int SymbolCount() const;

    /**
     * Search the existing hierarchy for an instance of screen loaded from \a aFileName.
     *
     * @param aFilename The filename to find (MUST be absolute, and in wxPATH_NATIVE encoding).
     * @param aScreen A location to return a pointer to the screen (if found).
     * @return true if found, and a pointer to the screen
     */
    bool SearchHierarchy( const wxString& aFilename, SCH_SCREEN** aScreen );

    /**
     * Search the existing hierarchy for an instance of screen loaded from \a aFileName.
     *
     * Don't bother looking at the root sheet, it must be unique.  No other references to
     * its m_screen otherwise there would be loops in the hierarchy.
     *
     * @param[in] aScreen The SCH_SCREEN* screen that we search for.
     * @param[in] aList The SCH_SHEET_PATH* that must be used.
     * @return true if found.
     */
    bool LocatePathOfScreen( SCH_SCREEN* aScreen, SCH_SHEET_PATH* aList );

    /**
     * Count the number of sheets found in "this" sheet including all of the subsheets.
     *
     * @return the full count of sheets+subsheets contained by "this"
     */
    int CountSheets() const;

    /**
     * Return the filename corresponding to this sheet.
     *
     * @return a wxString containing the filename
     */
    wxString GetFileName() const
    {
        return m_fields[ SHEETFILENAME ].GetText();
    }

    // Set a new filename without changing anything else
    void SetFileName( wxString aFilename )
    {
        // Filenames are stored using unix notation
        aFilename.Replace( wxT("\\"), wxT("/") );
        m_fields[ SHEETFILENAME ].SetText( aFilename );
    }

    // Geometric transforms (used in block operations):

    void Move( const wxPoint& aMoveVector ) override
    {
        m_pos += aMoveVector;

        for( SCH_SHEET_PIN* pin : m_pins )
            pin->Move( aMoveVector );

        for( SCH_FIELD& field : m_fields )
            field.Move( aMoveVector );
    }

    void MirrorHorizontally( int aCenter ) override;
    void MirrorVertically( int aCenter ) override;
    void Rotate( wxPoint aCenter ) override;

    bool Matches( const wxFindReplaceData& aSearchData, void* aAuxData ) const override;

    bool IsReplaceable() const override { return true; }

    /**
     * Resize this sheet to aSize and adjust all of the labels accordingly.
     *
     * @param[in] aSize The new size for this sheet.
     */
    void Resize( const wxSize& aSize );

    void AutoplaceFields( SCH_SCREEN* aScreen, bool aManual ) override;

    void GetEndPoints( std::vector <DANGLING_END_ITEM>& aItemList ) override;

    bool UpdateDanglingState( std::vector<DANGLING_END_ITEM>& aItemList,
                              const SCH_SHEET_PATH* aPath = nullptr ) override;

    bool IsConnectable() const override { return true; }

    bool CanConnect( const SCH_ITEM* aItem ) const override
    {
        return ( aItem->Type() == SCH_LINE_T && aItem->GetLayer() == LAYER_WIRE )
               || ( aItem->Type() == SCH_LINE_T && aItem->GetLayer() == LAYER_BUS )
               || ( aItem->Type() == SCH_NO_CONNECT_T );
    }

    std::vector<wxPoint> GetConnectionPoints() const override;

    SEARCH_RESULT Visit( INSPECTOR inspector, void* testData, const KICAD_T scanTypes[] ) override;

    void RunOnChildren( const std::function<void( SCH_ITEM* )>& aFunction ) override;

    wxString GetSelectMenuText( EDA_UNITS aUnits ) const override;

    BITMAPS GetMenuImage() const override;

    SCH_SHEET& operator=( const SCH_ITEM& aSheet );

    bool operator <( const SCH_ITEM& aItem ) const override;

    void ViewGetLayers( int aLayers[], int& aCount ) const override;

    wxPoint GetPosition() const override { return m_pos; }
    void SetPosition( const wxPoint& aPosition ) override;

    bool HitTest( const wxPoint& aPosition, int aAccuracy ) const override;
    bool HitTest( const EDA_RECT& aRect, bool aContained, int aAccuracy = 0 ) const override;

    void Plot( PLOTTER* aPlotter ) const override;

    EDA_ITEM* Clone() const override;

    /**
     * @return the list of #SCH_SHEET_INSTANCE objects for this sheet.
     */
    const std::vector<SCH_SHEET_INSTANCE> GetInstances() const;

    /**
     * Add a new instance \a aSheetPath to the instance list.
     *
     * If \a aSheetPath  does not already exist, it is added to the list.  If already exists
     * in the list, do nothing.  Sheet instances allow for the sharing in complex hierarchies
     * which allows for per instance data such as page number for sheets to stored.
     *
     * @param[in] aInstance is the #KIID_PATH of the sheet instance to the instance list.
     * @return false if the instance already exists, true if the instance was added.
     */
    bool AddInstance( const KIID_PATH& aInstance );

    /**
     * Return the sheet page number for \a aInstance.
     *
     * @return the page number for the requested sheet instance.
     */
    wxString GetPageNumber( const SCH_SHEET_PATH& aInstance ) const;

    /**
     * Set the page number for the sheet instance \a aInstance.
     *
     * @param[in] aInstance is the hierarchical path of the sheet.
     * @param[in] aReference is the new page number for the sheet.
     */
    void SetPageNumber( const SCH_SHEET_PATH& aInstance, const wxString& aPageNumber );

    /**
     * Compares page numbers of schematic sheets.
     *
     * @return 0 if the page numbers are equal, -1 if aPageNumberA < aPageNumberB, 1 otherwise
     */
    static int ComparePageNum( const wxString& aPageNumberA, const wxString aPageNumberB );

#if defined(DEBUG)
    void Show( int nestLevel, std::ostream& os ) const override;
#endif

    static const wxString GetDefaultFieldName( int aFieldNdx );

protected:
    /**
     * Renumber the sheet pins in the sheet.
     *
     * This method is used internally by SCH_SHEET to update the pin numbering
     * when the pin list changes.  Make sure you call this method any time a
     * sheet pin is added or removed.
     */
    void renumberPins();

private:
    bool doIsConnected( const wxPoint& aPosition ) const override;

    friend class SCH_SHEET_PIN;

    SCH_SCREEN*   m_screen;     // Screen that contains the physical data for the sheet.  In
                                // complex hierarchies multiple sheets can share a common screen.

    std::vector<SCH_SHEET_PIN*> m_pins;               // The list of sheet connection points.
    std::vector<SCH_FIELD>      m_fields;

    wxPoint                     m_pos;                // The position of the sheet.
    wxSize                      m_size;               // The size of the sheet.
    int                         m_borderWidth;
    KIGFX::COLOR4D              m_borderColor;
    KIGFX::COLOR4D              m_backgroundColor;

    std::vector<SCH_SHEET_INSTANCE> m_instances;
};


#endif // SCH_SHEEET_H<|MERGE_RESOLUTION|>--- conflicted
+++ resolved
@@ -121,13 +121,8 @@
      * @param aPoints is a buffer to fill with polygon corners coordinates.
      * @param aPos is the position of the shape.
      */
-<<<<<<< HEAD
-    void CreateGraphicShape( const RENDER_SETTINGS* aSettings, std::vector<wxPoint>& aPoints,
-                             const wxPoint& aPos ) override;
-=======
     void CreateGraphicShape( const RENDER_SETTINGS* aSettings,
                              std::vector <wxPoint>& aPoints, const wxPoint& aPos ) const override;
->>>>>>> 77f5d317
 
     void SwapData( SCH_ITEM* aItem ) override;
 
