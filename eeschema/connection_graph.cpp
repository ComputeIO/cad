/*
 * This program source code file is part of KiCad, a free EDA CAD application.
 *
 * Copyright (C) 2018 CERN
 * @author Jon Evans <jon@craftyjon.com>
 *
 * This program is free software; you can redistribute it and/or
 * modify it under the terms of the GNU General Public License
 * as published by the Free Software Foundation; either version 2
 * of the License, or (at your option) any later version.
 *
 * This program is distributed in the hope that it will be useful,
 * but WITHOUT ANY WARRANTY; without even the implied warranty of
 * MERCHANTABILITY or FITNESS FOR A PARTICULAR PURPOSE.  See the
 * GNU General Public License for more details.
 *
 * You should have received a copy of the GNU General Public License along
 * with this program.  If not, see <http://www.gnu.org/licenses/>.
 */

#include <list>
#include <thread>
#include <algorithm>
#include <future>
#include <vector>
#include <unordered_map>
#include <profile.h>
#include <common.h>
#include <erc.h>
#include <pin_type.h>
#include <sch_bus_entry.h>
#include <sch_component.h>
#include <sch_edit_frame.h>
#include <sch_line.h>
#include <sch_marker.h>
#include <sch_pin.h>
#include <sch_sheet.h>
#include <sch_sheet_path.h>
#include <sch_text.h>
#include <schematic.h>
#include <connection_graph.h>
#include <widgets/ui_common.h>
#include <kicad_string.h>

#include <advanced_config.h> // for realtime connectivity switch


/*
 * Flag to enable connectivity profiling
 * @ingroup trace_env_vars
 */
static const wxChar ConnProfileMask[] = wxT( "CONN_PROFILE" );

/*
 * Flag to enable connectivity tracing
 * @ingroup trace_env_vars
 */
static const wxChar ConnTrace[] = wxT( "CONN" );


bool CONNECTION_SUBGRAPH::ResolveDrivers( bool aCheckMultipleDrivers )
{
    PRIORITY               highest_priority = PRIORITY::INVALID;
    std::vector<SCH_ITEM*> candidates;
    std::vector<SCH_ITEM*> strong_drivers;

    m_driver = nullptr;

    // Hierarchical labels are lower priority than local labels here,
    // because on the first pass we want local labels to drive subgraphs
    // so that we can identify same-sheet neighbors and link them together.
    // Hierarchical labels will end up overriding the final net name if
    // a higher-level sheet has a different name during the hierarchical
    // pass.

    for( SCH_ITEM* item : m_drivers )
    {
        PRIORITY item_priority = GetDriverPriority( item );

        if( item_priority == PRIORITY::PIN
                && !static_cast<SCH_PIN*>( item )->GetParentSymbol()->IsInNetlist() )
            continue;

        if( item_priority >= PRIORITY::HIER_LABEL )
            strong_drivers.push_back( item );

        if( item_priority > highest_priority )
        {
            candidates.clear();
            candidates.push_back( item );
            highest_priority = item_priority;
        }
        else if( !candidates.empty() && ( item_priority == highest_priority ) )
        {
            candidates.push_back( item );
        }
    }

    if( highest_priority >= PRIORITY::HIER_LABEL )
        m_strong_driver = true;

    // Power pins are 5, global labels are 6
    m_local_driver = ( highest_priority < PRIORITY::POWER_PIN );

    if( !candidates.empty() )
    {
        if( candidates.size() > 1 )
        {
            if( highest_priority == PRIORITY::SHEET_PIN )
            {
                // We have multiple options, and they are all hierarchical
                // sheet pins.  Let's prefer outputs over inputs.

                for( SCH_ITEM* c : candidates )
                {
                    SCH_SHEET_PIN* p = static_cast<SCH_SHEET_PIN*>( c );

                    if( p->GetShape() == PINSHEETLABEL_SHAPE::PS_OUTPUT )
                    {
                        m_driver = c;
                        break;
                    }
                }
            }
            else
            {
                // See if a previous driver is still a candidate
                void* previousDriver = nullptr;

                for( SCH_ITEM* member : m_items )
                {
                    if( SCH_CONNECTION* mc = member->Connection( &m_sheet ) )
                    {
                        if( mc->GetLastDriver() )
                        {
                            previousDriver = mc->GetLastDriver();
                            break;
                        }
                    }
                }

                // For all other driver types, sort by name
                std::sort( candidates.begin(), candidates.end(),
                           [&]( SCH_ITEM* a, SCH_ITEM* b ) -> bool
                           {
                               // meet irreflexive requirements of std::sort
                               if( a == b )
                                   return false;

                               SCH_CONNECTION* ac = a->Connection( &m_sheet );
                               SCH_CONNECTION* bc = b->Connection( &m_sheet );

                               // Ensure we don't pick the subset over the superset
                               if( ac->IsBus() && bc->IsBus() )
                                   return bc->IsSubsetOf( ac );

                               if( a == previousDriver )
                                   return true;
                               else if( b == previousDriver )
                                   return false;
                               else
                                   return GetNameForDriver( a ) < GetNameForDriver( b );
                           } );
            }
        }

        if( !m_driver )
            m_driver = candidates[0];
    }

    if( strong_drivers.size() > 1 )
        m_multiple_drivers = true;

    // Drop weak drivers
    if( m_strong_driver )
        m_drivers = strong_drivers;

    // Cache driver connection
    if( m_driver )
    {
        m_driver_connection = m_driver->Connection( &m_sheet );
        m_driver_connection->ConfigureFromLabel( GetNameForDriver( m_driver ) );
        m_driver_connection->SetDriver( m_driver );
        m_driver_connection->ClearDirty();
    }
    else
    {
        m_driver_connection = nullptr;
    }

    if( aCheckMultipleDrivers && m_multiple_drivers )
    {
        // First check if all the candidates are actually the same
        bool same = true;
        wxString first = GetNameForDriver( candidates[0] );
        SCH_ITEM* second_item = nullptr;

        for( unsigned i = 1; i < candidates.size(); i++ )
        {
            if( GetNameForDriver( candidates[i] ) != first )
            {
                second_item = candidates[i];
                same = false;
                break;
            }
        }

        if( !same )
        {
            m_first_driver = m_driver;
            m_second_driver = second_item;
        }
    }

    return ( m_driver != nullptr );
}


wxString CONNECTION_SUBGRAPH::GetNetName() const
{
    if( !m_driver || m_dirty )
        return "";

    if( !m_driver->Connection( &m_sheet ) )
    {
#ifdef CONNECTIVITY_DEBUG
        wxASSERT_MSG( false, "Tried to get the net name of an item with no connection" );
#endif

        return "";
    }

    return m_driver->Connection( &m_sheet )->Name();
}


std::vector<SCH_ITEM*> CONNECTION_SUBGRAPH::GetBusLabels() const
{
    std::vector<SCH_ITEM*> labels;

    for( SCH_ITEM* item : m_drivers )
    {
        switch( item->Type() )
        {
        case SCH_LABEL_T:
        case SCH_GLOBAL_LABEL_T:
        {
            SCH_CONNECTION* label_conn = item->Connection( &m_sheet );

            // Only consider bus vectors
            if( label_conn->Type() == CONNECTION_TYPE::BUS )
                labels.push_back( item );

            break;
        }

        default: break;
        }
    }

    return labels;
}


wxString CONNECTION_SUBGRAPH::driverName( SCH_ITEM* aItem ) const
{
    switch( aItem->Type() )
    {
    case SCH_PIN_T:
    {
        bool     forceNoConnect = m_no_connect != nullptr;
        SCH_PIN* pin = static_cast<SCH_PIN*>( aItem );
        return pin->GetDefaultNetName( m_sheet, forceNoConnect );
        break;
    }

    case SCH_LABEL_T:
    case SCH_GLOBAL_LABEL_T:
    case SCH_HIER_LABEL_T:
    case SCH_SHEET_PIN_T:
    {
        return EscapeString( static_cast<SCH_TEXT*>( aItem )->GetShownText(), CTX_NETNAME );
        break;
    }

    default:
        wxFAIL_MSG( "Unhandled item type in GetNameForDriver" );
        break;
    }

    return wxEmptyString;
}


const wxString& CONNECTION_SUBGRAPH::GetNameForDriver( SCH_ITEM* aItem )
{
    auto it = m_driver_name_cache.find( aItem );

    if( it != m_driver_name_cache.end() )
        return it->second;

    m_driver_name_cache[aItem] = driverName( aItem );

    return m_driver_name_cache.at( aItem );
}


const wxString CONNECTION_SUBGRAPH::GetNameForDriver( SCH_ITEM* aItem ) const
{
    auto it = m_driver_name_cache.find( aItem );

    if( it != m_driver_name_cache.end() )
        return it->second;

    return driverName( aItem );
}


void CONNECTION_SUBGRAPH::Absorb( CONNECTION_SUBGRAPH* aOther )
{
    wxASSERT( m_sheet == aOther->m_sheet );

    for( SCH_ITEM* item : aOther->m_items )
    {
        item->Connection( &m_sheet )->SetSubgraphCode( m_code );
        AddItem( item );
    }

    m_bus_neighbors.insert( aOther->m_bus_neighbors.begin(), aOther->m_bus_neighbors.end() );
    m_bus_parents.insert( aOther->m_bus_parents.begin(), aOther->m_bus_parents.end() );

    m_multiple_drivers |= aOther->m_multiple_drivers;

    aOther->m_absorbed = true;
    aOther->m_dirty = false;
    aOther->m_driver = nullptr;
    aOther->m_driver_connection = nullptr;
    aOther->m_absorbed_by = this;
}


void CONNECTION_SUBGRAPH::AddItem( SCH_ITEM* aItem )
{
    m_items.push_back( aItem );

    if( aItem->Connection( &m_sheet )->IsDriver() )
        m_drivers.push_back( aItem );

    if( aItem->Type() == SCH_SHEET_PIN_T )
        m_hier_pins.push_back( static_cast<SCH_SHEET_PIN*>( aItem ) );
    else if( aItem->Type() == SCH_HIER_LABEL_T )
        m_hier_ports.push_back( static_cast<SCH_HIERLABEL*>( aItem ) );
}


void CONNECTION_SUBGRAPH::UpdateItemConnections()
{
    if( !m_driver_connection )
        return;

    for( SCH_ITEM* item : m_items )
    {
        SCH_CONNECTION* item_conn = item->Connection( &m_sheet );

        if( !item_conn )
            item_conn = item->InitializeConnection( m_sheet, m_graph );

        if( ( m_driver_connection->IsBus() && item_conn->IsNet() ) ||
            ( m_driver_connection->IsNet() && item_conn->IsBus() ) )
        {
            continue;
        }

        if( item != m_driver )
        {
            item_conn->Clone( *m_driver_connection );
            item_conn->ClearDirty();
        }
    }
}


CONNECTION_SUBGRAPH::PRIORITY CONNECTION_SUBGRAPH::GetDriverPriority( SCH_ITEM* aDriver )
{
    if( !aDriver )
        return PRIORITY::NONE;

    switch( aDriver->Type() )
    {
    case SCH_SHEET_PIN_T:     return PRIORITY::SHEET_PIN;
    case SCH_HIER_LABEL_T:    return PRIORITY::HIER_LABEL;
    case SCH_LABEL_T:         return PRIORITY::LOCAL_LABEL;
    case SCH_GLOBAL_LABEL_T:  return PRIORITY::GLOBAL;
    case SCH_PIN_T:
    {
        auto sch_pin = static_cast<SCH_PIN*>( aDriver );

        if( sch_pin->IsPowerConnection() )
            return PRIORITY::POWER_PIN;
        else
            return PRIORITY::PIN;
    }

    default: return PRIORITY::NONE;
    }
}


bool CONNECTION_GRAPH::m_allowRealTime = true;


void CONNECTION_GRAPH::Reset()
{
    for( auto& subgraph : m_subgraphs )
        delete subgraph;

    m_items.clear();
    m_subgraphs.clear();
    m_driver_subgraphs.clear();
    m_sheet_to_subgraphs_map.clear();
    m_invisible_power_pins.clear();
    m_bus_alias_cache.clear();
    m_net_name_to_code_map.clear();
    m_bus_name_to_code_map.clear();
    m_net_code_to_subgraphs_map.clear();
    m_net_name_to_subgraphs_map.clear();
    m_item_to_subgraph_map.clear();
    m_local_label_cache.clear();
    m_global_label_cache.clear();
    m_last_net_code = 1;
    m_last_bus_code = 1;
    m_last_subgraph_code = 1;
}


void CONNECTION_GRAPH::Recalculate( const SCH_SHEET_LIST& aSheetList, bool aUnconditional,
                                    std::function<void( SCH_ITEM* )>* aChangedItemHandler )
{
    PROF_COUNTER recalc_time( "CONNECTION_GRAPH::Recalculate" );

    if( aUnconditional )
        Reset();

    PROF_COUNTER update_items( "updateItemConnectivity" );

    m_sheetList = aSheetList;

    for( const SCH_SHEET_PATH& sheet : aSheetList )
    {
        std::vector<SCH_ITEM*> items;

        for( SCH_ITEM* item : sheet.LastScreen()->Items() )
        {
            if( item->IsConnectable() && ( aUnconditional || item->IsConnectivityDirty() ) )
                items.push_back( item );
        }

        m_items.reserve( m_items.size() + items.size() );

        updateItemConnectivity( sheet, items );

        // UpdateDanglingState() also adds connected items for SCH_TEXT
        sheet.LastScreen()->TestDanglingEnds( &sheet, aChangedItemHandler );
    }

    if( wxLog::IsAllowedTraceMask( ConnProfileMask ) )
        update_items.Show();

    PROF_COUNTER build_graph( "buildConnectionGraph" );

    buildConnectionGraph();

    if( wxLog::IsAllowedTraceMask( ConnProfileMask ) )
        build_graph.Show();

    recalc_time.Stop();

    if( wxLog::IsAllowedTraceMask( ConnProfileMask ) )
        recalc_time.Show();

#ifndef DEBUG
    // Pressure relief valve for release builds
    const double max_recalc_time_msecs = 250.;

    if( m_allowRealTime && ADVANCED_CFG::GetCfg().m_RealTimeConnectivity &&
        recalc_time.msecs() > max_recalc_time_msecs )
    {
        m_allowRealTime = false;
    }
#endif
}


void CONNECTION_GRAPH::updateItemConnectivity( const SCH_SHEET_PATH& aSheet,
                                               const std::vector<SCH_ITEM*>& aItemList )
{
    std::map< wxPoint, std::vector<SCH_ITEM*> > connection_map;

    for( SCH_ITEM* item : aItemList )
    {
        std::vector< wxPoint > points = item->GetConnectionPoints();
        item->ConnectedItems( aSheet ).clear();

        if( item->Type() == SCH_SHEET_T )
        {
            for( SCH_SHEET_PIN* pin : static_cast<SCH_SHEET*>( item )->GetPins() )
            {
                if( !pin->Connection( &aSheet ) )
                    pin->InitializeConnection( aSheet, this );

                pin->ConnectedItems( aSheet ).clear();
                pin->Connection( &aSheet )->Reset();

                connection_map[ pin->GetTextPos() ].push_back( pin );
                m_items.emplace_back( pin );
            }
        }
        else if( item->Type() == SCH_COMPONENT_T )
        {
            SCH_COMPONENT* component = static_cast<SCH_COMPONENT*>( item );

            for( SCH_PIN* pin : component->GetPins( &aSheet ) )
            {
                pin->InitializeConnection( aSheet, this );

                wxPoint pos = pin->GetPosition();

                // because calling the first time is not thread-safe
                pin->GetDefaultNetName( aSheet );
                pin->ConnectedItems( aSheet ).clear();

                // Invisible power pins need to be post-processed later

                if( pin->IsPowerConnection() && !pin->IsVisible() )
                    m_invisible_power_pins.emplace_back( std::make_pair( aSheet, pin ) );

                connection_map[ pos ].push_back( pin );
                m_items.emplace_back( pin );
            }
        }
        else
        {
            m_items.emplace_back( item );
            auto conn = item->InitializeConnection( aSheet, this );

            // Set bus/net property here so that the propagation code uses it
            switch( item->Type() )
            {
            case SCH_LINE_T:
                conn->SetType( item->GetLayer() == LAYER_BUS ? CONNECTION_TYPE::BUS :
                                                               CONNECTION_TYPE::NET );
                break;

            case SCH_BUS_BUS_ENTRY_T:
                conn->SetType( CONNECTION_TYPE::BUS );
                // clean previous (old) links:
                static_cast<SCH_BUS_BUS_ENTRY*>( item )->m_connected_bus_items[0] = nullptr;
                static_cast<SCH_BUS_BUS_ENTRY*>( item )->m_connected_bus_items[1] = nullptr;
                break;

            case SCH_PIN_T:
                conn->SetType( CONNECTION_TYPE::NET );
                break;

            case SCH_BUS_WIRE_ENTRY_T:
                conn->SetType( CONNECTION_TYPE::NET );
                // clean previous (old) link:
                static_cast<SCH_BUS_WIRE_ENTRY*>( item )->m_connected_bus_item = nullptr;
                break;

            default:
                break;
            }

            for( const wxPoint& point : points )
                connection_map[ point ].push_back( item );
        }

        item->SetConnectivityDirty( false );
    }

    for( const auto& it : connection_map )
    {
        auto connection_vec = it.second;

        for( auto primary_it = connection_vec.begin(); primary_it != connection_vec.end(); primary_it++ )
        {
            SCH_ITEM* connected_item = *primary_it;

            // Bus entries are special: they can have connection points in the
            // middle of a wire segment, because the junction algo doesn't split
            // the segment in two where you place a bus entry.  This means that
            // bus entries that don't land on the end of a line segment need to
            // have "virtual" connection points to the segments they graphically
            // touch.
            if( connected_item->Type() == SCH_BUS_WIRE_ENTRY_T )
            {
                // If this location only has the connection point of the bus
                // entry itself, this means that either the bus entry is not
                // connected to anything graphically, or that it is connected to
                // a segment at some point other than at one of the endpoints.
                if( connection_vec.size() == 1 )
                {
                    SCH_SCREEN* screen = aSheet.LastScreen();
                    SCH_LINE*   bus = screen->GetBus( it.first );

                    if( bus )
                    {
                        auto bus_entry = static_cast<SCH_BUS_WIRE_ENTRY*>( connected_item );
                        bus_entry->m_connected_bus_item = bus;
                    }
                }
            }

            // Bus-to-bus entries are treated just like bus wires
            else if( connected_item->Type() == SCH_BUS_BUS_ENTRY_T )
            {
                if( connection_vec.size() < 2 )
                {
                    SCH_SCREEN* screen = aSheet.LastScreen();
                    SCH_LINE*   bus = screen->GetBus( it.first );

                    if( bus )
                    {
                        auto bus_entry = static_cast<SCH_BUS_BUS_ENTRY*>( connected_item );

                        if( it.first == bus_entry->GetPosition() )
                            bus_entry->m_connected_bus_items[0] = bus;
                        else
                            bus_entry->m_connected_bus_items[1] = bus;

                        bus_entry->ConnectedItems( aSheet ).insert( bus );
                        bus->ConnectedItems( aSheet ).insert( bus_entry );
                    }
                }
            }

            // Change junctions to be on bus junction layer if they are touching a bus
            else if( connected_item->Type() == SCH_JUNCTION_T )
            {
                SCH_SCREEN* screen = aSheet.LastScreen();
                SCH_LINE*   bus    = screen->GetBus( it.first );

                connected_item->SetLayer( bus ? LAYER_BUS_JUNCTION : LAYER_JUNCTION );
            }

            for( auto test_it = primary_it + 1; test_it != connection_vec.end(); test_it++ )
            {
                auto test_item = *test_it;

                if( connected_item != test_item &&
                    connected_item->ConnectionPropagatesTo( test_item ) &&
                    test_item->ConnectionPropagatesTo( connected_item ) )
                {
                    connected_item->ConnectedItems( aSheet ).insert( test_item );
                    test_item->ConnectedItems( aSheet ).insert( connected_item );
                }

                // Set up the link between the bus entry net and the bus
                if( connected_item->Type() == SCH_BUS_WIRE_ENTRY_T )
                {
                    if( test_item->Connection( &aSheet )->IsBus() )
                    {
                        auto bus_entry = static_cast<SCH_BUS_WIRE_ENTRY*>( connected_item );
                        bus_entry->m_connected_bus_item = test_item;
                    }
                }
            }

            // If we got this far and did not find a connected bus item for a bus entry,
            // we should do a manual scan in case there is a bus item on this connection
            // point but we didn't pick it up earlier because there is *also* a net item here.
            if( connected_item->Type() == SCH_BUS_WIRE_ENTRY_T )
            {
                auto bus_entry = static_cast<SCH_BUS_WIRE_ENTRY*>( connected_item );

                if( !bus_entry->m_connected_bus_item )
                {
                    auto screen = aSheet.LastScreen();
                    auto bus = screen->GetBus( it.first );

                    if( bus )
                        bus_entry->m_connected_bus_item = bus;
                }
            }
        }
    }
}


// TODO(JE) This won't give the same subgraph IDs (and eventually net/graph codes)
// to the same subgraph necessarily if it runs over and over again on the same
// sheet.  We need:
//
//  a) a cache of net/bus codes, like used before
//  b) to persist the CONNECTION_GRAPH globally so the cache is persistent,
//  c) some way of trying to avoid changing net names.  so we should keep track
//     of the previous driver of a net, and if it comes down to choosing between
//     equally-prioritized drivers, choose the one that already exists as a driver
//     on some portion of the items.


void CONNECTION_GRAPH::buildConnectionGraph()
{
    // Recache all bus aliases for later use
    wxCHECK_RET( m_schematic, "Connection graph cannot be built without schematic pointer" );

    SCH_SHEET_LIST all_sheets = m_schematic->GetSheets();

    for( unsigned i = 0; i < all_sheets.size(); i++ )
    {
        for( const auto& alias : all_sheets[i].LastScreen()->GetBusAliases() )
            m_bus_alias_cache[ alias->GetName() ] = alias;
    }

    // Build subgraphs from items (on a per-sheet basis)

    for( SCH_ITEM* item : m_items )
    {
        for( const auto& it : item->m_connection_map )
        {
            const auto sheet = it.first;
            auto connection = it.second;

            if( connection->SubgraphCode() == 0 )
            {
                CONNECTION_SUBGRAPH* subgraph = new CONNECTION_SUBGRAPH( this );

                subgraph->m_code = m_last_subgraph_code++;
                subgraph->m_sheet = sheet;

                subgraph->AddItem( item );

                connection->SetSubgraphCode( subgraph->m_code );
                m_item_to_subgraph_map[item] = subgraph;

                std::list<SCH_ITEM*> members;

                auto get_items =
                        [&]( SCH_ITEM* aItem ) -> bool
                        {
                            SCH_CONNECTION* conn = aItem->Connection( &sheet );

                            if( !conn )
                                conn = aItem->InitializeConnection( sheet, this );

                            return ( conn->SubgraphCode() == 0 );
                        };

                std::copy_if( item->ConnectedItems( sheet ).begin(),
                              item->ConnectedItems( sheet ).end(),
                              std::back_inserter( members ), get_items );

                for( SCH_ITEM* connected_item : members )
                {
                    if( connected_item->Type() == SCH_NO_CONNECT_T )
                        subgraph->m_no_connect = connected_item;

                    SCH_CONNECTION* connected_conn = connected_item->Connection( &sheet );

                    wxASSERT( connected_conn );

                    if( connected_conn->SubgraphCode() == 0 )
                    {
                        connected_conn->SetSubgraphCode( subgraph->m_code );
                        m_item_to_subgraph_map[connected_item] = subgraph;
                        subgraph->AddItem( connected_item );

                        std::copy_if( connected_item->ConnectedItems( sheet ).begin(),
                                      connected_item->ConnectedItems( sheet ).end(),
                                      std::back_inserter( members ), get_items );
                    }
                }

                subgraph->m_dirty = true;
                m_subgraphs.push_back( subgraph );
            }
        }
    }

    /**
     * TODO(JE): Net codes are non-deterministic.  Fortunately, they are also not really used for
     * anything. We should consider removing them entirely and just using net names everywhere.
     */

    // Resolve drivers for subgraphs and propagate connectivity info

    // We don't want to spin up a new thread for fewer than 8 nets (overhead costs)
    size_t parallelThreadCount = std::min<size_t>( std::thread::hardware_concurrency(),
            ( m_subgraphs.size() + 3 ) / 4 );

    std::atomic<size_t> nextSubgraph( 0 );
    std::vector<std::future<size_t>> returns( parallelThreadCount );
    std::vector<CONNECTION_SUBGRAPH*> dirty_graphs;

    std::copy_if( m_subgraphs.begin(), m_subgraphs.end(), std::back_inserter( dirty_graphs ),
                  [&] ( const CONNECTION_SUBGRAPH* candidate )
                  {
                      return candidate->m_dirty;
                  } );

    auto update_lambda = [&nextSubgraph, &dirty_graphs]() -> size_t
    {
        for( size_t subgraphId = nextSubgraph++; subgraphId < dirty_graphs.size(); subgraphId = nextSubgraph++ )
        {
            auto subgraph = dirty_graphs[subgraphId];

            if( !subgraph->m_dirty )
                continue;

            // Special processing for some items
            for( auto item : subgraph->m_items )
            {
                switch( item->Type() )
                {
                case SCH_NO_CONNECT_T:
                    subgraph->m_no_connect = item;
                    break;

                case SCH_BUS_WIRE_ENTRY_T:
                    subgraph->m_bus_entry = item;
                    break;

                case SCH_PIN_T:
                {
                    auto pin = static_cast<SCH_PIN*>( item );

                    if( pin->GetType() == ELECTRICAL_PINTYPE::PT_NC )
                        subgraph->m_no_connect = item;

                    break;
                }

                default:
                    break;
                }
            }

            subgraph->ResolveDrivers( true );
            subgraph->m_dirty = false;
        }

        return 1;
    };

    if( parallelThreadCount == 1 )
        update_lambda();
    else
    {
        for( size_t ii = 0; ii < parallelThreadCount; ++ii )
            returns[ii] = std::async( std::launch::async, update_lambda );

        // Finalize the threads
        for( size_t ii = 0; ii < parallelThreadCount; ++ii )
            returns[ii].wait();
    }

    // Now discard any non-driven subgraphs from further consideration

    std::copy_if( m_subgraphs.begin(), m_subgraphs.end(), std::back_inserter( m_driver_subgraphs ),
                  [&] ( const CONNECTION_SUBGRAPH* candidate ) -> bool
                  {
                      return candidate->m_driver;
                  } );

    // Check for subgraphs with the same net name but only weak drivers.
    // For example, two wires that are both connected to hierarchical
    // sheet pins that happen to have the same name, but are not the same.

    for( auto&& subgraph : m_driver_subgraphs )
    {
        wxString full_name = subgraph->m_driver_connection->Name();
        wxString name = subgraph->m_driver_connection->Name( true );
        m_net_name_to_subgraphs_map[full_name].emplace_back( subgraph );

        // For vector buses, we need to cache the prefix also, as two different instances of the
        // weakly driven pin may have the same prefix but different vector start and end.  We need
        // to treat those as needing renaming also, because otherwise if they end up on a sheet with
        // common usage, they will be incorrectly merged.
        if( subgraph->m_driver_connection->Type() == CONNECTION_TYPE::BUS )
        {
            wxString prefixOnly = full_name.BeforeFirst( '[' ) + wxT( "[]" );
            m_net_name_to_subgraphs_map[prefixOnly].emplace_back( subgraph );
        }

        subgraph->m_dirty = true;

        if( subgraph->m_strong_driver )
        {
            SCH_ITEM* driver = subgraph->m_driver;
            SCH_SHEET_PATH sheet = subgraph->m_sheet;

            switch( driver->Type() )
            {
            case SCH_LABEL_T:
            case SCH_HIER_LABEL_T:
            {
                m_local_label_cache[std::make_pair( sheet, name )].push_back( subgraph );
                break;
            }
            case SCH_GLOBAL_LABEL_T:
            {
                m_global_label_cache[name].push_back( subgraph );
                break;
            }
            case SCH_PIN_T:
            {
                auto pin = static_cast<SCH_PIN*>( driver );
                wxASSERT( pin->IsPowerConnection() );
                m_global_label_cache[name].push_back( subgraph );
                break;
            }
            default:
                wxLogTrace( ConnTrace, "Unexpected strong driver %s",
                            driver->GetSelectMenuText( EDA_UNITS::MILLIMETRES ) );
                break;
            }
        }
    }

    // Generate subgraphs for invisible power pins.  These will be merged with other subgraphs
    // on the same sheet in the next loop.

    std::unordered_map<int, CONNECTION_SUBGRAPH*> invisible_pin_subgraphs;

    for( const auto& it : m_invisible_power_pins )
    {
        SCH_SHEET_PATH sheet = it.first;
        SCH_PIN*       pin   = it.second;

        if( !pin->ConnectedItems( sheet ).empty() && !pin->GetLibPin()->GetParent()->IsPower() )
        {
            // ERC will warn about this: user has wired up an invisible pin
            continue;
        }

        SCH_CONNECTION* connection = pin->Connection( &sheet );

        if( !connection )
            connection = pin->InitializeConnection( sheet, this );

        // If this pin already has a subgraph, don't need to process
        if( connection->SubgraphCode() > 0 )
            continue;

        connection->SetName( pin->GetName() );

        int code = assignNewNetCode( *connection );

        connection->SetNetCode( code );

        CONNECTION_SUBGRAPH* subgraph;
        auto                 jj = invisible_pin_subgraphs.find( code );

        if( jj != invisible_pin_subgraphs.end() )
        {
            subgraph = jj->second;
            subgraph->AddItem( pin );
        }
        else
        {
            subgraph = new CONNECTION_SUBGRAPH( this );

            subgraph->m_code = m_last_subgraph_code++;
            subgraph->m_sheet = sheet;

            subgraph->AddItem( pin );
            subgraph->ResolveDrivers();

            auto key = std::make_pair( subgraph->GetNetName(), code );
            m_net_code_to_subgraphs_map[ key ].push_back( subgraph );
            m_subgraphs.push_back( subgraph );
            m_driver_subgraphs.push_back( subgraph );

            invisible_pin_subgraphs[code] = subgraph;
        }

        connection->SetSubgraphCode( subgraph->m_code );
    }

    // Here we do all the local (sheet) processing of each subgraph, including assigning net
    // codes, merging subgraphs together that use label connections, etc.

    // Cache remaining valid subgraphs by sheet path
    for( auto subgraph : m_driver_subgraphs )
        m_sheet_to_subgraphs_map[ subgraph->m_sheet ].emplace_back( subgraph );

    std::unordered_set<CONNECTION_SUBGRAPH*> invalidated_subgraphs;

    for( CONNECTION_SUBGRAPH* subgraph : m_driver_subgraphs )
    {
        if( subgraph->m_absorbed )
            continue;

        SCH_CONNECTION* connection = subgraph->m_driver_connection;
        SCH_SHEET_PATH sheet = subgraph->m_sheet;
        wxString name = connection->Name();

        // Test subgraphs with weak drivers for net name conflicts and fix them
        unsigned suffix = 1;

        auto create_new_name =
                [&suffix]( SCH_CONNECTION* aConn ) -> wxString
                {
                    wxString newName;

                    // For group buses with a prefix, we can add the suffix to the prefix.
                    // If they don't have a prefix, we force the creation of a prefix so that
                    // two buses don't get inadvertently shorted together.
                    if( aConn->Type() == CONNECTION_TYPE::BUS_GROUP )
                    {
                        wxString prefix = aConn->BusPrefix();

                        if( prefix.empty() )
                            prefix = wxT( "BUS" ); // So result will be "BUS_1{...}"

                        wxString oldName = aConn->Name().AfterFirst( '{' );

                        newName = wxString::Format( "%s_%u{%s", prefix, suffix, oldName );

                        aConn->ConfigureFromLabel( newName );
                    }
                    else
                    {
                        newName = wxString::Format( "%s_%u", aConn->Name(), suffix );
                        aConn->SetSuffix( wxString::Format( "_%u", suffix ) );
                    }

                    suffix++;
                    return newName;
                };

        if( !subgraph->m_strong_driver )
        {
            std::vector<CONNECTION_SUBGRAPH*>* vec = &m_net_name_to_subgraphs_map.at( name );

            // If we are a unique bus vector, check if we aren't actually unique because of another
            // subgraph with a similar bus vector
            if( vec->size() <= 1 && subgraph->m_driver_connection->Type() == CONNECTION_TYPE::BUS )
            {
                wxString prefixOnly = name.BeforeFirst( '[' ) + wxT( "[]" );
                vec = &m_net_name_to_subgraphs_map.at( prefixOnly );
            }

            if( vec->size() > 1 )
            {
                wxString new_name = create_new_name( connection );

                while( m_net_name_to_subgraphs_map.count( new_name ) )
                    new_name = create_new_name( connection );

                wxLogTrace( ConnTrace, "%ld (%s) is weakly driven and not unique. Changing to %s.",
                            subgraph->m_code, name, new_name );

                vec->erase( std::remove( vec->begin(), vec->end(), subgraph ), vec->end() );

                m_net_name_to_subgraphs_map[new_name].emplace_back( subgraph );

                name = new_name;
            }
            else
            {
                // If there is no conflict, promote sheet pins to be strong drivers so that they
                // will be considered below for propagation/merging.

                // It is possible for this to generate a conflict if the sheet pin has the same
                // name as a global label on the same sheet, because global merging will then treat
                // this subgraph as if it had a matching local label.  So, for those cases, we
                // don't apply this promotion

                if( subgraph->m_driver->Type() == SCH_SHEET_PIN_T )
                {
                    bool     conflict    = false;
                    wxString global_name = connection->Name( true );
                    auto     kk          = m_net_name_to_subgraphs_map.find( global_name );

                    if( kk != m_net_name_to_subgraphs_map.end() )
                    {
                        // A global will conflict if it is on the same sheet as this subgraph, since
                        // it would be connected by implicit local label linking
                        std::vector<CONNECTION_SUBGRAPH*>& candidates = kk->second;

                        for( const CONNECTION_SUBGRAPH* candidate : candidates )
                        {
                            if( candidate->m_sheet == sheet )
                                conflict = true;
                        }
                    }

                    if( conflict )
                    {
                        wxLogTrace( ConnTrace,
                                    "%ld (%s) skipped for promotion due to potential conflict",
                                    subgraph->m_code, name );
                    }
                    else
                    {
                        wxLogTrace( ConnTrace,
                                "%ld (%s) weakly driven by unique sheet pin %s, promoting",
                                subgraph->m_code, name,
                                subgraph->m_driver->GetSelectMenuText( EDA_UNITS::MILLIMETRES ) );

                        subgraph->m_strong_driver = true;
                    }
                }
            }
        }

        // Assign net codes

        if( connection->IsBus() )
        {
            int  code = -1;
            auto it   = m_bus_name_to_code_map.find( name );

            if( it != m_bus_name_to_code_map.end() )
            {
                code = it->second;
            }
            else
            {
                code = m_last_bus_code++;
                m_bus_name_to_code_map[ name ] = code;
            }

            connection->SetBusCode( code );
            assignNetCodesToBus( connection );
        }
        else
        {
            assignNewNetCode( *connection );
        }

        // Reset the flag for the next loop below
        subgraph->m_dirty = true;

        // Next, we merge together subgraphs that have label connections, and create
        // neighbor links for subgraphs that are part of a bus on the same sheet.
        // For merging, we consider each possible strong driver.

        // If this subgraph doesn't have a strong driver, let's skip it, since there is no
        // way it will be merged with anything.

        if( !subgraph->m_strong_driver )
            continue;

        // candidate_subgraphs will contain each valid, non-bus subgraph on the same sheet
        // as the subgraph we are considering that has a strong driver.
        // Weakly driven subgraphs are not considered since they will never be absorbed or
        // form neighbor links.

        std::vector<CONNECTION_SUBGRAPH*> candidate_subgraphs;
        std::copy_if( m_sheet_to_subgraphs_map[ subgraph->m_sheet ].begin(),
                      m_sheet_to_subgraphs_map[ subgraph->m_sheet ].end(),
                      std::back_inserter( candidate_subgraphs ),
                      [&] ( const CONNECTION_SUBGRAPH* candidate )
                      {
                          return ( !candidate->m_absorbed &&
                                   candidate->m_strong_driver &&
                                   candidate != subgraph );
                      } );

        // This is a list of connections on the current subgraph to compare to the
        // drivers of each candidate subgraph.  If the current subgraph is a bus,
        // we should consider each bus member.
        std::vector< std::shared_ptr<SCH_CONNECTION> > connections_to_check;

        // Also check the main driving connection
        connections_to_check.push_back( std::make_shared<SCH_CONNECTION>( *connection ) );

        auto add_connections_to_check = [&] ( CONNECTION_SUBGRAPH* aSubgraph ) {
            for( SCH_ITEM* possible_driver : aSubgraph->m_items )
            {
                if( possible_driver == aSubgraph->m_driver )
                    continue;

                auto c = getDefaultConnection( possible_driver, aSubgraph );

                if( c )
                {
                    if( c->Type() != aSubgraph->m_driver_connection->Type() )
                        continue;

                    if( c->Name( true ) == aSubgraph->m_driver_connection->Name( true ) )
                        continue;

                    connections_to_check.push_back( c );
                    wxLogTrace( ConnTrace,
                                "%lu (%s): Adding secondary driver %s", aSubgraph->m_code,
                                aSubgraph->m_driver_connection->Name( true ), c->Name( true ) );
                }
            }
        };

        // Now add other strong drivers
        // The actual connection attached to these items will have been overwritten
        // by the chosen driver of the subgraph, so we need to create a dummy connection
        add_connections_to_check( subgraph );

        for( unsigned i = 0; i < connections_to_check.size(); i++ )
        {
            auto member = connections_to_check[i];

            if( member->IsBus() )
            {
                connections_to_check.insert( connections_to_check.end(),
                                             member->Members().begin(),
                                             member->Members().end() );
            }

            wxString test_name = member->Name( true );

            for( auto candidate : candidate_subgraphs )
            {
                if( candidate->m_absorbed )
                    continue;

                bool match = false;

                if( candidate->m_driver_connection->Name( true ) == test_name )
                {
                    match = true;
                }
                else
                {
                    if( !candidate->m_multiple_drivers )
                        continue;

                    for( SCH_ITEM *driver : candidate->m_drivers )
                    {
                        if( driver == candidate->m_driver )
                            continue;

                        // Sheet pins are not candidates for merging
                        if( driver->Type() == SCH_SHEET_PIN_T )
                            continue;

                        if( driver->Type() == SCH_PIN_T )
                        {
                            auto pin = static_cast<SCH_PIN*>( driver );

                            if( pin->IsPowerConnection() && pin->GetName() == test_name )
                            {
                                match = true;
                                break;
                            }
                        }
                        else
                        {
                            wxASSERT( driver->Type() == SCH_LABEL_T ||
                                      driver->Type() == SCH_GLOBAL_LABEL_T ||
                                      driver->Type() == SCH_HIER_LABEL_T );

                            if( subgraph->GetNameForDriver( driver )  == test_name )
                            {
                                match = true;
                                break;
                            }
                        }
                    }
                }

                if( match )
                {
                    if( connection->IsBus() && candidate->m_driver_connection->IsNet() )
                    {
                         wxLogTrace( ConnTrace, "%lu (%s) has bus child %lu (%s)", subgraph->m_code,
                                     connection->Name(), candidate->m_code, member->Name() );

                        subgraph->m_bus_neighbors[member].insert( candidate );
                        candidate->m_bus_parents[member].insert( subgraph );
                    }
                    else
                    {
                        wxLogTrace( ConnTrace, "%lu (%s) absorbs neighbor %lu (%s)",
                                    subgraph->m_code, connection->Name(),
                                    candidate->m_code, candidate->m_driver_connection->Name() );

                        // Candidate may have other non-chosen drivers we need to follow
                        add_connections_to_check( candidate );

                        subgraph->Absorb( candidate );
                        invalidated_subgraphs.insert( subgraph );
                    }
                }
            }
        }
    }

    // Update any subgraph that was invalidated above
    for( CONNECTION_SUBGRAPH* subgraph : invalidated_subgraphs )
    {
        if( subgraph->m_absorbed )
            continue;

        subgraph->ResolveDrivers();

        if( subgraph->m_driver_connection->IsBus() )
            assignNetCodesToBus( subgraph->m_driver_connection );
        else
            assignNewNetCode( *subgraph->m_driver_connection );

        wxLogTrace( ConnTrace, "Re-resolving drivers for %lu (%s)", subgraph->m_code,
                    subgraph->m_driver_connection->Name() );
    }

    // Absorbed subgraphs should no longer be considered
    m_driver_subgraphs.erase( std::remove_if( m_driver_subgraphs.begin(), m_driver_subgraphs.end(),
                              [&] ( const CONNECTION_SUBGRAPH* candidate ) -> bool
                              {
                                  return candidate->m_absorbed;
                              } ),
                              m_driver_subgraphs.end() );

    // Store global subgraphs for later reference
    std::vector<CONNECTION_SUBGRAPH*> global_subgraphs;
    std::copy_if( m_driver_subgraphs.begin(), m_driver_subgraphs.end(),
                  std::back_inserter( global_subgraphs ),
                  [&] ( const CONNECTION_SUBGRAPH* candidate ) -> bool
                  {
                      return !candidate->m_local_driver;
                  } );

    // Recache remaining valid subgraphs by sheet path
    m_sheet_to_subgraphs_map.clear();

    for( CONNECTION_SUBGRAPH* subgraph : m_driver_subgraphs )
        m_sheet_to_subgraphs_map[ subgraph->m_sheet ].emplace_back( subgraph );

    // Update item connections at this point so that neighbor propagation works
    nextSubgraph.store( 0 );

    auto preliminaryUpdateTask = [&]() -> size_t {
        for( size_t subgraphId = nextSubgraph++; subgraphId < m_driver_subgraphs.size();
             subgraphId = nextSubgraph++ )
        {
            m_driver_subgraphs[subgraphId]->UpdateItemConnections();
        }

        return 1;
    };

    if( parallelThreadCount == 1 )
        preliminaryUpdateTask();
    else
    {
        for( size_t ii = 0; ii < parallelThreadCount; ++ii )
            returns[ii] = std::async( std::launch::async, preliminaryUpdateTask );

        // Finalize the threads
        for( size_t ii = 0; ii < parallelThreadCount; ++ii )
            returns[ii].wait();
    }

    // Next time through the subgraphs, we do some post-processing to handle things like
    // connecting bus members to their neighboring subgraphs, and then propagate connections
    // through the hierarchy

    for( CONNECTION_SUBGRAPH* subgraph : m_driver_subgraphs )
    {
        if( !subgraph->m_dirty )
            continue;

        // For subgraphs that are driven by a global (power port or label) and have more
        // than one global driver, we need to seek out other subgraphs driven by the
        // same name as the non-chosen driver and update them to match the chosen one.

        if( !subgraph->m_local_driver && subgraph->m_multiple_drivers )
        {
            for( SCH_ITEM* driver : subgraph->m_drivers )
            {
                if( driver == subgraph->m_driver )
                    continue;

                wxString secondary_name = subgraph->GetNameForDriver( driver );

                if( secondary_name == subgraph->m_driver_connection->Name() )
                    continue;

                bool secondary_is_global = CONNECTION_SUBGRAPH::GetDriverPriority( driver )
                                           >= CONNECTION_SUBGRAPH::PRIORITY::POWER_PIN;

                for( CONNECTION_SUBGRAPH* candidate : global_subgraphs )
                {
                    if( candidate == subgraph )
                        continue;

                    if( !secondary_is_global && candidate->m_sheet != subgraph->m_sheet )
                        continue;

                    SCH_CONNECTION* conn = candidate->m_driver_connection;

                    if( conn->Name() == secondary_name )
                    {
                        wxLogTrace( ConnTrace, "Global %lu (%s) promoted to %s", candidate->m_code,
                                    conn->Name(), subgraph->m_driver_connection->Name() );

                        conn->Clone( *subgraph->m_driver_connection );

                        candidate->m_dirty = false;
                    }
                }
            }
        }

        // This call will handle descending the hierarchy and updating child subgraphs
        propagateToNeighbors( subgraph );
    }

    // Handle buses that have been linked together somewhere by member (net) connections.
    // This feels a bit hacky, perhaps this algorithm should be revisited in the future.

    // For net subgraphs that have more than one bus parent, we need to ensure that those
    // buses are linked together in the final netlist.  The final name of each bus might not
    // match the local name that was used to establish the parent-child relationship, because
    // the bus may have been renamed by a hierarchical connection.  So, for each of these cases,
    // we need to identify the appropriate bus members to link together (and their final names),
    // and then update all instances of the old name in the hierarchy.

    for( CONNECTION_SUBGRAPH* subgraph : m_driver_subgraphs )
    {
        if( subgraph->m_bus_parents.size() < 2 )
            continue;

        SCH_CONNECTION* conn = subgraph->m_driver_connection;

        wxLogTrace( ConnTrace, "%lu (%s) has multiple bus parents",
                    subgraph->m_code, conn->Name() );

        wxASSERT( conn->IsNet() );

        for( const auto& ii : subgraph->m_bus_parents )
        {
            SCH_CONNECTION* link_member = ii.first.get();

            for( CONNECTION_SUBGRAPH* parent : ii.second )
            {
                while( parent->m_absorbed )
                    parent = parent->m_absorbed_by;

                SCH_CONNECTION* match = matchBusMember( parent->m_driver_connection, link_member );

                if( !match )
                {
                    wxLogTrace( ConnTrace, "Warning: could not match %s inside %lu (%s)",
                                conn->Name(), parent->m_code, parent->m_driver_connection->Name() );
                    continue;
                }

                if( conn->Name() != match->Name() )
                {
                    wxString old_name = match->Name();

                    wxLogTrace( ConnTrace, "Updating %lu (%s) member %s to %s", parent->m_code,
                                parent->m_driver_connection->Name(), old_name, conn->Name() );

                    match->Clone( *conn );

                    auto jj = m_net_name_to_subgraphs_map.find( old_name );

                    if( jj == m_net_name_to_subgraphs_map.end() )
                        continue;

                    for( CONNECTION_SUBGRAPH* old_sg : jj->second )
                    {
                        while( old_sg->m_absorbed )
                            old_sg = old_sg->m_absorbed_by;

                        old_sg->m_driver_connection->Clone( *conn );
                    }
                }
            }
        }
    }

    nextSubgraph.store( 0 );

    auto updateItemConnectionsTask = [&]() -> size_t {
        for( size_t subgraphId = nextSubgraph++; subgraphId < m_driver_subgraphs.size();
             subgraphId = nextSubgraph++ )
        {
            CONNECTION_SUBGRAPH* subgraph = m_driver_subgraphs[subgraphId];

            // Make sure weakly-driven single-pin nets get the no_connect_ prefix
            if( !subgraph->m_strong_driver && subgraph->m_drivers.size() == 1
                && subgraph->m_driver->Type() == SCH_PIN_T )
            {
                SCH_PIN* pin = static_cast<SCH_PIN*>( subgraph->m_driver );
                pin->ClearDefaultNetName( &subgraph->m_sheet );
                subgraph->m_driver_connection->ConfigureFromLabel(
                        pin->GetDefaultNetName( subgraph->m_sheet, true ) );
            }

<<<<<<< HEAD
            subgraph->m_dirty = false;
            subgraph->UpdateItemConnections();
=======
                // Make sure weakly-driven single-pin nets get the unconnected_ prefix
                if( !subgraph->m_strong_driver && subgraph->m_drivers.size() == 1 &&
                    subgraph->m_driver->Type() == SCH_PIN_T )
                {
                    SCH_PIN* pin = static_cast<SCH_PIN*>( subgraph->m_driver );
                    wxString name = pin->GetDefaultNetName( subgraph->m_sheet, true );

                    subgraph->m_driver_connection->ConfigureFromLabel( name );
                }
>>>>>>> 25956152

            // No other processing to do on buses
            if( subgraph->m_driver_connection->IsBus() )
                continue;

            // As a visual aid, we can check sheet pins that are driven by themselves to see
            // if they should be promoted to buses

            if( subgraph->m_driver->Type() == SCH_SHEET_PIN_T )
            {
                SCH_SHEET_PIN* pin = static_cast<SCH_SHEET_PIN*>( subgraph->m_driver );

                if( SCH_SHEET* sheet = pin->GetParent() )
                {
                    wxString    pinText = pin->GetText();
                    SCH_SCREEN* screen = sheet->GetScreen();

                    for( SCH_ITEM* item : screen->Items().OfType( SCH_HIER_LABEL_T ) )
                    {
                        SCH_HIERLABEL* label = static_cast<SCH_HIERLABEL*>( item );

                        if( label->GetText() == pinText )
                        {
                            SCH_SHEET_PATH path = subgraph->m_sheet;
                            path.push_back( sheet );

                            SCH_CONNECTION* parent_conn = label->Connection( &path );

                            if( parent_conn && parent_conn->IsBus() )
                                subgraph->m_driver_connection->SetType( CONNECTION_TYPE::BUS );

                            break;
                        }
                    }

                    if( subgraph->m_driver_connection->IsBus() )
                        continue;
                }
            }
        }

        return 1;
    };

    if( parallelThreadCount == 1 )
        updateItemConnectionsTask();
    else
    {
        for( size_t ii = 0; ii < parallelThreadCount; ++ii )
            returns[ii] = std::async( std::launch::async, updateItemConnectionsTask );

        // Finalize the threads
        for( size_t ii = 0; ii < parallelThreadCount; ++ii )
            returns[ii].wait();
    }

    m_net_code_to_subgraphs_map.clear();
    m_net_name_to_subgraphs_map.clear();

    for( CONNECTION_SUBGRAPH* subgraph : m_driver_subgraphs )
    {
        auto key = std::make_pair( subgraph->GetNetName(),
                                   subgraph->m_driver_connection->NetCode() );
        m_net_code_to_subgraphs_map[ key ].push_back( subgraph );

        m_net_name_to_subgraphs_map[subgraph->m_driver_connection->Name()].push_back( subgraph );
    }
}


int CONNECTION_GRAPH::assignNewNetCode( SCH_CONNECTION& aConnection )
{
    int code;

    auto it = m_net_name_to_code_map.find( aConnection.Name() );

    if( it == m_net_name_to_code_map.end() )
    {
        code = m_last_net_code++;
        m_net_name_to_code_map[ aConnection.Name() ] = code;
    }
    else
    {
        code = it->second;
    }

    aConnection.SetNetCode( code );

    return code;
}


void CONNECTION_GRAPH::assignNetCodesToBus( SCH_CONNECTION* aConnection )
{
    auto connections_to_check( aConnection->Members() );

    for( unsigned i = 0; i < connections_to_check.size(); i++ )
    {
        auto member = connections_to_check[i];

        if( member->IsBus() )
        {
            connections_to_check.insert( connections_to_check.end(),
                                         member->Members().begin(),
                                         member->Members().end() );
            continue;
        }

        assignNewNetCode( *member );
    }
}


void CONNECTION_GRAPH::propagateToNeighbors( CONNECTION_SUBGRAPH* aSubgraph )
{
    SCH_CONNECTION* conn = aSubgraph->m_driver_connection;
    std::vector<CONNECTION_SUBGRAPH*> search_list;
    std::unordered_set<CONNECTION_SUBGRAPH*> visited;
    std::vector<SCH_CONNECTION*> stale_bus_members;

    auto visit =
            [&]( CONNECTION_SUBGRAPH* aParent )
            {
                for( SCH_SHEET_PIN* pin : aParent->m_hier_pins )
                {
                    SCH_SHEET_PATH path = aParent->m_sheet;
                    path.push_back( pin->GetParent() );

                    auto it = m_sheet_to_subgraphs_map.find( path );

                    if( it == m_sheet_to_subgraphs_map.end() )
                        continue;

                    for( CONNECTION_SUBGRAPH* candidate : it->second )
                    {
                        if( !candidate->m_strong_driver
                            || candidate->m_hier_ports.empty()
                            || visited.count( candidate ) )
                        {
                            continue;
                        }

                        for( SCH_HIERLABEL* label : candidate->m_hier_ports )
                        {
                            if( candidate->GetNameForDriver( label ) == aParent->GetNameForDriver( pin ) )
                            {
                                wxLogTrace( ConnTrace, "%lu: found child %lu (%s)", aParent->m_code,
                                            candidate->m_code, candidate->m_driver_connection->Name() );

                                candidate->m_hier_parent = aParent;

                                search_list.push_back( candidate );
                                break;
                            }
                        }
                    }
                }

        for( SCH_HIERLABEL* label : aParent->m_hier_ports )
        {
            SCH_SHEET_PATH path = aParent->m_sheet;
            path.pop_back();

            auto it = m_sheet_to_subgraphs_map.find( path );

            if( it == m_sheet_to_subgraphs_map.end() )
                continue;

            for( CONNECTION_SUBGRAPH* candidate : it->second )
            {
                if( candidate->m_hier_pins.empty()
                    || visited.count( candidate )
                    || candidate->m_driver_connection->Type() != aParent->m_driver_connection->Type() )
                {
                    continue;
                }

                for( SCH_SHEET_PIN* pin : candidate->m_hier_pins )
                {
                    SCH_SHEET_PATH pin_path = path;
                    pin_path.push_back( pin->GetParent() );

                    if( pin_path != aParent->m_sheet )
                        continue;

                    if( aParent->GetNameForDriver( label ) == candidate->GetNameForDriver( pin ) )
                    {
                        wxLogTrace( ConnTrace, "%lu: found additional parent %lu (%s)",
                                    aParent->m_code, candidate->m_code,
                                    candidate->m_driver_connection->Name() );

                        search_list.push_back( candidate );
                        break;
                    }
                }
            }
      }
    };

    auto propagate_bus_neighbors = [&]( CONNECTION_SUBGRAPH* aParentGraph ) {
        for( const auto& kv : aParentGraph->m_bus_neighbors )
        {
            for( CONNECTION_SUBGRAPH* neighbor : kv.second )
            {
                // May have been absorbed but won't have been deleted
                while( neighbor->m_absorbed )
                    neighbor = neighbor->m_absorbed_by;

                SCH_CONNECTION* parent = aParentGraph->m_driver_connection;

                // Now member may be out of date, since we just cloned the
                // connection from higher up in the hierarchy.  We need to
                // figure out what the actual new connection is.
                SCH_CONNECTION* member = matchBusMember( parent, kv.first.get() );

                if( !member )
                {
                    // Try harder: we might match on a secondary driver
                    for( CONNECTION_SUBGRAPH* sg : kv.second )
                    {
                        if( sg->m_multiple_drivers )
                        {
                            SCH_SHEET_PATH sheet = sg->m_sheet;

                            for( SCH_ITEM* driver : sg->m_drivers )
                            {
                                auto c = getDefaultConnection( driver, sg );
                                member = matchBusMember( parent, c.get() );

                                if( member )
                                    break;
                            }
                        }

                        if( member )
                            break;
                    }
                }

                // This is bad, probably an ERC error
                if( !member )
                {
                    wxLogTrace( ConnTrace, "Could not match bus member %s in %s",
                                kv.first->Name(), parent->Name() );
                    continue;
                }

                auto neighbor_conn = neighbor->m_driver_connection;
                auto neighbor_name = neighbor_conn->Name();

                // Matching name: no update needed
                if( neighbor_name == member->Name() )
                    continue;

                // Was this neighbor already updated from a different sheet?  Don't rename it again
                if( neighbor_conn->Sheet() != neighbor->m_sheet )
                    continue;

                // Safety check against infinite recursion
                wxASSERT( neighbor_conn->IsNet() );

                wxLogTrace( ConnTrace, "%lu (%s) connected to bus member %s (local %s)",
                            neighbor->m_code, neighbor_name, member->Name(), member->LocalName() );

                // Take whichever name is higher priority
                if( CONNECTION_SUBGRAPH::GetDriverPriority( neighbor->m_driver )
                    >= CONNECTION_SUBGRAPH::PRIORITY::POWER_PIN )
                {
                    member->Clone( *neighbor_conn );
                    stale_bus_members.push_back( member );
                }
                else
                {
                    neighbor_conn->Clone( *member );

                    recacheSubgraphName( neighbor, neighbor_name );

                    // Recurse onto this neighbor in case it needs to re-propagate
                    neighbor->m_dirty = true;
                    propagateToNeighbors( neighbor );
                }
            }
        }
    };

    // If we are a bus, we must propagate to local neighbors and then the hierarchy
    if( conn->IsBus() )
        propagate_bus_neighbors( aSubgraph );

    // If we don't have any hier pins (i.e. no children), nothing to do
    if( aSubgraph->m_hier_pins.empty() )
    {
        // If we also don't have any parents, we'll never be visited again
        if( aSubgraph->m_hier_ports.empty() )
            aSubgraph->m_dirty = false;

        return;
    }

    // If we do have hier ports, skip this subgraph as it will be visited by a parent
    // TODO(JE) this will leave the subgraph dirty if there is no matching parent subgraph,
    // which should be flagged as an ERC error
    if( !aSubgraph->m_hier_ports.empty() )
        return;

    visited.insert( aSubgraph );

    wxLogTrace( ConnTrace, "Propagating %lu (%s) to subsheets",
                aSubgraph->m_code, aSubgraph->m_driver_connection->Name() );

    visit( aSubgraph );

    for( unsigned i = 0; i < search_list.size(); i++ )
    {
        auto child = search_list[i];

        visited.insert( child );

        visit( child );

        child->m_dirty = false;
    }

    // Now, find the best driver for this chain of subgraphs
    CONNECTION_SUBGRAPH*          original = aSubgraph;
    CONNECTION_SUBGRAPH::PRIORITY highest =
            CONNECTION_SUBGRAPH::GetDriverPriority( aSubgraph->m_driver );
    bool     originalStrong = ( highest >= CONNECTION_SUBGRAPH::PRIORITY::HIER_LABEL );
    wxString originalName = original->m_driver_connection->Name();

    // Check if a subsheet has a higher-priority connection to the same net
    if( highest < CONNECTION_SUBGRAPH::PRIORITY::POWER_PIN )
    {
        for( CONNECTION_SUBGRAPH* subgraph : visited )
        {
            if( subgraph == original )
                continue;

            CONNECTION_SUBGRAPH::PRIORITY priority =
                    CONNECTION_SUBGRAPH::GetDriverPriority( subgraph->m_driver );

            bool     candidateStrong = ( priority >= CONNECTION_SUBGRAPH::PRIORITY::HIER_LABEL );
            wxString candidateName = subgraph->m_driver_connection->Name();
            bool     shorterPath = subgraph->m_sheet.size() < original->m_sheet.size();
            bool     asGoodPath = subgraph->m_sheet.size() <= original->m_sheet.size();

            // Pick a better driving subgraph if it:
            // a) has a power pin or global driver
            // b) is a strong driver and we're a weak driver
            // c) meets or exceeds our priority, is a strong driver, and has a shorter path
            // d) matches our strength and is at least as short, and is alphabetically lower

            if( ( priority >= CONNECTION_SUBGRAPH::PRIORITY::POWER_PIN )
                || ( !originalStrong && candidateStrong )
                || ( priority >= highest && candidateStrong && shorterPath )
                || ( ( originalStrong == candidateStrong ) && asGoodPath
                     && ( candidateName < originalName ) ) )
            {
                original = subgraph;
                highest = priority;
                originalStrong = candidateStrong;
                originalName = subgraph->m_driver_connection->Name();
            }
        }
    }

    if( original != aSubgraph )
    {
        wxLogTrace( ConnTrace, "%lu (%s) overridden by new driver %lu (%s)", aSubgraph->m_code,
                    aSubgraph->m_driver_connection->Name(), original->m_code,
                    original->m_driver_connection->Name() );
    }

    conn = original->m_driver_connection;

    for( CONNECTION_SUBGRAPH* subgraph : visited )
    {
        wxString old_name = subgraph->m_driver_connection->Name();

        subgraph->m_driver_connection->Clone( *conn );

        if( old_name != conn->Name() )
            recacheSubgraphName( subgraph, old_name );

        if( conn->IsBus() )
            propagate_bus_neighbors( subgraph );
    }

    // Somewhere along the way, a bus member may have been upgraded to a global or power label.
    // Because this can happen anywhere, we need a second pass to update all instances of that bus
    // member to have the correct connection info
    if( conn->IsBus() && !stale_bus_members.empty() )
    {
        for( auto stale_member : stale_bus_members )
        {
            for( CONNECTION_SUBGRAPH* subgraph : visited )
            {
                SCH_CONNECTION* member = matchBusMember( subgraph->m_driver_connection,
                                                         stale_member );
                wxASSERT( member );

                wxLogTrace( ConnTrace, "Updating %lu (%s) member %s to %s", subgraph->m_code,
                            subgraph->m_driver_connection->Name(), member->LocalName(),
                            stale_member->Name() );

                member->Clone( *stale_member );

                propagate_bus_neighbors( subgraph );
            }
        }
    }

    aSubgraph->m_dirty = false;
}


std::shared_ptr<SCH_CONNECTION> CONNECTION_GRAPH::getDefaultConnection( SCH_ITEM* aItem,
        CONNECTION_SUBGRAPH* aSubgraph )
{
    auto c = std::shared_ptr<SCH_CONNECTION>( nullptr );

    switch( aItem->Type() )
    {
    case SCH_PIN_T:
    {
        auto pin = static_cast<SCH_PIN*>( aItem );

        if( pin->IsPowerConnection() )
            c = std::make_shared<SCH_CONNECTION>( aItem, aSubgraph->m_sheet );

        break;
    }

    case SCH_GLOBAL_LABEL_T:
    case SCH_HIER_LABEL_T:
    case SCH_LABEL_T:
    {
        c = std::make_shared<SCH_CONNECTION>( aItem, aSubgraph->m_sheet );
        break;
    }

    default:
        break;
    }

    if( c )
    {
        c->SetGraph( this );
        c->ConfigureFromLabel( aSubgraph->GetNameForDriver( aItem ) );
    }

    return c;
}


SCH_CONNECTION* CONNECTION_GRAPH::matchBusMember( SCH_CONNECTION* aBusConnection,
                                                  SCH_CONNECTION* aSearch )
{
    wxASSERT( aBusConnection->IsBus() );

    SCH_CONNECTION* match = nullptr;

    if( aBusConnection->Type() == CONNECTION_TYPE::BUS )
    {
        // Vector bus: compare against index, because we allow the name
        // to be different

        for( const auto& bus_member : aBusConnection->Members() )
        {
            if( bus_member->VectorIndex() == aSearch->VectorIndex() )
            {
                match = bus_member.get();
                break;
            }
        }
    }
    else
    {
        // Group bus
        for( const auto& c : aBusConnection->Members() )
        {
            // Vector inside group: compare names, because for bus groups
            // we expect the naming to be consistent across all usages
            // TODO(JE) explain this in the docs
            if( c->Type() == CONNECTION_TYPE::BUS )
            {
                for( const auto& bus_member : c->Members() )
                {
                    if( bus_member->LocalName() == aSearch->LocalName() )
                    {
                        match = bus_member.get();
                        break;
                    }
                }
            }
            else if( c->LocalName() == aSearch->LocalName() )
            {
                match = c.get();
                break;
            }
        }
    }

    return match;
}


void CONNECTION_GRAPH::recacheSubgraphName( CONNECTION_SUBGRAPH* aSubgraph,
                                            const wxString& aOldName )
{
    auto it = m_net_name_to_subgraphs_map.find( aOldName );

    if( it != m_net_name_to_subgraphs_map.end() )
    {
        std::vector<CONNECTION_SUBGRAPH*>& vec = it->second;
        vec.erase( std::remove( vec.begin(), vec.end(), aSubgraph ), vec.end() );
    }

    wxLogTrace( ConnTrace, "recacheSubgraphName: %s => %s", aOldName,
                aSubgraph->m_driver_connection->Name() );

    m_net_name_to_subgraphs_map[aSubgraph->m_driver_connection->Name()].push_back( aSubgraph );
}


std::shared_ptr<BUS_ALIAS> CONNECTION_GRAPH::GetBusAlias( const wxString& aName )
{
    auto it = m_bus_alias_cache.find( aName );

    return it != m_bus_alias_cache.end() ? it->second : nullptr;
}


std::vector<const CONNECTION_SUBGRAPH*> CONNECTION_GRAPH::GetBusesNeedingMigration()
{
    std::vector<const CONNECTION_SUBGRAPH*> ret;

    for( auto&& subgraph : m_subgraphs )
    {
        // Graph is supposed to be up-to-date before calling this
        wxASSERT( !subgraph->m_dirty );

        if( !subgraph->m_driver )
            continue;

        auto sheet = subgraph->m_sheet;
        auto connection = subgraph->m_driver->Connection( &sheet );

        if( !connection->IsBus() )
            continue;

        auto labels = subgraph->GetBusLabels();

        if( labels.size() > 1 )
        {
            bool different = false;
            wxString first = static_cast<SCH_TEXT*>( labels.at( 0 ) )->GetShownText();

            for( unsigned i = 1; i < labels.size(); ++i )
            {
                if( static_cast<SCH_TEXT*>( labels.at( i ) )->GetShownText() != first )
                {
                    different = true;
                    break;
                }
            }

            if( !different )
                continue;

            wxLogTrace( ConnTrace, "SG %ld (%s) has multiple bus labels", subgraph->m_code,
                        connection->Name() );

            ret.push_back( subgraph );
        }
    }

    return ret;
}


CONNECTION_SUBGRAPH* CONNECTION_GRAPH::FindSubgraphByName( const wxString& aNetName,
                                                           const SCH_SHEET_PATH& aPath )
{
    auto it = m_net_name_to_subgraphs_map.find( aNetName );

    if( it == m_net_name_to_subgraphs_map.end() )
        return nullptr;

    for( CONNECTION_SUBGRAPH* sg : it->second )
    {
        // Cache is supposed to be valid by now
        wxASSERT( sg && !sg->m_absorbed && sg->m_driver_connection );

        if( sg->m_sheet == aPath && sg->m_driver_connection->Name() == aNetName )
            return sg;
    }

    return nullptr;
}


CONNECTION_SUBGRAPH* CONNECTION_GRAPH::FindFirstSubgraphByName( const wxString& aNetName )
{
    auto it = m_net_name_to_subgraphs_map.find( aNetName );

    if( it == m_net_name_to_subgraphs_map.end() )
        return nullptr;

    wxASSERT( !it->second.empty() );

    return it->second[0];
}


CONNECTION_SUBGRAPH* CONNECTION_GRAPH::GetSubgraphForItem( SCH_ITEM* aItem )
{
    auto                 it  = m_item_to_subgraph_map.find( aItem );
    CONNECTION_SUBGRAPH* ret = it != m_item_to_subgraph_map.end() ? it->second : nullptr;

    while( ret && ret->m_absorbed )
        ret = ret->m_absorbed_by;

    return ret;
}


int CONNECTION_GRAPH::RunERC()
{
    int error_count = 0;

    wxCHECK_MSG( m_schematic, true, "Null m_schematic in CONNECTION_GRAPH::RunERC" );

    ERC_SETTINGS& settings = m_schematic->ErcSettings();

    // We don't want to run many ERC checks more than once on a given screen even though it may
    // represent multiple sheets with multiple subgraphs.  We can tell these apart by drivers.
    std::set<SCH_ITEM*> seenDriverInstances;

    for( auto&& subgraph : m_subgraphs )
    {
        // Graph is supposed to be up-to-date before calling RunERC()
        wxASSERT( !subgraph->m_dirty );

        if( subgraph->m_absorbed )
            continue;

        if( seenDriverInstances.count( subgraph->m_driver ) )
            continue;

        if( subgraph->m_driver )
            seenDriverInstances.insert( subgraph->m_driver );

        /**
         * NOTE:
         *
         * We could check that labels attached to bus subgraphs follow the
         * proper format (i.e. actually define a bus).
         *
         * This check doesn't need to be here right now because labels
         * won't actually be connected to bus wires if they aren't in the right
         * format due to their TestDanglingEnds() implementation.
         */
        if( settings.IsTestEnabled( ERCE_DRIVER_CONFLICT ) )
        {
            if( !ercCheckMultipleDrivers( subgraph ) )
                error_count++;
        }

        subgraph->ResolveDrivers( false );

        if( settings.IsTestEnabled( ERCE_BUS_TO_NET_CONFLICT ) )
        {
            if( !ercCheckBusToNetConflicts( subgraph ) )
                error_count++;
        }

        if( settings.IsTestEnabled( ERCE_BUS_ENTRY_CONFLICT ) )
        {
            if( !ercCheckBusToBusEntryConflicts( subgraph ) )
                error_count++;
        }

        if( settings.IsTestEnabled( ERCE_BUS_TO_BUS_CONFLICT ) )
        {
            if( !ercCheckBusToBusConflicts( subgraph ) )
                error_count++;
        }

        if( settings.IsTestEnabled( ERCE_WIRE_DANGLING ) )
        {
            if( !ercCheckFloatingWires( subgraph ) )
                error_count++;
        }

        // The following checks are always performed since they don't currently
        // have an option exposed to the user

        if( !ercCheckNoConnects( subgraph ) )
            error_count++;

        if( settings.IsTestEnabled( ERCE_LABEL_NOT_CONNECTED )
                || settings.IsTestEnabled( ERCE_GLOBLABEL ) )
        {
            if( !ercCheckLabels( subgraph ) )
                error_count++;
        }
    }

    // Hierarchical sheet checking is done at the schematic level
    if( settings.IsTestEnabled( ERCE_HIERACHICAL_LABEL ) )
        error_count += ercCheckHierSheets();

    return error_count;
}


bool CONNECTION_GRAPH::ercCheckMultipleDrivers( const CONNECTION_SUBGRAPH* aSubgraph )
{
    if( !aSubgraph->m_second_driver )
        return true;

    SCH_ITEM* primary = aSubgraph->m_first_driver;
    SCH_ITEM* secondary = aSubgraph->m_second_driver;

    wxPoint pos = primary->Type() == SCH_PIN_T
                          ? static_cast<SCH_PIN*>( primary )->GetTransformedPosition()
                          : primary->GetPosition();

    wxString primaryName = aSubgraph->GetNameForDriver( primary );
    wxString secondaryName = aSubgraph->GetNameForDriver( secondary );

    wxString msg = wxString::Format( _( "Both %s and %s are attached to the same "
                                        "items; %s will be used in the netlist" ),
                                     primaryName, secondaryName, primaryName );

    std::shared_ptr<ERC_ITEM> ercItem = ERC_ITEM::Create( ERCE_DRIVER_CONFLICT );
    ercItem->SetItems( primary, secondary );
    ercItem->SetErrorMessage( msg );

    SCH_MARKER* marker = new SCH_MARKER( ercItem, pos );
    aSubgraph->m_sheet.LastScreen()->Append( marker );

    return false;
}


bool CONNECTION_GRAPH::ercCheckBusToNetConflicts( const CONNECTION_SUBGRAPH* aSubgraph )
{
    auto sheet = aSubgraph->m_sheet;
    auto screen = sheet.LastScreen();

    SCH_ITEM* net_item = nullptr;
    SCH_ITEM* bus_item = nullptr;
    SCH_CONNECTION conn( this );

    for( auto item : aSubgraph->m_items )
    {
        switch( item->Type() )
        {
        case SCH_LINE_T:
        {
            if( item->GetLayer() == LAYER_BUS )
                bus_item = ( !bus_item ) ? item : bus_item;
            else
                net_item = ( !net_item ) ? item : net_item;
            break;
        }

        case SCH_GLOBAL_LABEL_T:
        case SCH_SHEET_PIN_T:
        case SCH_HIER_LABEL_T:
        {
            SCH_TEXT* text = static_cast<SCH_TEXT*>( item );
            conn.ConfigureFromLabel( EscapeString( text->GetShownText(), CTX_NETNAME ) );

            if( conn.IsBus() )
                bus_item = ( !bus_item ) ? item : bus_item;
            else
                net_item = ( !net_item ) ? item : net_item;
            break;
        }

        default:
            break;
        }
    }

    if( net_item && bus_item )
    {
        std::shared_ptr<ERC_ITEM> ercItem = ERC_ITEM::Create( ERCE_BUS_TO_NET_CONFLICT );
        ercItem->SetItems( net_item, bus_item );

        SCH_MARKER* marker = new SCH_MARKER( ercItem, net_item->GetPosition() );
        screen->Append( marker );

        return false;
    }

    return true;
}


bool CONNECTION_GRAPH::ercCheckBusToBusConflicts( const CONNECTION_SUBGRAPH* aSubgraph )
{
    wxString msg;
    auto sheet = aSubgraph->m_sheet;
    auto screen = sheet.LastScreen();

    SCH_ITEM* label = nullptr;
    SCH_ITEM* port = nullptr;

    for( auto item : aSubgraph->m_items )
    {
        switch( item->Type() )
        {
        case SCH_TEXT_T:
        case SCH_GLOBAL_LABEL_T:
        {
            if( !label && item->Connection( &sheet )->IsBus() )
                label = item;
            break;
        }

        case SCH_SHEET_PIN_T:
        case SCH_HIER_LABEL_T:
        {
            if( !port && item->Connection( &sheet )->IsBus() )
                port = item;
            break;
        }

        default:
            break;
        }
    }

    if( label && port )
    {
        bool match = false;

        for( const auto& member : label->Connection( &sheet )->Members() )
        {
            for( const auto& test : port->Connection( &sheet )->Members() )
            {
                if( test != member && member->Name() == test->Name() )
                {
                    match = true;
                    break;
                }
            }

            if( match )
                break;
        }

        if( !match )
        {
            std::shared_ptr<ERC_ITEM> ercItem = ERC_ITEM::Create( ERCE_BUS_TO_BUS_CONFLICT );
            ercItem->SetItems( label, port );

            SCH_MARKER* marker = new SCH_MARKER( ercItem, label->GetPosition() );
            screen->Append( marker );

            return false;
        }
    }

    return true;
}


bool CONNECTION_GRAPH::ercCheckBusToBusEntryConflicts( const CONNECTION_SUBGRAPH* aSubgraph )
{
    bool conflict = false;
    auto sheet = aSubgraph->m_sheet;
    auto screen = sheet.LastScreen();

    SCH_BUS_WIRE_ENTRY* bus_entry = nullptr;
    SCH_ITEM* bus_wire = nullptr;
    wxString bus_name;

    if( !aSubgraph->m_driver_connection )
    {
        // Incomplete bus entry.  Let the unconnected tests handle it.
        return true;
    }

    for( auto item : aSubgraph->m_items )
    {
        switch( item->Type() )
        {
        case SCH_BUS_WIRE_ENTRY_T:
        {
            if( !bus_entry )
                bus_entry = static_cast<SCH_BUS_WIRE_ENTRY*>( item );
            break;
        }

        default:
            break;
        }
    }

    if( bus_entry && bus_entry->m_connected_bus_item )
    {
        bus_wire = bus_entry->m_connected_bus_item;

        wxASSERT( bus_wire->Type() == SCH_LINE_T );

        // In some cases, the connection list (SCH_CONNECTION*) can be null.
        // Skip null connections.
        if( bus_entry->Connection( &sheet )
                && bus_wire->Type() == SCH_LINE_T
                && bus_wire->Connection( &sheet ) )
        {
            conflict = true;    // Assume a conflict; we'll reset if we find it's OK

            bus_name = bus_wire->Connection( &sheet )->Name( true );

            wxString test_name = bus_entry->Connection( &sheet )->Name( true );

            for( const auto& member : bus_wire->Connection( &sheet )->Members() )
            {
                if( member->Type() == CONNECTION_TYPE::BUS )
                {
                    for( const auto& sub_member : member->Members() )
                    {
                        if( sub_member->Name( true ) == test_name )
                            conflict = false;
                    }
                }
                else if( member->Name( true ) == test_name )
                {
                    conflict = false;
                }
            }
        }
    }

    // Don't report warnings if this bus member has been overridden by a higher priority power pin
    // or global label
    if( conflict && CONNECTION_SUBGRAPH::GetDriverPriority( aSubgraph->m_driver )
                       >= CONNECTION_SUBGRAPH::PRIORITY::POWER_PIN )
        conflict = false;

    if( conflict )
    {
        wxString netName = aSubgraph->m_driver_connection->Name( true );
        wxString msg = wxString::Format( _( "Net %s is graphically connected to bus %s but is not a"
                                            " member of that bus" ),
                                         UnescapeString( netName ),
                                         UnescapeString( bus_name ) );
        std::shared_ptr<ERC_ITEM> ercItem = ERC_ITEM::Create( ERCE_BUS_ENTRY_CONFLICT );
        ercItem->SetItems( bus_entry, bus_wire );
        ercItem->SetErrorMessage( msg );

        SCH_MARKER* marker = new SCH_MARKER( ercItem, bus_entry->GetPosition() );
        screen->Append( marker );

        return false;
    }

    return true;
}


// TODO(JE) Check sheet pins here too?
bool CONNECTION_GRAPH::ercCheckNoConnects( const CONNECTION_SUBGRAPH* aSubgraph )
{
    ERC_SETTINGS&         settings = m_schematic->ErcSettings();
    wxString              msg;
    const SCH_SHEET_PATH& sheet  = aSubgraph->m_sheet;
    SCH_SCREEN*           screen = sheet.LastScreen();
    bool                  ok     = true;

    if( aSubgraph->m_no_connect != nullptr )
    {
        bool has_invalid_items = false;
        bool has_other_items = false;
        SCH_PIN* pin = nullptr;
        std::vector<SCH_ITEM*> invalid_items;
        wxPoint noConnectPos = aSubgraph->m_no_connect->GetPosition();
        double minDist = 0;

        // Any subgraph that contains both a pin and a no-connect should not
        // contain any other driving items.

        for( auto item : aSubgraph->m_items )
        {
            switch( item->Type() )
            {
            case SCH_PIN_T:
            {
                SCH_PIN* candidate = static_cast<SCH_PIN*>( item );
                double   dist      = VECTOR2I( candidate->GetTransformedPosition() - noConnectPos )
                                            .SquaredEuclideanNorm();

                if( !pin || dist < minDist )
                {
                    pin = candidate;
                    minDist = dist;
                }

                has_invalid_items |= has_other_items;
                has_other_items = true;
                break;
            }

            case SCH_LINE_T:
            case SCH_JUNCTION_T:
            case SCH_NO_CONNECT_T:
                break;

            default:
                has_invalid_items = true;
                has_other_items = true;
                invalid_items.push_back( item );
            }
        }

        if( pin && has_invalid_items && settings.IsTestEnabled( ERCE_NOCONNECT_CONNECTED ) )
        {
            std::shared_ptr<ERC_ITEM> ercItem = ERC_ITEM::Create( ERCE_NOCONNECT_CONNECTED );
            ercItem->SetItems( pin );

            SCH_MARKER* marker = new SCH_MARKER( ercItem, pin->GetTransformedPosition() );
            screen->Append( marker );

            ok = false;
        }

        if( !has_other_items && settings.IsTestEnabled(ERCE_NOCONNECT_NOT_CONNECTED ) )
        {
            std::shared_ptr<ERC_ITEM> ercItem = ERC_ITEM::Create( ERCE_NOCONNECT_NOT_CONNECTED );
            ercItem->SetItems( aSubgraph->m_no_connect );

            SCH_MARKER* marker = new SCH_MARKER( ercItem, aSubgraph->m_no_connect->GetPosition() );
            screen->Append( marker );

            ok = false;
        }
    }
    else
    {
        bool has_other_connections = false;
        std::vector<SCH_PIN*> pins;

        // Any subgraph that lacks a no-connect and contains a pin should also
        // contain at least one other potential driver

        for( SCH_ITEM* item : aSubgraph->m_items )
        {
            switch( item->Type() )
            {
            case SCH_PIN_T:
            {
                if( !pins.empty() )
                    has_other_connections = true;

                pins.emplace_back( static_cast<SCH_PIN*>( item ) );

                break;
            }

            default:
                if( aSubgraph->GetDriverPriority( item ) != CONNECTION_SUBGRAPH::PRIORITY::NONE )
                    has_other_connections = true;

                break;
            }
        }

        // For many checks, we can just use the first pin
        SCH_PIN* pin = pins.empty() ? nullptr : pins[0];

        // Check if invisible power input pins connect to anything else via net name,
        // but not for power symbols as the ones in the standard library all have invisible pins
        // and we want to throw unconnected errors for those even if they are connected to other
        // net items by name, because usually failing to connect them graphically is a mistake
        if( pin && !has_other_connections
                && pin->GetType() == ELECTRICAL_PINTYPE::PT_POWER_IN
                && !pin->IsVisible()
                && !pin->GetLibPin()->GetParent()->IsPower() )
        {
            wxString name = pin->Connection( &sheet )->Name();
            wxString local_name = pin->Connection( &sheet )->Name( true );

            if( m_global_label_cache.count( name )  ||
                ( m_local_label_cache.count( std::make_pair( sheet, local_name ) ) ) )
            {
                has_other_connections = true;
            }
        }

        // Only one pin, and it's not a no-connect pin
        if( pin && !has_other_connections
                && pin->GetType() != ELECTRICAL_PINTYPE::PT_NC
                && pin->GetType() != ELECTRICAL_PINTYPE::PT_NIC
                && settings.IsTestEnabled( ERCE_PIN_NOT_CONNECTED ) )
        {
            std::shared_ptr<ERC_ITEM> ercItem = ERC_ITEM::Create( ERCE_PIN_NOT_CONNECTED );
            ercItem->SetItems( pin );

            SCH_MARKER* marker = new SCH_MARKER( ercItem, pin->GetTransformedPosition() );
            screen->Append( marker );

            ok = false;
        }

        // If there are multiple pins in this SG, they might be indirectly connected (by netname)
        // rather than directly connected (by wires).  We want to flag dangling pins even if they
        // join nets with another pin, as it's often a mistake
        if( pins.size() > 1 )
        {
            for( SCH_PIN* testPin : pins )
            {
                // We only apply this test to power symbols, because other symbols have invisible
                // pins that are meant to be dangling, but the KiCad standard library power symbols
                // have invisible pins that are *not* meant to be dangling.
                if( testPin->GetLibPin()->GetParent()->IsPower()
                        && testPin->ConnectedItems( sheet ).empty()
                        && settings.IsTestEnabled( ERCE_PIN_NOT_CONNECTED ) )
                {
                    std::shared_ptr<ERC_ITEM> ercItem = ERC_ITEM::Create( ERCE_PIN_NOT_CONNECTED );
                    ercItem->SetItems( testPin );

                    SCH_MARKER* marker = new SCH_MARKER( ercItem,
                                                         testPin->GetTransformedPosition() );
                    screen->Append( marker );

                    ok = false;
                }
            }
        }
    }

    return ok;
}


bool CONNECTION_GRAPH::ercCheckFloatingWires( const CONNECTION_SUBGRAPH* aSubgraph )
{
    if( aSubgraph->m_driver )
        return true;

    std::vector<SCH_ITEM*> wires;

    // We've gotten this far, so we know we have no valid driver.  All we need to do is check
    // for a wire that we can place the error on.

    for( SCH_ITEM* item : aSubgraph->m_items )
    {
        if( item->Type() == SCH_LINE_T && item->GetLayer() == LAYER_WIRE )
            wires.emplace_back( item );
        else if( item->Type() == SCH_BUS_WIRE_ENTRY_T )
            wires.emplace_back( item );
    }

    if( !wires.empty() )
    {
        SCH_SCREEN* screen = aSubgraph->m_sheet.LastScreen();

        std::shared_ptr<ERC_ITEM> ercItem = ERC_ITEM::Create( ERCE_WIRE_DANGLING );
        ercItem->SetItems( wires[0],
                           wires.size() > 1 ? wires[1] : nullptr,
                           wires.size() > 2 ? wires[2] : nullptr,
                           wires.size() > 3 ? wires[3] : nullptr );

        SCH_MARKER* marker = new SCH_MARKER( ercItem, wires[0]->GetPosition() );
        screen->Append( marker );

        return false;
    }

    return true;
}


bool CONNECTION_GRAPH::ercCheckLabels( const CONNECTION_SUBGRAPH* aSubgraph )
{
    // Label connection rules:
    // Local labels are flagged if they don't connect to any pins and don't have a no-connect
    // Global labels are flagged if they appear only once, don't connect to any local labels,
    // and don't have a no-connect marker

    // So, if there is a no-connect, we will never generate a warning here
    if( aSubgraph->m_no_connect )
        return true;

    if( !aSubgraph->m_driver_connection )
        return true;

    // Buses are excluded from this test: many users create buses with only a single instance
    // and it's not really a problem as long as the nets in the bus pass ERC
    if( aSubgraph->m_driver_connection->IsBus() )
        return true;

    ERC_SETTINGS& settings            = m_schematic->ErcSettings();
    bool          ok                  = true;
    SCH_TEXT*     text                = nullptr;
    bool          hasOtherConnections = false;
    int           pinCount            = 0;

    for( auto item : aSubgraph->m_items )
    {
        switch( item->Type() )
        {
        case SCH_LABEL_T:
        case SCH_GLOBAL_LABEL_T:
        case SCH_HIER_LABEL_T:
        {
            text = static_cast<SCH_TEXT*>( item );

            // Below, we'll create an ERC if the whole subgraph is unconnected.  But, additionally,
            // we want to error if an individual label in the subgraph is floating, even if it's
            // connected to other valid things by way of another label on the same sheet.

            if( text->IsDangling() && settings.IsTestEnabled( ERCE_LABEL_NOT_CONNECTED ) )
            {
                std::shared_ptr<ERC_ITEM> ercItem = ERC_ITEM::Create( ERCE_LABEL_NOT_CONNECTED );
                ercItem->SetItems( text );

                SCH_MARKER* marker = new SCH_MARKER( ercItem, text->GetPosition() );
                aSubgraph->m_sheet.LastScreen()->Append( marker );
                ok = false;
            }

            break;
        }

        case SCH_PIN_T:
        case SCH_SHEET_PIN_T:
            hasOtherConnections = true;
            pinCount++;
            break;

        default:
            break;
        }
    }

    if( !text )
        return true;

    bool isGlobal = text->Type() == SCH_GLOBAL_LABEL_T;
    int  errCode = isGlobal ? ERCE_GLOBLABEL : ERCE_LABEL_NOT_CONNECTED;

    wxCHECK_MSG( m_schematic, true, "Null m_schematic in CONNECTION_GRAPH::ercCheckLabels" );

    wxString name = EscapeString( text->GetShownText(), CTX_NETNAME );

    if( isGlobal )
    {
        // This will be set to true if the global is connected to a pin above, but we
        // want to reset this to false so that globals get flagged if they only have a
        // single instance connected to a single pin
        hasOtherConnections = ( pinCount < 2 );

        auto it = m_net_name_to_subgraphs_map.find( name );

        if( it != m_net_name_to_subgraphs_map.end() )
        {
            if( it->second.size() > 1 || aSubgraph->m_multiple_drivers )
                hasOtherConnections = true;
        }
    }
    else if( text->Type() == SCH_HIER_LABEL_T )
    {
        // For a hier label, check if the parent pin is connected
        if( aSubgraph->m_hier_parent &&
            ( aSubgraph->m_hier_parent->m_strong_driver ||
                aSubgraph->m_hier_parent->m_drivers.size() > 1) )
        {
            // For now, a simple check: if there is more than one driver, the parent is probably
            // connected elsewhere (because at least one driver will be the hier pin itself)
            hasOtherConnections = true;
        }
    }
    else
    {
        auto pair = std::make_pair( aSubgraph->m_sheet, name );
        auto it = m_local_label_cache.find( pair );

        if( it != m_local_label_cache.end() && it->second.size() > 1 )
            hasOtherConnections = true;
    }

    if( !hasOtherConnections && settings.IsTestEnabled( errCode ) )
    {
        std::shared_ptr<ERC_ITEM> ercItem = ERC_ITEM::Create( errCode );
        ercItem->SetItems( text );

        SCH_MARKER* marker = new SCH_MARKER( ercItem, text->GetPosition() );
        aSubgraph->m_sheet.LastScreen()->Append( marker );

        return false;
    }

    return ok;
}


int CONNECTION_GRAPH::ercCheckHierSheets()
{
    int errors = 0;

    ERC_SETTINGS& settings = m_schematic->ErcSettings();

    for( const SCH_SHEET_PATH& sheet : m_sheetList )
    {
        for( SCH_ITEM* item : sheet.LastScreen()->Items() )
        {
            if( item->Type() != SCH_SHEET_T )
                continue;

            SCH_SHEET* parentSheet = static_cast<SCH_SHEET*>( item );

            std::map<wxString, SCH_SHEET_PIN*> pins;

            for( SCH_SHEET_PIN* pin : parentSheet->GetPins() )
            {
                pins[pin->GetText()] = pin;

                if( pin->IsDangling() && settings.IsTestEnabled( ERCE_PIN_NOT_CONNECTED ) )
                {
                    std::shared_ptr<ERC_ITEM> ercItem = ERC_ITEM::Create( ERCE_PIN_NOT_CONNECTED );
                    ercItem->SetItems( pin );

                    SCH_MARKER* marker = new SCH_MARKER( ercItem, pin->GetPosition() );
                    sheet.LastScreen()->Append( marker );

                    errors++;
                }
            }

            for( SCH_ITEM* subItem : parentSheet->GetScreen()->Items() )
            {
                if( subItem->Type() == SCH_HIER_LABEL_T )
                {
                    SCH_HIERLABEL* label = static_cast<SCH_HIERLABEL*>( subItem );
                    pins.erase( label->GetText() );
                }
            }

            for( const std::pair<const wxString, SCH_SHEET_PIN*>& unmatched : pins )
            {
                wxString msg = wxString::Format( _( "Sheet pin %s has no matching hierarchical "
                                                    "label inside the sheet" ),
                                                 UnescapeString( unmatched.first ) );

                std::shared_ptr<ERC_ITEM> ercItem = ERC_ITEM::Create( ERCE_HIERACHICAL_LABEL );
                ercItem->SetItems( unmatched.second );
                ercItem->SetErrorMessage( msg );
                ercItem->SetIsSheetSpecific();

                SCH_MARKER* marker = new SCH_MARKER( ercItem, unmatched.second->GetPosition() );
                sheet.LastScreen()->Append( marker );

                errors++;
            }
        }
    }

    return errors;
}<|MERGE_RESOLUTION|>--- conflicted
+++ resolved
@@ -1491,10 +1491,6 @@
                         pin->GetDefaultNetName( subgraph->m_sheet, true ) );
             }
 
-<<<<<<< HEAD
-            subgraph->m_dirty = false;
-            subgraph->UpdateItemConnections();
-=======
                 // Make sure weakly-driven single-pin nets get the unconnected_ prefix
                 if( !subgraph->m_strong_driver && subgraph->m_drivers.size() == 1 &&
                     subgraph->m_driver->Type() == SCH_PIN_T )
@@ -1504,7 +1500,6 @@
 
                     subgraph->m_driver_connection->ConfigureFromLabel( name );
                 }
->>>>>>> 25956152
 
             // No other processing to do on buses
             if( subgraph->m_driver_connection->IsBus() )
