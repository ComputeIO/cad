--- conflicted
+++ resolved
@@ -1861,18 +1861,11 @@
             // c) meets or exceeds our priority, is a strong driver, and has a shorter path
             // d) is weak, we're week, and is alphabetically lower
 
-<<<<<<< HEAD
-            if( ( priority >= CONNECTION_SUBGRAPH::PRIORITY::POWER_PIN )
-                || ( !originalStrong && candidateStrong )
-                || ( priority >= highest && candidateStrong
-                     && subgraph->m_sheet.size() < aSubgraph->m_sheet.size() ) )
-=======
             if( ( priority >= CONNECTION_SUBGRAPH::PRIORITY::POWER_PIN ) ||
                 ( !originalStrong && candidateStrong ) ||
                 ( priority >= highest && candidateStrong &&
                   subgraph->m_sheet.size() < aSubgraph->m_sheet.size() ) ||
                 ( !originalStrong && !candidateStrong && candidateName < originalName ) )
->>>>>>> 54cf67da
             {
                 original       = subgraph;
                 highest        = priority;
