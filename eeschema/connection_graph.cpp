/*
 * This program source code file is part of KiCad, a free EDA CAD application.
 *
 * Copyright (C) 2018 CERN
 * @author Jon Evans <jon@craftyjon.com>
 *
 * This program is free software; you can redistribute it and/or
 * modify it under the terms of the GNU General Public License
 * as published by the Free Software Foundation; either version 2
 * of the License, or (at your option) any later version.
 *
 * This program is distributed in the hope that it will be useful,
 * but WITHOUT ANY WARRANTY; without even the implied warranty of
 * MERCHANTABILITY or FITNESS FOR A PARTICULAR PURPOSE.  See the
 * GNU General Public License for more details.
 *
 * You should have received a copy of the GNU General Public License along
 * with this program.  If not, see <http://www.gnu.org/licenses/>.
 */

#include <list>
#include <thread>
#include <algorithm>
#include <future>
#include <vector>
#include <unordered_map>
#include <profile.h>
#include <common.h>
#include <erc.h>
#include <pin_type.h>
#include <sch_bus_entry.h>
#include <sch_component.h>
#include <sch_edit_frame.h>
#include <sch_line.h>
#include <sch_marker.h>
#include <sch_pin.h>
#include <sch_sheet.h>
#include <sch_sheet_path.h>
#include <sch_text.h>
#include <schematic.h>
#include <connection_graph.h>
#include <widgets/ui_common.h>
#include <kicad_string.h>

#include <advanced_config.h> // for realtime connectivity switch


/*
 * Flag to enable connectivity profiling
 * @ingroup trace_env_vars
 */
static const wxChar ConnProfileMask[] = wxT( "CONN_PROFILE" );

/*
 * Flag to enable connectivity tracing
 * @ingroup trace_env_vars
 */
static const wxChar ConnTrace[] = wxT( "CONN" );


bool CONNECTION_SUBGRAPH::ResolveDrivers( bool aCheckMultipleDrivers )
{
    PRIORITY               highest_priority = PRIORITY::INVALID;
    std::vector<SCH_ITEM*> candidates;
    std::vector<SCH_ITEM*> strong_drivers;

    m_driver = nullptr;

    // Hierarchical labels are lower priority than local labels here,
    // because on the first pass we want local labels to drive subgraphs
    // so that we can identify same-sheet neighbors and link them together.
    // Hierarchical labels will end up overriding the final net name if
    // a higher-level sheet has a different name during the hierarchical
    // pass.

    for( SCH_ITEM* item : m_drivers )
    {
        PRIORITY item_priority = GetDriverPriority( item );

        if( item_priority == PRIORITY::PIN
            && !static_cast<SCH_PIN*>( item )->GetParentSymbol()->IsInNetlist() )
            continue;

        if( item_priority >= PRIORITY::HIER_LABEL )
            strong_drivers.push_back( item );

        if( item_priority > highest_priority )
        {
            candidates.clear();
            candidates.push_back( item );
            highest_priority = item_priority;
        }
        else if( !candidates.empty() && ( item_priority == highest_priority ) )
        {
            candidates.push_back( item );
        }
    }

    if( highest_priority >= PRIORITY::HIER_LABEL )
        m_strong_driver = true;

    // Power pins are 5, global labels are 6
    m_local_driver = ( highest_priority < PRIORITY::POWER_PIN );

    if( !candidates.empty() )
    {
        if( candidates.size() > 1 )
        {
            if( highest_priority == PRIORITY::SHEET_PIN )
            {
                // We have multiple options, and they are all hierarchical
                // sheet pins.  Let's prefer outputs over inputs.

                for( SCH_ITEM* c : candidates )
                {
                    SCH_SHEET_PIN* p = static_cast<SCH_SHEET_PIN*>( c );

                    if( p->GetShape() == PINSHEETLABEL_SHAPE::PS_OUTPUT )
                    {
                        m_driver = c;
                        break;
                    }
                }
            }
            else
            {
                // See if a previous driver is still a candidate
                void* previousDriver = nullptr;

                for( SCH_ITEM* member : m_items )
                {
                    if( SCH_CONNECTION* mc = member->Connection( &m_sheet ) )
                    {
                        if( mc->GetLastDriver() )
                        {
                            previousDriver = mc->GetLastDriver();
                            break;
                        }
                    }
                }

                // For all other driver types, sort by name
                std::sort( candidates.begin(), candidates.end(),
                           [&]( SCH_ITEM* a, SCH_ITEM* b ) -> bool
                           {
                               // meet irreflexive requirements of std::sort
                               if( a == b )
                                   return false;

                               SCH_CONNECTION* ac = a->Connection( &m_sheet );
                               SCH_CONNECTION* bc = b->Connection( &m_sheet );

                               // Ensure we don't pick the subset over the superset
                               if( ac->IsBus() && bc->IsBus() )
                                   return bc->IsSubsetOf( ac );

                               if( a == previousDriver )
                                   return true;
                               else if( b == previousDriver )
                                   return false;
                               else
                                   return GetNameForDriver( a ) < GetNameForDriver( b );
                           } );
            }
        }

        if( !m_driver )
            m_driver = candidates[0];
    }

    if( strong_drivers.size() > 1 )
        m_multiple_drivers = true;

    // Drop weak drivers
    if( m_strong_driver )
        m_drivers = strong_drivers;

    // Cache driver connection
    if( m_driver )
    {
        m_driver_connection = m_driver->Connection( &m_sheet );
        m_driver_connection->ConfigureFromLabel( GetNameForDriver( m_driver ) );
        m_driver_connection->SetDriver( m_driver );
        m_driver_connection->ClearDirty();
    }
    else
    {
        m_driver_connection = nullptr;
    }

    if( aCheckMultipleDrivers && m_multiple_drivers )
    {
        // First check if all the candidates are actually the same
        bool      same = true;
        wxString  first = GetNameForDriver( candidates[0] );
        SCH_ITEM* second_item = nullptr;

        for( unsigned i = 1; i < candidates.size(); i++ )
        {
            if( GetNameForDriver( candidates[i] ) != first )
            {
                second_item = candidates[i];
                same = false;
                break;
            }
        }

        if( !same )
        {
            m_first_driver = m_driver;
            m_second_driver = second_item;
        }
    }

    return ( m_driver != nullptr );
}


wxString CONNECTION_SUBGRAPH::GetNetName() const
{
    if( !m_driver || m_dirty )
        return "";

    if( !m_driver->Connection( &m_sheet ) )
    {
#ifdef CONNECTIVITY_DEBUG
        wxASSERT_MSG( false, "Tried to get the net name of an item with no connection" );
#endif

        return "";
    }

    return m_driver->Connection( &m_sheet )->Name();
}


std::vector<SCH_ITEM*> CONNECTION_SUBGRAPH::GetBusLabels() const
{
    std::vector<SCH_ITEM*> labels;

    for( SCH_ITEM* item : m_drivers )
    {
        switch( item->Type() )
        {
        case SCH_LABEL_T:
        case SCH_GLOBAL_LABEL_T:
        {
            SCH_CONNECTION* label_conn = item->Connection( &m_sheet );

            // Only consider bus vectors
            if( label_conn->Type() == CONNECTION_TYPE::BUS )
                labels.push_back( item );

            break;
        }

        default: break;
        }
    }

    return labels;
}


wxString CONNECTION_SUBGRAPH::driverName( SCH_ITEM* aItem ) const
{
    switch( aItem->Type() )
    {
    case SCH_PIN_T:
    {
        bool     forceNoConnect = m_no_connect != nullptr;
        SCH_PIN* pin = static_cast<SCH_PIN*>( aItem );
        return pin->GetDefaultNetName( m_sheet, forceNoConnect );
        break;
    }

    case SCH_LABEL_T:
    case SCH_GLOBAL_LABEL_T:
    case SCH_HIER_LABEL_T:
    case SCH_SHEET_PIN_T:
    {
        return EscapeString( static_cast<SCH_TEXT*>( aItem )->GetShownText(), CTX_NETNAME );
        break;
    }

    default: wxFAIL_MSG( "Unhandled item type in GetNameForDriver" ); break;
    }

    return wxEmptyString;
}


const wxString& CONNECTION_SUBGRAPH::GetNameForDriver( SCH_ITEM* aItem )
{
    auto it = m_driver_name_cache.find( aItem );

    if( it != m_driver_name_cache.end() )
        return it->second;

    m_driver_name_cache[aItem] = driverName( aItem );

    return m_driver_name_cache.at( aItem );
}


const wxString CONNECTION_SUBGRAPH::GetNameForDriver( SCH_ITEM* aItem ) const
{
    auto it = m_driver_name_cache.find( aItem );

    if( it != m_driver_name_cache.end() )
        return it->second;

    return driverName( aItem );
}


void CONNECTION_SUBGRAPH::Absorb( CONNECTION_SUBGRAPH* aOther )
{
    wxASSERT( m_sheet == aOther->m_sheet );

    for( SCH_ITEM* item : aOther->m_items )
    {
        item->Connection( &m_sheet )->SetSubgraphCode( m_code );
        AddItem( item );
    }

    m_bus_neighbors.insert( aOther->m_bus_neighbors.begin(), aOther->m_bus_neighbors.end() );
    m_bus_parents.insert( aOther->m_bus_parents.begin(), aOther->m_bus_parents.end() );

    m_multiple_drivers |= aOther->m_multiple_drivers;

    aOther->m_absorbed = true;
    aOther->m_dirty = false;
    aOther->m_driver = nullptr;
    aOther->m_driver_connection = nullptr;
    aOther->m_absorbed_by = this;
}


void CONNECTION_SUBGRAPH::AddItem( SCH_ITEM* aItem )
{
    m_items.push_back( aItem );

    if( aItem->Connection( &m_sheet )->IsDriver() )
        m_drivers.push_back( aItem );

    if( aItem->Type() == SCH_SHEET_PIN_T )
        m_hier_pins.push_back( static_cast<SCH_SHEET_PIN*>( aItem ) );
    else if( aItem->Type() == SCH_HIER_LABEL_T )
        m_hier_ports.push_back( static_cast<SCH_HIERLABEL*>( aItem ) );
}


void CONNECTION_SUBGRAPH::UpdateItemConnections()
{
    if( !m_driver_connection )
        return;

    for( SCH_ITEM* item : m_items )
    {
        SCH_CONNECTION* item_conn = item->Connection( &m_sheet );

        if( !item_conn )
            item_conn = item->InitializeConnection( m_sheet, m_graph );

        if( ( m_driver_connection->IsBus() && item_conn->IsNet() )
            || ( m_driver_connection->IsNet() && item_conn->IsBus() ) )
        {
            continue;
        }

        if( item != m_driver )
        {
            item_conn->Clone( *m_driver_connection );
            item_conn->ClearDirty();
        }
    }
}


CONNECTION_SUBGRAPH::PRIORITY CONNECTION_SUBGRAPH::GetDriverPriority( SCH_ITEM* aDriver )
{
    if( !aDriver )
        return PRIORITY::NONE;

    switch( aDriver->Type() )
    {
    case SCH_SHEET_PIN_T: return PRIORITY::SHEET_PIN;
    case SCH_HIER_LABEL_T: return PRIORITY::HIER_LABEL;
    case SCH_LABEL_T: return PRIORITY::LOCAL_LABEL;
    case SCH_GLOBAL_LABEL_T: return PRIORITY::GLOBAL;
    case SCH_PIN_T:
    {
        auto sch_pin = static_cast<SCH_PIN*>( aDriver );

        if( sch_pin->IsPowerConnection() )
            return PRIORITY::POWER_PIN;
        else
            return PRIORITY::PIN;
    }

    default: return PRIORITY::NONE;
    }
}


bool CONNECTION_GRAPH::m_allowRealTime = true;


void CONNECTION_GRAPH::Reset()
{
    for( auto& subgraph : m_subgraphs )
        delete subgraph;

    m_items.clear();
    m_subgraphs.clear();
    m_driver_subgraphs.clear();
    m_sheet_to_subgraphs_map.clear();
    m_invisible_power_pins.clear();
    m_bus_alias_cache.clear();
    m_net_name_to_code_map.clear();
    m_bus_name_to_code_map.clear();
    m_net_code_to_subgraphs_map.clear();
    m_net_name_to_subgraphs_map.clear();
    m_item_to_subgraph_map.clear();
    m_local_label_cache.clear();
    m_global_label_cache.clear();
    m_last_net_code = 1;
    m_last_bus_code = 1;
    m_last_subgraph_code = 1;
}


void CONNECTION_GRAPH::Recalculate( const SCH_SHEET_LIST& aSheetList, bool aUnconditional,
                                    std::function<void( SCH_ITEM* )>* aChangedItemHandler )
{
    PROF_COUNTER recalc_time( "CONNECTION_GRAPH::Recalculate" );

    if( aUnconditional )
        Reset();

    PROF_COUNTER update_items( "updateItemConnectivity" );

    m_sheetList = aSheetList;

    for( const SCH_SHEET_PATH& sheet : aSheetList )
    {
        std::vector<SCH_ITEM*> items;

        for( SCH_ITEM* item : sheet.LastScreen()->Items() )
        {
            if( item->IsConnectable() && ( aUnconditional || item->IsConnectivityDirty() ) )
                items.push_back( item );
        }

        m_items.reserve( m_items.size() + items.size() );

        updateItemConnectivity( sheet, items );

        // UpdateDanglingState() also adds connected items for SCH_TEXT
        sheet.LastScreen()->TestDanglingEnds( &sheet, aChangedItemHandler );
    }

    if( wxLog::IsAllowedTraceMask( ConnProfileMask ) )
        update_items.Show();

    PROF_COUNTER build_graph( "buildConnectionGraph" );

    buildConnectionGraph();

    if( wxLog::IsAllowedTraceMask( ConnProfileMask ) )
        build_graph.Show();

    recalc_time.Stop();

    if( wxLog::IsAllowedTraceMask( ConnProfileMask ) )
        recalc_time.Show();

#ifndef DEBUG
    // Pressure relief valve for release builds
    const double max_recalc_time_msecs = 250.;

    if( m_allowRealTime && ADVANCED_CFG::GetCfg().m_RealTimeConnectivity
        && recalc_time.msecs() > max_recalc_time_msecs )
    {
        m_allowRealTime = false;
    }
#endif
}


void CONNECTION_GRAPH::updateItemConnectivity( const SCH_SHEET_PATH&         aSheet,
                                               const std::vector<SCH_ITEM*>& aItemList )
{
    std::map<wxPoint, std::vector<SCH_ITEM*>> connection_map;

    for( SCH_ITEM* item : aItemList )
    {
        std::vector<wxPoint> points = item->GetConnectionPoints();
        item->ConnectedItems( aSheet ).clear();

        if( item->Type() == SCH_SHEET_T )
        {
            for( SCH_SHEET_PIN* pin : static_cast<SCH_SHEET*>( item )->GetPins() )
            {
                pin->InitializeConnection( aSheet, this );

                pin->ConnectedItems( aSheet ).clear();

                connection_map[pin->GetTextPos()].push_back( pin );
                m_items.emplace_back( pin );
            }
        }
        else if( item->Type() == SCH_COMPONENT_T )
        {
            SCH_COMPONENT* component = static_cast<SCH_COMPONENT*>( item );

            for( SCH_PIN* pin : component->GetPins( &aSheet ) )
            {
                pin->InitializeConnection( aSheet, this );

                wxPoint pos = pin->GetPosition();

                // because calling the first time is not thread-safe
                pin->GetDefaultNetName( aSheet );
                pin->ConnectedItems( aSheet ).clear();

                // Invisible power pins need to be post-processed later

                if( pin->IsPowerConnection() && !pin->IsVisible() )
                    m_invisible_power_pins.emplace_back( std::make_pair( aSheet, pin ) );

                connection_map[pos].push_back( pin );
                m_items.emplace_back( pin );
            }
        }
        else
        {
            m_items.emplace_back( item );
            auto conn = item->InitializeConnection( aSheet, this );

            // Set bus/net property here so that the propagation code uses it
            switch( item->Type() )
            {
            case SCH_LINE_T:
                conn->SetType( item->GetLayer() == LAYER_BUS ? CONNECTION_TYPE::BUS
                                                             : CONNECTION_TYPE::NET );
                break;

            case SCH_BUS_BUS_ENTRY_T:
                conn->SetType( CONNECTION_TYPE::BUS );
                // clean previous (old) links:
                static_cast<SCH_BUS_BUS_ENTRY*>( item )->m_connected_bus_items[0] = nullptr;
                static_cast<SCH_BUS_BUS_ENTRY*>( item )->m_connected_bus_items[1] = nullptr;
                break;

            case SCH_PIN_T: conn->SetType( CONNECTION_TYPE::NET ); break;

            case SCH_BUS_WIRE_ENTRY_T:
                conn->SetType( CONNECTION_TYPE::NET );
                // clean previous (old) link:
                static_cast<SCH_BUS_WIRE_ENTRY*>( item )->m_connected_bus_item = nullptr;
                break;

            default: break;
            }

            for( const wxPoint& point : points )
                connection_map[point].push_back( item );
        }

        item->SetConnectivityDirty( false );
    }

    for( const auto& it : connection_map )
    {
        auto connection_vec = it.second;

        for( auto primary_it = connection_vec.begin(); primary_it != connection_vec.end();
             primary_it++ )
        {
            SCH_ITEM* connected_item = *primary_it;

            // Bus entries are special: they can have connection points in the
            // middle of a wire segment, because the junction algo doesn't split
            // the segment in two where you place a bus entry.  This means that
            // bus entries that don't land on the end of a line segment need to
            // have "virtual" connection points to the segments they graphically
            // touch.
            if( connected_item->Type() == SCH_BUS_WIRE_ENTRY_T )
            {
                // If this location only has the connection point of the bus
                // entry itself, this means that either the bus entry is not
                // connected to anything graphically, or that it is connected to
                // a segment at some point other than at one of the endpoints.
                if( connection_vec.size() == 1 )
                {
                    SCH_SCREEN* screen = aSheet.LastScreen();
                    SCH_LINE*   bus = screen->GetBus( it.first );

                    if( bus )
                    {
                        auto bus_entry = static_cast<SCH_BUS_WIRE_ENTRY*>( connected_item );
                        bus_entry->m_connected_bus_item = bus;
                    }
                }
            }

            // Bus-to-bus entries are treated just like bus wires
            else if( connected_item->Type() == SCH_BUS_BUS_ENTRY_T )
            {
                if( connection_vec.size() < 2 )
                {
                    SCH_SCREEN* screen = aSheet.LastScreen();
                    SCH_LINE*   bus = screen->GetBus( it.first );

                    if( bus )
                    {
                        auto bus_entry = static_cast<SCH_BUS_BUS_ENTRY*>( connected_item );

                        if( it.first == bus_entry->GetPosition() )
                            bus_entry->m_connected_bus_items[0] = bus;
                        else
                            bus_entry->m_connected_bus_items[1] = bus;

                        bus_entry->ConnectedItems( aSheet ).insert( bus );
                        bus->ConnectedItems( aSheet ).insert( bus_entry );
                    }
                }
            }

            // Change junctions to be on bus junction layer if they are touching a bus
            else if( connected_item->Type() == SCH_JUNCTION_T )
            {
                SCH_SCREEN* screen = aSheet.LastScreen();
                SCH_LINE*   bus = screen->GetBus( it.first );

                connected_item->SetLayer( bus ? LAYER_BUS_JUNCTION : LAYER_JUNCTION );
            }

            for( auto test_it = primary_it + 1; test_it != connection_vec.end(); test_it++ )
            {
                auto test_item = *test_it;

                if( connected_item != test_item
                    && connected_item->ConnectionPropagatesTo( test_item )
                    && test_item->ConnectionPropagatesTo( connected_item ) )
                {
                    connected_item->ConnectedItems( aSheet ).insert( test_item );
                    test_item->ConnectedItems( aSheet ).insert( connected_item );
                }

                // Set up the link between the bus entry net and the bus
                if( connected_item->Type() == SCH_BUS_WIRE_ENTRY_T )
                {
                    if( test_item->Connection( &aSheet )->IsBus() )
                    {
                        auto bus_entry = static_cast<SCH_BUS_WIRE_ENTRY*>( connected_item );
                        bus_entry->m_connected_bus_item = test_item;
                    }
                }
            }

            // If we got this far and did not find a connected bus item for a bus entry,
            // we should do a manual scan in case there is a bus item on this connection
            // point but we didn't pick it up earlier because there is *also* a net item here.
            if( connected_item->Type() == SCH_BUS_WIRE_ENTRY_T )
            {
                auto bus_entry = static_cast<SCH_BUS_WIRE_ENTRY*>( connected_item );

                if( !bus_entry->m_connected_bus_item )
                {
                    auto screen = aSheet.LastScreen();
                    auto bus = screen->GetBus( it.first );

                    if( bus )
                        bus_entry->m_connected_bus_item = bus;
                }
            }
        }
    }
}


// TODO(JE) This won't give the same subgraph IDs (and eventually net/graph codes)
// to the same subgraph necessarily if it runs over and over again on the same
// sheet.  We need:
//
//  a) a cache of net/bus codes, like used before
//  b) to persist the CONNECTION_GRAPH globally so the cache is persistent,
//  c) some way of trying to avoid changing net names.  so we should keep track
//     of the previous driver of a net, and if it comes down to choosing between
//     equally-prioritized drivers, choose the one that already exists as a driver
//     on some portion of the items.


void CONNECTION_GRAPH::buildConnectionGraph()
{
    // Recache all bus aliases for later use
    wxCHECK_RET( m_schematic, "Connection graph cannot be built without schematic pointer" );

    SCH_SHEET_LIST all_sheets = m_schematic->GetSheets();

    for( unsigned i = 0; i < all_sheets.size(); i++ )
    {
        for( const auto& alias : all_sheets[i].LastScreen()->GetBusAliases() )
            m_bus_alias_cache[alias->GetName()] = alias;
    }

    // Build subgraphs from items (on a per-sheet basis)

    for( SCH_ITEM* item : m_items )
    {
        for( const auto& it : item->m_connection_map )
        {
            const auto sheet = it.first;
            auto       connection = it.second;

            if( connection->SubgraphCode() == 0 )
            {
                CONNECTION_SUBGRAPH* subgraph = new CONNECTION_SUBGRAPH( this );

                subgraph->m_code = m_last_subgraph_code++;
                subgraph->m_sheet = sheet;

                subgraph->AddItem( item );

                connection->SetSubgraphCode( subgraph->m_code );
                m_item_to_subgraph_map[item] = subgraph;

                std::list<SCH_ITEM*> members;

                auto get_items = [&]( SCH_ITEM* aItem ) -> bool
                {
                    SCH_CONNECTION* conn = aItem->Connection( &sheet );

                    if( !conn )
                        conn = aItem->InitializeConnection( sheet, this );

                    return ( conn->SubgraphCode() == 0 );
                };

                std::copy_if( item->ConnectedItems( sheet ).begin(),
                              item->ConnectedItems( sheet ).end(), std::back_inserter( members ),
                              get_items );

                for( SCH_ITEM* connected_item : members )
                {
                    if( connected_item->Type() == SCH_NO_CONNECT_T )
                        subgraph->m_no_connect = connected_item;

                    SCH_CONNECTION* connected_conn = connected_item->Connection( &sheet );

                    wxASSERT( connected_conn );

                    if( connected_conn->SubgraphCode() == 0 )
                    {
                        connected_conn->SetSubgraphCode( subgraph->m_code );
                        m_item_to_subgraph_map[connected_item] = subgraph;
                        subgraph->AddItem( connected_item );

                        std::copy_if( connected_item->ConnectedItems( sheet ).begin(),
                                      connected_item->ConnectedItems( sheet ).end(),
                                      std::back_inserter( members ), get_items );
                    }
                }

                subgraph->m_dirty = true;
                m_subgraphs.push_back( subgraph );
            }
        }
    }

    /**
     * TODO(JE): Net codes are non-deterministic.  Fortunately, they are also not really used for
     * anything. We should consider removing them entirely and just using net names everywhere.
     */

    // Resolve drivers for subgraphs and propagate connectivity info

    // We don't want to spin up a new thread for fewer than 8 nets (overhead costs)
    size_t parallelThreadCount =
            std::min<size_t>( std::thread::hardware_concurrency(), ( m_subgraphs.size() + 3 ) / 4 );

    std::atomic<size_t>               nextSubgraph( 0 );
    std::vector<std::future<size_t>>  returns( parallelThreadCount );
    std::vector<CONNECTION_SUBGRAPH*> dirty_graphs;

    std::copy_if( m_subgraphs.begin(), m_subgraphs.end(), std::back_inserter( dirty_graphs ),
                  [&]( const CONNECTION_SUBGRAPH* candidate )
                  {
                      return candidate->m_dirty;
                  } );

    auto update_lambda = [&nextSubgraph, &dirty_graphs]() -> size_t
    {
        for( size_t subgraphId = nextSubgraph++; subgraphId < dirty_graphs.size();
             subgraphId = nextSubgraph++ )
        {
            auto subgraph = dirty_graphs[subgraphId];

            if( !subgraph->m_dirty )
                continue;

            // Special processing for some items
            for( auto item : subgraph->m_items )
            {
                switch( item->Type() )
                {
                case SCH_NO_CONNECT_T: subgraph->m_no_connect = item; break;

                case SCH_BUS_WIRE_ENTRY_T: subgraph->m_bus_entry = item; break;

                case SCH_PIN_T:
                {
                    auto pin = static_cast<SCH_PIN*>( item );

                    if( pin->GetType() == ELECTRICAL_PINTYPE::PT_NC )
                        subgraph->m_no_connect = item;

                    break;
                }

                default: break;
                }
            }

            subgraph->ResolveDrivers( true );
            subgraph->m_dirty = false;
        }

        return 1;
    };

    if( parallelThreadCount == 1 )
        update_lambda();
    else
    {
        for( size_t ii = 0; ii < parallelThreadCount; ++ii )
            returns[ii] = std::async( std::launch::async, update_lambda );

        // Finalize the threads
        for( size_t ii = 0; ii < parallelThreadCount; ++ii )
            returns[ii].wait();
    }

    // Now discard any non-driven subgraphs from further consideration

    std::copy_if( m_subgraphs.begin(), m_subgraphs.end(), std::back_inserter( m_driver_subgraphs ),
                  [&]( const CONNECTION_SUBGRAPH* candidate ) -> bool
                  {
                      return candidate->m_driver;
                  } );

    // Check for subgraphs with the same net name but only weak drivers.
    // For example, two wires that are both connected to hierarchical
    // sheet pins that happen to have the same name, but are not the same.

    for( auto&& subgraph : m_driver_subgraphs )
    {
        wxString full_name = subgraph->m_driver_connection->Name();
        wxString name = subgraph->m_driver_connection->Name( true );
        m_net_name_to_subgraphs_map[full_name].emplace_back( subgraph );

        // For vector buses, we need to cache the prefix also, as two different instances of the
        // weakly driven pin may have the same prefix but different vector start and end.  We need
        // to treat those as needing renaming also, because otherwise if they end up on a sheet with
        // common usage, they will be incorrectly merged.
        if( subgraph->m_driver_connection->Type() == CONNECTION_TYPE::BUS )
        {
            wxString prefixOnly = full_name.BeforeFirst( '[' ) + wxT( "[]" );
            m_net_name_to_subgraphs_map[prefixOnly].emplace_back( subgraph );
        }

        subgraph->m_dirty = true;

        if( subgraph->m_strong_driver )
        {
            SCH_ITEM*      driver = subgraph->m_driver;
            SCH_SHEET_PATH sheet = subgraph->m_sheet;

            switch( driver->Type() )
            {
            case SCH_LABEL_T:
            case SCH_HIER_LABEL_T:
            {
                m_local_label_cache[std::make_pair( sheet, name )].push_back( subgraph );
                break;
            }
            case SCH_GLOBAL_LABEL_T:
            {
                m_global_label_cache[name].push_back( subgraph );
                break;
            }
            case SCH_PIN_T:
            {
                auto pin = static_cast<SCH_PIN*>( driver );
                wxASSERT( pin->IsPowerConnection() );
                m_global_label_cache[name].push_back( subgraph );
                break;
            }
            default:
                wxLogTrace( ConnTrace, "Unexpected strong driver %s",
                            driver->GetSelectMenuText( EDA_UNITS::MILLIMETRES ) );
                break;
            }
        }
    }

    // Generate subgraphs for invisible power pins.  These will be merged with other subgraphs
    // on the same sheet in the next loop.

    std::unordered_map<int, CONNECTION_SUBGRAPH*> invisible_pin_subgraphs;

    for( const auto& it : m_invisible_power_pins )
    {
        SCH_SHEET_PATH sheet = it.first;
        SCH_PIN*       pin = it.second;

        if( !pin->ConnectedItems( sheet ).empty() && !pin->GetLibPin()->GetParent()->IsPower() )
        {
            // ERC will warn about this: user has wired up an invisible pin
            continue;
        }

        SCH_CONNECTION* connection = pin->Connection( &sheet );

        if( !connection )
            connection = pin->InitializeConnection( sheet, this );

        // If this pin already has a subgraph, don't need to process
        if( connection->SubgraphCode() > 0 )
            continue;

        connection->SetName( pin->GetName() );

        int code = assignNewNetCode( *connection );

        connection->SetNetCode( code );

        CONNECTION_SUBGRAPH* subgraph;
        auto                 jj = invisible_pin_subgraphs.find( code );

        if( jj != invisible_pin_subgraphs.end() )
        {
            subgraph = jj->second;
            subgraph->AddItem( pin );
        }
        else
        {
            subgraph = new CONNECTION_SUBGRAPH( this );

            subgraph->m_code = m_last_subgraph_code++;
            subgraph->m_sheet = sheet;

            subgraph->AddItem( pin );
            subgraph->ResolveDrivers();

            auto key = std::make_pair( subgraph->GetNetName(), code );
            m_net_code_to_subgraphs_map[key].push_back( subgraph );
            m_subgraphs.push_back( subgraph );
            m_driver_subgraphs.push_back( subgraph );

            invisible_pin_subgraphs[code] = subgraph;
        }

        connection->SetSubgraphCode( subgraph->m_code );
    }

    // Here we do all the local (sheet) processing of each subgraph, including assigning net
    // codes, merging subgraphs together that use label connections, etc.

    // Cache remaining valid subgraphs by sheet path
    for( auto subgraph : m_driver_subgraphs )
        m_sheet_to_subgraphs_map[subgraph->m_sheet].emplace_back( subgraph );

    std::unordered_set<CONNECTION_SUBGRAPH*> invalidated_subgraphs;

    for( CONNECTION_SUBGRAPH* subgraph : m_driver_subgraphs )
    {
        if( subgraph->m_absorbed )
            continue;

        SCH_CONNECTION* connection = subgraph->m_driver_connection;
        SCH_SHEET_PATH  sheet = subgraph->m_sheet;
        wxString        name = connection->Name();

        // Test subgraphs with weak drivers for net name conflicts and fix them
        unsigned suffix = 1;

        auto create_new_name = [&suffix]( SCH_CONNECTION* aConn ) -> wxString
        {
            wxString newName;

            // For group buses with a prefix, we can add the suffix to the prefix.
            // If they don't have a prefix, we force the creation of a prefix so that
            // two buses don't get inadvertently shorted together.
            if( aConn->Type() == CONNECTION_TYPE::BUS_GROUP )
            {
                wxString prefix = aConn->BusPrefix();

                if( prefix.empty() )
                    prefix = wxT( "BUS" ); // So result will be "BUS_1{...}"

                wxString oldName = aConn->Name().AfterFirst( '{' );

                newName = wxString::Format( "%s_%u{%s", prefix, suffix, oldName );

                aConn->ConfigureFromLabel( newName );
            }
            else
            {
                newName = wxString::Format( "%s_%u", aConn->Name(), suffix );
                aConn->SetSuffix( wxString::Format( "_%u", suffix ) );
            }

            suffix++;
            return newName;
        };

        if( !subgraph->m_strong_driver )
        {
            std::vector<CONNECTION_SUBGRAPH*>* vec = &m_net_name_to_subgraphs_map.at( name );

            // If we are a unique bus vector, check if we aren't actually unique because of another
            // subgraph with a similar bus vector
            if( vec->size() <= 1 && subgraph->m_driver_connection->Type() == CONNECTION_TYPE::BUS )
            {
                wxString prefixOnly = name.BeforeFirst( '[' ) + wxT( "[]" );
                vec = &m_net_name_to_subgraphs_map.at( prefixOnly );
            }

            if( vec->size() > 1 )
            {
                wxString new_name = create_new_name( connection );

                while( m_net_name_to_subgraphs_map.count( new_name ) )
                    new_name = create_new_name( connection );

                wxLogTrace( ConnTrace, "%ld (%s) is weakly driven and not unique. Changing to %s.",
                            subgraph->m_code, name, new_name );

                vec->erase( std::remove( vec->begin(), vec->end(), subgraph ), vec->end() );

                m_net_name_to_subgraphs_map[new_name].emplace_back( subgraph );

                name = new_name;
            }
            else
            {
                // If there is no conflict, promote sheet pins to be strong drivers so that they
                // will be considered below for propagation/merging.

                // It is possible for this to generate a conflict if the sheet pin has the same
                // name as a global label on the same sheet, because global merging will then treat
                // this subgraph as if it had a matching local label.  So, for those cases, we
                // don't apply this promotion

                if( subgraph->m_driver->Type() == SCH_SHEET_PIN_T )
                {
                    bool     conflict = false;
                    wxString global_name = connection->Name( true );
                    auto     kk = m_net_name_to_subgraphs_map.find( global_name );

                    if( kk != m_net_name_to_subgraphs_map.end() )
                    {
                        // A global will conflict if it is on the same sheet as this subgraph, since
                        // it would be connected by implicit local label linking
                        std::vector<CONNECTION_SUBGRAPH*>& candidates = kk->second;

                        for( const CONNECTION_SUBGRAPH* candidate : candidates )
                        {
                            if( candidate->m_sheet == sheet )
                                conflict = true;
                        }
                    }

                    if( conflict )
                    {
                        wxLogTrace( ConnTrace,
                                    "%ld (%s) skipped for promotion due to potential conflict",
                                    subgraph->m_code, name );
                    }
                    else
                    {
                        wxLogTrace(
                                ConnTrace,
                                "%ld (%s) weakly driven by unique sheet pin %s, promoting",
                                subgraph->m_code, name,
                                subgraph->m_driver->GetSelectMenuText( EDA_UNITS::MILLIMETRES ) );

                        subgraph->m_strong_driver = true;
                    }
                }
            }
        }

        // Assign net codes

        if( connection->IsBus() )
        {
            int  code = -1;
            auto it = m_bus_name_to_code_map.find( name );

            if( it != m_bus_name_to_code_map.end() )
            {
                code = it->second;
            }
            else
            {
                code = m_last_bus_code++;
                m_bus_name_to_code_map[name] = code;
            }

            connection->SetBusCode( code );
            assignNetCodesToBus( connection );
        }
        else
        {
            assignNewNetCode( *connection );
        }

        // Reset the flag for the next loop below
        subgraph->m_dirty = true;

        // Next, we merge together subgraphs that have label connections, and create
        // neighbor links for subgraphs that are part of a bus on the same sheet.
        // For merging, we consider each possible strong driver.

        // If this subgraph doesn't have a strong driver, let's skip it, since there is no
        // way it will be merged with anything.

        if( !subgraph->m_strong_driver )
            continue;

        // candidate_subgraphs will contain each valid, non-bus subgraph on the same sheet
        // as the subgraph we are considering that has a strong driver.
        // Weakly driven subgraphs are not considered since they will never be absorbed or
        // form neighbor links.

        std::vector<CONNECTION_SUBGRAPH*> candidate_subgraphs;
        std::copy_if( m_sheet_to_subgraphs_map[subgraph->m_sheet].begin(),
                      m_sheet_to_subgraphs_map[subgraph->m_sheet].end(),
                      std::back_inserter( candidate_subgraphs ),
                      [&]( const CONNECTION_SUBGRAPH* candidate )
                      {
                          return ( !candidate->m_absorbed && candidate->m_strong_driver
                                   && candidate != subgraph );
                      } );

        // This is a list of connections on the current subgraph to compare to the
        // drivers of each candidate subgraph.  If the current subgraph is a bus,
        // we should consider each bus member.
        std::vector<std::shared_ptr<SCH_CONNECTION>> connections_to_check;

        // Also check the main driving connection
        connections_to_check.push_back( std::make_shared<SCH_CONNECTION>( *connection ) );

        auto add_connections_to_check = [&]( CONNECTION_SUBGRAPH* aSubgraph )
        {
            for( SCH_ITEM* possible_driver : aSubgraph->m_items )
            {
                if( possible_driver == aSubgraph->m_driver )
                    continue;

                auto c = getDefaultConnection( possible_driver, aSubgraph );

                if( c )
                {
                    if( c->Type() != aSubgraph->m_driver_connection->Type() )
                        continue;

                    if( c->Name( true ) == aSubgraph->m_driver_connection->Name( true ) )
                        continue;

                    connections_to_check.push_back( c );
                    wxLogTrace( ConnTrace, "%lu (%s): Adding secondary driver %s",
                                aSubgraph->m_code, aSubgraph->m_driver_connection->Name( true ),
                                c->Name( true ) );
                }
            }
        };

        // Now add other strong drivers
        // The actual connection attached to these items will have been overwritten
        // by the chosen driver of the subgraph, so we need to create a dummy connection
        add_connections_to_check( subgraph );

        for( unsigned i = 0; i < connections_to_check.size(); i++ )
        {
            auto member = connections_to_check[i];

            if( member->IsBus() )
            {
                connections_to_check.insert( connections_to_check.end(), member->Members().begin(),
                                             member->Members().end() );
            }

            wxString test_name = member->Name( true );

            for( auto candidate : candidate_subgraphs )
            {
                if( candidate->m_absorbed )
                    continue;

                bool match = false;

                if( candidate->m_driver_connection->Name( true ) == test_name )
                {
                    match = true;
                }
                else
                {
                    if( !candidate->m_multiple_drivers )
                        continue;

                    for( SCH_ITEM* driver : candidate->m_drivers )
                    {
                        if( driver == candidate->m_driver )
                            continue;

                        // Sheet pins are not candidates for merging
                        if( driver->Type() == SCH_SHEET_PIN_T )
                            continue;

                        if( driver->Type() == SCH_PIN_T )
                        {
                            auto pin = static_cast<SCH_PIN*>( driver );

                            if( pin->IsPowerConnection() && pin->GetName() == test_name )
                            {
                                match = true;
                                break;
                            }
                        }
                        else
                        {
                            wxASSERT( driver->Type() == SCH_LABEL_T
                                      || driver->Type() == SCH_GLOBAL_LABEL_T
                                      || driver->Type() == SCH_HIER_LABEL_T );

                            if( subgraph->GetNameForDriver( driver ) == test_name )
                            {
                                match = true;
                                break;
                            }
                        }
                    }
                }

                if( match )
                {
                    if( connection->IsBus() && candidate->m_driver_connection->IsNet() )
                    {
                        wxLogTrace( ConnTrace, "%lu (%s) has bus child %lu (%s)", subgraph->m_code,
                                    connection->Name(), candidate->m_code, member->Name() );

                        subgraph->m_bus_neighbors[member].insert( candidate );
                        candidate->m_bus_parents[member].insert( subgraph );
                    }
                    else
                    {
                        wxLogTrace( ConnTrace, "%lu (%s) absorbs neighbor %lu (%s)",
                                    subgraph->m_code, connection->Name(), candidate->m_code,
                                    candidate->m_driver_connection->Name() );

                        // Candidate may have other non-chosen drivers we need to follow
                        add_connections_to_check( candidate );

                        subgraph->Absorb( candidate );
                        invalidated_subgraphs.insert( subgraph );
                    }
                }
            }
        }
    }

    // Update any subgraph that was invalidated above
    for( CONNECTION_SUBGRAPH* subgraph : invalidated_subgraphs )
    {
        if( subgraph->m_absorbed )
            continue;

        subgraph->ResolveDrivers();

        if( subgraph->m_driver_connection->IsBus() )
            assignNetCodesToBus( subgraph->m_driver_connection );
        else
            assignNewNetCode( *subgraph->m_driver_connection );

        wxLogTrace( ConnTrace, "Re-resolving drivers for %lu (%s)", subgraph->m_code,
                    subgraph->m_driver_connection->Name() );
    }

    // Absorbed subgraphs should no longer be considered
    m_driver_subgraphs.erase( std::remove_if( m_driver_subgraphs.begin(), m_driver_subgraphs.end(),
                                              [&]( const CONNECTION_SUBGRAPH* candidate ) -> bool
                                              {
                                                  return candidate->m_absorbed;
                                              } ),
                              m_driver_subgraphs.end() );

    // Store global subgraphs for later reference
    std::vector<CONNECTION_SUBGRAPH*> global_subgraphs;
    std::copy_if( m_driver_subgraphs.begin(), m_driver_subgraphs.end(),
                  std::back_inserter( global_subgraphs ),
                  [&]( const CONNECTION_SUBGRAPH* candidate ) -> bool
                  {
                      return !candidate->m_local_driver;
                  } );

    // Recache remaining valid subgraphs by sheet path
    m_sheet_to_subgraphs_map.clear();

    for( CONNECTION_SUBGRAPH* subgraph : m_driver_subgraphs )
        m_sheet_to_subgraphs_map[subgraph->m_sheet].emplace_back( subgraph );

    // Update item connections at this point so that neighbor propagation works
    nextSubgraph.store( 0 );

    auto preliminaryUpdateTask = [&]() -> size_t
    {
        for( size_t subgraphId = nextSubgraph++; subgraphId < m_driver_subgraphs.size();
             subgraphId = nextSubgraph++ )
        {
            m_driver_subgraphs[subgraphId]->UpdateItemConnections();
        }

        return 1;
    };

    if( parallelThreadCount == 1 )
        preliminaryUpdateTask();
    else
    {
        for( size_t ii = 0; ii < parallelThreadCount; ++ii )
            returns[ii] = std::async( std::launch::async, preliminaryUpdateTask );

        // Finalize the threads
        for( size_t ii = 0; ii < parallelThreadCount; ++ii )
            returns[ii].wait();
    }

    // Next time through the subgraphs, we do some post-processing to handle things like
    // connecting bus members to their neighboring subgraphs, and then propagate connections
    // through the hierarchy

    for( CONNECTION_SUBGRAPH* subgraph : m_driver_subgraphs )
    {
        if( !subgraph->m_dirty )
            continue;

        // For subgraphs that are driven by a global (power port or label) and have more
        // than one global driver, we need to seek out other subgraphs driven by the
        // same name as the non-chosen driver and update them to match the chosen one.

        if( !subgraph->m_local_driver && subgraph->m_multiple_drivers )
        {
            for( SCH_ITEM* driver : subgraph->m_drivers )
            {
                if( driver == subgraph->m_driver )
                    continue;

                wxString secondary_name = subgraph->GetNameForDriver( driver );

                if( secondary_name == subgraph->m_driver_connection->Name() )
                    continue;

                bool secondary_is_global = CONNECTION_SUBGRAPH::GetDriverPriority( driver )
                                           >= CONNECTION_SUBGRAPH::PRIORITY::POWER_PIN;

                for( CONNECTION_SUBGRAPH* candidate : global_subgraphs )
                {
                    if( candidate == subgraph )
                        continue;

                    if( !secondary_is_global && candidate->m_sheet != subgraph->m_sheet )
                        continue;

                    SCH_CONNECTION* conn = candidate->m_driver_connection;

                    if( conn->Name() == secondary_name )
                    {
                        wxLogTrace( ConnTrace, "Global %lu (%s) promoted to %s", candidate->m_code,
                                    conn->Name(), subgraph->m_driver_connection->Name() );

                        conn->Clone( *subgraph->m_driver_connection );

                        candidate->m_dirty = false;
                    }
                }
            }
        }

        // This call will handle descending the hierarchy and updating child subgraphs
        propagateToNeighbors( subgraph );
    }

    // Handle buses that have been linked together somewhere by member (net) connections.
    // This feels a bit hacky, perhaps this algorithm should be revisited in the future.

    // For net subgraphs that have more than one bus parent, we need to ensure that those
    // buses are linked together in the final netlist.  The final name of each bus might not
    // match the local name that was used to establish the parent-child relationship, because
    // the bus may have been renamed by a hierarchical connection.  So, for each of these cases,
    // we need to identify the appropriate bus members to link together (and their final names),
    // and then update all instances of the old name in the hierarchy.

    for( CONNECTION_SUBGRAPH* subgraph : m_driver_subgraphs )
    {
        if( subgraph->m_bus_parents.size() < 2 )
            continue;

        SCH_CONNECTION* conn = subgraph->m_driver_connection;

        wxLogTrace( ConnTrace, "%lu (%s) has multiple bus parents", subgraph->m_code,
                    conn->Name() );

        wxASSERT( conn->IsNet() );

        for( const auto& ii : subgraph->m_bus_parents )
        {
            SCH_CONNECTION* link_member = ii.first.get();

            for( CONNECTION_SUBGRAPH* parent : ii.second )
            {
                while( parent->m_absorbed )
                    parent = parent->m_absorbed_by;

                SCH_CONNECTION* match = matchBusMember( parent->m_driver_connection, link_member );

                if( !match )
                {
                    wxLogTrace( ConnTrace, "Warning: could not match %s inside %lu (%s)",
                                conn->Name(), parent->m_code, parent->m_driver_connection->Name() );
                    continue;
                }

                if( conn->Name() != match->Name() )
                {
                    wxString old_name = match->Name();

                    wxLogTrace( ConnTrace, "Updating %lu (%s) member %s to %s", parent->m_code,
                                parent->m_driver_connection->Name(), old_name, conn->Name() );

                    match->Clone( *conn );

                    auto jj = m_net_name_to_subgraphs_map.find( old_name );

                    if( jj == m_net_name_to_subgraphs_map.end() )
                        continue;

                    for( CONNECTION_SUBGRAPH* old_sg : jj->second )
                    {
                        while( old_sg->m_absorbed )
                            old_sg = old_sg->m_absorbed_by;

                        old_sg->m_driver_connection->Clone( *conn );
                    }
                }
            }
        }
    }

    nextSubgraph.store( 0 );

    auto updateItemConnectionsTask = [&]() -> size_t
    {
        for( size_t subgraphId = nextSubgraph++; subgraphId < m_driver_subgraphs.size();
             subgraphId = nextSubgraph++ )
        {
            CONNECTION_SUBGRAPH* subgraph = m_driver_subgraphs[subgraphId];

            // Make sure weakly-driven single-pin nets get the no_connect_ prefix
            if( !subgraph->m_strong_driver && subgraph->m_drivers.size() == 1
                && subgraph->m_driver->Type() == SCH_PIN_T )
            {
                SCH_PIN* pin = static_cast<SCH_PIN*>( subgraph->m_driver );
                pin->ClearDefaultNetName( &subgraph->m_sheet );
                subgraph->m_driver_connection->ConfigureFromLabel(
                        pin->GetDefaultNetName( subgraph->m_sheet, true ) );
            }

            // Make sure weakly-driven single-pin nets get the unconnected_ prefix
            if( !subgraph->m_strong_driver && subgraph->m_drivers.size() == 1
                && subgraph->m_driver->Type() == SCH_PIN_T )
            {
                SCH_PIN* pin = static_cast<SCH_PIN*>( subgraph->m_driver );
                wxString name = pin->GetDefaultNetName( subgraph->m_sheet, true );

                subgraph->m_driver_connection->ConfigureFromLabel( name );
            }

            // No other processing to do on buses
            if( subgraph->m_driver_connection->IsBus() )
                continue;

            // As a visual aid, we can check sheet pins that are driven by themselves to see
            // if they should be promoted to buses

            if( subgraph->m_driver->Type() == SCH_SHEET_PIN_T )
            {
                SCH_SHEET_PIN* pin = static_cast<SCH_SHEET_PIN*>( subgraph->m_driver );

                if( SCH_SHEET* sheet = pin->GetParent() )
                {
                    wxString    pinText = pin->GetText();
                    SCH_SCREEN* screen = sheet->GetScreen();

                    for( SCH_ITEM* item : screen->Items().OfType( SCH_HIER_LABEL_T ) )
                    {
                        SCH_HIERLABEL* label = static_cast<SCH_HIERLABEL*>( item );

                        if( label->GetText() == pinText )
                        {
                            SCH_SHEET_PATH path = subgraph->m_sheet;
                            path.push_back( sheet );

                            SCH_CONNECTION* parent_conn = label->Connection( &path );

                            if( parent_conn && parent_conn->IsBus() )
                                subgraph->m_driver_connection->SetType( CONNECTION_TYPE::BUS );

                            break;
                        }
                    }

                    if( subgraph->m_driver_connection->IsBus() )
                        continue;
                }
            }
        }

        return 1;
    };

    if( parallelThreadCount == 1 )
        updateItemConnectionsTask();
    else
    {
        for( size_t ii = 0; ii < parallelThreadCount; ++ii )
            returns[ii] = std::async( std::launch::async, updateItemConnectionsTask );

        // Finalize the threads
        for( size_t ii = 0; ii < parallelThreadCount; ++ii )
            returns[ii].wait();
    }

    m_net_code_to_subgraphs_map.clear();
    m_net_name_to_subgraphs_map.clear();

    for( CONNECTION_SUBGRAPH* subgraph : m_driver_subgraphs )
    {
        auto key =
                std::make_pair( subgraph->GetNetName(), subgraph->m_driver_connection->NetCode() );
        m_net_code_to_subgraphs_map[key].push_back( subgraph );

        m_net_name_to_subgraphs_map[subgraph->m_driver_connection->Name()].push_back( subgraph );
    }
}


int CONNECTION_GRAPH::assignNewNetCode( SCH_CONNECTION& aConnection )
{
    int code;

    auto it = m_net_name_to_code_map.find( aConnection.Name() );

    if( it == m_net_name_to_code_map.end() )
    {
        code = m_last_net_code++;
        m_net_name_to_code_map[aConnection.Name()] = code;
    }
    else
    {
        code = it->second;
    }

    aConnection.SetNetCode( code );

    return code;
}


void CONNECTION_GRAPH::assignNetCodesToBus( SCH_CONNECTION* aConnection )
{
    auto connections_to_check( aConnection->Members() );

    for( unsigned i = 0; i < connections_to_check.size(); i++ )
    {
        auto member = connections_to_check[i];

        if( member->IsBus() )
        {
            connections_to_check.insert( connections_to_check.end(), member->Members().begin(),
                                         member->Members().end() );
            continue;
        }

        assignNewNetCode( *member );
    }
}


void CONNECTION_GRAPH::propagateToNeighbors( CONNECTION_SUBGRAPH* aSubgraph )
{
    SCH_CONNECTION*                          conn = aSubgraph->m_driver_connection;
    std::vector<CONNECTION_SUBGRAPH*>        search_list;
    std::unordered_set<CONNECTION_SUBGRAPH*> visited;
    std::vector<SCH_CONNECTION*>             stale_bus_members;

    auto visit = [&]( CONNECTION_SUBGRAPH* aParent )
    {
        for( SCH_SHEET_PIN* pin : aParent->m_hier_pins )
        {
            SCH_SHEET_PATH path = aParent->m_sheet;
            path.push_back( pin->GetParent() );

            auto it = m_sheet_to_subgraphs_map.find( path );

            if( it == m_sheet_to_subgraphs_map.end() )
                continue;

            for( CONNECTION_SUBGRAPH* candidate : it->second )
            {
                if( !candidate->m_strong_driver || candidate->m_hier_ports.empty()
                    || visited.count( candidate ) )
                {
                    continue;
                }

                for( SCH_HIERLABEL* label : candidate->m_hier_ports )
                {
                    if( candidate->GetNameForDriver( label ) == aParent->GetNameForDriver( pin ) )
                    {
                        wxLogTrace( ConnTrace, "%lu: found child %lu (%s)", aParent->m_code,
                                    candidate->m_code, candidate->m_driver_connection->Name() );

                        candidate->m_hier_parent = aParent;

                        search_list.push_back( candidate );
                        break;
                    }
                }
            }
        }

        for( SCH_HIERLABEL* label : aParent->m_hier_ports )
        {
            SCH_SHEET_PATH path = aParent->m_sheet;
            path.pop_back();

            auto it = m_sheet_to_subgraphs_map.find( path );

            if( it == m_sheet_to_subgraphs_map.end() )
                continue;

            for( CONNECTION_SUBGRAPH* candidate : it->second )
            {
                if( candidate->m_hier_pins.empty() || visited.count( candidate )
                    || candidate->m_driver_connection->Type()
                               != aParent->m_driver_connection->Type() )
                {
                    continue;
                }

                for( SCH_SHEET_PIN* pin : candidate->m_hier_pins )
                {
                    SCH_SHEET_PATH pin_path = path;
                    pin_path.push_back( pin->GetParent() );

                    if( pin_path != aParent->m_sheet )
                        continue;

                    if( aParent->GetNameForDriver( label ) == candidate->GetNameForDriver( pin ) )
                    {
                        wxLogTrace( ConnTrace, "%lu: found additional parent %lu (%s)",
                                    aParent->m_code, candidate->m_code,
                                    candidate->m_driver_connection->Name() );

                        search_list.push_back( candidate );
                        break;
                    }
                }
            }
        }
    };

    auto propagate_bus_neighbors = [&]( CONNECTION_SUBGRAPH* aParentGraph )
    {
        for( const auto& kv : aParentGraph->m_bus_neighbors )
        {
            for( CONNECTION_SUBGRAPH* neighbor : kv.second )
            {
                // May have been absorbed but won't have been deleted
                while( neighbor->m_absorbed )
                    neighbor = neighbor->m_absorbed_by;

                SCH_CONNECTION* parent = aParentGraph->m_driver_connection;

                // Now member may be out of date, since we just cloned the
                // connection from higher up in the hierarchy.  We need to
                // figure out what the actual new connection is.
                SCH_CONNECTION* member = matchBusMember( parent, kv.first.get() );

                if( !member )
                {
                    // Try harder: we might match on a secondary driver
                    for( CONNECTION_SUBGRAPH* sg : kv.second )
                    {
                        if( sg->m_multiple_drivers )
                        {
                            SCH_SHEET_PATH sheet = sg->m_sheet;

                            for( SCH_ITEM* driver : sg->m_drivers )
                            {
                                auto c = getDefaultConnection( driver, sg );
                                member = matchBusMember( parent, c.get() );

                                if( member )
                                    break;
                            }
                        }

                        if( member )
                            break;
                    }
                }

                // This is bad, probably an ERC error
                if( !member )
                {
                    wxLogTrace( ConnTrace, "Could not match bus member %s in %s", kv.first->Name(),
                                parent->Name() );
                    continue;
                }

                auto neighbor_conn = neighbor->m_driver_connection;
                auto neighbor_name = neighbor_conn->Name();

                // Matching name: no update needed
                if( neighbor_name == member->Name() )
                    continue;

                // Was this neighbor already updated from a different sheet?  Don't rename it again
                if( neighbor_conn->Sheet() != neighbor->m_sheet )
                    continue;

                // Safety check against infinite recursion
                wxASSERT( neighbor_conn->IsNet() );

                wxLogTrace( ConnTrace, "%lu (%s) connected to bus member %s (local %s)",
                            neighbor->m_code, neighbor_name, member->Name(), member->LocalName() );

                // Take whichever name is higher priority
                if( CONNECTION_SUBGRAPH::GetDriverPriority( neighbor->m_driver )
                    >= CONNECTION_SUBGRAPH::PRIORITY::POWER_PIN )
                {
                    member->Clone( *neighbor_conn );
                    stale_bus_members.push_back( member );
                }
                else
                {
                    neighbor_conn->Clone( *member );

                    recacheSubgraphName( neighbor, neighbor_name );

                    // Recurse onto this neighbor in case it needs to re-propagate
                    neighbor->m_dirty = true;
                    propagateToNeighbors( neighbor );
                }
            }
        }
    };

    // If we are a bus, we must propagate to local neighbors and then the hierarchy
    if( conn->IsBus() )
        propagate_bus_neighbors( aSubgraph );

    // If we don't have any hier pins (i.e. no children), nothing to do
    if( aSubgraph->m_hier_pins.empty() )
    {
        // If we also don't have any parents, we'll never be visited again
        if( aSubgraph->m_hier_ports.empty() )
            aSubgraph->m_dirty = false;

        return;
    }

    // If we do have hier ports, skip this subgraph as it will be visited by a parent
    // TODO(JE) this will leave the subgraph dirty if there is no matching parent subgraph,
    // which should be flagged as an ERC error
    if( !aSubgraph->m_hier_ports.empty() )
        return;

    visited.insert( aSubgraph );

    wxLogTrace( ConnTrace, "Propagating %lu (%s) to subsheets", aSubgraph->m_code,
                aSubgraph->m_driver_connection->Name() );

    visit( aSubgraph );

    for( unsigned i = 0; i < search_list.size(); i++ )
    {
        auto child = search_list[i];

        visited.insert( child );

        visit( child );

        child->m_dirty = false;
    }

    // Now, find the best driver for this chain of subgraphs
    CONNECTION_SUBGRAPH*          original = aSubgraph;
    CONNECTION_SUBGRAPH::PRIORITY highest =
            CONNECTION_SUBGRAPH::GetDriverPriority( aSubgraph->m_driver );
    bool     originalStrong = ( highest >= CONNECTION_SUBGRAPH::PRIORITY::HIER_LABEL );
    wxString originalName = original->m_driver_connection->Name();

    // Check if a subsheet has a higher-priority connection to the same net
    if( highest < CONNECTION_SUBGRAPH::PRIORITY::POWER_PIN )
    {
        for( CONNECTION_SUBGRAPH* subgraph : visited )
        {
            if( subgraph == original )
                continue;

            CONNECTION_SUBGRAPH::PRIORITY priority =
                    CONNECTION_SUBGRAPH::GetDriverPriority( subgraph->m_driver );

            bool     candidateStrong = ( priority >= CONNECTION_SUBGRAPH::PRIORITY::HIER_LABEL );
            wxString candidateName = subgraph->m_driver_connection->Name();
            bool     shorterPath = subgraph->m_sheet.size() < original->m_sheet.size();
            bool     asGoodPath = subgraph->m_sheet.size() <= original->m_sheet.size();

            // Pick a better driving subgraph if it:
            // a) has a power pin or global driver
            // b) is a strong driver and we're a weak driver
            // c) is a higher priority strong driver
            // d) matches our priority, is a strong driver, and has a shorter path
            // e) matches our strength and is at least as short, and is alphabetically lower

<<<<<<< HEAD
            if( ( priority >= CONNECTION_SUBGRAPH::PRIORITY::POWER_PIN )
                || ( !originalStrong && candidateStrong )
                || ( priority >= highest && candidateStrong && shorterPath )
                || ( ( originalStrong == candidateStrong ) && asGoodPath
                     && ( candidateName < originalName ) ) )
=======
            if( ( priority >= CONNECTION_SUBGRAPH::PRIORITY::POWER_PIN ) ||
                ( !originalStrong && candidateStrong ) ||
                ( priority > highest && candidateStrong ) ||
                ( priority == highest && candidateStrong && shorterPath ) ||
                ( ( originalStrong == candidateStrong ) && asGoodPath &&
                  ( candidateName < originalName ) ) )
>>>>>>> ab34d94f
            {
                original = subgraph;
                highest = priority;
                originalStrong = candidateStrong;
                originalName = subgraph->m_driver_connection->Name();
            }
        }
    }

    if( original != aSubgraph )
    {
        wxLogTrace( ConnTrace, "%lu (%s) overridden by new driver %lu (%s)", aSubgraph->m_code,
                    aSubgraph->m_driver_connection->Name(), original->m_code,
                    original->m_driver_connection->Name() );
    }

    conn = original->m_driver_connection;

    for( CONNECTION_SUBGRAPH* subgraph : visited )
    {
        wxString old_name = subgraph->m_driver_connection->Name();

        subgraph->m_driver_connection->Clone( *conn );

        if( old_name != conn->Name() )
            recacheSubgraphName( subgraph, old_name );

        if( conn->IsBus() )
            propagate_bus_neighbors( subgraph );
    }

    // Somewhere along the way, a bus member may have been upgraded to a global or power label.
    // Because this can happen anywhere, we need a second pass to update all instances of that bus
    // member to have the correct connection info
    if( conn->IsBus() && !stale_bus_members.empty() )
    {
        for( auto stale_member : stale_bus_members )
        {
            for( CONNECTION_SUBGRAPH* subgraph : visited )
            {
                SCH_CONNECTION* member =
                        matchBusMember( subgraph->m_driver_connection, stale_member );
                wxASSERT( member );

                wxLogTrace( ConnTrace, "Updating %lu (%s) member %s to %s", subgraph->m_code,
                            subgraph->m_driver_connection->Name(), member->LocalName(),
                            stale_member->Name() );

                member->Clone( *stale_member );

                propagate_bus_neighbors( subgraph );
            }
        }
    }

    aSubgraph->m_dirty = false;
}


std::shared_ptr<SCH_CONNECTION>
CONNECTION_GRAPH::getDefaultConnection( SCH_ITEM* aItem, CONNECTION_SUBGRAPH* aSubgraph )
{
    auto c = std::shared_ptr<SCH_CONNECTION>( nullptr );

    switch( aItem->Type() )
    {
    case SCH_PIN_T:
    {
        auto pin = static_cast<SCH_PIN*>( aItem );

        if( pin->IsPowerConnection() )
            c = std::make_shared<SCH_CONNECTION>( aItem, aSubgraph->m_sheet );

        break;
    }

    case SCH_GLOBAL_LABEL_T:
    case SCH_HIER_LABEL_T:
    case SCH_LABEL_T:
    {
        c = std::make_shared<SCH_CONNECTION>( aItem, aSubgraph->m_sheet );
        break;
    }

    default: break;
    }

    if( c )
    {
        c->SetGraph( this );
        c->ConfigureFromLabel( aSubgraph->GetNameForDriver( aItem ) );
    }

    return c;
}


SCH_CONNECTION* CONNECTION_GRAPH::matchBusMember( SCH_CONNECTION* aBusConnection,
                                                  SCH_CONNECTION* aSearch )
{
    wxASSERT( aBusConnection->IsBus() );

    SCH_CONNECTION* match = nullptr;

    if( aBusConnection->Type() == CONNECTION_TYPE::BUS )
    {
        // Vector bus: compare against index, because we allow the name
        // to be different

        for( const auto& bus_member : aBusConnection->Members() )
        {
            if( bus_member->VectorIndex() == aSearch->VectorIndex() )
            {
                match = bus_member.get();
                break;
            }
        }
    }
    else
    {
        // Group bus
        for( const auto& c : aBusConnection->Members() )
        {
            // Vector inside group: compare names, because for bus groups
            // we expect the naming to be consistent across all usages
            // TODO(JE) explain this in the docs
            if( c->Type() == CONNECTION_TYPE::BUS )
            {
                for( const auto& bus_member : c->Members() )
                {
                    if( bus_member->LocalName() == aSearch->LocalName() )
                    {
                        match = bus_member.get();
                        break;
                    }
                }
            }
            else if( c->LocalName() == aSearch->LocalName() )
            {
                match = c.get();
                break;
            }
        }
    }

    return match;
}


void CONNECTION_GRAPH::recacheSubgraphName( CONNECTION_SUBGRAPH* aSubgraph,
                                            const wxString&      aOldName )
{
    auto it = m_net_name_to_subgraphs_map.find( aOldName );

    if( it != m_net_name_to_subgraphs_map.end() )
    {
        std::vector<CONNECTION_SUBGRAPH*>& vec = it->second;
        vec.erase( std::remove( vec.begin(), vec.end(), aSubgraph ), vec.end() );
    }

    wxLogTrace( ConnTrace, "recacheSubgraphName: %s => %s", aOldName,
                aSubgraph->m_driver_connection->Name() );

    m_net_name_to_subgraphs_map[aSubgraph->m_driver_connection->Name()].push_back( aSubgraph );
}


std::shared_ptr<BUS_ALIAS> CONNECTION_GRAPH::GetBusAlias( const wxString& aName )
{
    auto it = m_bus_alias_cache.find( aName );

    return it != m_bus_alias_cache.end() ? it->second : nullptr;
}


std::vector<const CONNECTION_SUBGRAPH*> CONNECTION_GRAPH::GetBusesNeedingMigration()
{
    std::vector<const CONNECTION_SUBGRAPH*> ret;

    for( auto&& subgraph : m_subgraphs )
    {
        // Graph is supposed to be up-to-date before calling this
        wxASSERT( !subgraph->m_dirty );

        if( !subgraph->m_driver )
            continue;

        auto sheet = subgraph->m_sheet;
        auto connection = subgraph->m_driver->Connection( &sheet );

        if( !connection->IsBus() )
            continue;

        auto labels = subgraph->GetBusLabels();

        if( labels.size() > 1 )
        {
            bool     different = false;
            wxString first = static_cast<SCH_TEXT*>( labels.at( 0 ) )->GetShownText();

            for( unsigned i = 1; i < labels.size(); ++i )
            {
                if( static_cast<SCH_TEXT*>( labels.at( i ) )->GetShownText() != first )
                {
                    different = true;
                    break;
                }
            }

            if( !different )
                continue;

            wxLogTrace( ConnTrace, "SG %ld (%s) has multiple bus labels", subgraph->m_code,
                        connection->Name() );

            ret.push_back( subgraph );
        }
    }

    return ret;
}


CONNECTION_SUBGRAPH* CONNECTION_GRAPH::FindSubgraphByName( const wxString&       aNetName,
                                                           const SCH_SHEET_PATH& aPath )
{
    auto it = m_net_name_to_subgraphs_map.find( aNetName );

    if( it == m_net_name_to_subgraphs_map.end() )
        return nullptr;

    for( CONNECTION_SUBGRAPH* sg : it->second )
    {
        // Cache is supposed to be valid by now
        wxASSERT( sg && !sg->m_absorbed && sg->m_driver_connection );

        if( sg->m_sheet == aPath && sg->m_driver_connection->Name() == aNetName )
            return sg;
    }

    return nullptr;
}


CONNECTION_SUBGRAPH* CONNECTION_GRAPH::FindFirstSubgraphByName( const wxString& aNetName )
{
    auto it = m_net_name_to_subgraphs_map.find( aNetName );

    if( it == m_net_name_to_subgraphs_map.end() )
        return nullptr;

    wxASSERT( !it->second.empty() );

    return it->second[0];
}


CONNECTION_SUBGRAPH* CONNECTION_GRAPH::GetSubgraphForItem( SCH_ITEM* aItem )
{
    auto                 it = m_item_to_subgraph_map.find( aItem );
    CONNECTION_SUBGRAPH* ret = it != m_item_to_subgraph_map.end() ? it->second : nullptr;

    while( ret && ret->m_absorbed )
        ret = ret->m_absorbed_by;

    return ret;
}


int CONNECTION_GRAPH::RunERC()
{
    int error_count = 0;

    wxCHECK_MSG( m_schematic, true, "Null m_schematic in CONNECTION_GRAPH::RunERC" );

    ERC_SETTINGS& settings = m_schematic->ErcSettings();

    // We don't want to run many ERC checks more than once on a given screen even though it may
    // represent multiple sheets with multiple subgraphs.  We can tell these apart by drivers.
    std::set<SCH_ITEM*> seenDriverInstances;

    for( auto&& subgraph : m_subgraphs )
    {
        // Graph is supposed to be up-to-date before calling RunERC()
        wxASSERT( !subgraph->m_dirty );

        if( subgraph->m_absorbed )
            continue;

        if( seenDriverInstances.count( subgraph->m_driver ) )
            continue;

        if( subgraph->m_driver )
            seenDriverInstances.insert( subgraph->m_driver );

        /**
         * NOTE:
         *
         * We could check that labels attached to bus subgraphs follow the
         * proper format (i.e. actually define a bus).
         *
         * This check doesn't need to be here right now because labels
         * won't actually be connected to bus wires if they aren't in the right
         * format due to their TestDanglingEnds() implementation.
         */
        if( settings.IsTestEnabled( ERCE_DRIVER_CONFLICT ) )
        {
            if( !ercCheckMultipleDrivers( subgraph ) )
                error_count++;
        }

        subgraph->ResolveDrivers( false );

        if( settings.IsTestEnabled( ERCE_BUS_TO_NET_CONFLICT ) )
        {
            if( !ercCheckBusToNetConflicts( subgraph ) )
                error_count++;
        }

        if( settings.IsTestEnabled( ERCE_BUS_ENTRY_CONFLICT ) )
        {
            if( !ercCheckBusToBusEntryConflicts( subgraph ) )
                error_count++;
        }

        if( settings.IsTestEnabled( ERCE_BUS_TO_BUS_CONFLICT ) )
        {
            if( !ercCheckBusToBusConflicts( subgraph ) )
                error_count++;
        }

        if( settings.IsTestEnabled( ERCE_WIRE_DANGLING ) )
        {
            if( !ercCheckFloatingWires( subgraph ) )
                error_count++;
        }

        // The following checks are always performed since they don't currently
        // have an option exposed to the user

        if( !ercCheckNoConnects( subgraph ) )
            error_count++;

        if( settings.IsTestEnabled( ERCE_LABEL_NOT_CONNECTED )
            || settings.IsTestEnabled( ERCE_GLOBLABEL ) )
        {
            if( !ercCheckLabels( subgraph ) )
                error_count++;
        }
    }

    // Hierarchical sheet checking is done at the schematic level
    if( settings.IsTestEnabled( ERCE_HIERACHICAL_LABEL ) )
        error_count += ercCheckHierSheets();

    return error_count;
}


bool CONNECTION_GRAPH::ercCheckMultipleDrivers( const CONNECTION_SUBGRAPH* aSubgraph )
{
    if( !aSubgraph->m_second_driver )
        return true;

    SCH_ITEM* primary = aSubgraph->m_first_driver;
    SCH_ITEM* secondary = aSubgraph->m_second_driver;

    wxPoint pos = primary->Type() == SCH_PIN_T
                          ? static_cast<SCH_PIN*>( primary )->GetTransformedPosition()
                          : primary->GetPosition();

    wxString primaryName = aSubgraph->GetNameForDriver( primary );
    wxString secondaryName = aSubgraph->GetNameForDriver( secondary );

    wxString msg = wxString::Format( _( "Both %s and %s are attached to the same "
                                        "items; %s will be used in the netlist" ),
                                     primaryName, secondaryName, primaryName );

    std::shared_ptr<ERC_ITEM> ercItem = ERC_ITEM::Create( ERCE_DRIVER_CONFLICT );
    ercItem->SetItems( primary, secondary );
    ercItem->SetErrorMessage( msg );

    SCH_MARKER* marker = new SCH_MARKER( ercItem, pos );
    aSubgraph->m_sheet.LastScreen()->Append( marker );

    return false;
}


bool CONNECTION_GRAPH::ercCheckBusToNetConflicts( const CONNECTION_SUBGRAPH* aSubgraph )
{
    auto sheet = aSubgraph->m_sheet;
    auto screen = sheet.LastScreen();

    SCH_ITEM*      net_item = nullptr;
    SCH_ITEM*      bus_item = nullptr;
    SCH_CONNECTION conn( this );

    for( auto item : aSubgraph->m_items )
    {
        switch( item->Type() )
        {
        case SCH_LINE_T:
        {
            if( item->GetLayer() == LAYER_BUS )
                bus_item = ( !bus_item ) ? item : bus_item;
            else
                net_item = ( !net_item ) ? item : net_item;
            break;
        }

        case SCH_GLOBAL_LABEL_T:
        case SCH_SHEET_PIN_T:
        case SCH_HIER_LABEL_T:
        {
            SCH_TEXT* text = static_cast<SCH_TEXT*>( item );
            conn.ConfigureFromLabel( EscapeString( text->GetShownText(), CTX_NETNAME ) );

            if( conn.IsBus() )
                bus_item = ( !bus_item ) ? item : bus_item;
            else
                net_item = ( !net_item ) ? item : net_item;
            break;
        }

        default: break;
        }
    }

    if( net_item && bus_item )
    {
        std::shared_ptr<ERC_ITEM> ercItem = ERC_ITEM::Create( ERCE_BUS_TO_NET_CONFLICT );
        ercItem->SetItems( net_item, bus_item );

        SCH_MARKER* marker = new SCH_MARKER( ercItem, net_item->GetPosition() );
        screen->Append( marker );

        return false;
    }

    return true;
}


bool CONNECTION_GRAPH::ercCheckBusToBusConflicts( const CONNECTION_SUBGRAPH* aSubgraph )
{
    wxString msg;
    auto     sheet = aSubgraph->m_sheet;
    auto     screen = sheet.LastScreen();

    SCH_ITEM* label = nullptr;
    SCH_ITEM* port = nullptr;

    for( auto item : aSubgraph->m_items )
    {
        switch( item->Type() )
        {
        case SCH_TEXT_T:
        case SCH_GLOBAL_LABEL_T:
        {
            if( !label && item->Connection( &sheet )->IsBus() )
                label = item;
            break;
        }

        case SCH_SHEET_PIN_T:
        case SCH_HIER_LABEL_T:
        {
            if( !port && item->Connection( &sheet )->IsBus() )
                port = item;
            break;
        }

        default: break;
        }
    }

    if( label && port )
    {
        bool match = false;

        for( const auto& member : label->Connection( &sheet )->Members() )
        {
            for( const auto& test : port->Connection( &sheet )->Members() )
            {
                if( test != member && member->Name() == test->Name() )
                {
                    match = true;
                    break;
                }
            }

            if( match )
                break;
        }

        if( !match )
        {
            std::shared_ptr<ERC_ITEM> ercItem = ERC_ITEM::Create( ERCE_BUS_TO_BUS_CONFLICT );
            ercItem->SetItems( label, port );

            SCH_MARKER* marker = new SCH_MARKER( ercItem, label->GetPosition() );
            screen->Append( marker );

            return false;
        }
    }

    return true;
}


bool CONNECTION_GRAPH::ercCheckBusToBusEntryConflicts( const CONNECTION_SUBGRAPH* aSubgraph )
{
    bool conflict = false;
    auto sheet = aSubgraph->m_sheet;
    auto screen = sheet.LastScreen();

    SCH_BUS_WIRE_ENTRY* bus_entry = nullptr;
    SCH_ITEM*           bus_wire = nullptr;
    wxString            bus_name;

    if( !aSubgraph->m_driver_connection )
    {
        // Incomplete bus entry.  Let the unconnected tests handle it.
        return true;
    }

    for( auto item : aSubgraph->m_items )
    {
        switch( item->Type() )
        {
        case SCH_BUS_WIRE_ENTRY_T:
        {
            if( !bus_entry )
                bus_entry = static_cast<SCH_BUS_WIRE_ENTRY*>( item );
            break;
        }

        default: break;
        }
    }

    if( bus_entry && bus_entry->m_connected_bus_item )
    {
        bus_wire = bus_entry->m_connected_bus_item;

        wxASSERT( bus_wire->Type() == SCH_LINE_T );

        // In some cases, the connection list (SCH_CONNECTION*) can be null.
        // Skip null connections.
        if( bus_entry->Connection( &sheet ) && bus_wire->Type() == SCH_LINE_T
            && bus_wire->Connection( &sheet ) )
        {
            conflict = true; // Assume a conflict; we'll reset if we find it's OK

            bus_name = bus_wire->Connection( &sheet )->Name( true );

            wxString test_name = bus_entry->Connection( &sheet )->Name( true );

            for( const auto& member : bus_wire->Connection( &sheet )->Members() )
            {
                if( member->Type() == CONNECTION_TYPE::BUS )
                {
                    for( const auto& sub_member : member->Members() )
                    {
                        if( sub_member->Name( true ) == test_name )
                            conflict = false;
                    }
                }
                else if( member->Name( true ) == test_name )
                {
                    conflict = false;
                }
            }
        }
    }

    // Don't report warnings if this bus member has been overridden by a higher priority power pin
    // or global label
    if( conflict
        && CONNECTION_SUBGRAPH::GetDriverPriority( aSubgraph->m_driver )
                   >= CONNECTION_SUBGRAPH::PRIORITY::POWER_PIN )
        conflict = false;

    if( conflict )
    {
        wxString netName = aSubgraph->m_driver_connection->Name( true );
        wxString msg = wxString::Format( _( "Net %s is graphically connected to bus %s but is not a"
                                            " member of that bus" ),
                                         UnescapeString( netName ), UnescapeString( bus_name ) );
        std::shared_ptr<ERC_ITEM> ercItem = ERC_ITEM::Create( ERCE_BUS_ENTRY_CONFLICT );
        ercItem->SetItems( bus_entry, bus_wire );
        ercItem->SetErrorMessage( msg );

        SCH_MARKER* marker = new SCH_MARKER( ercItem, bus_entry->GetPosition() );
        screen->Append( marker );

        return false;
    }

    return true;
}


// TODO(JE) Check sheet pins here too?
bool CONNECTION_GRAPH::ercCheckNoConnects( const CONNECTION_SUBGRAPH* aSubgraph )
{
    ERC_SETTINGS&         settings = m_schematic->ErcSettings();
    wxString              msg;
    const SCH_SHEET_PATH& sheet = aSubgraph->m_sheet;
    SCH_SCREEN*           screen = sheet.LastScreen();
    bool                  ok = true;

    if( aSubgraph->m_no_connect != nullptr )
    {
        bool                   has_invalid_items = false;
        bool                   has_other_items = false;
        SCH_PIN*               pin = nullptr;
        std::vector<SCH_ITEM*> invalid_items;
        wxPoint                noConnectPos = aSubgraph->m_no_connect->GetPosition();
        double                 minDist = 0;

        // Any subgraph that contains both a pin and a no-connect should not
        // contain any other driving items.

        for( auto item : aSubgraph->m_items )
        {
            switch( item->Type() )
            {
            case SCH_PIN_T:
            {
                SCH_PIN* candidate = static_cast<SCH_PIN*>( item );
                double   dist = VECTOR2I( candidate->GetTransformedPosition() - noConnectPos )
                                      .SquaredEuclideanNorm();

                if( !pin || dist < minDist )
                {
                    pin = candidate;
                    minDist = dist;
                }

                has_invalid_items |= has_other_items;
                has_other_items = true;
                break;
            }

            case SCH_LINE_T:
            case SCH_JUNCTION_T:
            case SCH_NO_CONNECT_T: break;

            default:
                has_invalid_items = true;
                has_other_items = true;
                invalid_items.push_back( item );
            }
        }

        if( pin && has_invalid_items && settings.IsTestEnabled( ERCE_NOCONNECT_CONNECTED ) )
        {
            std::shared_ptr<ERC_ITEM> ercItem = ERC_ITEM::Create( ERCE_NOCONNECT_CONNECTED );
            ercItem->SetItems( pin );

            SCH_MARKER* marker = new SCH_MARKER( ercItem, pin->GetTransformedPosition() );
            screen->Append( marker );

            ok = false;
        }

        if( !has_other_items && settings.IsTestEnabled( ERCE_NOCONNECT_NOT_CONNECTED ) )
        {
            std::shared_ptr<ERC_ITEM> ercItem = ERC_ITEM::Create( ERCE_NOCONNECT_NOT_CONNECTED );
            ercItem->SetItems( aSubgraph->m_no_connect );

            SCH_MARKER* marker = new SCH_MARKER( ercItem, aSubgraph->m_no_connect->GetPosition() );
            screen->Append( marker );

            ok = false;
        }
    }
    else
    {
        bool                  has_other_connections = false;
        std::vector<SCH_PIN*> pins;

        // Any subgraph that lacks a no-connect and contains a pin should also
        // contain at least one other potential driver

        for( SCH_ITEM* item : aSubgraph->m_items )
        {
            switch( item->Type() )
            {
            case SCH_PIN_T:
            {
                if( !pins.empty() )
                    has_other_connections = true;

                pins.emplace_back( static_cast<SCH_PIN*>( item ) );

                break;
            }

            default:
                if( aSubgraph->GetDriverPriority( item ) != CONNECTION_SUBGRAPH::PRIORITY::NONE )
                    has_other_connections = true;

                break;
            }
        }

        // For many checks, we can just use the first pin
        SCH_PIN* pin = pins.empty() ? nullptr : pins[0];

        // Check if invisible power input pins connect to anything else via net name,
        // but not for power symbols as the ones in the standard library all have invisible pins
        // and we want to throw unconnected errors for those even if they are connected to other
        // net items by name, because usually failing to connect them graphically is a mistake
        if( pin && !has_other_connections && pin->GetType() == ELECTRICAL_PINTYPE::PT_POWER_IN
            && !pin->IsVisible() && !pin->GetLibPin()->GetParent()->IsPower() )
        {
            wxString name = pin->Connection( &sheet )->Name();
            wxString local_name = pin->Connection( &sheet )->Name( true );

            if( m_global_label_cache.count( name )
                || ( m_local_label_cache.count( std::make_pair( sheet, local_name ) ) ) )
            {
                has_other_connections = true;
            }
        }

        // Only one pin, and it's not a no-connect pin
        if( pin && !has_other_connections && pin->GetType() != ELECTRICAL_PINTYPE::PT_NC
            && pin->GetType() != ELECTRICAL_PINTYPE::PT_NIC
            && settings.IsTestEnabled( ERCE_PIN_NOT_CONNECTED ) )
        {
            std::shared_ptr<ERC_ITEM> ercItem = ERC_ITEM::Create( ERCE_PIN_NOT_CONNECTED );
            ercItem->SetItems( pin );

            SCH_MARKER* marker = new SCH_MARKER( ercItem, pin->GetTransformedPosition() );
            screen->Append( marker );

            ok = false;
        }

        // If there are multiple pins in this SG, they might be indirectly connected (by netname)
        // rather than directly connected (by wires).  We want to flag dangling pins even if they
        // join nets with another pin, as it's often a mistake
        if( pins.size() > 1 )
        {
            for( SCH_PIN* testPin : pins )
            {
                // We only apply this test to power symbols, because other symbols have invisible
                // pins that are meant to be dangling, but the KiCad standard library power symbols
                // have invisible pins that are *not* meant to be dangling.
                if( testPin->GetLibPin()->GetParent()->IsPower()
                    && testPin->ConnectedItems( sheet ).empty()
                    && settings.IsTestEnabled( ERCE_PIN_NOT_CONNECTED ) )
                {
                    std::shared_ptr<ERC_ITEM> ercItem = ERC_ITEM::Create( ERCE_PIN_NOT_CONNECTED );
                    ercItem->SetItems( testPin );

                    SCH_MARKER* marker =
                            new SCH_MARKER( ercItem, testPin->GetTransformedPosition() );
                    screen->Append( marker );

                    ok = false;
                }
            }
        }
    }

    return ok;
}


bool CONNECTION_GRAPH::ercCheckFloatingWires( const CONNECTION_SUBGRAPH* aSubgraph )
{
    if( aSubgraph->m_driver )
        return true;

    std::vector<SCH_ITEM*> wires;

    // We've gotten this far, so we know we have no valid driver.  All we need to do is check
    // for a wire that we can place the error on.

    for( SCH_ITEM* item : aSubgraph->m_items )
    {
        if( item->Type() == SCH_LINE_T && item->GetLayer() == LAYER_WIRE )
            wires.emplace_back( item );
        else if( item->Type() == SCH_BUS_WIRE_ENTRY_T )
            wires.emplace_back( item );
    }

    if( !wires.empty() )
    {
        SCH_SCREEN* screen = aSubgraph->m_sheet.LastScreen();

        std::shared_ptr<ERC_ITEM> ercItem = ERC_ITEM::Create( ERCE_WIRE_DANGLING );
        ercItem->SetItems( wires[0], wires.size() > 1 ? wires[1] : nullptr,
                           wires.size() > 2 ? wires[2] : nullptr,
                           wires.size() > 3 ? wires[3] : nullptr );

        SCH_MARKER* marker = new SCH_MARKER( ercItem, wires[0]->GetPosition() );
        screen->Append( marker );

        return false;
    }

    return true;
}


bool CONNECTION_GRAPH::ercCheckLabels( const CONNECTION_SUBGRAPH* aSubgraph )
{
    // Label connection rules:
    // Local labels are flagged if they don't connect to any pins and don't have a no-connect
    // Global labels are flagged if they appear only once, don't connect to any local labels,
    // and don't have a no-connect marker

    // So, if there is a no-connect, we will never generate a warning here
    if( aSubgraph->m_no_connect )
        return true;

    if( !aSubgraph->m_driver_connection )
        return true;

    // Buses are excluded from this test: many users create buses with only a single instance
    // and it's not really a problem as long as the nets in the bus pass ERC
    if( aSubgraph->m_driver_connection->IsBus() )
        return true;

    ERC_SETTINGS& settings = m_schematic->ErcSettings();
    bool          ok = true;
    SCH_TEXT*     text = nullptr;
    bool          hasOtherConnections = false;
    int           pinCount = 0;

    for( auto item : aSubgraph->m_items )
    {
        switch( item->Type() )
        {
        case SCH_LABEL_T:
        case SCH_GLOBAL_LABEL_T:
        case SCH_HIER_LABEL_T:
        {
            text = static_cast<SCH_TEXT*>( item );

            // Below, we'll create an ERC if the whole subgraph is unconnected.  But, additionally,
            // we want to error if an individual label in the subgraph is floating, even if it's
            // connected to other valid things by way of another label on the same sheet.

            if( text->IsDangling() && settings.IsTestEnabled( ERCE_LABEL_NOT_CONNECTED ) )
            {
                std::shared_ptr<ERC_ITEM> ercItem = ERC_ITEM::Create( ERCE_LABEL_NOT_CONNECTED );
                ercItem->SetItems( text );

                SCH_MARKER* marker = new SCH_MARKER( ercItem, text->GetPosition() );
                aSubgraph->m_sheet.LastScreen()->Append( marker );
                ok = false;
            }

            break;
        }

        case SCH_PIN_T:
        case SCH_SHEET_PIN_T:
            hasOtherConnections = true;
            pinCount++;
            break;

        default: break;
        }
    }

    if( !text )
        return true;

    bool isGlobal = text->Type() == SCH_GLOBAL_LABEL_T;
    int  errCode = isGlobal ? ERCE_GLOBLABEL : ERCE_LABEL_NOT_CONNECTED;

    wxCHECK_MSG( m_schematic, true, "Null m_schematic in CONNECTION_GRAPH::ercCheckLabels" );

    wxString name = EscapeString( text->GetShownText(), CTX_NETNAME );

    if( isGlobal )
    {
        // This will be set to true if the global is connected to a pin above, but we
        // want to reset this to false so that globals get flagged if they only have a
        // single instance connected to a single pin
        hasOtherConnections = ( pinCount < 2 );

        auto it = m_net_name_to_subgraphs_map.find( name );

        if( it != m_net_name_to_subgraphs_map.end() )
        {
            if( it->second.size() > 1 || aSubgraph->m_multiple_drivers )
                hasOtherConnections = true;
        }
    }
    else if( text->Type() == SCH_HIER_LABEL_T )
    {
        // For a hier label, check if the parent pin is connected
        if( aSubgraph->m_hier_parent
            && ( aSubgraph->m_hier_parent->m_strong_driver
                 || aSubgraph->m_hier_parent->m_drivers.size() > 1 ) )
        {
            // For now, a simple check: if there is more than one driver, the parent is probably
            // connected elsewhere (because at least one driver will be the hier pin itself)
            hasOtherConnections = true;
        }
    }
    else
    {
        auto pair = std::make_pair( aSubgraph->m_sheet, name );
        auto it = m_local_label_cache.find( pair );

        if( it != m_local_label_cache.end() && it->second.size() > 1 )
            hasOtherConnections = true;
    }

    if( !hasOtherConnections && settings.IsTestEnabled( errCode ) )
    {
        std::shared_ptr<ERC_ITEM> ercItem = ERC_ITEM::Create( errCode );
        ercItem->SetItems( text );

        SCH_MARKER* marker = new SCH_MARKER( ercItem, text->GetPosition() );
        aSubgraph->m_sheet.LastScreen()->Append( marker );

        return false;
    }

    return ok;
}


int CONNECTION_GRAPH::ercCheckHierSheets()
{
    int errors = 0;

    ERC_SETTINGS& settings = m_schematic->ErcSettings();

    for( const SCH_SHEET_PATH& sheet : m_sheetList )
    {
        for( SCH_ITEM* item : sheet.LastScreen()->Items() )
        {
            if( item->Type() != SCH_SHEET_T )
                continue;

            SCH_SHEET* parentSheet = static_cast<SCH_SHEET*>( item );

            std::map<wxString, SCH_SHEET_PIN*> pins;

            for( SCH_SHEET_PIN* pin : parentSheet->GetPins() )
            {
                pins[pin->GetText()] = pin;

                if( pin->IsDangling() && settings.IsTestEnabled( ERCE_PIN_NOT_CONNECTED ) )
                {
                    std::shared_ptr<ERC_ITEM> ercItem = ERC_ITEM::Create( ERCE_PIN_NOT_CONNECTED );
                    ercItem->SetItems( pin );

                    SCH_MARKER* marker = new SCH_MARKER( ercItem, pin->GetPosition() );
                    sheet.LastScreen()->Append( marker );

                    errors++;
                }
            }

            for( SCH_ITEM* subItem : parentSheet->GetScreen()->Items() )
            {
                if( subItem->Type() == SCH_HIER_LABEL_T )
                {
                    SCH_HIERLABEL* label = static_cast<SCH_HIERLABEL*>( subItem );
                    pins.erase( label->GetText() );
                }
            }

            for( const std::pair<const wxString, SCH_SHEET_PIN*>& unmatched : pins )
            {
                wxString msg = wxString::Format( _( "Sheet pin %s has no matching hierarchical "
                                                    "label inside the sheet" ),
                                                 UnescapeString( unmatched.first ) );

                std::shared_ptr<ERC_ITEM> ercItem = ERC_ITEM::Create( ERCE_HIERACHICAL_LABEL );
                ercItem->SetItems( unmatched.second );
                ercItem->SetErrorMessage( msg );
                ercItem->SetIsSheetSpecific();

                SCH_MARKER* marker = new SCH_MARKER( ercItem, unmatched.second->GetPosition() );
                sheet.LastScreen()->Append( marker );

                errors++;
            }
        }
    }

    return errors;
}<|MERGE_RESOLUTION|>--- conflicted
+++ resolved
@@ -1841,20 +1841,12 @@
             // d) matches our priority, is a strong driver, and has a shorter path
             // e) matches our strength and is at least as short, and is alphabetically lower
 
-<<<<<<< HEAD
             if( ( priority >= CONNECTION_SUBGRAPH::PRIORITY::POWER_PIN )
                 || ( !originalStrong && candidateStrong )
-                || ( priority >= highest && candidateStrong && shorterPath )
+                || ( priority > highest && candidateStrong )
+                || ( priority == highest && candidateStrong && shorterPath )
                 || ( ( originalStrong == candidateStrong ) && asGoodPath
                      && ( candidateName < originalName ) ) )
-=======
-            if( ( priority >= CONNECTION_SUBGRAPH::PRIORITY::POWER_PIN ) ||
-                ( !originalStrong && candidateStrong ) ||
-                ( priority > highest && candidateStrong ) ||
-                ( priority == highest && candidateStrong && shorterPath ) ||
-                ( ( originalStrong == candidateStrong ) && asGoodPath &&
-                  ( candidateName < originalName ) ) )
->>>>>>> ab34d94f
             {
                 original = subgraph;
                 highest = priority;
