--- conflicted
+++ resolved
@@ -37,7 +37,6 @@
 {
     ensureSettings( aLibraryPath );
     ensureConnection();
-<<<<<<< HEAD
 
     bool powerSymbolsOnly =
             ( aProperties
@@ -51,92 +50,61 @@
         THROW_IO_ERROR( m_lastError );
     }
 
-=======
+    for( const std::string partName : partNames )
+    {
+        aSymbolNameList.Add( partName );
+    }
+}
+
+
+void SCH_IO_HTTP_LIB::EnumerateSymbolLib( std::vector<LIB_SYMBOL*>& aSymbolList,
+                                          const wxString&           aLibraryPath,
+                                          const STRING_UTF8_MAP*    aProperties )
+{
+    wxCHECK_RET( m_libTable, _( "httplib plugin missing library table handle!" ) );
+
+    ensureSettings( aLibraryPath );
+    ensureConnection();
 
     bool powerSymbolsOnly =
             ( aProperties
               && aProperties->find( SYMBOL_LIB_TABLE::PropPowerSymsOnly ) != aProperties->end() );
 
-    std::vector<std::string> partNames;
-
-    if( !m_conn->GetPartNames( partNames, powerSymbolsOnly ) )
+    std::vector<HTTP_LIB_PART*>* parts = m_conn->GetParts( powerSymbolsOnly );
+
+    if( !parts )
     {
         m_lastError = m_conn->GetLastError();
         THROW_IO_ERROR( m_lastError );
     }
 
->>>>>>> 08cb76c4
-    for( const std::string partName : partNames )
-    {
-        aSymbolNameList.Add( partName );
-    }
-}
-
-
-void SCH_IO_HTTP_LIB::EnumerateSymbolLib( std::vector<LIB_SYMBOL*>& aSymbolList,
-                                          const wxString&           aLibraryPath,
-                                          const STRING_UTF8_MAP*    aProperties )
-{
-    wxCHECK_RET( m_libTable, _( "httplib plugin missing library table handle!" ) );
+    for( HTTP_LIB_PART* part : *parts )
+    {
+        LIB_SYMBOL* symbol = loadSymbolFromPart( part );
+
+        if( symbol && ( !powerSymbolsOnly || symbol->IsPower() ) )
+            aSymbolList.emplace_back( symbol );
+    }
+}
+
+
+LIB_SYMBOL* SCH_IO_HTTP_LIB::LoadSymbol( const wxString& aLibraryPath, const wxString& aAliasName,
+                                         const STRING_UTF8_MAP* aProperties )
+{
+    wxCHECK( m_libTable, nullptr );
 
     ensureSettings( aLibraryPath );
     ensureConnection();
+
+    std::string partName( aAliasName.ToUTF8() );
 
     bool powerSymbolsOnly =
             ( aProperties
               && aProperties->find( SYMBOL_LIB_TABLE::PropPowerSymsOnly ) != aProperties->end() );
 
-<<<<<<< HEAD
-    std::vector<HTTP_LIB_PART> parts;
-
-    if( !m_conn->GetParts( parts, powerSymbolsOnly ) )
-=======
-    std::vector<HTTP_LIB_PART*>* parts = m_conn->GetParts( powerSymbolsOnly );
-
-    if( !parts )
->>>>>>> 08cb76c4
-    {
-        m_lastError = m_conn->GetLastError();
-        THROW_IO_ERROR( m_lastError );
-    }
-
-<<<<<<< HEAD
-    for( const HTTP_LIB_PART& part : parts )
-=======
-    for( HTTP_LIB_PART* part : *parts )
->>>>>>> 08cb76c4
-    {
-        LIB_SYMBOL* symbol = loadSymbolFromPart( part );
-
-        if( symbol && ( !powerSymbolsOnly || symbol->IsPower() ) )
-            aSymbolList.emplace_back( symbol );
-    }
-}
-
-
-LIB_SYMBOL* SCH_IO_HTTP_LIB::LoadSymbol( const wxString& aLibraryPath, const wxString& aAliasName,
-                                         const STRING_UTF8_MAP* aProperties )
-{
-    wxCHECK( m_libTable, nullptr );
-
-    ensureSettings( aLibraryPath );
-    ensureConnection();
-
-    std::string partName( aAliasName.ToUTF8() );
-
-    bool powerSymbolsOnly =
-            ( aProperties
-              && aProperties->find( SYMBOL_LIB_TABLE::PropPowerSymsOnly ) != aProperties->end() );
-
-<<<<<<< HEAD
-    HTTP_LIB_PART part;
-
-    if( !m_conn->GetPart( part, partName, powerSymbolsOnly ) )
-=======
     HTTP_LIB_PART* part = m_conn->GetPart( partName, powerSymbolsOnly );
 
     if( !part )
->>>>>>> 08cb76c4
     {
         m_lastError = m_conn->GetLastError();
         THROW_IO_ERROR( m_lastError );
@@ -285,15 +253,9 @@
 
         m_conn.reset();
     }
-<<<<<<< HEAD
 
     establishConnection();
 
-=======
-
-    establishConnection();
-
->>>>>>> 08cb76c4
     if( m_conn && !m_conn->IsValidEndpoint( m_settings->m_Source ) )
     {
         m_lastError = m_conn->GetLastError();
@@ -322,35 +284,12 @@
     }
 }
 
-<<<<<<< HEAD
-LIB_SYMBOL* SCH_IO_HTTP_LIB::loadSymbolFromPart( const HTTP_LIB_PART& aPart )
-=======
 LIB_SYMBOL* SCH_IO_HTTP_LIB::loadSymbolFromPart( HTTP_LIB_PART* aPart )
->>>>>>> 08cb76c4
 {
     LIB_SYMBOL* symbol = nullptr;
     LIB_SYMBOL* originalSymbol = nullptr;
     LIB_ID      symbolId;
     std::string categoryName;
-<<<<<<< HEAD
-
-    symbol = m_partCache[aPart.Id];
-    if( aPart.IsLoaded && symbol )
-    {
-        return symbol;
-    }
-
-    if( !m_conn->GetCategoryName( categoryName, aPart.CategoryId ) )
-    {
-        wxLogTrace( traceHTTPLib, wxT( "loadSymbolFromPart: category name not fount for id '%s'" ),
-                    aPart.CategoryId );
-    }
-
-    std::string symbolIdStr = aPart.Symbol;
-
-    // Get or Create the symbol using the found symbol
-    if( !symbol && !symbolIdStr.empty() )
-=======
 
     symbol = m_partCache[aPart->Id];
     if( !aPart->IsUpdated && symbol )
@@ -372,7 +311,6 @@
 
     // Get or Create the symbol using the found symbol
     if( !symbol )
->>>>>>> 08cb76c4
     {
         std::string symbolIdStr = aPart->Symbol;
         symbolId.Parse( symbolIdStr );
@@ -381,7 +319,6 @@
         {
             originalSymbol = m_libTable->LoadSymbol( symbolId );
         }
-
 
         if( originalSymbol )
         {
@@ -411,31 +348,15 @@
     {
         // Actual symbol not found: return metadata only; error will be
         // indicated in the symbol chooser
-<<<<<<< HEAD
-        symbol = new LIB_SYMBOL( aPart.Name );
-    }
-
-    symbol->SetName( aPart.Name );
-=======
         symbol = new LIB_SYMBOL( aPart->Name );
     }
 
     symbol->SetName( aPart->Name );
->>>>>>> 08cb76c4
 
     LIB_ID libId = symbol->GetLibId();
     libId.SetSubLibraryName( categoryName );
     symbol->SetLibId( libId );
 
-<<<<<<< HEAD
-    symbol->SetKeyWords( aPart.Keywords );
-
-    symbol->SetExcludedFromBOM( aPart.ExcludeFromBom );
-    symbol->SetExcludedFromBoard( aPart.ExcludeFromBoard );
-    symbol->SetExcludedFromSim( aPart.ExcludeFromSim );
-
-    if( aPart.PowerSymbol )
-=======
     symbol->SetKeyWords( aPart->Keywords );
 
     symbol->SetExcludedFromBOM( aPart->ExcludeFromBom );
@@ -443,7 +364,6 @@
     symbol->SetExcludedFromSim( aPart->ExcludeFromSim );
 
     if( aPart->PowerSymbol )
->>>>>>> 08cb76c4
     {
         symbol->SetPower();
     }
@@ -451,34 +371,6 @@
     SCH_FIELD* field;
 
     field = &symbol->GetFootprintField();
-<<<<<<< HEAD
-    field->SetText( aPart.Footprint.Value );
-    field->SetVisible( aPart.Footprint.Show );
-    field->SetNameShown( aPart.Footprint.ShowName );
-
-    field = &symbol->GetDescriptionField();
-    field->SetText( aPart.Description.Value );
-    field->SetVisible( aPart.Description.Show );
-    field->SetNameShown( aPart.Description.ShowName );
-
-    field = &symbol->GetValueField();
-    field->SetText( aPart.Value.Value );
-    field->SetVisible( aPart.Value.Show );
-    field->SetNameShown( aPart.Value.ShowName );
-
-    field = &symbol->GetDatasheetField();
-    field->SetText( aPart.Datasheet.Value );
-    field->SetVisible( aPart.Datasheet.Show );
-    field->SetNameShown( aPart.Datasheet.ShowName );
-
-    field = &symbol->GetReferenceField();
-    field->SetText( aPart.Reference.Value );
-    field->SetVisible( aPart.Reference.Show );
-    field->SetNameShown( aPart.Reference.ShowName );
-
-
-    for( auto& customField : aPart.Fields )
-=======
     field->SetText( aPart->Footprint.Value );
     field->SetVisible( aPart->Footprint.Show );
     field->SetNameShown( aPart->Footprint.ShowName );
@@ -505,7 +397,6 @@
 
 
     for( auto& customField : aPart->Fields )
->>>>>>> 08cb76c4
     {
         wxString fieldName = wxString( customField.first );
         auto&    fieldProperties = customField.second;
@@ -538,12 +429,8 @@
             }
         }
     }
-<<<<<<< HEAD
-    m_partCache[aPart.Id] = symbol;
-=======
     aPart->IsUpdated = false;
     aPart->IsSymbolUpdated = false;
     m_partCache[aPart->Id] = symbol;
->>>>>>> 08cb76c4
     return symbol;
 }