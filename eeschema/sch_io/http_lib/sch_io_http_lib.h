/*
 * This program source code file is part of KiCad, a free EDA CAD application.
 *
 * Copyright (C) 2023 Andre F. K. Iwers <iwers11@gmail.com>
 * Copyright (C) redesign and expansion with version 2, 2024 Rosy <rosy@rosy-logic.ch>
 *
 * This program is free software: you can redistribute it and/or modify it
 * under the terms of the GNU General Public License as published by the
 * Free Software Foundation, either version 3 of the License, or (at your
 * option) any later version.
 *
 * This program is distributed in the hope that it will be useful, but
 * WITHOUT ANY WARRANTY; without even the implied warranty of
 * MERCHANTABILITY or FITNESS FOR A PARTICULAR PURPOSE.  See the GNU
 * General Public License for more details.
 *
 * You should have received a copy of the GNU General Public License along
 * with this program.  If not, see <http://www.gnu.org/licenses/>.
 */


#ifndef SCH_IO_HTTP_LIB_H
#define SCH_IO_HTTP_LIB_H

#include "http_lib/http_lib_settings.h"
#include <http_lib/http_lib_connection.h>
#include <http_lib/http_lib_v1_connection.h>
#include <http_lib/http_lib_v2_connection.h>

#include <sch_io/sch_io.h>
#include <sch_io/sch_io_mgr.h>
#include <wildcards_and_files_ext.h>

/**
 * A KiCad HTTP library provides both symbol and footprint metadata, so there are "shim" plugins
 * on both the symbol and footprint side of things that expose the database contents to the
 * schematic and board editors.  The architecture of these is slightly different from the other
 * plugins because the backing file is just a configuration file rather than something that
 * contains symbol or footprint data.
 */
class SCH_IO_HTTP_LIB : public SCH_IO
{
public:
    SCH_IO_HTTP_LIB() : SCH_IO( wxS( "HTTP library" ) ), m_libTable( nullptr ) {}
    virtual ~SCH_IO_HTTP_LIB() {}

    const IO_BASE::IO_FILE_DESC GetLibraryDesc() const override
    {
        return IO_BASE::IO_FILE_DESC( _HKI( "KiCad HTTP library files" ),
                                      { FILEEXT::HTTPLibraryFileExtension } );
    }

    int GetModifyHash() const override { return 0; }

    void EnumerateSymbolLib( wxArrayString& aSymbolNameList, const wxString& aLibraryPath,
                             const STRING_UTF8_MAP* aProperties = nullptr ) override;

    void EnumerateSymbolLib( std::vector<LIB_SYMBOL*>& aSymbolList, const wxString& aLibraryPath,
                             const STRING_UTF8_MAP* aProperties = nullptr ) override;

    LIB_SYMBOL* LoadSymbol( const wxString& aLibraryPath, const wxString& aAliasName,
                            const STRING_UTF8_MAP* aProperties = nullptr ) override;

    bool SupportsSubLibraries() const override { return true; }

    void GetSubLibraryNames( std::vector<wxString>& aNames ) override;

    wxString GetSubLibraryDescription( const wxString& aName ) override;

    void GetAvailableSymbolFields( std::vector<wxString>& aNames ) override;

    bool IsLibraryWritable( const wxString& aLibraryPath ) override { return false; }

    void SetLibTable( SYMBOL_LIB_TABLE* aTable ) override { m_libTable = aTable; }

    const wxString& GetError() const override { return m_lastError; }

private:
    void ensureSettings( const wxString& aSettingsPath );

    void ensureConnection();

    void establishConnection();

<<<<<<< HEAD
    LIB_SYMBOL* loadSymbolFromPart( const HTTP_LIB_PART& aPart );
=======
    LIB_SYMBOL* loadSymbolFromPart( HTTP_LIB_PART* aPart );
>>>>>>> 08cb76c4

    SYMBOL_LIB_TABLE* m_libTable;

    std::map<std::string, LIB_SYMBOL*> m_partCache;

    /// Generally will be null if no valid connection is established
    std::unique_ptr<HTTP_LIB_CONNECTION> m_conn;

    std::unique_ptr<HTTP_LIB_SETTINGS> m_settings;

    std::set<wxString> m_customFields;

    wxString m_lastError;
};

#endif // SCH_IO_HTTP_LIB_H_<|MERGE_RESOLUTION|>--- conflicted
+++ resolved
@@ -82,11 +82,7 @@
 
     void establishConnection();
 
-<<<<<<< HEAD
-    LIB_SYMBOL* loadSymbolFromPart( const HTTP_LIB_PART& aPart );
-=======
     LIB_SYMBOL* loadSymbolFromPart( HTTP_LIB_PART* aPart );
->>>>>>> 08cb76c4
 
     SYMBOL_LIB_TABLE* m_libTable;
 
