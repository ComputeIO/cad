--- conflicted
+++ resolved
@@ -189,8 +189,8 @@
             KiBitmap( sim_probe_xpm ), _( "Probe signals on the schematic" ), wxITEM_NORMAL );
     m_toolTune = m_toolBar->AddTool( ID_SIM_TUNE, _( "Tune" ),
             KiBitmap( sim_tune_xpm ), _( "Tune component values" ), wxITEM_NORMAL );
-    m_toolSettings = m_toolBar->AddTool( wxID_ANY, _( "Sim Parameters" ),
-            KiBitmap( config_xpm ), _( "Simulation parameters and settings" ), wxITEM_NORMAL );
+    m_toolSettings = m_toolBar->AddTool( wxID_ANY, _( "Sim Parameters" ), KiBitmap( config_xpm ),
+                                         _( "Simulation parameters and settings" ), wxITEM_NORMAL );
 
     Connect( m_toolSimulate->GetId(), wxEVT_COMMAND_TOOL_CLICKED,
              wxCommandEventHandler( SIM_PLOT_FRAME::onSimulate ), NULL, this );
@@ -297,34 +297,33 @@
 void SIM_PLOT_FRAME::setIconsForMenuItems()
 {
     // Give icons to menuitems of the main menubar
-    BM_MENU_INIT_ITEM bm_list[]
-    {
+    BM_MENU_INIT_ITEM bm_list[]{
         // File menu:
         { wxID_NEW, simulator_xpm },
         { wxID_OPEN, directory_open_xpm },
-        { wxID_SAVE, save_xpm},
-        { ID_SAVE_AS_IMAGE, export_xpm},
-        { ID_SAVE_AS_CSV, export_xpm},
-        { wxID_CLOSE, exit_xpm},
+        { wxID_SAVE, save_xpm },
+        { ID_SAVE_AS_IMAGE, export_xpm },
+        { ID_SAVE_AS_CSV, export_xpm },
+        { wxID_CLOSE, exit_xpm },
 
         // simulator menu:
-        { ID_MENU_RUN_SIM, sim_run_xpm},
-        { ID_MENU_ADD_SIGNAL, sim_add_signal_xpm},
-        { ID_MENU_PROBE_SIGNALS, sim_probe_xpm},
-        { ID_MENU_TUNE_SIGNALS, sim_tune_xpm},
-        { ID_MENU_SHOW_NETLIST, netlist_xpm},
-        { ID_MENU_SET_SIMUL, config_xpm},
+        { ID_MENU_RUN_SIM, sim_run_xpm },
+        { ID_MENU_ADD_SIGNAL, sim_add_signal_xpm },
+        { ID_MENU_PROBE_SIGNALS, sim_probe_xpm },
+        { ID_MENU_TUNE_SIGNALS, sim_tune_xpm },
+        { ID_MENU_SHOW_NETLIST, netlist_xpm },
+        { ID_MENU_SET_SIMUL, config_xpm },
 
         // View menu
-        { wxID_ZOOM_IN, zoom_in_xpm},
-        { wxID_ZOOM_OUT, zoom_out_xpm},
-        { wxID_ZOOM_FIT, zoom_fit_in_page_xpm},
-        { ID_MENU_SHOW_GRID, grid_xpm},
-        { ID_MENU_SHOW_LEGEND, text_xpm},
-        { ID_MENU_DOTTED, add_dashed_line_xpm},
-        { ID_MENU_WHITE_BG, swap_layer_xpm},
-
-        { 0, nullptr }  // Sentinel
+        { wxID_ZOOM_IN, zoom_in_xpm },
+        { wxID_ZOOM_OUT, zoom_out_xpm },
+        { wxID_ZOOM_FIT, zoom_fit_in_page_xpm },
+        { ID_MENU_SHOW_GRID, grid_xpm },
+        { ID_MENU_SHOW_LEGEND, text_xpm },
+        { ID_MENU_DOTTED, add_dashed_line_xpm },
+        { ID_MENU_WHITE_BG, swap_layer_xpm },
+
+        { 0, nullptr } // Sentinel
     };
 
     // wxMenuItems are already created and attached to the m_mainMenu wxMenuBar.
@@ -1325,12 +1324,7 @@
 
         // If it is a new simulation type, open a new plot
         // For the DC sim, check if sweep source type has changed (char 4 will contain 'v', 'i', 'r' or 't'
-<<<<<<< HEAD
         if( !plotPanelWindow || ( plotPanelWindow && plotPanelWindow->GetType() != newSimType )
-=======
-        if( !plotPanelWindow
-            || ( plotPanelWindow && plotPanelWindow->GetType() != newSimType )
->>>>>>> 81b83a8f
             || ( newSimType == ST_DC
                  && oldCommand.Lower().GetChar( 4 ) != newCommand.Lower().GetChar( 4 ) ) )
         {
