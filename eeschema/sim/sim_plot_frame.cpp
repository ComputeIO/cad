--- conflicted
+++ resolved
@@ -195,15 +195,9 @@
     m_toolProbe = m_toolBar->AddTool( ID_SIM_PROBE,  _( "Probe" ),
             KiBitmap( BITMAPS::sim_probe ), _( "Probe signals on the schematic" ), wxITEM_NORMAL );
     m_toolTune = m_toolBar->AddTool( ID_SIM_TUNE, _( "Tune" ),
-<<<<<<< HEAD
-            KiBitmap( sim_tune_xpm ), _( "Tune component values" ), wxITEM_NORMAL );
-    m_toolSettings = m_toolBar->AddTool( wxID_ANY, _( "Sim Parameters" ), KiBitmap( config_xpm ),
-                                         _( "Simulation parameters and settings" ), wxITEM_NORMAL );
-=======
             KiBitmap( BITMAPS::sim_tune ), _( "Tune component values" ), wxITEM_NORMAL );
     m_toolSettings = m_toolBar->AddTool( wxID_ANY, _( "Sim Parameters" ),
             KiBitmap( BITMAPS::config ), _( "Simulation parameters and settings" ), wxITEM_NORMAL );
->>>>>>> 77f5d317
 
     Connect( m_toolSimulate->GetId(), wxEVT_COMMAND_TOOL_CLICKED,
              wxCommandEventHandler( SIM_PLOT_FRAME::onSimulate ), NULL, this );
@@ -332,33 +326,6 @@
     // Give icons to menuitems of the main menubar
     BM_MENU_INIT_ITEM bm_list[]{
         // File menu:
-<<<<<<< HEAD
-        { wxID_NEW, simulator_xpm },
-        { wxID_OPEN, directory_open_xpm },
-        { wxID_SAVE, save_xpm },
-        { ID_SAVE_AS_IMAGE, export_xpm },
-        { ID_SAVE_AS_CSV, export_xpm },
-        { wxID_CLOSE, exit_xpm },
-
-        // simulator menu:
-        { ID_MENU_RUN_SIM, sim_run_xpm },
-        { ID_MENU_ADD_SIGNAL, sim_add_signal_xpm },
-        { ID_MENU_PROBE_SIGNALS, sim_probe_xpm },
-        { ID_MENU_TUNE_SIGNALS, sim_tune_xpm },
-        { ID_MENU_SHOW_NETLIST, netlist_xpm },
-        { ID_MENU_SET_SIMUL, config_xpm },
-
-        // View menu
-        { wxID_ZOOM_IN, zoom_in_xpm },
-        { wxID_ZOOM_OUT, zoom_out_xpm },
-        { wxID_ZOOM_FIT, zoom_fit_in_page_xpm },
-        { ID_MENU_SHOW_GRID, grid_xpm },
-        { ID_MENU_SHOW_LEGEND, text_xpm },
-        { ID_MENU_DOTTED, add_dashed_line_xpm },
-        { ID_MENU_WHITE_BG, swap_layer_xpm },
-
-        { 0, nullptr } // Sentinel
-=======
         { wxID_NEW, BITMAPS::simulator },
         { wxID_OPEN, BITMAPS::directory_open },
         { wxID_SAVE, BITMAPS::save },
@@ -384,7 +351,6 @@
         { ID_MENU_WHITE_BG, BITMAPS::swap_layer },
 
         { 0, BITMAPS::INVALID_BITMAP }  // Sentinel
->>>>>>> 77f5d317
     };
 
     // wxMenuItems are already created and attached to the m_mainMenu wxMenuBar.
@@ -1344,15 +1310,10 @@
         SIM_TYPE newSimType = NETLIST_EXPORTER_PSPICE_SIM::CommandToSimType( newCommand );
 
         // If it is a new simulation type, open a new plot
-<<<<<<< HEAD
-        // For the DC sim, check if sweep source type has changed (char 4 will contain 'v', 'i', 'r' or 't'
-        if( !plotPanelWindow || ( plotPanelWindow && plotPanelWindow->GetType() != newSimType )
-=======
         // For the DC sim, check if sweep source type has changed (char 4 will contain 'v',
         // 'i', 'r' or 't'.
         if( !plotPanelWindow
             || ( plotPanelWindow && plotPanelWindow->GetType() != newSimType )
->>>>>>> 77f5d317
             || ( newSimType == ST_DC
                  && oldCommand.Lower().GetChar( 4 ) != newCommand.Lower().GetChar( 4 ) ) )
         {
