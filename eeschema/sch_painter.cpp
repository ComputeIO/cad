/*
 * This program source code file is part of KiCad, a free EDA CAD application.
 *
 * Copyright (C) 2014 CERN
 * Copyright (C) 2019-2021 KiCad Developers, see AUTHORS.txt for contributors.
 *
 * @author Tomasz Wlostowski <tomasz.wlostowski@cern.ch>
 *
 * This program is free software; you can redistribute it and/or
 * modify it under the terms of the GNU General Public License
 * as published by the Free Software Foundation; either version 2
 * of the License, or (at your option) any later version.
 *
 * This program is distributed in the hope that it will be useful,
 * but WITHOUT ANY WARRANTY; without even the implied warranty of
 * MERCHANTABILITY or FITNESS FOR A PARTICULAR PURPOSE.  See the
 * GNU General Public License for more details.
 *
 * You should have received a copy of the GNU General Public License
 * along with this program; if not, you may find one here:
 * http://www.gnu.org/licenses/old-licenses/gpl-2.0.html
 * or you may search the http://www.gnu.org website for the version 2 license,
 * or you may write to the Free Software Foundation, Inc.,
 * 51 Franklin Street, Fifth Floor, Boston, MA  02110-1301, USA
 */


#include <sch_item.h>

#include <bezier_curves.h>
#include <class_library.h>
#include <connection_graph.h>
#include <gal/graphics_abstraction_layer.h>
#include <geometry/geometry_utils.h>
#include <geometry/shape_line_chain.h>
#include <gr_text.h>
#include <lib_arc.h>
#include <lib_bezier.h>
#include <lib_circle.h>
#include <lib_field.h>
#include <lib_item.h>
#include <lib_pin.h>
#include <lib_polyline.h>
#include <lib_rectangle.h>
#include <lib_text.h>
#include <math/util.h>
#include <plotter.h>
#include <sch_bitmap.h>
#include <sch_bus_entry.h>
#include <sch_symbol.h>
#include <sch_edit_frame.h>
#include <sch_field.h>
#include <sch_junction.h>
#include <sch_line.h>
#include <sch_marker.h>
#include <sch_no_connect.h>
#include <sch_sheet.h>
#include <sch_sheet_pin.h>
#include <sch_text.h>
#include <schematic.h>
#include <settings/color_settings.h>
#include <view/view.h>
#include <kiface_i.h>
#include <default_values.h>
#include <advanced_config.h>
#include "sch_painter.h"

namespace KIGFX
{
SCH_RENDER_SETTINGS::SCH_RENDER_SETTINGS() :
        m_ShowUnit( 0 ), m_ShowConvert( 0 ), m_ShowHiddenText( true ), m_ShowHiddenPins( true ),
        m_ShowPinsElectricalType( true ), m_ShowDisabled( false ), m_ShowGraphicsDisabled( false ),
        m_ShowUmbilicals( true ), m_OverrideItemColors( false ), m_TextOffsetRatio( 0.08 ),
        m_DefaultWireThickness( DEFAULT_WIRE_THICKNESS * IU_PER_MILS ),
        m_DefaultBusThickness( DEFAULT_BUS_THICKNESS * IU_PER_MILS ),
        m_PinSymbolSize( DEFAULT_TEXT_SIZE * IU_PER_MILS / 2 ),
        m_JunctionSize( DEFAULT_JUNCTION_DIAM * IU_PER_MILS )
{
    SetDefaultPenWidth( DEFAULT_LINE_THICKNESS * IU_PER_MILS );

    m_minPenWidth = ADVANCED_CFG::GetCfg().m_MinPlotPenWidth * IU_PER_MM;
}


void SCH_RENDER_SETTINGS::LoadColors( const COLOR_SETTINGS* aSettings )
{
    for( int layer = SCH_LAYER_ID_START; layer < SCH_LAYER_ID_END; layer++ )
        m_layerColors[layer] = aSettings->GetColor( layer );

    for( int layer = GAL_LAYER_ID_START; layer < GAL_LAYER_ID_END; layer++ )
        m_layerColors[layer] = aSettings->GetColor( layer );

    m_backgroundColor = aSettings->GetColor( LAYER_SCHEMATIC_BACKGROUND );

    m_layerColors[LAYER_AUX_ITEMS] = m_layerColors[LAYER_SCHEMATIC_AUX_ITEMS];

    m_OverrideItemColors = aSettings->GetOverrideSchItemColors();
}


COLOR4D SCH_RENDER_SETTINGS::GetColor( const VIEW_ITEM* aItem, int aLayer ) const
{
    return m_layerColors[aLayer];
}


EESCHEMA_SETTINGS* eeconfig()
{
    return dynamic_cast<EESCHEMA_SETTINGS*>( Kiface().KifaceSettings() );
}


/**
 * Used when a LIB_PART is not found in library to draw a dummy shape.
 * This symbol is a 400 mils square with the text "??"
 *
 *   DEF DUMMY U 0 40 Y Y 1 0 N
 *     F0 "U" 0 -350 60 H V
 *     F1 "DUMMY" 0 350 60 H V
 *     DRAW
 *       T 0 0 0 150 0 0 0 ??
 *       S -200 200 200 -200 0 1 0
 *     ENDDRAW
 *   ENDDEF
 */
static LIB_PART* dummy()
{
    static LIB_PART* part;

    if( !part )
    {
        part = new LIB_PART( wxEmptyString );

        LIB_RECTANGLE* square = new LIB_RECTANGLE( part );

        square->MoveTo( wxPoint( Mils2iu( -200 ), Mils2iu( 200 ) ) );
        square->SetEndPosition( wxPoint( Mils2iu( 200 ), Mils2iu( -200 ) ) );

        LIB_TEXT* text = new LIB_TEXT( part );

        text->SetTextSize( wxSize( Mils2iu( 150 ), Mils2iu( 150 ) ) );
        text->SetText( wxString( wxT( "??" ) ) );

        part->AddDrawItem( square );
        part->AddDrawItem( text );
    }

    return part;
}


SCH_PAINTER::SCH_PAINTER( GAL* aGal ) : KIGFX::PAINTER( aGal ), m_schematic( nullptr )
{
}


#define HANDLE_ITEM( type_id, type_name )                                                          \
    case type_id: draw( (type_name*) item, aLayer ); break


bool SCH_PAINTER::Draw( const VIEW_ITEM* aItem, int aLayer )
{
    const auto item = dynamic_cast<const EDA_ITEM*>( aItem );

    if( !item )
        return false;

#ifdef CONNECTIVITY_DEBUG
    auto sch_item = dynamic_cast<const SCH_ITEM*>( item );
    auto conn = sch_item ? sch_item->Connection( *g_CurrentSheet ) : nullptr;

    if( conn )
    {
        EDA_TEXT theText;
        theText->SetText( conn->Name( true ) );
        theText->Align( TEXT_ATTRIBUTES::H_CENTER, TEXT_ATTRIBUTES::V_CENTER );
        theText->SetTextPos( item->GetBoundingBox().Centre() );
        m_gal->SetStrokeColor( COLOR4D( LIGHTRED ) );
        m_gal->SetLineWidth( Mils2ui( 2 ) );
        m_gal->SetGlyphSize( VECTOR2D( Mils2ui( 20 ), Mils2ui( 20 ) ) );
        strokeText( theText );
    }
#endif

    if( ADVANCED_CFG::GetCfg().m_DrawBoundingBoxes )
    {
        BOX2I box = item->GetBoundingBox();

        if( item->Type() == SCH_SYMBOL_T )
            box = static_cast<const SCH_SYMBOL*>( item )->GetBodyBoundingBox();

        m_gal->SetIsFill( false );
        m_gal->SetIsStroke( true );
        m_gal->SetStrokeColor( item->IsSelected() ? COLOR4D( 1.0, 0.2, 0.2, 1 )
                                                  : COLOR4D( 0.2, 0.2, 0.2, 1 ) );
        m_gal->SetLineWidth( Mils2iu( 3 ) );
        m_gal->DrawRectangle( box.GetOrigin(), box.GetEnd() );
    }

    switch( item->Type() )
    {
<<<<<<< HEAD
        HANDLE_ITEM( LIB_PART_T, LIB_PART );
        HANDLE_ITEM( LIB_RECTANGLE_T, LIB_RECTANGLE );
        HANDLE_ITEM( LIB_POLYLINE_T, LIB_POLYLINE );
        HANDLE_ITEM( LIB_CIRCLE_T, LIB_CIRCLE );
        HANDLE_ITEM( LIB_PIN_T, LIB_PIN );
        HANDLE_ITEM( LIB_ARC_T, LIB_ARC );
        HANDLE_ITEM( LIB_FIELD_T, LIB_FIELD );
        HANDLE_ITEM( LIB_TEXT_T, LIB_TEXT );
        HANDLE_ITEM( LIB_BEZIER_T, LIB_BEZIER );
        HANDLE_ITEM( SCH_COMPONENT_T, SCH_COMPONENT );
        HANDLE_ITEM( SCH_JUNCTION_T, SCH_JUNCTION );
        HANDLE_ITEM( SCH_LINE_T, SCH_LINE );
        HANDLE_ITEM( SCH_TEXT_T, SCH_TEXT );
        HANDLE_ITEM( SCH_LABEL_T, SCH_TEXT );
        HANDLE_ITEM( SCH_FIELD_T, SCH_FIELD );
        HANDLE_ITEM( SCH_HIER_LABEL_T, SCH_HIERLABEL );
        HANDLE_ITEM( SCH_GLOBAL_LABEL_T, SCH_GLOBALLABEL );
        HANDLE_ITEM( SCH_SHEET_T, SCH_SHEET );
        HANDLE_ITEM( SCH_SHEET_PIN_T, SCH_HIERLABEL );
        HANDLE_ITEM( SCH_NO_CONNECT_T, SCH_NO_CONNECT );
        HANDLE_ITEM( SCH_BUS_WIRE_ENTRY_T, SCH_BUS_ENTRY_BASE );
        HANDLE_ITEM( SCH_BUS_BUS_ENTRY_T, SCH_BUS_ENTRY_BASE );
        HANDLE_ITEM( SCH_BITMAP_T, SCH_BITMAP );
        HANDLE_ITEM( SCH_MARKER_T, SCH_MARKER );
=======
    HANDLE_ITEM( LIB_PART_T, LIB_PART );
    HANDLE_ITEM( LIB_RECTANGLE_T, LIB_RECTANGLE );
    HANDLE_ITEM( LIB_POLYLINE_T, LIB_POLYLINE );
    HANDLE_ITEM( LIB_CIRCLE_T, LIB_CIRCLE );
    HANDLE_ITEM( LIB_PIN_T, LIB_PIN );
    HANDLE_ITEM( LIB_ARC_T, LIB_ARC );
    HANDLE_ITEM( LIB_FIELD_T, LIB_FIELD );
    HANDLE_ITEM( LIB_TEXT_T, LIB_TEXT );
    HANDLE_ITEM( LIB_BEZIER_T, LIB_BEZIER );
    HANDLE_ITEM( SCH_SYMBOL_T, SCH_SYMBOL );
    HANDLE_ITEM( SCH_JUNCTION_T, SCH_JUNCTION );
    HANDLE_ITEM( SCH_LINE_T, SCH_LINE );
    HANDLE_ITEM( SCH_TEXT_T, SCH_TEXT );
    HANDLE_ITEM( SCH_LABEL_T, SCH_TEXT );
    HANDLE_ITEM( SCH_FIELD_T, SCH_FIELD );
    HANDLE_ITEM( SCH_HIER_LABEL_T, SCH_HIERLABEL );
    HANDLE_ITEM( SCH_GLOBAL_LABEL_T, SCH_GLOBALLABEL );
    HANDLE_ITEM( SCH_SHEET_T, SCH_SHEET );
    HANDLE_ITEM( SCH_SHEET_PIN_T, SCH_HIERLABEL );
    HANDLE_ITEM( SCH_NO_CONNECT_T, SCH_NO_CONNECT );
    HANDLE_ITEM( SCH_BUS_WIRE_ENTRY_T, SCH_BUS_ENTRY_BASE );
    HANDLE_ITEM( SCH_BUS_BUS_ENTRY_T, SCH_BUS_ENTRY_BASE );
    HANDLE_ITEM( SCH_BITMAP_T, SCH_BITMAP );
    HANDLE_ITEM( SCH_MARKER_T, SCH_MARKER );
>>>>>>> 5492fafd

    default: return false;
    }

    return false;
}


bool SCH_PAINTER::isUnitAndConversionShown( const LIB_ITEM* aItem ) const
{
    if( m_schSettings.m_ShowUnit // showing a specific unit
        && aItem->GetUnit()      // item is unit-specific
        && aItem->GetUnit() != m_schSettings.m_ShowUnit )
    {
        return false;
    }

    if( m_schSettings.m_ShowConvert // showing a specific conversion
        && aItem->GetConvert()      // item is conversion-specific
        && aItem->GetConvert() != m_schSettings.m_ShowConvert )
    {
        return false;
    }

    return true;
}


float SCH_PAINTER::getShadowWidth() const
{
    const MATRIX3x3D& matrix = m_gal->GetScreenWorldMatrix();

    // For best visuals the selection width must be a cross between the zoom level and the
    // default line width.
    return (float) std::fabs( matrix.GetScale().x * 2.75 )
           + Mils2iu( eeconfig()->m_Selection.thickness );
}


COLOR4D SCH_PAINTER::getRenderColor( const EDA_ITEM* aItem, int aLayer, bool aDrawingShadows ) const
{
    COLOR4D color = m_schSettings.GetLayerColor( aLayer );

    if( aItem->Type() == SCH_LINE_T )
    {
        COLOR4D lineColor = static_cast<const SCH_LINE*>( aItem )->GetLineColor();

        if( lineColor != COLOR4D::UNSPECIFIED )
            color = lineColor;
    }
    else if( aItem->Type() == SCH_BUS_WIRE_ENTRY_T )
    {
        COLOR4D busEntryColor = static_cast<const SCH_BUS_WIRE_ENTRY*>( aItem )->GetStrokeColor();

        if( busEntryColor != COLOR4D::UNSPECIFIED )
            color = busEntryColor;
    }
    else if( aItem->Type() == SCH_JUNCTION_T )
    {
        COLOR4D junctionColor = static_cast<const SCH_JUNCTION*>( aItem )->GetJunctionColor();

        if( junctionColor != COLOR4D::UNSPECIFIED )
            color = junctionColor;
    }
    else if( aItem->Type() == SCH_SHEET_T )
    {
        SCH_SHEET* sheet = (SCH_SHEET*) aItem;

        if( m_schSettings.m_OverrideItemColors )
            color = m_schSettings.GetLayerColor( aLayer );
        else if( aLayer == LAYER_SHEET )
            color = sheet->GetBorderColor();
        else if( aLayer == LAYER_SHEET_BACKGROUND )
            color = sheet->GetBackgroundColor();

        if( color == COLOR4D::UNSPECIFIED )
            color = m_schSettings.GetLayerColor( aLayer );
    }

    if( aItem->IsBrightened() && !aDrawingShadows ) // Selection disambiguation, etc.
    {
        color = m_schSettings.GetLayerColor( LAYER_BRIGHTENED );

        if( aLayer == LAYER_DEVICE_BACKGROUND || aLayer == LAYER_SHEET_BACKGROUND )
            color = color.WithAlpha( 0.2 );
    }
    else if( aItem->IsSelected() )
    {
        if( aDrawingShadows )
            color = m_schSettings.GetLayerColor( LAYER_SELECTION_SHADOWS );
    }

    if( m_schSettings.m_ShowDisabled
        || ( m_schSettings.m_ShowGraphicsDisabled && aItem->Type() != LIB_FIELD_T ) )
    {
        color = color.Darken( 0.5f );
    }

    return color;
}


float SCH_PAINTER::getLineWidth( const LIB_ITEM* aItem, bool aDrawingShadows ) const
{
    float width = (float) std::max( aItem->GetPenWidth(), m_schSettings.GetDefaultPenWidth() );

    if( aItem->IsSelected() && aDrawingShadows )
        width += getShadowWidth();

    return width;
}


float SCH_PAINTER::getLineWidth( const SCH_ITEM* aItem, bool aDrawingShadows ) const
{
    wxCHECK( aItem, static_cast<float>( m_schSettings.m_DefaultWireThickness ) );

    float width = (float) aItem->GetPenWidth();

    if( aItem->IsSelected() && aDrawingShadows )
        width += getShadowWidth();

    return std::max( width, 1.0f );
}


float SCH_PAINTER::getTextThickness( const SCH_TEXT* aItem, bool aDrawingShadows ) const
{
    float width = (float) aItem->GetEffectiveTextPenWidth( m_schSettings.GetDefaultPenWidth() );

    if( aItem->IsSelected() && aDrawingShadows )
        width += getShadowWidth();

    return width;
}


float SCH_PAINTER::getTextThickness( const SCH_FIELD* aItem, bool aDrawingShadows ) const
{
    float width = (float) aItem->GetEffectiveTextPenWidth( m_schSettings.GetDefaultPenWidth() );

    if( aItem->IsSelected() && aDrawingShadows )
        width += getShadowWidth();

    return width;
}


float SCH_PAINTER::getTextThickness( const LIB_FIELD* aItem, bool aDrawingShadows ) const
{
    float width = (float) std::max( aItem->GetEffectiveTextPenWidth(),
                                    m_schSettings.GetDefaultPenWidth() );

    if( aItem->IsSelected() && aDrawingShadows )
        width += getShadowWidth();

    return width;
}


float SCH_PAINTER::getTextThickness( const LIB_TEXT* aItem, bool aDrawingShadows ) const
{
    float width = (float) std::max( aItem->GetEffectiveTextPenWidth(),
                                    m_schSettings.GetDefaultPenWidth() );

    if( aItem->IsSelected() && aDrawingShadows )
        width += getShadowWidth();

    return width;
}


void SCH_PAINTER::doStrokeText( const wxString& aText, const VECTOR2D& aPosition,
                                const TEXT_ATTRIBUTES& aAttributes )
{
#ifdef DEBUG
    std::cerr << "SCH_PAINTER::doStrokeText( \"" << aText << "\", " << aPosition << ", "
              << aAttributes << " )" << std::endl;
#endif
    KIFONT::FONT* font = aAttributes.GetFont();
    if( !font )
        font = KIFONT::FONT::GetFont();

    m_gal->SetIsFill( font->IsOutline() );
    m_gal->SetIsStroke( font->IsStroke() );

    font->Draw( m_gal, aText, aPosition, aAttributes );
}


void SCH_PAINTER::strokeText( const wxString& aText, const VECTOR2D& aPosition,
                              const EDA_ANGLE& aAngle, KIFONT::FONT* aFont )
{
    TEXT_ATTRIBUTES attributes;
    attributes.SetAngle( aAngle );
    attributes.SetFont( aFont );

    doStrokeText( aText, aPosition, attributes );
}


void SCH_PAINTER::strokeText( const EDA_TEXT* aText, const VECTOR2D& aPosition, const EDA_ANGLE& aAngle )
{
#ifdef DEBUG
    std::cerr << "SCH_PAINTER::strokeText( " << *aText << ", " << aPosition << ", " << aAngle
              << " )\n";
#endif
    TEXT_ATTRIBUTES attributes( *aText );
    attributes.SetAngle( aAngle );

    aText->Draw( m_gal, aPosition, attributes );
}


void SCH_PAINTER::strokeText( const EDA_TEXT* aText, const VECTOR2D& aPosition )
{
#ifdef DEBUG
    std::cerr << "SCH_PAINTER::strokeText( " << *aText << ", " << aPosition << " )\n";
#endif
    aText->Draw( m_gal, aPosition );
}


void SCH_PAINTER::draw( const LIB_PART* aPart, int aLayer, bool aDrawFields, int aUnit,
                        int aConvert )
{
    if( !aUnit )
        aUnit = m_schSettings.m_ShowUnit;

    if( !aConvert )
        aConvert = m_schSettings.m_ShowConvert;

    std::unique_ptr<LIB_PART> tmpPart;
    const LIB_PART*           drawnPart = aPart;

    if( aPart->IsAlias() )
    {
        tmpPart = aPart->Flatten();
        drawnPart = tmpPart.get();
    }

    for( const LIB_ITEM& item : drawnPart->GetDrawItems() )
    {
        if( ( !aDrawFields && item.Type() == LIB_FIELD_T )
            || ( aUnit && item.GetUnit() && aUnit != item.GetUnit() )
            || ( aConvert && item.GetConvert() && aConvert != item.GetConvert() ) )
            continue;

        Draw( &item, aLayer );
    }
}


static VECTOR2D mapCoords( const wxPoint& aCoord )
{
    return VECTOR2D( aCoord.x, -aCoord.y );
}


void SCH_PAINTER::triLine( const VECTOR2D& a, const VECTOR2D& b, const VECTOR2D& c )
{
    m_gal->DrawLine( a, b );
    m_gal->DrawLine( b, c );
}


bool SCH_PAINTER::setDeviceColors( const LIB_ITEM* aItem, int aLayer )
{
    switch( aLayer )
    {
    case LAYER_SELECTION_SHADOWS:
        if( aItem->IsSelected() )
        {
            m_gal->SetIsFill( false );
            m_gal->SetIsStroke( true );
            m_gal->SetLineWidth( getLineWidth( aItem, true ) );
            m_gal->SetStrokeColor( getRenderColor( aItem, LAYER_DEVICE, true ) );
            m_gal->SetFillColor( getRenderColor( aItem, LAYER_DEVICE, true ) );
            return true;
        }

        return false;

    case LAYER_DEVICE_BACKGROUND:
        if( aItem->GetFillMode() == FILL_TYPE::FILLED_WITH_BG_BODYCOLOR )
        {
            COLOR4D fillColor = getRenderColor( aItem, LAYER_DEVICE_BACKGROUND, false );

            m_gal->SetIsFill( aItem->GetFillMode() == FILL_TYPE::FILLED_WITH_BG_BODYCOLOR );
            m_gal->SetFillColor( fillColor );
            m_gal->SetIsStroke( false );
            return true;
        }

        return false;

    case LAYER_DEVICE:
        m_gal->SetIsFill( aItem->GetFillMode() == FILL_TYPE::FILLED_SHAPE );
        m_gal->SetFillColor( getRenderColor( aItem, LAYER_DEVICE, false ) );

        if( aItem->GetPenWidth() > 0 || aItem->GetFillMode() == FILL_TYPE::NO_FILL )
        {
            m_gal->SetIsStroke( true );
            m_gal->SetLineWidth( getLineWidth( aItem, false ) );
            m_gal->SetStrokeColor( getRenderColor( aItem, LAYER_DEVICE, false ) );
        }
        else
        {
            m_gal->SetIsStroke( false );
        }

        return true;

    default: return false;
    }
}


void SCH_PAINTER::fillIfSelection( int aLayer )
{
    if( aLayer == LAYER_SELECTION_SHADOWS && eeconfig()->m_Selection.fill_shapes )
        m_gal->SetIsFill( true );
}


void SCH_PAINTER::draw( const LIB_RECTANGLE* aRect, int aLayer )
{
    if( !isUnitAndConversionShown( aRect ) )
        return;

    if( setDeviceColors( aRect, aLayer ) )
    {
        fillIfSelection( aLayer );
        m_gal->DrawRectangle( mapCoords( aRect->GetPosition() ), mapCoords( aRect->GetEnd() ) );
    }
}


void SCH_PAINTER::draw( const LIB_CIRCLE* aCircle, int aLayer )
{
    if( !isUnitAndConversionShown( aCircle ) )
        return;

    if( setDeviceColors( aCircle, aLayer ) )
    {
        fillIfSelection( aLayer );
        m_gal->DrawCircle( mapCoords( aCircle->GetPosition() ), aCircle->GetRadius() );
    }
}


void SCH_PAINTER::draw( const LIB_ARC* aArc, int aLayer )
{
    if( !isUnitAndConversionShown( aArc ) )
        return;

    if( setDeviceColors( aArc, aLayer ) )
    {
        int sai = aArc->GetFirstRadiusAngle();
        int eai = aArc->GetSecondRadiusAngle();

        /**
         * This accounts for an oddity in the old library format, where the symbol
         * is overdefined.  The previous draw (based on wxwidgets) used start point and end
         * point and always drew counter-clockwise.  The new GAL draw takes center, radius and
         * start/end angles.  All of these points were stored in the file, so we need to mimic the
         * swapping of start/end points rather than using the stored angles in order to properly map
         * edge cases.
         *
         * todo(v6): Remove this hack when we update the file format and do translation on loading.
         */
        if( !TRANSFORM().MapAngles( &sai, &eai ) )
        {
            LIB_ARC new_arc( *aArc );

            new_arc.SetStart( aArc->GetEnd() );
            new_arc.SetEnd( aArc->GetStart() );
            new_arc.CalcRadiusAngles();
            sai = new_arc.GetFirstRadiusAngle();
            eai = new_arc.GetSecondRadiusAngle();
            TRANSFORM().MapAngles( &sai, &eai );
        }

        double sa = (double) sai * M_PI / 1800.0;
        double ea = (double) eai * M_PI / 1800.0;

        VECTOR2D pos = mapCoords( aArc->GetPosition() );

        m_gal->DrawArc( pos, aArc->GetRadius(), sa, ea );
    }
}


void SCH_PAINTER::draw( const LIB_POLYLINE* aLine, int aLayer )
{
    if( !isUnitAndConversionShown( aLine ) )
        return;

    if( setDeviceColors( aLine, aLayer ) )
    {
        const std::vector<wxPoint>& pts = aLine->GetPolyPoints();
        std::deque<VECTOR2D>        vtx;

        for( auto p : pts )
            vtx.push_back( mapCoords( p ) );

        fillIfSelection( aLayer );
        m_gal->DrawPolygon( vtx );
    }
}


void SCH_PAINTER::draw( const LIB_FIELD* aField, int aLayer )
{
    bool drawingShadows = aLayer == LAYER_SELECTION_SHADOWS;

    if( drawingShadows && !aField->IsSelected() )
        return;

    if( !isUnitAndConversionShown( aField ) )
        return;

    // Must check layer as fields are sometimes drawn by their parent rather than
    // directly from the view.
    int  layers[KIGFX::VIEW::VIEW_MAX_LAYERS];
    int  layers_count;
    bool foundLayer = false;

    aField->ViewGetLayers( layers, layers_count );

    for( int i = 0; i < layers_count; ++i )
    {
        if( layers[i] == aLayer )
            foundLayer = true;
    }

    if( !foundLayer )
        return;

    COLOR4D color = getRenderColor( aField, aLayer, drawingShadows );

    if( !( aField->IsVisible() || aField->IsForceVisible() ) )
    {
        if( m_schSettings.m_ShowHiddenText )
            color = getRenderColor( aField, LAYER_HIDDEN, drawingShadows );
        else
            return;
    }

    m_gal->SetLineWidth( getTextThickness( aField, drawingShadows ) );
    m_gal->SetIsFill( false );
    m_gal->SetIsStroke( true );
    m_gal->SetStrokeColor( color );

    auto pos = mapCoords( aField->GetPosition() );

    if( drawingShadows && eeconfig()->m_Selection.text_as_box )
    {
        EDA_RECT boundaryBox = aField->GetBoundingBox();

        m_gal->SetIsFill( true );
        m_gal->SetFillColor( color );
        m_gal->SetLineWidth( m_gal->GetLineWidth() * 0.5 );
        boundaryBox.RevertYAxis();

        m_gal->DrawRectangle( mapCoords( boundaryBox.GetPosition() ),
                              mapCoords( boundaryBox.GetEnd() ) );
    }
    else
    {
        m_gal->SetGlyphSize( VECTOR2D( aField->GetTextSize() ) );
        m_gal->SetFontItalic( aField->IsItalic() );

#ifdef DEBUG
        std::cerr << "SCH_PAINTER::draw( LIB_FIELD*, " << aLayer << " ) " << std::endl;
        //m_gal->SetStrokeColor( COLOR4D( 0, 0, 1, .5 ) );
#endif
        strokeText( aField, pos );
    }

    // Draw the umbilical line
    if( aField->IsMoving() && m_schSettings.m_ShowUmbilicals )
    {
        m_gal->SetLineWidth( m_schSettings.m_outlineWidth );
        m_gal->SetStrokeColor( m_colorUmbilical );
        m_gal->DrawLine( pos, wxPoint( 0, 0 ) );
    }
}


void SCH_PAINTER::draw( const LIB_TEXT* aText, int aLayer )
{
    if( !isUnitAndConversionShown( aText ) )
        return;

    bool drawingShadows = aLayer == LAYER_SELECTION_SHADOWS;

    if( drawingShadows && !aText->IsSelected() )
        return;

    COLOR4D color = getRenderColor( aText, LAYER_DEVICE, drawingShadows );

    if( !aText->IsVisible() )
    {
        if( !m_schSettings.m_ShowHiddenText )
            return;

        color = getRenderColor( aText, LAYER_HIDDEN, drawingShadows );
    }

    EDA_RECT bBox = aText->GetBoundingBox();
    bBox.RevertYAxis();

    m_gal->SetLineWidth( getTextThickness( aText, drawingShadows ) );
    m_gal->SetIsFill( aText->GetFont()->IsOutline() );
    m_gal->SetIsStroke( aText->GetFont()->IsStroke() );
    m_gal->SetStrokeColor( color );
    m_gal->SetFillColor( color );
    m_gal->SetGlyphSize( VECTOR2D( aText->GetTextSize() ) );
    m_gal->SetFontBold( aText->IsBold() );
    m_gal->SetFontItalic( aText->IsItalic() );
    m_gal->SetFontUnderlined( false );

#if 0
    VECTOR2D pos = mapCoords( bBox.Centre() );
    strokeText( aText->GetShownText(), pos, aText->GetTextAngleRadians() );
#else
#ifdef DEBUG
    //m_gal->SetStrokeColor( COLOR4D( .5, 1, .5, 1 ) );
    std::cerr << "SCH_PAINTER::draw( LIB_TEXT{" << aText->GetShownText() << "}, " << aLayer
              << " ) @" << aText->GetTextPos() << std::endl;
#endif
    strokeText( aText );
    //strokeText( aText->GetShownText(), aText->GetTextPos(), aText->GetTextAngleRadians(), aText->GetFont() );
#endif
}


int SCH_PAINTER::internalPinDecoSize( const LIB_PIN& aPin )
{
    if( m_schSettings.m_PinSymbolSize > 0 )
        return m_schSettings.m_PinSymbolSize;

    return aPin.GetNameTextSize() != 0 ? aPin.GetNameTextSize() / 2 : aPin.GetNumberTextSize() / 2;
}


// Utility for getting the size of the 'external' pin decorators (as a radius)
// i.e. the negation circle, the polarity 'slopes' and the nonlogic marker
int SCH_PAINTER::externalPinDecoSize( const LIB_PIN& aPin )
{
    if( m_schSettings.m_PinSymbolSize > 0 )
        return m_schSettings.m_PinSymbolSize;

    return aPin.GetNumberTextSize() / 2;
}


// Draw the target (an open circle) for a pin which has no connection or is being moved.
void SCH_PAINTER::drawPinDanglingSymbol( const VECTOR2I& aPos, bool aDrawingShadows )
{
    m_gal->SetIsFill( false );
    m_gal->SetIsStroke( true );
    m_gal->SetLineWidth( aDrawingShadows ? getShadowWidth()
                                         : m_schSettings.GetDanglingSymbolThickness() );

    m_gal->DrawCircle( aPos, TARGET_PIN_RADIUS );
}


void SCH_PAINTER::draw( LIB_PIN* aPin, int aLayer )
{
    if( !isUnitAndConversionShown( aPin ) )
        return;

    bool drawingShadows = aLayer == LAYER_SELECTION_SHADOWS;
#if 1
    bool dangling = !m_schematic || aPin->HasFlag(IS_DANGLING );
#else
    bool dangling = aPin->HasFlag( IS_DANGLING );
#endif

    if( drawingShadows && !aPin->IsSelected() )
        return;

    VECTOR2I pos = mapCoords( aPin->GetPosition() );
    COLOR4D  color = getRenderColor( aPin, LAYER_PIN, drawingShadows );

    if( !aPin->IsVisible() )
    {
        if( m_schSettings.m_ShowHiddenPins )
        {
            color = getRenderColor( aPin, LAYER_HIDDEN, drawingShadows );
        }
        else
        {
            if( dangling && aPin->IsPowerConnection() )
                drawPinDanglingSymbol( pos, drawingShadows );

            return;
        }
    }

    VECTOR2I p0;
    VECTOR2I dir;
    int      len = aPin->GetLength();
    int      orient = aPin->GetOrientation();

    switch( orient )
    {
    case PIN_UP:
        p0 = VECTOR2I( pos.x, pos.y - len );
        dir = VECTOR2I( 0, 1 );
        break;

    case PIN_DOWN:
        p0 = VECTOR2I( pos.x, pos.y + len );
        dir = VECTOR2I( 0, -1 );
        break;

    case PIN_LEFT:
        p0 = VECTOR2I( pos.x - len, pos.y );
        dir = VECTOR2I( 1, 0 );
        break;

    default:
    case PIN_RIGHT:
        p0 = VECTOR2I( pos.x + len, pos.y );
        dir = VECTOR2I( -1, 0 );
        break;
    }

    VECTOR2D pc;

    m_gal->SetIsStroke( true );
    m_gal->SetIsFill( false );
    m_gal->SetLineWidth( getLineWidth( aPin, drawingShadows ) );
    m_gal->SetStrokeColor( color );
    m_gal->SetFontBold( false );
    m_gal->SetFontUnderlined( false );
    m_gal->SetFontItalic( false );

    const int radius = externalPinDecoSize( *aPin );
    const int diam = radius * 2;
    const int clock_size = internalPinDecoSize( *aPin );

    if( aPin->GetType() == ELECTRICAL_PINTYPE::PT_NC ) // Draw a N.C. symbol
    {
        m_gal->DrawLine( p0, pos );

        m_gal->DrawLine( pos + VECTOR2D( -1, -1 ) * TARGET_PIN_RADIUS,
                         pos + VECTOR2D( 1, 1 ) * TARGET_PIN_RADIUS );
        m_gal->DrawLine( pos + VECTOR2D( 1, -1 ) * TARGET_PIN_RADIUS,
                         pos + VECTOR2D( -1, 1 ) * TARGET_PIN_RADIUS );

        aPin->ClearFlags( IS_DANGLING ); // PIN_NC pin type is always not connected and dangling.
    }
    else
    {
        switch( aPin->GetShape() )
        {
        case GRAPHIC_PINSHAPE::LINE: m_gal->DrawLine( p0, pos ); break;

        case GRAPHIC_PINSHAPE::INVERTED:
            m_gal->DrawCircle( p0 + dir * radius, radius );
            m_gal->DrawLine( p0 + dir * ( diam ), pos );
            break;

        case GRAPHIC_PINSHAPE::INVERTED_CLOCK:
            pc = p0 - dir * clock_size;

            triLine( p0 + VECTOR2D( dir.y, -dir.x ) * clock_size, pc,
                     p0 + VECTOR2D( -dir.y, dir.x ) * clock_size );

            m_gal->DrawCircle( p0 + dir * radius, radius );
            m_gal->DrawLine( p0 + dir * ( diam ), pos );
            break;

        case GRAPHIC_PINSHAPE::CLOCK_LOW:
        case GRAPHIC_PINSHAPE::FALLING_EDGE_CLOCK:
            pc = p0 - dir * clock_size;

            triLine( p0 + VECTOR2D( dir.y, -dir.x ) * clock_size, pc,
                     p0 + VECTOR2D( -dir.y, dir.x ) * clock_size );

            if( !dir.y )
            {
                triLine( p0 + VECTOR2D( dir.x, 0 ) * diam, p0 + VECTOR2D( dir.x, -1 ) * diam, p0 );
            }
            else /* MapX1 = 0 */
            {
                triLine( p0 + VECTOR2D( 0, dir.y ) * diam, p0 + VECTOR2D( -1, dir.y ) * diam, p0 );
            }

            m_gal->DrawLine( p0, pos );
            break;

        case GRAPHIC_PINSHAPE::CLOCK:
            m_gal->DrawLine( p0, pos );

            if( !dir.y )
            {
                triLine( p0 + VECTOR2D( 0, clock_size ), p0 + VECTOR2D( -dir.x * clock_size, 0 ),
                         p0 + VECTOR2D( 0, -clock_size ) );
            }
            else
            {
                triLine( p0 + VECTOR2D( clock_size, 0 ), p0 + VECTOR2D( 0, -dir.y * clock_size ),
                         p0 + VECTOR2D( -clock_size, 0 ) );
            }
            break;

        case GRAPHIC_PINSHAPE::INPUT_LOW:
            m_gal->DrawLine( p0, pos );

            if( !dir.y )
            {
                triLine( p0 + VECTOR2D( dir.x, 0 ) * diam, p0 + VECTOR2D( dir.x, -1 ) * diam, p0 );
            }
            else /* MapX1 = 0 */
            {
                triLine( p0 + VECTOR2D( 0, dir.y ) * diam, p0 + VECTOR2D( -1, dir.y ) * diam, p0 );
            }
            break;

        case GRAPHIC_PINSHAPE::OUTPUT_LOW: // IEEE symbol "Active Low Output"
            m_gal->DrawLine( p0, pos );

            if( !dir.y ) // Horizontal pin
                m_gal->DrawLine( p0 - VECTOR2D( 0, diam ), p0 + VECTOR2D( dir.x, 0 ) * diam );
            else // Vertical pin
                m_gal->DrawLine( p0 - VECTOR2D( diam, 0 ), p0 + VECTOR2D( 0, dir.y ) * diam );
            break;

        case GRAPHIC_PINSHAPE::NONLOGIC: // NonLogic pin symbol
            m_gal->DrawLine( p0, pos );

            m_gal->DrawLine( p0 - VECTOR2D( dir.x + dir.y, dir.y - dir.x ) * radius,
                             p0 + VECTOR2D( dir.x + dir.y, dir.y - dir.x ) * radius );
            m_gal->DrawLine( p0 - VECTOR2D( dir.x - dir.y, dir.x + dir.y ) * radius,
                             p0 + VECTOR2D( dir.x - dir.y, dir.x + dir.y ) * radius );
            break;
        }
    }


    if( dangling )
        drawPinDanglingSymbol( pos, drawingShadows );

    LIB_PART* libEntry = aPin->GetParent();

    // Draw the labels
    if( drawingShadows
            && ( libEntry->Type() == LIB_PART_T || libEntry->IsSelected() )
            && !eeconfig()->m_Selection.draw_selected_children )
    {
        return;
    }

    int textOffset = libEntry->GetPinNameOffset();

    float nameLineWidth = getLineWidth( aPin, drawingShadows );
    nameLineWidth = Clamp_Text_PenSize( nameLineWidth, aPin->GetNameTextSize(), false );
    float numLineWidth = getLineWidth( aPin, drawingShadows );
    numLineWidth = Clamp_Text_PenSize( numLineWidth, aPin->GetNumberTextSize(), false );

#define PIN_TEXT_MARGIN 4.0

    // Four locations around a pin where text can be drawn
    enum
    {
        INSIDE = 0,
        OUTSIDE,
        ABOVE,
        BELOW
    };
    int      size[4] = { 0, 0, 0, 0 };
    float    thickness[4] = { numLineWidth, numLineWidth, numLineWidth, numLineWidth };
    COLOR4D  colour[4];
    wxString text[4];

    // TextOffset > 0 means pin NAMES on inside, pin NUMBERS above and nothing below
    if( textOffset )
    {
        size[INSIDE] = libEntry->ShowPinNames() ? aPin->GetNameTextSize() : 0;
        thickness[INSIDE] = nameLineWidth;
        colour[INSIDE] = getRenderColor( aPin, LAYER_PINNAM, drawingShadows );
        text[INSIDE] = aPin->GetName();

        size[ABOVE] = libEntry->ShowPinNumbers() ? aPin->GetNumberTextSize() : 0;
        thickness[ABOVE] = numLineWidth;
        colour[ABOVE] = getRenderColor( aPin, LAYER_PINNUM, drawingShadows );
        text[ABOVE] = aPin->GetNumber();
    }
    // Otherwise pin NAMES go above and pin NUMBERS go below
    else
    {
        size[ABOVE] = libEntry->ShowPinNames() ? aPin->GetNameTextSize() : 0;
        thickness[ABOVE] = nameLineWidth;
        colour[ABOVE] = getRenderColor( aPin, LAYER_PINNAM, drawingShadows );
        text[ABOVE] = aPin->GetName();

        size[BELOW] = libEntry->ShowPinNumbers() ? aPin->GetNumberTextSize() : 0;
        thickness[BELOW] = numLineWidth;
        colour[BELOW] = getRenderColor( aPin, LAYER_PINNUM, drawingShadows );
        text[BELOW] = aPin->GetNumber();
    }

    if( m_schSettings.m_ShowPinsElectricalType )
    {
        size[OUTSIDE] = std::max( aPin->GetNameTextSize() * 3 / 4, Millimeter2iu( 0.7 ) );
        thickness[OUTSIDE] = float( size[OUTSIDE] ) / 6.0F;
        colour[OUTSIDE] = getRenderColor( aPin, LAYER_NOTES, drawingShadows );
        text[OUTSIDE] = aPin->GetElectricalTypeName();
    }

    if( !aPin->IsVisible() )
    {
        for( COLOR4D& c : colour )
            c = getRenderColor( aPin, LAYER_HIDDEN, drawingShadows );
    }

    int   insideOffset = textOffset;
    int   outsideOffset = 2 * Mils2iu( PIN_TEXT_MARGIN ) + ( dangling ? TARGET_PIN_RADIUS / 2 : 0 );
    float lineThickness = (float) m_schSettings.GetDefaultPenWidth();
    float aboveOffset = Mils2iu( PIN_TEXT_MARGIN ) + ( thickness[ABOVE] + lineThickness ) / 2.0;
    float belowOffset = Mils2iu( PIN_TEXT_MARGIN ) + ( thickness[BELOW] + lineThickness ) / 2.0;

    if( drawingShadows )
    {
        for( float& t : thickness )
            t += getShadowWidth();

        insideOffset -= KiROUND( getShadowWidth() / 2 );
        outsideOffset -= KiROUND( getShadowWidth() / 2 );
    }

#define SET_DC( i )                                                                                \
    m_gal->SetGlyphSize( VECTOR2D( size[i], size[i] ) );                                           \
    m_gal->SetLineWidth( thickness[i] );                                                           \
    m_gal->SetStrokeColor( colour[i] )

    EDA_TEXT theText;
    switch( orient )
    {
    case PIN_LEFT:
        if( size[INSIDE] )
        {
            SET_DC( INSIDE );
            theText.Align( TEXT_ATTRIBUTES::H_RIGHT, TEXT_ATTRIBUTES::V_CENTER );
            theText.SetText( text[INSIDE] );
            theText.SetTextPos( pos + VECTOR2D( -insideOffset - len, 0 ) );
            strokeText( &theText );
        }
        if( size[OUTSIDE] )
        {
            SET_DC( OUTSIDE );
            theText.Align( TEXT_ATTRIBUTES::H_LEFT, TEXT_ATTRIBUTES::V_CENTER );
            theText.SetText( text[OUTSIDE] );
            theText.SetTextPos( pos + VECTOR2D( outsideOffset, 0 ) );
            strokeText( &theText );
        }
        if( size[ABOVE] )
        {
            SET_DC( ABOVE );
            theText.Align( TEXT_ATTRIBUTES::H_CENTER, TEXT_ATTRIBUTES::V_BOTTOM );
            theText.SetText( text[ABOVE] );
            theText.SetTextPos( pos + VECTOR2D( -len / 2.0, -aboveOffset ) );
            strokeText( &theText );
        }
        if( size[BELOW] )
        {
            SET_DC( BELOW );
            theText.Align( TEXT_ATTRIBUTES::H_CENTER, TEXT_ATTRIBUTES::V_TOP );
            theText.SetText( text[BELOW] );
            theText.SetTextPos( pos + VECTOR2D( -len / 2.0, belowOffset ) );
            strokeText( &theText );
        }
        break;

    case PIN_RIGHT:
        if( size[INSIDE] )
        {
            SET_DC( INSIDE );
            theText.Align( TEXT_ATTRIBUTES::H_LEFT, TEXT_ATTRIBUTES::V_CENTER );
            theText.SetText( text[INSIDE] );
            theText.SetTextPos( pos + VECTOR2D( insideOffset + len, 0 ) );
            strokeText( &theText );
        }
        if( size[OUTSIDE] )
        {
            SET_DC( OUTSIDE );
            theText.Align( TEXT_ATTRIBUTES::H_RIGHT, TEXT_ATTRIBUTES::V_CENTER );
            theText.SetText( text[OUTSIDE] );
            theText.SetTextPos( pos + VECTOR2D( -outsideOffset, 0 ) );
            strokeText( &theText );
        }
        if( size[ABOVE] )
        {
            SET_DC( ABOVE );
            theText.Align( TEXT_ATTRIBUTES::H_CENTER, TEXT_ATTRIBUTES::V_BOTTOM );
            theText.SetText( text[ABOVE] );
            theText.SetTextPos( pos + VECTOR2D( len / 2.0, -aboveOffset ) );
            strokeText( &theText );
        }
        if( size[BELOW] )
        {
            SET_DC( BELOW );
            theText.Align( TEXT_ATTRIBUTES::H_CENTER, TEXT_ATTRIBUTES::V_TOP );
            theText.SetText( text[BELOW] );
            theText.SetTextPos( pos + VECTOR2D( len / 2.0, belowOffset ) );
            strokeText( &theText );
        }
        break;

    case PIN_DOWN:
        if( size[INSIDE] )
        {
            SET_DC( INSIDE );
            theText.Align( TEXT_ATTRIBUTES::H_RIGHT, TEXT_ATTRIBUTES::V_CENTER );
            theText.SetText( text[INSIDE] );
            theText.SetTextPos( pos + VECTOR2D( 0, insideOffset + len ) );
            theText.SetTextAngle( EDA_ANGLE::ANGLE_90 );
            strokeText( &theText );
        }
        if( size[OUTSIDE] )
        {
            SET_DC( OUTSIDE );
            theText.Align( TEXT_ATTRIBUTES::H_LEFT, TEXT_ATTRIBUTES::V_CENTER );
            theText.SetText( text[OUTSIDE] );
            theText.SetTextPos( pos + VECTOR2D( 0, -outsideOffset ) );
            theText.SetTextAngle( EDA_ANGLE::ANGLE_90 );
            strokeText( &theText );
        }
        if( size[ABOVE] )
        {
            SET_DC( ABOVE );
            theText.Align( TEXT_ATTRIBUTES::H_CENTER, TEXT_ATTRIBUTES::V_BOTTOM );
            theText.SetText( text[ABOVE] );
            theText.SetTextPos( pos + VECTOR2D( -aboveOffset, len / 2.0 ) );
            theText.SetTextAngle( EDA_ANGLE::ANGLE_90 );
            strokeText( &theText );
        }
        if( size[BELOW] )
        {
            SET_DC( BELOW );
            theText.Align( TEXT_ATTRIBUTES::H_CENTER, TEXT_ATTRIBUTES::V_TOP );
            theText.SetText( text[BELOW] );
            theText.SetTextPos( pos + VECTOR2D( belowOffset, len / 2.0 ) );
            theText.SetTextAngle( EDA_ANGLE::ANGLE_90 );
            strokeText( &theText );
        }
        break;

    case PIN_UP:
        if( size[INSIDE] )
        {
            SET_DC( INSIDE );
            theText.Align( TEXT_ATTRIBUTES::H_LEFT, TEXT_ATTRIBUTES::V_CENTER );
            theText.SetText( text[INSIDE] );
            theText.SetTextPos( pos + VECTOR2D( 0, -insideOffset - len ) );
            theText.SetTextAngle( EDA_ANGLE::ANGLE_90 );
            strokeText( &theText );
        }
        if( size[OUTSIDE] )
        {
            SET_DC( OUTSIDE );
            theText.Align( TEXT_ATTRIBUTES::H_RIGHT, TEXT_ATTRIBUTES::V_CENTER );
            theText.SetText( text[OUTSIDE] );
            theText.SetTextPos( pos + VECTOR2D( 0, outsideOffset ) );
            theText.SetTextAngle( EDA_ANGLE::ANGLE_90 );
            strokeText( &theText );
        }
        if( size[ABOVE] )
        {
            SET_DC( ABOVE );
            theText.Align( TEXT_ATTRIBUTES::H_CENTER, TEXT_ATTRIBUTES::V_BOTTOM );
            theText.SetText( text[ABOVE] );
            theText.SetTextPos( pos + VECTOR2D( -aboveOffset, -len / 2.0 ) );
            theText.SetTextAngle( EDA_ANGLE::ANGLE_90 );
            strokeText( &theText );
        }
        if( size[BELOW] )
        {
            SET_DC( BELOW );
            theText.Align( TEXT_ATTRIBUTES::H_CENTER, TEXT_ATTRIBUTES::V_TOP );
            theText.SetText( text[BELOW] );
            theText.SetTextPos( pos + VECTOR2D( belowOffset, -len / 2.0 ) );
            theText.SetTextAngle( EDA_ANGLE::ANGLE_90 );
            strokeText( &theText );
        }
        break;

    default: wxFAIL_MSG( "Unknown pin orientation" );
    }
}


void SCH_PAINTER::draw( const LIB_BEZIER* aCurve, int aLayer )
{
    if( !isUnitAndConversionShown( aCurve ) )
        return;

    if( setDeviceColors( aCurve, aLayer ) )
    {
        BEZIER_POLY          poly( aCurve->GetPoints() );
        std::vector<wxPoint> pts;
        std::deque<VECTOR2D> pts_xformed;
        poly.GetPoly( pts );

        for( const wxPoint& p : pts )
            pts_xformed.push_back( mapCoords( p ) );

        m_gal->DrawPolygon( pts_xformed );
    }
}


// Draw the target (an open square) for a wire or label which has no connection or is
// being moved.
void SCH_PAINTER::drawDanglingSymbol( const wxPoint& aPos, int aWidth, bool aDrawingShadows )
{
    wxPoint radius( aWidth + Mils2iu( DANGLING_SYMBOL_SIZE / 2 ),
                    aWidth + Mils2iu( DANGLING_SYMBOL_SIZE / 2 ) );

    m_gal->SetIsStroke( true );
    m_gal->SetIsFill( false );
    m_gal->SetLineWidth( aDrawingShadows ? getShadowWidth()
                                         : m_schSettings.GetDanglingSymbolThickness() );

    m_gal->DrawRectangle( aPos - radius, aPos + radius );
}


void SCH_PAINTER::draw( const SCH_JUNCTION* aJct, int aLayer )
{
    bool drawingShadows = aLayer == LAYER_SELECTION_SHADOWS;

    if( drawingShadows && !aJct->IsSelected() )
        return;

    COLOR4D color = getRenderColor( aJct, aJct->GetLayer(), drawingShadows );

    int junctionSize = aJct->GetDiameter() / 2;

    if( junctionSize > 1 )
    {
        m_gal->SetIsStroke( drawingShadows );
        m_gal->SetLineWidth( getLineWidth( aJct, drawingShadows ) );
        m_gal->SetStrokeColor( color );
        m_gal->SetIsFill( !drawingShadows );
        m_gal->SetFillColor( color );
        m_gal->DrawCircle( aJct->GetPosition(), junctionSize );
    }
}


void SCH_PAINTER::draw( const SCH_LINE* aLine, int aLayer )
{
    bool drawingShadows = aLayer == LAYER_SELECTION_SHADOWS;

    if( drawingShadows && !aLine->IsSelected() )
        return;

    COLOR4D        color = getRenderColor( aLine, aLine->GetLayer(), drawingShadows );
    float          width = getLineWidth( aLine, drawingShadows );
    PLOT_DASH_TYPE lineStyle = aLine->GetEffectiveLineStyle();

    m_gal->SetIsStroke( true );
    m_gal->SetStrokeColor( color );
    m_gal->SetLineWidth( width );

    if( lineStyle <= PLOT_DASH_TYPE::FIRST_TYPE || drawingShadows )
    {
        m_gal->DrawLine( aLine->GetStartPoint(), aLine->GetEndPoint() );
    }
    else
    {
        VECTOR2D start = aLine->GetStartPoint();
        VECTOR2D end = aLine->GetEndPoint();

        EDA_RECT clip( (wxPoint) start, wxSize( end.x - start.x, end.y - start.y ) );
        clip.Normalize();

        double theta = atan2( end.y - start.y, end.x - start.x );
        double strokes[] = { 1.0, DASH_GAP_LEN( width ), 1.0, DASH_GAP_LEN( width ) };

        switch( lineStyle )
        {
        default:
        case PLOT_DASH_TYPE::DASH: strokes[0] = strokes[2] = DASH_MARK_LEN( width ); break;
        case PLOT_DASH_TYPE::DOT: strokes[0] = strokes[2] = DOT_MARK_LEN( width ); break;
        case PLOT_DASH_TYPE::DASHDOT:
            strokes[0] = DASH_MARK_LEN( width );
            strokes[2] = DOT_MARK_LEN( width );
            break;
        }

        for( size_t i = 0; i < 10000; ++i )
        {
            // Calculations MUST be done in doubles to keep from accumulating rounding
            // errors as we go.
            VECTOR2D next( start.x + strokes[i % 4] * cos( theta ),
                           start.y + strokes[i % 4] * sin( theta ) );

            // Drawing each segment can be done rounded to ints.
            wxPoint segStart( KiROUND( start.x ), KiROUND( start.y ) );
            wxPoint segEnd( KiROUND( next.x ), KiROUND( next.y ) );

            if( ClipLine( &clip, segStart.x, segStart.y, segEnd.x, segEnd.y ) )
                break;
            else if( i % 2 == 0 )
                m_gal->DrawLine( segStart, segEnd );

            start = next;
        }
    }

    if( aLine->IsStartDangling() && aLine->IsWire() )
    {
        drawDanglingSymbol( aLine->GetStartPoint(), getLineWidth( aLine, drawingShadows ),
                            drawingShadows );
    }

    if( aLine->IsEndDangling() && aLine->IsWire() )
    {
        drawDanglingSymbol( aLine->GetEndPoint(), getLineWidth( aLine, drawingShadows ),
                            drawingShadows );
    }
}


void SCH_PAINTER::draw( const SCH_TEXT* aText, int aLayer )
{
    bool drawingShadows = aLayer == LAYER_SELECTION_SHADOWS;

    if( drawingShadows && !aText->IsSelected() )
        return;

#ifdef DEBUG
    std::cerr << "SCH_PAINTER::draw( " << *aText << ", " << aLayer << " )";
#endif
    aLayer = aText->SchematicLayer();

#ifdef DEBUG
    std::cerr << " drawing " << ( drawingShadows ? "shadows " : "" ) << " on layer " << aLayer
              << std::endl;
#endif

    COLOR4D color = getRenderColor( aText, aLayer, drawingShadows );

    if( m_schematic )
    {
        SCH_CONNECTION* conn = aText->Connection();

        if( conn && conn->IsBus() )
            color = getRenderColor( aText, LAYER_BUS, drawingShadows );
    }

    if( !( aText->IsVisible() || aText->IsForceVisible() ) )
    {
        if( m_schSettings.m_ShowHiddenText )
            color = getRenderColor( aText, LAYER_HIDDEN, drawingShadows );
        else
            return;
    }

    m_gal->SetIsFill( aText->GetFont()->IsOutline() );
    m_gal->SetIsStroke( aText->GetFont()->IsStroke() );
    if( aText->GetFont()->IsOutline() )
    {
        m_gal->SetFillColor( color );
    }
    else
    {
        m_gal->SetStrokeColor( color );
    }

    m_gal->SetLineWidth( getTextThickness( aText, drawingShadows ) );
    m_gal->SetTextAttributes( aText );
    m_gal->SetFontUnderlined( false );

    VECTOR2D offsetPosition = aText->GetTextPos() + aText->GetSchematicTextOffset( &m_schSettings );
    wxString shownText( aText->GetShownText() );

    if( drawingShadows )
    {
        if( eeconfig()->m_Selection.text_as_box )
        {
            EDA_RECT bBox = aText->GetBoundingBox();

            m_gal->SetIsFill( true );
            m_gal->SetFillColor( color );
            m_gal->SetLineWidth( m_gal->GetLineWidth() * 0.5 );
            bBox.RevertYAxis();

            m_gal->DrawRectangle( mapCoords( bBox.GetPosition() ), mapCoords( bBox.GetEnd() ) );
            return;
        }

        switch( aText->GetOrientation() )
        {
        default:
        case TEXT_ATTRIBUTES::ANGLE_0: offsetPosition.x -= getShadowWidth() / 2; break;
        case TEXT_ATTRIBUTES::ANGLE_90: offsetPosition.y += getShadowWidth() / 2; break;
        case TEXT_ATTRIBUTES::ANGLE_180: offsetPosition.x += getShadowWidth() / 2; break;
        case TEXT_ATTRIBUTES::ANGLE_270: offsetPosition.y -= getShadowWidth() / 2; break;
        }
    }

    if( !shownText.IsEmpty() )
    {
        strokeText( aText, offsetPosition );
#ifdef DEBUG
        std::cerr << aText->GetText() << " @" << aText->GetTextPos() << " angle "
                  << aText->GetTextEdaAngle() << " HAlign " << aText->GetHorizontalAlignment()
                  << ", drawing @ offsetPosition " << offsetPosition << " diff "
                  << ( offsetPosition - aText->GetTextPos() ) << std::endl;
        m_gal->SetLineWidth( drawingShadows ? getShadowWidth()
                                            : m_schSettings.GetDanglingSymbolThickness() );
        // m_gal->DrawCircle( offsetPosition, 15000 );
#endif
    }

    // Draw text origin indicator
    if( aText->IsSelected() )
    {
        m_gal->SetLineWidth( drawingShadows ? getShadowWidth()
                                            : m_schSettings.GetDanglingSymbolThickness() );
        m_gal->SetIsFill( false );
        m_gal->SetIsStroke( true );
        // use contrasting color
        m_gal->SetStrokeColor( color.Inverted() );
        // TODO circle radius here just randomly picked now
        m_gal->DrawCircle( aText->GetTextPos(), 10000 );
#ifdef DEBUG
        if( drawingShadows )
            m_gal->DrawRectangle( aText->GetBoundingBox() );
#endif
    }

    if( aText->IsDangling() )
    {
        drawDanglingSymbol( aText->GetTextPos(), Mils2iu( DANGLING_SYMBOL_SIZE / 2 ),
                            drawingShadows );
    }
}


static void orientPart( LIB_PART* part, int orientation )
{
    struct ORIENT
    {
        int flag;
        int n_rots;
        int mirror_x;
        int mirror_y;
<<<<<<< HEAD
    } orientations[] = { { CMP_ORIENT_0, 0, 0, 0 },
                         { CMP_ORIENT_90, 1, 0, 0 },
                         { CMP_ORIENT_180, 2, 0, 0 },
                         { CMP_ORIENT_270, 3, 0, 0 },
                         { CMP_MIRROR_X + CMP_ORIENT_0, 0, 1, 0 },
                         { CMP_MIRROR_X + CMP_ORIENT_90, 1, 1, 0 },
                         { CMP_MIRROR_Y, 0, 0, 1 },
                         { CMP_MIRROR_X + CMP_ORIENT_270, 3, 1, 0 },
                         { CMP_MIRROR_Y + CMP_ORIENT_0, 0, 0, 1 },
                         { CMP_MIRROR_Y + CMP_ORIENT_90, 1, 0, 1 },
                         { CMP_MIRROR_Y + CMP_ORIENT_180, 2, 0, 1 },
                         { CMP_MIRROR_Y + CMP_ORIENT_270, 3, 0, 1 } };

    ORIENT o = orientations[0];
=======
    }
    orientations[] =
    {
        { SYM_ORIENT_0,                  0, 0, 0 },
        { SYM_ORIENT_90,                 1, 0, 0 },
        { SYM_ORIENT_180,                2, 0, 0 },
        { SYM_ORIENT_270,                3, 0, 0 },
        { SYM_MIRROR_X + SYM_ORIENT_0,   0, 1, 0 },
        { SYM_MIRROR_X + SYM_ORIENT_90,  1, 1, 0 },
        { SYM_MIRROR_Y,                  0, 0, 1 },
        { SYM_MIRROR_X + SYM_ORIENT_270, 3, 1, 0 },
        { SYM_MIRROR_Y + SYM_ORIENT_0,   0, 0, 1 },
        { SYM_MIRROR_Y + SYM_ORIENT_90,  1, 0, 1 },
        { SYM_MIRROR_Y + SYM_ORIENT_180, 2, 0, 1 },
        { SYM_MIRROR_Y + SYM_ORIENT_270, 3, 0, 1 }
    };

    ORIENT o = orientations[ 0 ];
>>>>>>> 5492fafd

    for( auto& i : orientations )
    {
        if( i.flag == orientation )
        {
            o = i;
            break;
        }
    }

    for( auto& item : part->GetDrawItems() )
    {
        for( int i = 0; i < o.n_rots; i++ )
            item.Rotate( wxPoint( 0, 0 ), true );

        if( o.mirror_x )
            item.MirrorVertical( wxPoint( 0, 0 ) );

        if( o.mirror_y )
            item.MirrorHorizontal( wxPoint( 0, 0 ) );
    }
}


<<<<<<< HEAD
void SCH_PAINTER::draw( SCH_COMPONENT* aSymbol, int aLayer )
=======
void SCH_PAINTER::draw( SCH_SYMBOL* aSymbol, int aLayer )
>>>>>>> 5492fafd
{
    int unit = aSymbol->GetUnitSelection( &m_schematic->CurrentSheet() );
    int convert = aSymbol->GetConvert();

    // Use dummy part if the actual couldn't be found (or couldn't be locked).
    LIB_PART* originalPart = aSymbol->GetPartRef() ? aSymbol->GetPartRef().get() : dummy();
    LIB_PINS  originalPins;
    originalPart->GetPins( originalPins, unit, convert );

    // Copy the source so we can re-orient and translate it.
    LIB_PART tempPart( *originalPart );
    LIB_PINS tempPins;
    tempPart.GetPins( tempPins, unit, convert );

    tempPart.SetFlags( aSymbol->GetFlags() );

    orientPart( &tempPart, aSymbol->GetOrientation() );

    for( auto& tempItem : tempPart.GetDrawItems() )
    {
        tempItem.SetFlags( aSymbol->GetFlags() ); // SELECTED, HIGHLIGHTED, BRIGHTENED
        tempItem.MoveTo( tempItem.GetPosition() + (wxPoint) mapCoords( aSymbol->GetPosition() ) );
    }

    // Copy the pin info from the symbol to the temp pins
    for( unsigned i = 0; i < tempPins.size(); ++i )
    {
        SCH_PIN* symbolPin = aSymbol->GetPin( originalPins[i] );
        LIB_PIN* tempPin = tempPins[i];

        tempPin->ClearFlags();
        tempPin->SetFlags( symbolPin->GetFlags() ); // SELECTED, HIGHLIGHTED, BRIGHTENED

        tempPin->SetName( symbolPin->GetName() );
        tempPin->SetType( symbolPin->GetType() );
        tempPin->SetShape( symbolPin->GetShape() );

        if( symbolPin->IsDangling() )
            tempPin->SetFlags( IS_DANGLING );
    }

    draw( &tempPart, aLayer, false, aSymbol->GetUnit(), aSymbol->GetConvert() );

    // The fields are SCH_SYMBOL-specific so don't need to be copied/oriented/translated
    for( const SCH_FIELD& field : aSymbol->GetFields() )
        draw( &field, aLayer );
}


void SCH_PAINTER::draw( const SCH_FIELD* aField, int aLayer )
{
    bool drawingShadows = aLayer == LAYER_SELECTION_SHADOWS;

    if( drawingShadows && !aField->IsSelected() )
        return;

    aLayer = aField->GetLayer();

    COLOR4D color = getRenderColor( aField, aLayer, drawingShadows );

    if( !( aField->IsVisible() || aField->IsForceVisible() ) )
    {
        if( m_schSettings.m_ShowHiddenText )
            color = getRenderColor( aField, LAYER_HIDDEN, drawingShadows );
        else
            return;
    }

    if( aField->IsVoid() )
        return;

    if( drawingShadows && aField->GetParent()->IsSelected()
        && !eeconfig()->m_Selection.draw_selected_children )
    {
        return;
    }

    bool underline = false;

    if( aField->IsHypertext() && ( aField->GetFlags() & IS_ROLLOVER ) > 0 && !drawingShadows
        && !aField->IsMoving() )
    {
        color = PUREBLUE;
        underline = true;
    }

    // Calculate the text orientation according to the parent orientation.
    EDA_ANGLE orient( aField->GetTextEdaAngle() );

<<<<<<< HEAD
    if( aField->GetParent() && aField->GetParent()->Type() == SCH_COMPONENT_T
        && static_cast<SCH_COMPONENT*>( aField->GetParent() )->GetTransform().y1 )
    {
=======
    if( aField->GetParent() && aField->GetParent()->Type() == SCH_SYMBOL_T )
    {
        if( static_cast<SCH_SYMBOL*>( aField->GetParent() )->GetTransform().y1 )
        {
>>>>>>> 5492fafd
        // Rotate symbol 90 degrees.
        if( orient.IsZero() )
            orient = EDA_ANGLE::VERTICAL;
        else
            orient = EDA_ANGLE::HORIZONTAL;
    }

    m_gal->SetStrokeColor( color );
    m_gal->SetFillColor( color );
    m_gal->SetIsStroke( aField->GetFont()->IsStroke() );

    /*
     * Calculate the text justification, according to the symbol orientation/mirror.
     * This is a bit complicated due to cumulative calculations:
     * - numerous cases (mirrored or not, rotation)
     * - the DrawGraphicText function recalculate also H and H justifications according to the
     *   text orientation.
     * - when symbol is mirrored, the text is not mirrored and justifications are complicated
     *   to calculate so the easier way is to use no justifications (centered text) and use
     *   GetBoundingBox to know the text coordinate considered as centered
     */
    EDA_RECT boundingBox = aField->GetBoundingBox();
    wxPoint textpos;
    switch( aField->GetHorizontalAlignment() )
    {
    case TEXT_ATTRIBUTES::H_LEFT: textpos.x = boundingBox.GetOrigin().x; break;
    case TEXT_ATTRIBUTES::H_CENTER: textpos.x = boundingBox.Centre().x; break;
    case TEXT_ATTRIBUTES::H_RIGHT: textpos.x = boundingBox.GetEnd().x; break;
    }
    switch( aField->GetVerticalAlignment() )
    {
    // TODO: top aligned text should sit at boundingBox.GetOrigin().y - text height
    case TEXT_ATTRIBUTES::V_TOP: textpos.y = boundingBox.GetOrigin().y; break;
    case TEXT_ATTRIBUTES::V_CENTER: textpos.y = boundingBox.Centre().y; break;
    case TEXT_ATTRIBUTES::V_BOTTOM: textpos.y = boundingBox.GetEnd().y; break;
    }

    if( drawingShadows && eeconfig()->m_Selection.text_as_box )
    {
        m_gal->SetIsFill( true );
        m_gal->SetLineWidth( m_gal->GetLineWidth() * 0.5 );

        boundingBox.RevertYAxis();

        m_gal->DrawRectangle( mapCoords( boundingBox.GetPosition() ),
                              mapCoords( boundingBox.GetEnd() ) );
    }
    else
    {
        m_gal->SetIsFill( aField->GetFont()->IsOutline() );
        m_gal->SetGlyphSize( VECTOR2D( aField->GetTextSize() ) );
        m_gal->SetFontBold( aField->IsBold() );
        m_gal->SetFontItalic( aField->IsItalic() );
        m_gal->SetFontUnderlined( underline );
        m_gal->SetTextMirrored( aField->IsMirrored() );
        m_gal->SetLineWidth( getTextThickness( aField, drawingShadows ) );

#ifdef DEBUG
        std::cerr << "textpos " << textpos << " item @" << aField->GetTextPos() << std::endl;
#endif
        strokeText( aField, textpos, orient );
    }

    if( aField->IsMoving() )
    {
        // Draw the umbilical line
        m_gal->SetLineWidth( m_schSettings.m_outlineWidth );
        m_gal->SetStrokeColor( m_colorUmbilical );
        m_gal->DrawLine( textpos, aField->GetParentPosition() );
    }
}


void SCH_PAINTER::draw( SCH_GLOBALLABEL* aLabel, int aLayer )
{
#ifdef DEBUG
    std::cerr << "SCH_PAINTER::draw( SCH_GLOBALLABEL{" << *aLabel << "}, " << aLayer << " )"
              << std::endl;
#endif
    bool drawingShadows = aLayer == LAYER_SELECTION_SHADOWS;

    if( !drawingShadows || aLabel->IsSelected() )
    {
        COLOR4D color = getRenderColor( aLabel, LAYER_GLOBLABEL, drawingShadows );

        std::vector<wxPoint> pts;
        std::deque<VECTOR2D> pts2;

        aLabel->CreateGraphicShape( &m_schSettings, pts, aLabel->GetTextPos() );

        for( const wxPoint& p : pts )
            pts2.emplace_back( VECTOR2D( p.x, p.y ) );

        // The text is drawn inside the graphic shape.
        // On Cairo the graphic shape is filled by the background before drawing the text.
        // However if the text is selected, it is draw twice: first on LAYER_SELECTION_SHADOWS
        // and second on the text layer.  The second must not erase the first drawing.
        bool fillBg = ( aLayer == LAYER_SELECTION_SHADOWS ) || !aLabel->IsSelected();
        m_gal->SetIsFill( fillBg );
        m_gal->SetFillColor( m_schSettings.GetLayerColor( LAYER_SCHEMATIC_BACKGROUND ) );
        m_gal->SetIsStroke( true );
        m_gal->SetLineWidth( getTextThickness( aLabel, drawingShadows ) );
        m_gal->SetStrokeColor( color );
        m_gal->DrawPolyline( pts2 );

        m_gal->SetFillColor( color );
        draw( static_cast<SCH_TEXT*>( aLabel ), aLayer );
    }

    if( !drawingShadows || eeconfig()->m_Selection.draw_selected_children || !aLabel->IsSelected() )
    {
        draw( aLabel->GetIntersheetRefs(), aLayer );
    }
}


void SCH_PAINTER::draw( SCH_HIERLABEL* aLabel, int aLayer )
{
    bool drawingShadows = aLayer == LAYER_SELECTION_SHADOWS;

    if( drawingShadows && !aLabel->IsSelected() )
        return;

    COLOR4D color = getRenderColor( aLabel, LAYER_SHEETLABEL, drawingShadows );

    if( m_schematic )
    {
        SCH_CONNECTION* conn = aLabel->Connection();

        if( conn && conn->IsBus() )
            color = getRenderColor( aLabel, LAYER_BUS, drawingShadows );
    }

    std::vector<wxPoint> pts;
    std::deque<VECTOR2D> pts2;

    aLabel->CreateGraphicShape( &m_schSettings, pts, aLabel->GetTextPos() );

    for( auto p : pts )
        pts2.emplace_back( VECTOR2D( p.x, p.y ) );

    m_gal->SetIsFill( true );
    m_gal->SetFillColor( m_schSettings.GetLayerColor( LAYER_SCHEMATIC_BACKGROUND ) );
    m_gal->SetIsStroke( true );
    m_gal->SetLineWidth( getTextThickness( aLabel, drawingShadows ) );
    m_gal->SetStrokeColor( color );
    m_gal->DrawPolyline( pts2 );

    draw( static_cast<const SCH_TEXT*>( aLabel ), aLayer );
}


void SCH_PAINTER::draw( const SCH_SHEET* aSheet, int aLayer )
{
    bool drawingShadows = aLayer == LAYER_SELECTION_SHADOWS;

    if( aLayer == LAYER_HIERLABEL || aLayer == LAYER_SELECTION_SHADOWS )
    {
        for( SCH_SHEET_PIN* sheetPin : aSheet->GetPins() )
        {
            if( drawingShadows && !aSheet->IsSelected() && !sheetPin->IsSelected() )
                continue;

            if( drawingShadows && aSheet->IsSelected()
                && !eeconfig()->m_Selection.draw_selected_children )
            {
                break;
            }

            int     width = std::max( aSheet->GetPenWidth(), m_schSettings.GetDefaultPenWidth() );
            wxPoint initial_pos = sheetPin->GetTextPos();
            wxPoint offset_pos = initial_pos;

            // For aesthetic reasons, the SHEET_PIN is drawn with a small offset of width / 2
            int sheetPinOffset = KiROUND( width / 2.0 );
            switch( sheetPin->GetEdge() )
            {
            case SHEET_SIDE::TOP: offset_pos.y += sheetPinOffset; break;
            case SHEET_SIDE::BOTTOM: offset_pos.y -= sheetPinOffset; break;
            case SHEET_SIDE::RIGHT: offset_pos.x -= sheetPinOffset; break;
            case SHEET_SIDE::LEFT: offset_pos.x += sheetPinOffset; break;
            default: break;
            }

            sheetPin->SetTextPos( offset_pos );
            draw( static_cast<SCH_HIERLABEL*>( sheetPin ), aLayer );
            m_gal->DrawLine( offset_pos, initial_pos );
            sheetPin->SetTextPos( initial_pos );
        }
    }

    VECTOR2D pos = aSheet->GetPosition();
    VECTOR2D size = aSheet->GetSize();

    if( aLayer == LAYER_SHEET_BACKGROUND )
    {
        m_gal->SetFillColor( getRenderColor( aSheet, LAYER_SHEET_BACKGROUND, true ) );
        m_gal->SetIsFill( true );
        m_gal->SetIsStroke( false );

        m_gal->DrawRectangle( pos, pos + size );
    }

    if( aLayer == LAYER_SHEET || aLayer == LAYER_SELECTION_SHADOWS )
    {
        m_gal->SetStrokeColor( getRenderColor( aSheet, LAYER_SHEET, drawingShadows ) );
        m_gal->SetIsStroke( true );
        m_gal->SetLineWidth( getLineWidth( aSheet, drawingShadows ) );
        m_gal->SetIsFill( false );

        m_gal->DrawRectangle( pos, pos + size );

        if( drawingShadows && !eeconfig()->m_Selection.draw_selected_children
            && aSheet->IsSelected() )
            return;

        for( const SCH_FIELD& field : aSheet->GetFields() )
            draw( &field, aLayer );
    }
}


void SCH_PAINTER::draw( const SCH_NO_CONNECT* aNC, int aLayer )
{
    bool drawingShadows = aLayer == LAYER_SELECTION_SHADOWS;

    if( drawingShadows && !aNC->IsSelected() )
        return;

    m_gal->SetIsStroke( true );
    m_gal->SetLineWidth( getLineWidth( aNC, drawingShadows ) );
    m_gal->SetStrokeColor( getRenderColor( aNC, LAYER_NOCONNECT, drawingShadows ) );
    m_gal->SetIsFill( false );

    VECTOR2D p = aNC->GetPosition();
    int      delta = std::max( aNC->GetSize(), m_schSettings.GetDefaultPenWidth() * 3 ) / 2;

    m_gal->DrawLine( p + VECTOR2D( -delta, -delta ), p + VECTOR2D( delta, delta ) );
    m_gal->DrawLine( p + VECTOR2D( -delta, delta ), p + VECTOR2D( delta, -delta ) );
}


void SCH_PAINTER::draw( const SCH_BUS_ENTRY_BASE* aEntry, int aLayer )
{
    SCH_LINE line;
    bool     drawingShadows = aLayer == LAYER_SELECTION_SHADOWS;

    if( drawingShadows && !aEntry->IsSelected() )
        return;

    line.SetLayer( aEntry->Type() == SCH_BUS_WIRE_ENTRY_T ? LAYER_WIRE : LAYER_BUS );

    if( aEntry->IsSelected() )
        line.SetSelected();
    else if( aEntry->IsBrightened() )
        line.SetBrightened();

    line.SetStartPoint( aEntry->GetPosition() );
    line.SetEndPoint( aEntry->GetEnd() );
    line.SetStroke( aEntry->GetStroke() );

    COLOR4D color = getRenderColor( aEntry, LAYER_WIRE, drawingShadows );

    if( aEntry->Type() == SCH_BUS_BUS_ENTRY_T )
        color = getRenderColor( aEntry, LAYER_BUS, drawingShadows );

    line.SetLineColor( color );
    line.SetLineStyle( aEntry->GetStrokeStyle() );

    draw( &line, aLayer );

    m_gal->SetIsFill( false );
    m_gal->SetIsStroke( true );
    m_gal->SetLineWidth( drawingShadows ? getShadowWidth() : 1.0F );

    if( aEntry->IsDanglingStart() )
        m_gal->DrawCircle( aEntry->GetPosition(),
                           aEntry->GetPenWidth() + ( TARGET_BUSENTRY_RADIUS / 2 ) );

    if( aEntry->IsDanglingEnd() )
        m_gal->DrawCircle( aEntry->GetEnd(),
                           aEntry->GetPenWidth() + ( TARGET_BUSENTRY_RADIUS / 2 ) );
}


void SCH_PAINTER::draw( const SCH_BITMAP* aBitmap, int aLayer )
{
    m_gal->Save();
    m_gal->Translate( aBitmap->GetPosition() );

    // When the image scale factor is not 1.0, we need to modify the actual as the image scale
    // factor is similar to a local zoom
    double img_scale = aBitmap->GetImageScale();

    if( img_scale != 1.0 )
        m_gal->Scale( VECTOR2D( img_scale, img_scale ) );

    if( aLayer == LAYER_DRAW_BITMAPS )
    {
        m_gal->DrawBitmap( *aBitmap->GetImage() );
    }

    if( aLayer == LAYER_SELECTION_SHADOWS )
    {
        if( aBitmap->IsSelected() || aBitmap->IsBrightened() )
        {
            COLOR4D color = getRenderColor( aBitmap, LAYER_DRAW_BITMAPS, true );
            m_gal->SetIsStroke( true );
            m_gal->SetStrokeColor( color );
            m_gal->SetLineWidth( getShadowWidth() );
            m_gal->SetIsFill( false );

            // Draws a bounding box.
            VECTOR2D bm_size( aBitmap->GetSize() );
            // bm_size is the actual image size in UI.
            // but m_gal scale was previously set to img_scale
            // so recalculate size relative to this image size.
            bm_size.x /= img_scale;
            bm_size.y /= img_scale;
            VECTOR2D origin( -bm_size.x / 2.0, -bm_size.y / 2.0 );
            VECTOR2D end = origin + bm_size;

            m_gal->DrawRectangle( origin, end );
        }
    }

    m_gal->Restore();
}


void SCH_PAINTER::draw( const SCH_MARKER* aMarker, int aLayer )
{
    bool drawingShadows = aLayer == LAYER_SELECTION_SHADOWS;

    if( drawingShadows && !aMarker->IsSelected() )
        return;

    COLOR4D color = getRenderColor( aMarker, aMarker->GetColorLayer(), drawingShadows );

    m_gal->Save();
    m_gal->Translate( aMarker->GetPosition() );
    m_gal->SetIsFill( !drawingShadows );
    m_gal->SetFillColor( color );
    m_gal->SetIsStroke( drawingShadows );
    m_gal->SetLineWidth( getLineWidth( aMarker, drawingShadows ) );
    m_gal->SetStrokeColor( color );

    SHAPE_LINE_CHAIN polygon;
    aMarker->ShapeToPolygon( polygon );

    m_gal->DrawPolygon( polygon );
    m_gal->Restore();
}


}; // namespace KIGFX<|MERGE_RESOLUTION|>--- conflicted
+++ resolved
@@ -199,32 +199,6 @@
 
     switch( item->Type() )
     {
-<<<<<<< HEAD
-        HANDLE_ITEM( LIB_PART_T, LIB_PART );
-        HANDLE_ITEM( LIB_RECTANGLE_T, LIB_RECTANGLE );
-        HANDLE_ITEM( LIB_POLYLINE_T, LIB_POLYLINE );
-        HANDLE_ITEM( LIB_CIRCLE_T, LIB_CIRCLE );
-        HANDLE_ITEM( LIB_PIN_T, LIB_PIN );
-        HANDLE_ITEM( LIB_ARC_T, LIB_ARC );
-        HANDLE_ITEM( LIB_FIELD_T, LIB_FIELD );
-        HANDLE_ITEM( LIB_TEXT_T, LIB_TEXT );
-        HANDLE_ITEM( LIB_BEZIER_T, LIB_BEZIER );
-        HANDLE_ITEM( SCH_COMPONENT_T, SCH_COMPONENT );
-        HANDLE_ITEM( SCH_JUNCTION_T, SCH_JUNCTION );
-        HANDLE_ITEM( SCH_LINE_T, SCH_LINE );
-        HANDLE_ITEM( SCH_TEXT_T, SCH_TEXT );
-        HANDLE_ITEM( SCH_LABEL_T, SCH_TEXT );
-        HANDLE_ITEM( SCH_FIELD_T, SCH_FIELD );
-        HANDLE_ITEM( SCH_HIER_LABEL_T, SCH_HIERLABEL );
-        HANDLE_ITEM( SCH_GLOBAL_LABEL_T, SCH_GLOBALLABEL );
-        HANDLE_ITEM( SCH_SHEET_T, SCH_SHEET );
-        HANDLE_ITEM( SCH_SHEET_PIN_T, SCH_HIERLABEL );
-        HANDLE_ITEM( SCH_NO_CONNECT_T, SCH_NO_CONNECT );
-        HANDLE_ITEM( SCH_BUS_WIRE_ENTRY_T, SCH_BUS_ENTRY_BASE );
-        HANDLE_ITEM( SCH_BUS_BUS_ENTRY_T, SCH_BUS_ENTRY_BASE );
-        HANDLE_ITEM( SCH_BITMAP_T, SCH_BITMAP );
-        HANDLE_ITEM( SCH_MARKER_T, SCH_MARKER );
-=======
     HANDLE_ITEM( LIB_PART_T, LIB_PART );
     HANDLE_ITEM( LIB_RECTANGLE_T, LIB_RECTANGLE );
     HANDLE_ITEM( LIB_POLYLINE_T, LIB_POLYLINE );
@@ -249,7 +223,6 @@
     HANDLE_ITEM( SCH_BUS_BUS_ENTRY_T, SCH_BUS_ENTRY_BASE );
     HANDLE_ITEM( SCH_BITMAP_T, SCH_BITMAP );
     HANDLE_ITEM( SCH_MARKER_T, SCH_MARKER );
->>>>>>> 5492fafd
 
     default: return false;
     }
@@ -1507,22 +1480,6 @@
         int n_rots;
         int mirror_x;
         int mirror_y;
-<<<<<<< HEAD
-    } orientations[] = { { CMP_ORIENT_0, 0, 0, 0 },
-                         { CMP_ORIENT_90, 1, 0, 0 },
-                         { CMP_ORIENT_180, 2, 0, 0 },
-                         { CMP_ORIENT_270, 3, 0, 0 },
-                         { CMP_MIRROR_X + CMP_ORIENT_0, 0, 1, 0 },
-                         { CMP_MIRROR_X + CMP_ORIENT_90, 1, 1, 0 },
-                         { CMP_MIRROR_Y, 0, 0, 1 },
-                         { CMP_MIRROR_X + CMP_ORIENT_270, 3, 1, 0 },
-                         { CMP_MIRROR_Y + CMP_ORIENT_0, 0, 0, 1 },
-                         { CMP_MIRROR_Y + CMP_ORIENT_90, 1, 0, 1 },
-                         { CMP_MIRROR_Y + CMP_ORIENT_180, 2, 0, 1 },
-                         { CMP_MIRROR_Y + CMP_ORIENT_270, 3, 0, 1 } };
-
-    ORIENT o = orientations[0];
-=======
     }
     orientations[] =
     {
@@ -1541,7 +1498,6 @@
     };
 
     ORIENT o = orientations[ 0 ];
->>>>>>> 5492fafd
 
     for( auto& i : orientations )
     {
@@ -1566,11 +1522,7 @@
 }
 
 
-<<<<<<< HEAD
-void SCH_PAINTER::draw( SCH_COMPONENT* aSymbol, int aLayer )
-=======
 void SCH_PAINTER::draw( SCH_SYMBOL* aSymbol, int aLayer )
->>>>>>> 5492fafd
 {
     int unit = aSymbol->GetUnitSelection( &m_schematic->CurrentSheet() );
     int convert = aSymbol->GetConvert();
@@ -1660,16 +1612,9 @@
     // Calculate the text orientation according to the parent orientation.
     EDA_ANGLE orient( aField->GetTextEdaAngle() );
 
-<<<<<<< HEAD
-    if( aField->GetParent() && aField->GetParent()->Type() == SCH_COMPONENT_T
-        && static_cast<SCH_COMPONENT*>( aField->GetParent() )->GetTransform().y1 )
-    {
-=======
-    if( aField->GetParent() && aField->GetParent()->Type() == SCH_SYMBOL_T )
-    {
-        if( static_cast<SCH_SYMBOL*>( aField->GetParent() )->GetTransform().y1 )
-        {
->>>>>>> 5492fafd
+    if( aField->GetParent() && aField->GetParent()->Type() == SCH_SYMBOL_T
+        && ( static_cast<SCH_SYMBOL*>( aField->GetParent() )->GetTransform().y1 ) )
+    {
         // Rotate symbol 90 degrees.
         if( orient.IsZero() )
             orient = EDA_ANGLE::VERTICAL;
