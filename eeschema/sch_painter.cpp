--- conflicted
+++ resolved
@@ -68,22 +68,9 @@
 namespace KIGFX
 {
 SCH_RENDER_SETTINGS::SCH_RENDER_SETTINGS() :
-<<<<<<< HEAD
         m_ShowUnit( 0 ), m_ShowConvert( 0 ), m_ShowHiddenText( true ), m_ShowHiddenPins( true ),
-        m_ShowPinsElectricalType( true ), m_ShowDisabled( false ), m_ShowUmbilicals( true ),
-        m_OverrideItemColors( false ), m_TextOffsetRatio( 0.08 ),
-=======
-        m_ShowUnit( 0 ),
-        m_ShowConvert( 0 ),
-        m_ShowHiddenText( true ),
-        m_ShowHiddenPins( true ),
-        m_ShowPinsElectricalType( true ),
-        m_ShowDisabled( false ),
-        m_ShowGraphicsDisabled( false ),
-        m_ShowUmbilicals( true ),
-        m_OverrideItemColors( false ),
-        m_TextOffsetRatio( 0.08 ),
->>>>>>> 20ec1fa3
+        m_ShowPinsElectricalType( true ), m_ShowDisabled( false ), m_ShowGraphicsDisabled( false ),
+        m_ShowUmbilicals( true ), m_OverrideItemColors( false ), m_TextOffsetRatio( 0.08 ),
         m_DefaultWireThickness( DEFAULT_WIRE_THICKNESS * IU_PER_MILS ),
         m_DefaultBusThickness( DEFAULT_BUS_THICKNESS * IU_PER_MILS ),
         m_PinSymbolSize( DEFAULT_TEXT_SIZE * IU_PER_MILS / 2 ),
@@ -317,7 +304,7 @@
     }
 
     if( m_schSettings.m_ShowDisabled
-            || ( m_schSettings.m_ShowGraphicsDisabled && aItem->Type() != LIB_FIELD_T ) )
+        || ( m_schSettings.m_ShowGraphicsDisabled && aItem->Type() != LIB_FIELD_T ) )
     {
         color = color.Darken( 0.5f );
     }
