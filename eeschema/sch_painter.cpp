/*
 * This program source code file is part of KiCad, a free EDA CAD application.
 *
 * Copyright (C) 2014 CERN
 * Copyright (C) 2019-2021 KiCad Developers, see AUTHORS.txt for contributors.
 *
 * @author Tomasz Wlostowski <tomasz.wlostowski@cern.ch>
 *
 * This program is free software; you can redistribute it and/or
 * modify it under the terms of the GNU General Public License
 * as published by the Free Software Foundation; either version 2
 * of the License, or (at your option) any later version.
 *
 * This program is distributed in the hope that it will be useful,
 * but WITHOUT ANY WARRANTY; without even the implied warranty of
 * MERCHANTABILITY or FITNESS FOR A PARTICULAR PURPOSE.  See the
 * GNU General Public License for more details.
 *
 * You should have received a copy of the GNU General Public License
 * along with this program; if not, you may find one here:
 * http://www.gnu.org/licenses/old-licenses/gpl-2.0.html
 * or you may search the http://www.gnu.org website for the version 2 license,
 * or you may write to the Free Software Foundation, Inc.,
 * 51 Franklin Street, Fifth Floor, Boston, MA  02110-1301, USA
 */


#include <sch_item.h>

#include <bezier_curves.h>
#include <class_library.h>
#include <connection_graph.h>
#include <gal/graphics_abstraction_layer.h>
#include <geometry/geometry_utils.h>
#include <geometry/shape_line_chain.h>
#include <gr_text.h>
#include <lib_arc.h>
#include <lib_bezier.h>
#include <lib_circle.h>
#include <lib_field.h>
#include <lib_item.h>
#include <lib_pin.h>
#include <lib_polyline.h>
#include <lib_rectangle.h>
#include <lib_text.h>
#include <math/util.h>
#include <plotter.h>
#include <sch_bitmap.h>
#include <sch_bus_entry.h>
#include <sch_symbol.h>
#include <sch_edit_frame.h>
#include <sch_field.h>
#include <sch_junction.h>
#include <sch_line.h>
#include <sch_marker.h>
#include <sch_no_connect.h>
#include <sch_sheet.h>
#include <sch_sheet_pin.h>
#include <sch_text.h>
#include <schematic.h>
#include <settings/color_settings.h>
#include <view/view.h>
#include <kiface_i.h>
#include <default_values.h>
#include <advanced_config.h>
#include "sch_painter.h"

namespace KIGFX
{
SCH_RENDER_SETTINGS::SCH_RENDER_SETTINGS() :
        m_ShowUnit( 0 ), m_ShowConvert( 0 ), m_ShowHiddenText( true ), m_ShowHiddenPins( true ),
        m_ShowPinsElectricalType( true ), m_ShowDisabled( false ), m_ShowGraphicsDisabled( false ),
        m_ShowUmbilicals( true ), m_OverrideItemColors( false ), m_TextOffsetRatio( 0.08 ),
        m_DefaultWireThickness( DEFAULT_WIRE_THICKNESS * IU_PER_MILS ),
        m_DefaultBusThickness( DEFAULT_BUS_THICKNESS * IU_PER_MILS ),
        m_PinSymbolSize( DEFAULT_TEXT_SIZE * IU_PER_MILS / 2 ),
        m_JunctionSize( DEFAULT_JUNCTION_DIAM * IU_PER_MILS )
{
    SetDefaultPenWidth( DEFAULT_LINE_THICKNESS * IU_PER_MILS );

    m_minPenWidth = ADVANCED_CFG::GetCfg().m_MinPlotPenWidth * IU_PER_MM;
}


void SCH_RENDER_SETTINGS::LoadColors( const COLOR_SETTINGS* aSettings )
{
    for( int layer = SCH_LAYER_ID_START; layer < SCH_LAYER_ID_END; layer++ )
        m_layerColors[layer] = aSettings->GetColor( layer );

    for( int layer = GAL_LAYER_ID_START; layer < GAL_LAYER_ID_END; layer++ )
        m_layerColors[layer] = aSettings->GetColor( layer );

    m_backgroundColor = aSettings->GetColor( LAYER_SCHEMATIC_BACKGROUND );

    m_layerColors[LAYER_AUX_ITEMS] = m_layerColors[LAYER_SCHEMATIC_AUX_ITEMS];

    m_OverrideItemColors = aSettings->GetOverrideSchItemColors();
}


COLOR4D SCH_RENDER_SETTINGS::GetColor( const VIEW_ITEM* aItem, int aLayer ) const
{
    return m_layerColors[aLayer];
}


EESCHEMA_SETTINGS* eeconfig()
{
    return dynamic_cast<EESCHEMA_SETTINGS*>( Kiface().KifaceSettings() );
}


/**
 * Used when a LIB_SYMBOL is not found in library to draw a dummy shape.
 * This symbol is a 400 mils square with the text "??"
 *
 *   DEF DUMMY U 0 40 Y Y 1 0 N
 *     F0 "U" 0 -350 60 H V
 *     F1 "DUMMY" 0 350 60 H V
 *     DRAW
 *       T 0 0 0 150 0 0 0 ??
 *       S -200 200 200 -200 0 1 0
 *     ENDDRAW
 *   ENDDEF
 */
static LIB_SYMBOL* dummy()
{
    static LIB_SYMBOL* symbol;

    if( !symbol )
    {
        symbol = new LIB_SYMBOL( wxEmptyString );

        LIB_RECTANGLE* square = new LIB_RECTANGLE( symbol );

        square->MoveTo( wxPoint( Mils2iu( -200 ), Mils2iu( 200 ) ) );
        square->SetEndPosition( wxPoint( Mils2iu( 200 ), Mils2iu( -200 ) ) );

        LIB_TEXT* text = new LIB_TEXT( symbol );

        text->SetTextSize( wxSize( Mils2iu( 150 ), Mils2iu( 150 ) ) );
        text->SetText( wxString( wxT( "??" ) ) );

        symbol->AddDrawItem( square );
        symbol->AddDrawItem( text );
    }

    return symbol;
}


SCH_PAINTER::SCH_PAINTER( GAL* aGal ) : KIGFX::PAINTER( aGal ), m_schematic( nullptr )
{
}


#define HANDLE_ITEM( type_id, type_name )                                                          \
    case type_id: draw( (type_name*) item, aLayer ); break


bool SCH_PAINTER::Draw( const VIEW_ITEM* aItem, int aLayer )
{
    const auto item = dynamic_cast<const EDA_ITEM*>( aItem );

    if( !item )
        return false;

#ifdef CONNECTIVITY_DEBUG
    auto sch_item = dynamic_cast<const SCH_ITEM*>( item );
    auto conn = sch_item ? sch_item->Connection( *g_CurrentSheet ) : nullptr;

    if( conn )
    {
        EDA_TEXT theText;
        theText->SetText( conn->Name( true ) );
        theText->Align( TEXT_ATTRIBUTES::H_CENTER, TEXT_ATTRIBUTES::V_CENTER );
        theText->SetTextPos( item->GetBoundingBox().Centre() );
        m_gal->SetStrokeColor( COLOR4D( LIGHTRED ) );
        m_gal->SetLineWidth( Mils2ui( 2 ) );
        m_gal->SetGlyphSize( VECTOR2D( Mils2ui( 20 ), Mils2ui( 20 ) ) );
        strokeText( theText );
    }
#endif

    if( ADVANCED_CFG::GetCfg().m_DrawBoundingBoxes )
    {
        BOX2I box = item->GetBoundingBox();

        if( item->Type() == SCH_SYMBOL_T )
            box = static_cast<const SCH_SYMBOL*>( item )->GetBodyBoundingBox();

        m_gal->SetIsFill( false );
        m_gal->SetIsStroke( true );
        m_gal->SetStrokeColor( item->IsSelected() ? COLOR4D( 1.0, 0.2, 0.2, 1 )
                                                  : COLOR4D( 0.2, 0.2, 0.2, 1 ) );
        m_gal->SetLineWidth( Mils2iu( 3 ) );
        m_gal->DrawRectangle( box.GetOrigin(), box.GetEnd() );
    }

    switch( item->Type() )
    {
    HANDLE_ITEM( LIB_SYMBOL_T, LIB_SYMBOL );
    HANDLE_ITEM( LIB_RECTANGLE_T, LIB_RECTANGLE );
    HANDLE_ITEM( LIB_POLYLINE_T, LIB_POLYLINE );
    HANDLE_ITEM( LIB_CIRCLE_T, LIB_CIRCLE );
    HANDLE_ITEM( LIB_PIN_T, LIB_PIN );
    HANDLE_ITEM( LIB_ARC_T, LIB_ARC );
    HANDLE_ITEM( LIB_FIELD_T, LIB_FIELD );
    HANDLE_ITEM( LIB_TEXT_T, LIB_TEXT );
    HANDLE_ITEM( LIB_BEZIER_T, LIB_BEZIER );
    HANDLE_ITEM( SCH_SYMBOL_T, SCH_SYMBOL );
    HANDLE_ITEM( SCH_JUNCTION_T, SCH_JUNCTION );
    HANDLE_ITEM( SCH_LINE_T, SCH_LINE );
    HANDLE_ITEM( SCH_TEXT_T, SCH_TEXT );
    HANDLE_ITEM( SCH_LABEL_T, SCH_TEXT );
    HANDLE_ITEM( SCH_FIELD_T, SCH_FIELD );
    HANDLE_ITEM( SCH_HIER_LABEL_T, SCH_HIERLABEL );
    HANDLE_ITEM( SCH_GLOBAL_LABEL_T, SCH_GLOBALLABEL );
    HANDLE_ITEM( SCH_SHEET_T, SCH_SHEET );
    HANDLE_ITEM( SCH_SHEET_PIN_T, SCH_HIERLABEL );
    HANDLE_ITEM( SCH_NO_CONNECT_T, SCH_NO_CONNECT );
    HANDLE_ITEM( SCH_BUS_WIRE_ENTRY_T, SCH_BUS_ENTRY_BASE );
    HANDLE_ITEM( SCH_BUS_BUS_ENTRY_T, SCH_BUS_ENTRY_BASE );
    HANDLE_ITEM( SCH_BITMAP_T, SCH_BITMAP );
    HANDLE_ITEM( SCH_MARKER_T, SCH_MARKER );

    default: return false;
    }

    return false;
}


bool SCH_PAINTER::isUnitAndConversionShown( const LIB_ITEM* aItem ) const
{
    if( m_schSettings.m_ShowUnit // showing a specific unit
        && aItem->GetUnit()      // item is unit-specific
        && aItem->GetUnit() != m_schSettings.m_ShowUnit )
    {
        return false;
    }

    if( m_schSettings.m_ShowConvert // showing a specific conversion
        && aItem->GetConvert()      // item is conversion-specific
        && aItem->GetConvert() != m_schSettings.m_ShowConvert )
    {
        return false;
    }

    return true;
}


float SCH_PAINTER::getShadowWidth() const
{
    const MATRIX3x3D& matrix = m_gal->GetScreenWorldMatrix();

    // For best visuals the selection width must be a cross between the zoom level and the
    // default line width.
<<<<<<< HEAD
    return (float) std::fabs( matrix.GetScale().x * 2.75 )
           + Mils2iu( eeconfig()->m_Selection.thickness );
=======
    return (float) std::fabs( matrix.GetScale().x * 2.75 ) +
           Mils2iu( eeconfig()->m_Selection.thickness );
>>>>>>> b4f5b6ef
}


COLOR4D SCH_PAINTER::getRenderColor( const EDA_ITEM* aItem, int aLayer, bool aDrawingShadows ) const
{
    COLOR4D color = m_schSettings.GetLayerColor( aLayer );

    if( aItem->Type() == SCH_LINE_T )
    {
        COLOR4D lineColor = static_cast<const SCH_LINE*>( aItem )->GetLineColor();

        if( lineColor != COLOR4D::UNSPECIFIED )
            color = lineColor;
    }
    else if( aItem->Type() == SCH_BUS_WIRE_ENTRY_T )
    {
        COLOR4D busEntryColor = static_cast<const SCH_BUS_WIRE_ENTRY*>( aItem )->GetStrokeColor();

        if( busEntryColor != COLOR4D::UNSPECIFIED )
            color = busEntryColor;
    }
    else if( aItem->Type() == SCH_JUNCTION_T )
    {
        COLOR4D junctionColor = static_cast<const SCH_JUNCTION*>( aItem )->GetJunctionColor();

        if( junctionColor != COLOR4D::UNSPECIFIED )
            color = junctionColor;
    }
    else if( aItem->Type() == SCH_SHEET_T )
    {
        SCH_SHEET* sheet = (SCH_SHEET*) aItem;

        if( m_schSettings.m_OverrideItemColors )
            color = m_schSettings.GetLayerColor( aLayer );
        else if( aLayer == LAYER_SHEET )
            color = sheet->GetBorderColor();
        else if( aLayer == LAYER_SHEET_BACKGROUND )
            color = sheet->GetBackgroundColor();

        if( color == COLOR4D::UNSPECIFIED )
            color = m_schSettings.GetLayerColor( aLayer );
    }

    if( aItem->IsBrightened() && !aDrawingShadows ) // Selection disambiguation, etc.
    {
        color = m_schSettings.GetLayerColor( LAYER_BRIGHTENED );

        if( aLayer == LAYER_DEVICE_BACKGROUND || aLayer == LAYER_SHEET_BACKGROUND )
            color = color.WithAlpha( 0.2 );
    }
    else if( aItem->IsSelected() )
    {
        if( aDrawingShadows )
            color = m_schSettings.GetLayerColor( LAYER_SELECTION_SHADOWS );
    }

    if( m_schSettings.m_ShowDisabled
        || ( m_schSettings.m_ShowGraphicsDisabled && aItem->Type() != LIB_FIELD_T ) )
    {
        color = color.Darken( 0.5f );
    }

    return color;
}


float SCH_PAINTER::getLineWidth( const LIB_ITEM* aItem, bool aDrawingShadows ) const
{
    float width = (float) std::max( aItem->GetPenWidth(), m_schSettings.GetDefaultPenWidth() );

    if( aItem->IsSelected() && aDrawingShadows )
        width += getShadowWidth();

    return width;
}


float SCH_PAINTER::getLineWidth( const SCH_ITEM* aItem, bool aDrawingShadows ) const
{
    wxCHECK( aItem, static_cast<float>( m_schSettings.m_DefaultWireThickness ) );

    float width = (float) aItem->GetPenWidth();

    if( aItem->IsSelected() && aDrawingShadows )
        width += getShadowWidth();

    return std::max( width, 1.0f );
}


float SCH_PAINTER::getTextThickness( const SCH_TEXT* aItem, bool aDrawingShadows ) const
{
    float width = (float) aItem->GetEffectiveTextPenWidth( m_schSettings.GetDefaultPenWidth() );

    if( aItem->IsSelected() && aDrawingShadows )
        width += getShadowWidth();

    return width;
}


float SCH_PAINTER::getTextThickness( const SCH_FIELD* aItem, bool aDrawingShadows ) const
{
    float width = (float) aItem->GetEffectiveTextPenWidth( m_schSettings.GetDefaultPenWidth() );

    if( aItem->IsSelected() && aDrawingShadows )
        width += getShadowWidth();

    return width;
}


float SCH_PAINTER::getTextThickness( const LIB_FIELD* aItem, bool aDrawingShadows ) const
{
    float width = (float) std::max( aItem->GetEffectiveTextPenWidth(),
                                    m_schSettings.GetDefaultPenWidth() );

    if( aItem->IsSelected() && aDrawingShadows )
        width += getShadowWidth();

    return width;
}


float SCH_PAINTER::getTextThickness( const LIB_TEXT* aItem, bool aDrawingShadows ) const
{
    float width = (float) std::max( aItem->GetEffectiveTextPenWidth(),
                                    m_schSettings.GetDefaultPenWidth() );

    if( aItem->IsSelected() && aDrawingShadows )
        width += getShadowWidth();

    return width;
}


void SCH_PAINTER::doStrokeText( const wxString& aText, const VECTOR2D& aPosition,
                                const TEXT_ATTRIBUTES& aAttributes )
{
#ifdef DEBUG
    std::cerr << "SCH_PAINTER::doStrokeText( \"" << aText << "\", " << aPosition << ", "
              << aAttributes << " )" << std::endl;
#endif
    KIFONT::FONT* font = aAttributes.GetFont();
    if( !font )
        font = KIFONT::FONT::GetFont();

    m_gal->SetIsFill( font->IsOutline() );
    m_gal->SetIsStroke( font->IsStroke() );

    font->Draw( m_gal, aText, aPosition, aAttributes );
}


void SCH_PAINTER::strokeText( const wxString& aText, const VECTOR2D& aPosition,
                              const EDA_ANGLE& aAngle, KIFONT::FONT* aFont )
{
    TEXT_ATTRIBUTES attributes;
    attributes.SetAngle( aAngle );
    attributes.SetFont( aFont );

    doStrokeText( aText, aPosition, attributes );
}


<<<<<<< HEAD
void SCH_PAINTER::strokeText( const EDA_TEXT* aText, const VECTOR2D& aPosition, const EDA_ANGLE& aAngle )
{
#ifdef DEBUG
    std::cerr << "SCH_PAINTER::strokeText( " << *aText << ", " << aPosition << ", " << aAngle
              << " )\n";
#endif
    TEXT_ATTRIBUTES attributes( *aText );
    attributes.SetAngle( aAngle );

    aText->Draw( m_gal, aPosition, attributes );
}


void SCH_PAINTER::strokeText( const EDA_TEXT* aText, const VECTOR2D& aPosition )
{
#ifdef DEBUG
    std::cerr << "SCH_PAINTER::strokeText( " << *aText << ", " << aPosition << " )\n";
#endif
    aText->Draw( m_gal, aPosition );
}


void SCH_PAINTER::draw( const LIB_PART* aPart, int aLayer, bool aDrawFields, int aUnit,
                        int aConvert )
=======
void SCH_PAINTER::draw( const LIB_SYMBOL *aSymbol, int aLayer, bool aDrawFields, int aUnit, int aConvert )
>>>>>>> b4f5b6ef
{
    if( !aUnit )
        aUnit = m_schSettings.m_ShowUnit;

    if( !aConvert )
        aConvert = m_schSettings.m_ShowConvert;

<<<<<<< HEAD
    std::unique_ptr<LIB_PART> tmpPart;
    const LIB_PART*           drawnPart = aPart;
=======
    std::unique_ptr< LIB_SYMBOL > tmpSymbol;
    const LIB_SYMBOL* drawnSymbol = aSymbol;
>>>>>>> b4f5b6ef

    if( aSymbol->IsAlias() )
    {
        tmpSymbol = aSymbol->Flatten();
        drawnSymbol = tmpSymbol.get();
    }

    for( const LIB_ITEM& item : drawnSymbol->GetDrawItems() )
    {
        if( ( !aDrawFields && item.Type() == LIB_FIELD_T )
            || ( aUnit && item.GetUnit() && aUnit != item.GetUnit() )
            || ( aConvert && item.GetConvert() && aConvert != item.GetConvert() ) )
            continue;

        Draw( &item, aLayer );
    }
}


static VECTOR2D mapCoords( const wxPoint& aCoord )
{
    return VECTOR2D( aCoord.x, -aCoord.y );
}


void SCH_PAINTER::triLine( const VECTOR2D& a, const VECTOR2D& b, const VECTOR2D& c )
{
    m_gal->DrawLine( a, b );
    m_gal->DrawLine( b, c );
}


bool SCH_PAINTER::setDeviceColors( const LIB_ITEM* aItem, int aLayer )
{
    switch( aLayer )
    {
    case LAYER_SELECTION_SHADOWS:
        if( aItem->IsSelected() )
        {
            m_gal->SetIsFill( false );
            m_gal->SetIsStroke( true );
            m_gal->SetLineWidth( getLineWidth( aItem, true ) );
            m_gal->SetStrokeColor( getRenderColor( aItem, LAYER_DEVICE, true ) );
            m_gal->SetFillColor( getRenderColor( aItem, LAYER_DEVICE, true ) );
            return true;
        }

        return false;

    case LAYER_DEVICE_BACKGROUND:
        if( aItem->GetFillMode() == FILL_TYPE::FILLED_WITH_BG_BODYCOLOR )
        {
            COLOR4D fillColor = getRenderColor( aItem, LAYER_DEVICE_BACKGROUND, false );

            m_gal->SetIsFill( aItem->GetFillMode() == FILL_TYPE::FILLED_WITH_BG_BODYCOLOR );
            m_gal->SetFillColor( fillColor );
            m_gal->SetIsStroke( false );
            return true;
        }

        return false;

    case LAYER_DEVICE:
        m_gal->SetIsFill( aItem->GetFillMode() == FILL_TYPE::FILLED_SHAPE );
        m_gal->SetFillColor( getRenderColor( aItem, LAYER_DEVICE, false ) );

        if( aItem->GetPenWidth() > 0 || aItem->GetFillMode() == FILL_TYPE::NO_FILL )
        {
            m_gal->SetIsStroke( true );
            m_gal->SetLineWidth( getLineWidth( aItem, false ) );
            m_gal->SetStrokeColor( getRenderColor( aItem, LAYER_DEVICE, false ) );
        }
        else
        {
            m_gal->SetIsStroke( false );
        }

        return true;

    default: return false;
    }
}


void SCH_PAINTER::fillIfSelection( int aLayer )
{
    if( aLayer == LAYER_SELECTION_SHADOWS && eeconfig()->m_Selection.fill_shapes )
        m_gal->SetIsFill( true );
}


void SCH_PAINTER::draw( const LIB_RECTANGLE* aRect, int aLayer )
{
    if( !isUnitAndConversionShown( aRect ) )
        return;

    if( setDeviceColors( aRect, aLayer ) )
    {
        fillIfSelection( aLayer );
        m_gal->DrawRectangle( mapCoords( aRect->GetPosition() ), mapCoords( aRect->GetEnd() ) );
    }
}


void SCH_PAINTER::draw( const LIB_CIRCLE* aCircle, int aLayer )
{
    if( !isUnitAndConversionShown( aCircle ) )
        return;

    if( setDeviceColors( aCircle, aLayer ) )
    {
        fillIfSelection( aLayer );
        m_gal->DrawCircle( mapCoords( aCircle->GetPosition() ), aCircle->GetRadius() );
    }
}


void SCH_PAINTER::draw( const LIB_ARC* aArc, int aLayer )
{
    if( !isUnitAndConversionShown( aArc ) )
        return;

    if( setDeviceColors( aArc, aLayer ) )
    {
        int sai = aArc->GetFirstRadiusAngle();
        int eai = aArc->GetSecondRadiusAngle();

        /**
         * This accounts for an oddity in the old library format, where the symbol
         * is overdefined.  The previous draw (based on wxwidgets) used start point and end
         * point and always drew counter-clockwise.  The new GAL draw takes center, radius and
         * start/end angles.  All of these points were stored in the file, so we need to mimic the
         * swapping of start/end points rather than using the stored angles in order to properly map
         * edge cases.
         *
         * todo(v6): Remove this hack when we update the file format and do translation on loading.
         */
        if( !TRANSFORM().MapAngles( &sai, &eai ) )
        {
            LIB_ARC new_arc( *aArc );

            new_arc.SetStart( aArc->GetEnd() );
            new_arc.SetEnd( aArc->GetStart() );
            new_arc.CalcRadiusAngles();
            sai = new_arc.GetFirstRadiusAngle();
            eai = new_arc.GetSecondRadiusAngle();
            TRANSFORM().MapAngles( &sai, &eai );
        }

        double sa = (double) sai * M_PI / 1800.0;
        double ea = (double) eai * M_PI / 1800.0;

        VECTOR2D pos = mapCoords( aArc->GetPosition() );

        m_gal->DrawArc( pos, aArc->GetRadius(), sa, ea );
    }
}


void SCH_PAINTER::draw( const LIB_POLYLINE* aLine, int aLayer )
{
    if( !isUnitAndConversionShown( aLine ) )
        return;

    if( setDeviceColors( aLine, aLayer ) )
    {
        const std::vector<wxPoint>& pts = aLine->GetPolyPoints();
        std::deque<VECTOR2D>        vtx;

        for( auto p : pts )
            vtx.push_back( mapCoords( p ) );

        fillIfSelection( aLayer );
        m_gal->DrawPolygon( vtx );
    }
}


void SCH_PAINTER::draw( const LIB_FIELD* aField, int aLayer )
{
    bool drawingShadows = aLayer == LAYER_SELECTION_SHADOWS;

    if( drawingShadows && !aField->IsSelected() )
        return;

    if( !isUnitAndConversionShown( aField ) )
        return;

    // Must check layer as fields are sometimes drawn by their parent rather than
    // directly from the view.
    int  layers[KIGFX::VIEW::VIEW_MAX_LAYERS];
    int  layers_count;
    bool foundLayer = false;

    aField->ViewGetLayers( layers, layers_count );

    for( int i = 0; i < layers_count; ++i )
    {
        if( layers[i] == aLayer )
            foundLayer = true;
    }

    if( !foundLayer )
        return;

    COLOR4D color = getRenderColor( aField, aLayer, drawingShadows );

    if( !( aField->IsVisible() || aField->IsForceVisible() ) )
    {
        if( m_schSettings.m_ShowHiddenText )
            color = getRenderColor( aField, LAYER_HIDDEN, drawingShadows );
        else
            return;
    }

    m_gal->SetLineWidth( getTextThickness( aField, drawingShadows ) );
    m_gal->SetIsFill( false );
    m_gal->SetIsStroke( true );
    m_gal->SetStrokeColor( color );

    auto pos = mapCoords( aField->GetPosition() );

    if( drawingShadows && eeconfig()->m_Selection.text_as_box )
    {
        EDA_RECT boundaryBox = aField->GetBoundingBox();

        m_gal->SetIsFill( true );
        m_gal->SetFillColor( color );
        m_gal->SetLineWidth( m_gal->GetLineWidth() * 0.5 );
        boundaryBox.RevertYAxis();

        m_gal->DrawRectangle( mapCoords( boundaryBox.GetPosition() ),
                              mapCoords( boundaryBox.GetEnd() ) );
    }
    else
    {
        m_gal->SetGlyphSize( VECTOR2D( aField->GetTextSize() ) );
        m_gal->SetFontItalic( aField->IsItalic() );

#ifdef DEBUG
        std::cerr << "SCH_PAINTER::draw( LIB_FIELD*, " << aLayer << " ) " << std::endl;
        //m_gal->SetStrokeColor( COLOR4D( 0, 0, 1, .5 ) );
#endif
        strokeText( aField, pos );
    }

    // Draw the umbilical line
    if( aField->IsMoving() && m_schSettings.m_ShowUmbilicals )
    {
        m_gal->SetLineWidth( m_schSettings.m_outlineWidth );
        m_gal->SetStrokeColor( m_colorUmbilical );
        m_gal->DrawLine( pos, wxPoint( 0, 0 ) );
    }
}


void SCH_PAINTER::draw( const LIB_TEXT* aText, int aLayer )
{
    if( !isUnitAndConversionShown( aText ) )
        return;

    bool drawingShadows = aLayer == LAYER_SELECTION_SHADOWS;

    if( drawingShadows && !aText->IsSelected() )
        return;

    COLOR4D color = getRenderColor( aText, LAYER_DEVICE, drawingShadows );

    if( !aText->IsVisible() )
    {
        if( !m_schSettings.m_ShowHiddenText )
            return;

        color = getRenderColor( aText, LAYER_HIDDEN, drawingShadows );
    }

    EDA_RECT bBox = aText->GetBoundingBox();
    bBox.RevertYAxis();

    m_gal->SetLineWidth( getTextThickness( aText, drawingShadows ) );
    m_gal->SetIsFill( aText->GetFont()->IsOutline() );
    m_gal->SetIsStroke( aText->GetFont()->IsStroke() );
    m_gal->SetStrokeColor( color );
    m_gal->SetFillColor( color );
    m_gal->SetGlyphSize( VECTOR2D( aText->GetTextSize() ) );
    m_gal->SetFontBold( aText->IsBold() );
    m_gal->SetFontItalic( aText->IsItalic() );
    m_gal->SetFontUnderlined( false );

#if 0
    VECTOR2D pos = mapCoords( bBox.Centre() );
    strokeText( aText->GetShownText(), pos, aText->GetTextAngleRadians() );
#else
#ifdef DEBUG
    //m_gal->SetStrokeColor( COLOR4D( .5, 1, .5, 1 ) );
    std::cerr << "SCH_PAINTER::draw( LIB_TEXT{" << aText->GetShownText() << "}, " << aLayer
              << " ) @" << aText->GetTextPos() << std::endl;
#endif
    strokeText( aText );
    //strokeText( aText->GetShownText(), aText->GetTextPos(), aText->GetTextAngleRadians(), aText->GetFont() );
#endif
}


int SCH_PAINTER::internalPinDecoSize( const LIB_PIN& aPin )
{
    if( m_schSettings.m_PinSymbolSize > 0 )
        return m_schSettings.m_PinSymbolSize;

    return aPin.GetNameTextSize() != 0 ? aPin.GetNameTextSize() / 2 : aPin.GetNumberTextSize() / 2;
}


// Utility for getting the size of the 'external' pin decorators (as a radius)
// i.e. the negation circle, the polarity 'slopes' and the nonlogic marker
int SCH_PAINTER::externalPinDecoSize( const LIB_PIN& aPin )
{
    if( m_schSettings.m_PinSymbolSize > 0 )
        return m_schSettings.m_PinSymbolSize;

    return aPin.GetNumberTextSize() / 2;
}


// Draw the target (an open circle) for a pin which has no connection or is being moved.
void SCH_PAINTER::drawPinDanglingSymbol( const VECTOR2I& aPos, bool aDrawingShadows )
{
    m_gal->SetIsFill( false );
    m_gal->SetIsStroke( true );
    m_gal->SetLineWidth( aDrawingShadows ? getShadowWidth()
                                         : m_schSettings.GetDanglingSymbolThickness() );

    m_gal->DrawCircle( aPos, TARGET_PIN_RADIUS );
}


void SCH_PAINTER::draw( LIB_PIN* aPin, int aLayer )
{
    if( !isUnitAndConversionShown( aPin ) )
        return;

    bool drawingShadows = aLayer == LAYER_SELECTION_SHADOWS;
#if 1
    bool dangling = !m_schematic || aPin->HasFlag(IS_DANGLING );
#else
    bool dangling = aPin->HasFlag( IS_DANGLING );
#endif

    if( drawingShadows && !aPin->IsSelected() )
        return;

    VECTOR2I pos = mapCoords( aPin->GetPosition() );
    COLOR4D  color = getRenderColor( aPin, LAYER_PIN, drawingShadows );

    if( !aPin->IsVisible() )
    {
        if( m_schSettings.m_ShowHiddenPins )
        {
            color = getRenderColor( aPin, LAYER_HIDDEN, drawingShadows );
        }
        else
        {
            if( dangling && aPin->IsPowerConnection() )
                drawPinDanglingSymbol( pos, drawingShadows );

            return;
        }
    }

    VECTOR2I p0;
    VECTOR2I dir;
    int      len = aPin->GetLength();
    int      orient = aPin->GetOrientation();

    switch( orient )
    {
    case PIN_UP:
        p0 = VECTOR2I( pos.x, pos.y - len );
        dir = VECTOR2I( 0, 1 );
        break;

    case PIN_DOWN:
        p0 = VECTOR2I( pos.x, pos.y + len );
        dir = VECTOR2I( 0, -1 );
        break;

    case PIN_LEFT:
        p0 = VECTOR2I( pos.x - len, pos.y );
        dir = VECTOR2I( 1, 0 );
        break;

    default:
    case PIN_RIGHT:
        p0 = VECTOR2I( pos.x + len, pos.y );
        dir = VECTOR2I( -1, 0 );
        break;
    }

    VECTOR2D pc;

    m_gal->SetIsStroke( true );
    m_gal->SetIsFill( false );
    m_gal->SetLineWidth( getLineWidth( aPin, drawingShadows ) );
    m_gal->SetStrokeColor( color );
    m_gal->SetFontBold( false );
    m_gal->SetFontUnderlined( false );
    m_gal->SetFontItalic( false );

    const int radius = externalPinDecoSize( *aPin );
    const int diam = radius * 2;
    const int clock_size = internalPinDecoSize( *aPin );

    if( aPin->GetType() == ELECTRICAL_PINTYPE::PT_NC ) // Draw a N.C. symbol
    {
        m_gal->DrawLine( p0, pos );

        m_gal->DrawLine( pos + VECTOR2D( -1, -1 ) * TARGET_PIN_RADIUS,
                         pos + VECTOR2D( 1, 1 ) * TARGET_PIN_RADIUS );
        m_gal->DrawLine( pos + VECTOR2D( 1, -1 ) * TARGET_PIN_RADIUS,
                         pos + VECTOR2D( -1, 1 ) * TARGET_PIN_RADIUS );

        aPin->ClearFlags( IS_DANGLING ); // PIN_NC pin type is always not connected and dangling.
    }
    else
    {
        switch( aPin->GetShape() )
        {
        case GRAPHIC_PINSHAPE::LINE: m_gal->DrawLine( p0, pos ); break;

        case GRAPHIC_PINSHAPE::INVERTED:
            m_gal->DrawCircle( p0 + dir * radius, radius );
            m_gal->DrawLine( p0 + dir * ( diam ), pos );
            break;

        case GRAPHIC_PINSHAPE::INVERTED_CLOCK:
            pc = p0 - dir * clock_size;

            triLine( p0 + VECTOR2D( dir.y, -dir.x ) * clock_size, pc,
                     p0 + VECTOR2D( -dir.y, dir.x ) * clock_size );

            m_gal->DrawCircle( p0 + dir * radius, radius );
            m_gal->DrawLine( p0 + dir * ( diam ), pos );
            break;

        case GRAPHIC_PINSHAPE::CLOCK_LOW:
        case GRAPHIC_PINSHAPE::FALLING_EDGE_CLOCK:
            pc = p0 - dir * clock_size;

            triLine( p0 + VECTOR2D( dir.y, -dir.x ) * clock_size, pc,
                     p0 + VECTOR2D( -dir.y, dir.x ) * clock_size );

            if( !dir.y )
            {
                triLine( p0 + VECTOR2D( dir.x, 0 ) * diam, p0 + VECTOR2D( dir.x, -1 ) * diam, p0 );
            }
            else /* MapX1 = 0 */
            {
                triLine( p0 + VECTOR2D( 0, dir.y ) * diam, p0 + VECTOR2D( -1, dir.y ) * diam, p0 );
            }

            m_gal->DrawLine( p0, pos );
            break;

        case GRAPHIC_PINSHAPE::CLOCK:
            m_gal->DrawLine( p0, pos );

            if( !dir.y )
            {
                triLine( p0 + VECTOR2D( 0, clock_size ), p0 + VECTOR2D( -dir.x * clock_size, 0 ),
                         p0 + VECTOR2D( 0, -clock_size ) );
            }
            else
            {
                triLine( p0 + VECTOR2D( clock_size, 0 ), p0 + VECTOR2D( 0, -dir.y * clock_size ),
                         p0 + VECTOR2D( -clock_size, 0 ) );
            }
            break;

        case GRAPHIC_PINSHAPE::INPUT_LOW:
            m_gal->DrawLine( p0, pos );

            if( !dir.y )
            {
                triLine( p0 + VECTOR2D( dir.x, 0 ) * diam, p0 + VECTOR2D( dir.x, -1 ) * diam, p0 );
            }
            else /* MapX1 = 0 */
            {
                triLine( p0 + VECTOR2D( 0, dir.y ) * diam, p0 + VECTOR2D( -1, dir.y ) * diam, p0 );
            }
            break;

        case GRAPHIC_PINSHAPE::OUTPUT_LOW: // IEEE symbol "Active Low Output"
            m_gal->DrawLine( p0, pos );

            if( !dir.y ) // Horizontal pin
                m_gal->DrawLine( p0 - VECTOR2D( 0, diam ), p0 + VECTOR2D( dir.x, 0 ) * diam );
            else // Vertical pin
                m_gal->DrawLine( p0 - VECTOR2D( diam, 0 ), p0 + VECTOR2D( 0, dir.y ) * diam );
            break;

        case GRAPHIC_PINSHAPE::NONLOGIC: // NonLogic pin symbol
            m_gal->DrawLine( p0, pos );

            m_gal->DrawLine( p0 - VECTOR2D( dir.x + dir.y, dir.y - dir.x ) * radius,
                             p0 + VECTOR2D( dir.x + dir.y, dir.y - dir.x ) * radius );
            m_gal->DrawLine( p0 - VECTOR2D( dir.x - dir.y, dir.x + dir.y ) * radius,
                             p0 + VECTOR2D( dir.x - dir.y, dir.x + dir.y ) * radius );
            break;
        }
    }


    if( dangling )
        drawPinDanglingSymbol( pos, drawingShadows );

    LIB_SYMBOL* libEntry = aPin->GetParent();

    // Draw the labels
    if( drawingShadows
            && ( libEntry->Type() == LIB_SYMBOL_T || libEntry->IsSelected() )
            && !eeconfig()->m_Selection.draw_selected_children )
    {
        return;
    }

    int textOffset = libEntry->GetPinNameOffset();

    float nameLineWidth = getLineWidth( aPin, drawingShadows );
    nameLineWidth = Clamp_Text_PenSize( nameLineWidth, aPin->GetNameTextSize(), false );
    float numLineWidth = getLineWidth( aPin, drawingShadows );
    numLineWidth = Clamp_Text_PenSize( numLineWidth, aPin->GetNumberTextSize(), false );

#define PIN_TEXT_MARGIN 4.0

    // Four locations around a pin where text can be drawn
    enum
    {
        INSIDE = 0,
        OUTSIDE,
        ABOVE,
        BELOW
    };
    int      size[4] = { 0, 0, 0, 0 };
    float    thickness[4] = { numLineWidth, numLineWidth, numLineWidth, numLineWidth };
    COLOR4D  colour[4];
    wxString text[4];

    // TextOffset > 0 means pin NAMES on inside, pin NUMBERS above and nothing below
    if( textOffset )
    {
        size[INSIDE] = libEntry->ShowPinNames() ? aPin->GetNameTextSize() : 0;
        thickness[INSIDE] = nameLineWidth;
        colour   [INSIDE] = getRenderColor( aPin, LAYER_PINNAM, drawingShadows );
        text     [INSIDE] = aPin->GetShownName();

        size[ABOVE] = libEntry->ShowPinNumbers() ? aPin->GetNumberTextSize() : 0;
        thickness[ABOVE] = numLineWidth;
        colour   [ABOVE] = getRenderColor( aPin, LAYER_PINNUM, drawingShadows );
        text     [ABOVE] = aPin->GetShownNumber();
    }
    // Otherwise pin NAMES go above and pin NUMBERS go below
    else
    {
        size[ABOVE] = libEntry->ShowPinNames() ? aPin->GetNameTextSize() : 0;
        thickness[ABOVE] = nameLineWidth;
        colour   [ABOVE] = getRenderColor( aPin, LAYER_PINNAM, drawingShadows );
        text     [ABOVE] = aPin->GetShownName();

        size[BELOW] = libEntry->ShowPinNumbers() ? aPin->GetNumberTextSize() : 0;
        thickness[BELOW] = numLineWidth;
        colour   [BELOW] = getRenderColor( aPin, LAYER_PINNUM, drawingShadows );
        text     [BELOW] = aPin->GetShownNumber();
    }

    if( m_schSettings.m_ShowPinsElectricalType )
    {
        size[OUTSIDE] = std::max( aPin->GetNameTextSize() * 3 / 4, Millimeter2iu( 0.7 ) );
        thickness[OUTSIDE] = float( size[OUTSIDE] ) / 6.0F;
        colour[OUTSIDE] = getRenderColor( aPin, LAYER_NOTES, drawingShadows );
        text[OUTSIDE] = aPin->GetElectricalTypeName();
    }

    if( !aPin->IsVisible() )
    {
        for( COLOR4D& c : colour )
            c = getRenderColor( aPin, LAYER_HIDDEN, drawingShadows );
    }

    int   insideOffset = textOffset;
    int   outsideOffset = 2 * Mils2iu( PIN_TEXT_MARGIN ) + ( dangling ? TARGET_PIN_RADIUS / 2 : 0 );
    float lineThickness = (float) m_schSettings.GetDefaultPenWidth();
    float aboveOffset = Mils2iu( PIN_TEXT_MARGIN ) + ( thickness[ABOVE] + lineThickness ) / 2.0;
    float belowOffset = Mils2iu( PIN_TEXT_MARGIN ) + ( thickness[BELOW] + lineThickness ) / 2.0;

    if( drawingShadows )
    {
        for( float& t : thickness )
            t += getShadowWidth();

        insideOffset -= KiROUND( getShadowWidth() / 2 );
        outsideOffset -= KiROUND( getShadowWidth() / 2 );
    }

#define SET_DC( i )                                                                                \
    m_gal->SetGlyphSize( VECTOR2D( size[i], size[i] ) );                                           \
    m_gal->SetLineWidth( thickness[i] );                                                           \
    m_gal->SetStrokeColor( colour[i] )

    EDA_TEXT theText;
    switch( orient )
    {
    case PIN_LEFT:
        if( size[INSIDE] )
        {
            SET_DC( INSIDE );
            theText.Align( TEXT_ATTRIBUTES::H_RIGHT, TEXT_ATTRIBUTES::V_CENTER );
            theText.SetText( text[INSIDE] );
            theText.SetTextPos( pos + VECTOR2D( -insideOffset - len, 0 ) );
            strokeText( &theText );
        }
        if( size[OUTSIDE] )
        {
            SET_DC( OUTSIDE );
            theText.Align( TEXT_ATTRIBUTES::H_LEFT, TEXT_ATTRIBUTES::V_CENTER );
            theText.SetText( text[OUTSIDE] );
            theText.SetTextPos( pos + VECTOR2D( outsideOffset, 0 ) );
            strokeText( &theText );
        }
        if( size[ABOVE] )
        {
            SET_DC( ABOVE );
            theText.Align( TEXT_ATTRIBUTES::H_CENTER, TEXT_ATTRIBUTES::V_BOTTOM );
            theText.SetText( text[ABOVE] );
            theText.SetTextPos( pos + VECTOR2D( -len / 2.0, -aboveOffset ) );
            strokeText( &theText );
        }
        if( size[BELOW] )
        {
            SET_DC( BELOW );
            theText.Align( TEXT_ATTRIBUTES::H_CENTER, TEXT_ATTRIBUTES::V_TOP );
            theText.SetText( text[BELOW] );
            theText.SetTextPos( pos + VECTOR2D( -len / 2.0, belowOffset ) );
            strokeText( &theText );
        }
        break;

    case PIN_RIGHT:
        if( size[INSIDE] )
        {
            SET_DC( INSIDE );
            theText.Align( TEXT_ATTRIBUTES::H_LEFT, TEXT_ATTRIBUTES::V_CENTER );
            theText.SetText( text[INSIDE] );
            theText.SetTextPos( pos + VECTOR2D( insideOffset + len, 0 ) );
            strokeText( &theText );
        }
        if( size[OUTSIDE] )
        {
            SET_DC( OUTSIDE );
            theText.Align( TEXT_ATTRIBUTES::H_RIGHT, TEXT_ATTRIBUTES::V_CENTER );
            theText.SetText( text[OUTSIDE] );
            theText.SetTextPos( pos + VECTOR2D( -outsideOffset, 0 ) );
            strokeText( &theText );
        }
        if( size[ABOVE] )
        {
            SET_DC( ABOVE );
            theText.Align( TEXT_ATTRIBUTES::H_CENTER, TEXT_ATTRIBUTES::V_BOTTOM );
            theText.SetText( text[ABOVE] );
            theText.SetTextPos( pos + VECTOR2D( len / 2.0, -aboveOffset ) );
            strokeText( &theText );
        }
        if( size[BELOW] )
        {
            SET_DC( BELOW );
            theText.Align( TEXT_ATTRIBUTES::H_CENTER, TEXT_ATTRIBUTES::V_TOP );
            theText.SetText( text[BELOW] );
            theText.SetTextPos( pos + VECTOR2D( len / 2.0, belowOffset ) );
            strokeText( &theText );
        }
        break;

    case PIN_DOWN:
        if( size[INSIDE] )
        {
            SET_DC( INSIDE );
            theText.Align( TEXT_ATTRIBUTES::H_RIGHT, TEXT_ATTRIBUTES::V_CENTER );
            theText.SetText( text[INSIDE] );
            theText.SetTextPos( pos + VECTOR2D( 0, insideOffset + len ) );
            theText.SetTextAngle( EDA_ANGLE::ANGLE_90 );
            strokeText( &theText );
        }
        if( size[OUTSIDE] )
        {
            SET_DC( OUTSIDE );
            theText.Align( TEXT_ATTRIBUTES::H_LEFT, TEXT_ATTRIBUTES::V_CENTER );
            theText.SetText( text[OUTSIDE] );
            theText.SetTextPos( pos + VECTOR2D( 0, -outsideOffset ) );
            theText.SetTextAngle( EDA_ANGLE::ANGLE_90 );
            strokeText( &theText );
        }
        if( size[ABOVE] )
        {
            SET_DC( ABOVE );
            theText.Align( TEXT_ATTRIBUTES::H_CENTER, TEXT_ATTRIBUTES::V_BOTTOM );
            theText.SetText( text[ABOVE] );
            theText.SetTextPos( pos + VECTOR2D( -aboveOffset, len / 2.0 ) );
            theText.SetTextAngle( EDA_ANGLE::ANGLE_90 );
            strokeText( &theText );
        }
        if( size[BELOW] )
        {
            SET_DC( BELOW );
            theText.Align( TEXT_ATTRIBUTES::H_CENTER, TEXT_ATTRIBUTES::V_TOP );
            theText.SetText( text[BELOW] );
            theText.SetTextPos( pos + VECTOR2D( belowOffset, len / 2.0 ) );
            theText.SetTextAngle( EDA_ANGLE::ANGLE_90 );
            strokeText( &theText );
        }
        break;

    case PIN_UP:
        if( size[INSIDE] )
        {
            SET_DC( INSIDE );
            theText.Align( TEXT_ATTRIBUTES::H_LEFT, TEXT_ATTRIBUTES::V_CENTER );
            theText.SetText( text[INSIDE] );
            theText.SetTextPos( pos + VECTOR2D( 0, -insideOffset - len ) );
            theText.SetTextAngle( EDA_ANGLE::ANGLE_90 );
            strokeText( &theText );
        }
        if( size[OUTSIDE] )
        {
            SET_DC( OUTSIDE );
            theText.Align( TEXT_ATTRIBUTES::H_RIGHT, TEXT_ATTRIBUTES::V_CENTER );
            theText.SetText( text[OUTSIDE] );
            theText.SetTextPos( pos + VECTOR2D( 0, outsideOffset ) );
            theText.SetTextAngle( EDA_ANGLE::ANGLE_90 );
            strokeText( &theText );
        }
        if( size[ABOVE] )
        {
            SET_DC( ABOVE );
            theText.Align( TEXT_ATTRIBUTES::H_CENTER, TEXT_ATTRIBUTES::V_BOTTOM );
            theText.SetText( text[ABOVE] );
            theText.SetTextPos( pos + VECTOR2D( -aboveOffset, -len / 2.0 ) );
            theText.SetTextAngle( EDA_ANGLE::ANGLE_90 );
            strokeText( &theText );
        }
        if( size[BELOW] )
        {
            SET_DC( BELOW );
            theText.Align( TEXT_ATTRIBUTES::H_CENTER, TEXT_ATTRIBUTES::V_TOP );
            theText.SetText( text[BELOW] );
            theText.SetTextPos( pos + VECTOR2D( belowOffset, -len / 2.0 ) );
            theText.SetTextAngle( EDA_ANGLE::ANGLE_90 );
            strokeText( &theText );
        }
        break;

    default: wxFAIL_MSG( "Unknown pin orientation" );
    }
}


void SCH_PAINTER::draw( const LIB_BEZIER* aCurve, int aLayer )
{
    if( !isUnitAndConversionShown( aCurve ) )
        return;

    if( setDeviceColors( aCurve, aLayer ) )
    {
        BEZIER_POLY          poly( aCurve->GetPoints() );
        std::vector<wxPoint> pts;
        std::deque<VECTOR2D> pts_xformed;
        poly.GetPoly( pts );

        for( const wxPoint& p : pts )
            pts_xformed.push_back( mapCoords( p ) );

        m_gal->DrawPolygon( pts_xformed );
    }
}


// Draw the target (an open square) for a wire or label which has no connection or is
// being moved.
void SCH_PAINTER::drawDanglingSymbol( const wxPoint& aPos, int aWidth, bool aDrawingShadows )
{
    wxPoint radius( aWidth + Mils2iu( DANGLING_SYMBOL_SIZE / 2 ),
                    aWidth + Mils2iu( DANGLING_SYMBOL_SIZE / 2 ) );

    m_gal->SetIsStroke( true );
    m_gal->SetIsFill( false );
    m_gal->SetLineWidth( aDrawingShadows ? getShadowWidth()
                                         : m_schSettings.GetDanglingSymbolThickness() );

    m_gal->DrawRectangle( aPos - radius, aPos + radius );
}


void SCH_PAINTER::draw( const SCH_JUNCTION* aJct, int aLayer )
{
    bool drawingShadows = aLayer == LAYER_SELECTION_SHADOWS;

    if( drawingShadows && !aJct->IsSelected() )
        return;

    COLOR4D color = getRenderColor( aJct, aJct->GetLayer(), drawingShadows );

    int junctionSize = aJct->GetDiameter() / 2;

    if( junctionSize > 1 )
    {
        m_gal->SetIsStroke( drawingShadows );
        m_gal->SetLineWidth( getLineWidth( aJct, drawingShadows ) );
        m_gal->SetStrokeColor( color );
        m_gal->SetIsFill( !drawingShadows );
        m_gal->SetFillColor( color );
        m_gal->DrawCircle( aJct->GetPosition(), junctionSize );
    }
}


void SCH_PAINTER::draw( const SCH_LINE* aLine, int aLayer )
{
    bool drawingShadows = aLayer == LAYER_SELECTION_SHADOWS;

    if( drawingShadows && !aLine->IsSelected() )
        return;

    COLOR4D        color = getRenderColor( aLine, aLine->GetLayer(), drawingShadows );
    float          width = getLineWidth( aLine, drawingShadows );
    PLOT_DASH_TYPE lineStyle = aLine->GetEffectiveLineStyle();

    m_gal->SetIsStroke( true );
    m_gal->SetStrokeColor( color );
    m_gal->SetLineWidth( width );

    if( lineStyle <= PLOT_DASH_TYPE::FIRST_TYPE || drawingShadows )
    {
        m_gal->DrawLine( aLine->GetStartPoint(), aLine->GetEndPoint() );
    }
    else
    {
        VECTOR2D start = aLine->GetStartPoint();
        VECTOR2D end = aLine->GetEndPoint();

        EDA_RECT clip( (wxPoint) start, wxSize( end.x - start.x, end.y - start.y ) );
        clip.Normalize();

        double theta = atan2( end.y - start.y, end.x - start.x );
        double strokes[] = { 1.0, DASH_GAP_LEN( width ), 1.0, DASH_GAP_LEN( width ) };

        switch( lineStyle )
        {
        default:
        case PLOT_DASH_TYPE::DASH: strokes[0] = strokes[2] = DASH_MARK_LEN( width ); break;
        case PLOT_DASH_TYPE::DOT: strokes[0] = strokes[2] = DOT_MARK_LEN( width ); break;
        case PLOT_DASH_TYPE::DASHDOT:
            strokes[0] = DASH_MARK_LEN( width );
            strokes[2] = DOT_MARK_LEN( width );
            break;
        }

        for( size_t i = 0; i < 10000; ++i )
        {
            // Calculations MUST be done in doubles to keep from accumulating rounding
            // errors as we go.
            VECTOR2D next( start.x + strokes[i % 4] * cos( theta ),
                           start.y + strokes[i % 4] * sin( theta ) );

            // Drawing each segment can be done rounded to ints.
            wxPoint segStart( KiROUND( start.x ), KiROUND( start.y ) );
            wxPoint segEnd( KiROUND( next.x ), KiROUND( next.y ) );

            if( ClipLine( &clip, segStart.x, segStart.y, segEnd.x, segEnd.y ) )
                break;
            else if( i % 2 == 0 )
                m_gal->DrawLine( segStart, segEnd );

            start = next;
        }
    }

    if( aLine->IsStartDangling() && aLine->IsWire() )
    {
        drawDanglingSymbol( aLine->GetStartPoint(), getLineWidth( aLine, drawingShadows ),
                            drawingShadows );
    }

    if( aLine->IsEndDangling() && aLine->IsWire() )
    {
        drawDanglingSymbol( aLine->GetEndPoint(), getLineWidth( aLine, drawingShadows ),
                            drawingShadows );
    }
}


void SCH_PAINTER::draw( const SCH_TEXT* aText, int aLayer )
{
    bool drawingShadows = aLayer == LAYER_SELECTION_SHADOWS;

    if( drawingShadows && !aText->IsSelected() )
        return;

#ifdef DEBUG
    std::cerr << "SCH_PAINTER::draw( " << *aText << ", " << aLayer << " )";
#endif
    aLayer = aText->SchematicLayer();

#ifdef DEBUG
    std::cerr << " drawing " << ( drawingShadows ? "shadows " : "" ) << " on layer " << aLayer
              << std::endl;
#endif

    COLOR4D color = getRenderColor( aText, aLayer, drawingShadows );

    if( m_schematic )
    {
        SCH_CONNECTION* conn = aText->Connection();

        if( conn && conn->IsBus() )
            color = getRenderColor( aText, LAYER_BUS, drawingShadows );
    }

    if( !( aText->IsVisible() || aText->IsForceVisible() ) )
    {
        if( m_schSettings.m_ShowHiddenText )
            color = getRenderColor( aText, LAYER_HIDDEN, drawingShadows );
        else
            return;
    }

    m_gal->SetIsFill( aText->GetFont()->IsOutline() );
    m_gal->SetIsStroke( aText->GetFont()->IsStroke() );
    if( aText->GetFont()->IsOutline() )
    {
        m_gal->SetFillColor( color );
    }
    else
    {
        m_gal->SetStrokeColor( color );
    }

    m_gal->SetLineWidth( getTextThickness( aText, drawingShadows ) );
    m_gal->SetTextAttributes( aText );
    m_gal->SetFontUnderlined( false );

    VECTOR2D offsetPosition = aText->GetTextPos() + aText->GetSchematicTextOffset( &m_schSettings );
    wxString shownText( aText->GetShownText() );

    if( drawingShadows )
    {
        if( eeconfig()->m_Selection.text_as_box )
        {
            EDA_RECT bBox = aText->GetBoundingBox();

            m_gal->SetIsFill( true );
            m_gal->SetFillColor( color );
            m_gal->SetLineWidth( m_gal->GetLineWidth() * 0.5 );
            bBox.RevertYAxis();

            m_gal->DrawRectangle( mapCoords( bBox.GetPosition() ), mapCoords( bBox.GetEnd() ) );
            return;
        }

        switch( aText->GetOrientation() )
        {
        default:
        case TEXT_ATTRIBUTES::ANGLE_0: offsetPosition.x -= getShadowWidth() / 2; break;
        case TEXT_ATTRIBUTES::ANGLE_90: offsetPosition.y += getShadowWidth() / 2; break;
        case TEXT_ATTRIBUTES::ANGLE_180: offsetPosition.x += getShadowWidth() / 2; break;
        case TEXT_ATTRIBUTES::ANGLE_270: offsetPosition.y -= getShadowWidth() / 2; break;
        }
    }

    if( !shownText.IsEmpty() )
    {
        strokeText( aText, offsetPosition );
#ifdef DEBUG
        std::cerr << aText->GetText() << " @" << aText->GetTextPos() << " angle "
                  << aText->GetTextEdaAngle() << " HAlign " << aText->GetHorizontalAlignment()
                  << ", drawing @ offsetPosition " << offsetPosition << " diff "
                  << ( offsetPosition - aText->GetTextPos() ) << std::endl;
        m_gal->SetLineWidth( drawingShadows ? getShadowWidth()
                                            : m_schSettings.GetDanglingSymbolThickness() );
        // m_gal->DrawCircle( offsetPosition, 15000 );
#endif
    }

    // Draw text origin indicator
    if( aText->IsSelected() )
    {
        m_gal->SetLineWidth( drawingShadows ? getShadowWidth()
                                            : m_schSettings.GetDanglingSymbolThickness() );
        m_gal->SetIsFill( false );
        m_gal->SetIsStroke( true );
        // use contrasting color
        m_gal->SetStrokeColor( color.Inverted() );
        // TODO circle radius here just randomly picked now
        m_gal->DrawCircle( aText->GetTextPos(), 10000 );
#ifdef DEBUG
        if( drawingShadows )
            m_gal->DrawRectangle( aText->GetBoundingBox() );
#endif
    }

    if( aText->IsDangling() )
    {
        drawDanglingSymbol( aText->GetTextPos(), Mils2iu( DANGLING_SYMBOL_SIZE / 2 ),
                            drawingShadows );
    }
}


static void orientSymbol( LIB_SYMBOL* symbol, int orientation )
{
    struct ORIENT
    {
        int flag;
        int n_rots;
        int mirror_x;
        int mirror_y;
    }
    orientations[] =
    {
        { SYM_ORIENT_0,                  0, 0, 0 },
        { SYM_ORIENT_90,                 1, 0, 0 },
        { SYM_ORIENT_180,                2, 0, 0 },
        { SYM_ORIENT_270,                3, 0, 0 },
        { SYM_MIRROR_X + SYM_ORIENT_0,   0, 1, 0 },
        { SYM_MIRROR_X + SYM_ORIENT_90,  1, 1, 0 },
        { SYM_MIRROR_Y,                  0, 0, 1 },
        { SYM_MIRROR_X + SYM_ORIENT_270, 3, 1, 0 },
        { SYM_MIRROR_Y + SYM_ORIENT_0,   0, 0, 1 },
        { SYM_MIRROR_Y + SYM_ORIENT_90,  1, 0, 1 },
        { SYM_MIRROR_Y + SYM_ORIENT_180, 2, 0, 1 },
        { SYM_MIRROR_Y + SYM_ORIENT_270, 3, 0, 1 }
    };

    ORIENT o = orientations[ 0 ];

    for( auto& i : orientations )
    {
        if( i.flag == orientation )
        {
            o = i;
            break;
        }
    }

    for( auto& item : symbol->GetDrawItems() )
    {
        for( int i = 0; i < o.n_rots; i++ )
            item.Rotate( wxPoint( 0, 0 ), true );

        if( o.mirror_x )
            item.MirrorVertical( wxPoint( 0, 0 ) );

        if( o.mirror_y )
            item.MirrorHorizontal( wxPoint( 0, 0 ) );
    }
}


void SCH_PAINTER::draw( SCH_SYMBOL* aSymbol, int aLayer )
{
    int unit = aSymbol->GetUnitSelection( &m_schematic->CurrentSheet() );
    int convert = aSymbol->GetConvert();

    // Use dummy symbol if the actual couldn't be found (or couldn't be locked).
    LIB_SYMBOL* originalSymbol = aSymbol->GetPartRef() ? aSymbol->GetPartRef().get() : dummy();
    LIB_PINS  originalPins;
    originalSymbol->GetPins( originalPins, unit, convert );

    // Copy the source so we can re-orient and translate it.
    LIB_SYMBOL tempSymbol( *originalSymbol );
    LIB_PINS tempPins;
    tempSymbol.GetPins( tempPins, unit, convert );

    tempSymbol.SetFlags( aSymbol->GetFlags() );

    orientSymbol( &tempSymbol, aSymbol->GetOrientation() );

    for( auto& tempItem : tempSymbol.GetDrawItems() )
    {
        tempItem.SetFlags( aSymbol->GetFlags() ); // SELECTED, HIGHLIGHTED, BRIGHTENED
        tempItem.MoveTo( tempItem.GetPosition() + (wxPoint) mapCoords( aSymbol->GetPosition() ) );
    }

    // Copy the pin info from the symbol to the temp pins
    for( unsigned i = 0; i < tempPins.size(); ++i )
    {
        SCH_PIN* symbolPin = aSymbol->GetPin( originalPins[i] );
        LIB_PIN* tempPin = tempPins[i];

        tempPin->ClearFlags();
        tempPin->SetFlags( symbolPin->GetFlags() ); // SELECTED, HIGHLIGHTED, BRIGHTENED

        tempPin->SetName( symbolPin->GetShownName() );
        tempPin->SetType( symbolPin->GetType() );
        tempPin->SetShape( symbolPin->GetShape() );

        if( symbolPin->IsDangling() )
            tempPin->SetFlags( IS_DANGLING );
    }

    draw( &tempSymbol, aLayer, false, aSymbol->GetUnit(), aSymbol->GetConvert() );

    // The fields are SCH_SYMBOL-specific so don't need to be copied/oriented/translated
    for( const SCH_FIELD& field : aSymbol->GetFields() )
        draw( &field, aLayer );
}


void SCH_PAINTER::draw( const SCH_FIELD* aField, int aLayer )
{
    bool drawingShadows = aLayer == LAYER_SELECTION_SHADOWS;

    if( drawingShadows && !aField->IsSelected() )
        return;

    aLayer = aField->GetLayer();

    COLOR4D color = getRenderColor( aField, aLayer, drawingShadows );

    if( !( aField->IsVisible() || aField->IsForceVisible() ) )
    {
        if( m_schSettings.m_ShowHiddenText )
            color = getRenderColor( aField, LAYER_HIDDEN, drawingShadows );
        else
            return;
    }

    if( aField->IsVoid() )
        return;

    if( drawingShadows && aField->GetParent()->IsSelected()
        && !eeconfig()->m_Selection.draw_selected_children )
    {
        return;
    }

    bool underline = false;

    if( aField->IsHypertext() && ( aField->GetFlags() & IS_ROLLOVER ) > 0 && !drawingShadows
        && !aField->IsMoving() )
    {
        color = PUREBLUE;
        underline = true;
    }

    // Calculate the text orientation according to the parent orientation.
    EDA_ANGLE orient( aField->GetTextEdaAngle() );

    if( aField->GetParent() && aField->GetParent()->Type() == SCH_SYMBOL_T
        && ( static_cast<SCH_SYMBOL*>( aField->GetParent() )->GetTransform().y1 ) )
    {
        // Rotate symbol 90 degrees.
        if( orient.IsZero() )
            orient = EDA_ANGLE::VERTICAL;
        else
            orient = EDA_ANGLE::HORIZONTAL;
    }

    m_gal->SetStrokeColor( color );
    m_gal->SetFillColor( color );
    m_gal->SetIsStroke( aField->GetFont()->IsStroke() );

    /*
     * Calculate the text justification, according to the symbol orientation/mirror.
     * This is a bit complicated due to cumulative calculations:
     * - numerous cases (mirrored or not, rotation)
     * - the DrawGraphicText function recalculate also H and H justifications according to the
     *   text orientation.
     * - when symbol is mirrored, the text is not mirrored and justifications are complicated
     *   to calculate so the easier way is to use no justifications (centered text) and use
     *   GetBoundingBox to know the text coordinate considered as centered
     */
    EDA_RECT boundingBox = aField->GetBoundingBox();
    wxPoint textpos;
    switch( aField->GetHorizontalAlignment() )
    {
    case TEXT_ATTRIBUTES::H_LEFT: textpos.x = boundingBox.GetOrigin().x; break;
    case TEXT_ATTRIBUTES::H_CENTER: textpos.x = boundingBox.Centre().x; break;
    case TEXT_ATTRIBUTES::H_RIGHT: textpos.x = boundingBox.GetEnd().x; break;
    }
    switch( aField->GetVerticalAlignment() )
    {
    // TODO: top aligned text should sit at boundingBox.GetOrigin().y - text height
    case TEXT_ATTRIBUTES::V_TOP: textpos.y = boundingBox.GetOrigin().y; break;
    case TEXT_ATTRIBUTES::V_CENTER: textpos.y = boundingBox.Centre().y; break;
    case TEXT_ATTRIBUTES::V_BOTTOM: textpos.y = boundingBox.GetEnd().y; break;
    }

    if( drawingShadows && eeconfig()->m_Selection.text_as_box )
    {
        m_gal->SetIsFill( true );
        m_gal->SetLineWidth( m_gal->GetLineWidth() * 0.5 );

        boundingBox.RevertYAxis();

        m_gal->DrawRectangle( mapCoords( boundingBox.GetPosition() ),
                              mapCoords( boundingBox.GetEnd() ) );
    }
    else
    {
        m_gal->SetIsFill( aField->GetFont()->IsOutline() );
        m_gal->SetGlyphSize( VECTOR2D( aField->GetTextSize() ) );
        m_gal->SetFontBold( aField->IsBold() );
        m_gal->SetFontItalic( aField->IsItalic() );
        m_gal->SetFontUnderlined( underline );
        m_gal->SetTextMirrored( aField->IsMirrored() );
        m_gal->SetLineWidth( getTextThickness( aField, drawingShadows ) );

#ifdef DEBUG
        std::cerr << "textpos " << textpos << " item @" << aField->GetTextPos() << std::endl;
#endif
        strokeText( aField, textpos, orient );
    }

    if( aField->IsMoving() )
    {
        // Draw the umbilical line
        m_gal->SetLineWidth( m_schSettings.m_outlineWidth );
        m_gal->SetStrokeColor( m_colorUmbilical );
        m_gal->DrawLine( textpos, aField->GetParentPosition() );
    }
}


void SCH_PAINTER::draw( SCH_GLOBALLABEL* aLabel, int aLayer )
{
#ifdef DEBUG
    std::cerr << "SCH_PAINTER::draw( SCH_GLOBALLABEL{" << *aLabel << "}, " << aLayer << " )"
              << std::endl;
#endif
    bool drawingShadows = aLayer == LAYER_SELECTION_SHADOWS;

    if( !drawingShadows || aLabel->IsSelected() )
    {
        COLOR4D color = getRenderColor( aLabel, LAYER_GLOBLABEL, drawingShadows );

        std::vector<wxPoint> pts;
        std::deque<VECTOR2D> pts2;

        aLabel->CreateGraphicShape( &m_schSettings, pts, aLabel->GetTextPos() );

        for( const wxPoint& p : pts )
            pts2.emplace_back( VECTOR2D( p.x, p.y ) );

        // The text is drawn inside the graphic shape.
        // On Cairo the graphic shape is filled by the background before drawing the text.
        // However if the text is selected, it is draw twice: first on LAYER_SELECTION_SHADOWS
        // and second on the text layer.  The second must not erase the first drawing.
        bool fillBg = ( aLayer == LAYER_SELECTION_SHADOWS ) || !aLabel->IsSelected();
        m_gal->SetIsFill( fillBg );
        m_gal->SetFillColor( m_schSettings.GetLayerColor( LAYER_SCHEMATIC_BACKGROUND ) );
        m_gal->SetIsStroke( true );
        m_gal->SetLineWidth( getTextThickness( aLabel, drawingShadows ) );
        m_gal->SetStrokeColor( color );
        m_gal->DrawPolyline( pts2 );

        m_gal->SetFillColor( color );
        draw( static_cast<SCH_TEXT*>( aLabel ), aLayer );
    }

    if( !drawingShadows || eeconfig()->m_Selection.draw_selected_children || !aLabel->IsSelected() )
    {
        draw( aLabel->GetIntersheetRefs(), aLayer );
    }
}


void SCH_PAINTER::draw( SCH_HIERLABEL* aLabel, int aLayer )
{
    bool drawingShadows = aLayer == LAYER_SELECTION_SHADOWS;

    if( drawingShadows && !aLabel->IsSelected() )
        return;

    COLOR4D color = getRenderColor( aLabel, LAYER_SHEETLABEL, drawingShadows );

    if( m_schematic )
    {
        SCH_CONNECTION* conn = aLabel->Connection();

        if( conn && conn->IsBus() )
            color = getRenderColor( aLabel, LAYER_BUS, drawingShadows );
    }

    std::vector<wxPoint> pts;
    std::deque<VECTOR2D> pts2;

    aLabel->CreateGraphicShape( &m_schSettings, pts, aLabel->GetTextPos() );

    for( auto p : pts )
        pts2.emplace_back( VECTOR2D( p.x, p.y ) );

    m_gal->SetIsFill( true );
    m_gal->SetFillColor( m_schSettings.GetLayerColor( LAYER_SCHEMATIC_BACKGROUND ) );
    m_gal->SetIsStroke( true );
    m_gal->SetLineWidth( getTextThickness( aLabel, drawingShadows ) );
    m_gal->SetStrokeColor( color );
    m_gal->DrawPolyline( pts2 );

    draw( static_cast<const SCH_TEXT*>( aLabel ), aLayer );
}


void SCH_PAINTER::draw( const SCH_SHEET* aSheet, int aLayer )
{
    bool drawingShadows = aLayer == LAYER_SELECTION_SHADOWS;

    if( aLayer == LAYER_HIERLABEL || aLayer == LAYER_SELECTION_SHADOWS )
    {
        for( SCH_SHEET_PIN* sheetPin : aSheet->GetPins() )
        {
            if( drawingShadows && !aSheet->IsSelected() && !sheetPin->IsSelected() )
                continue;

            if( drawingShadows && aSheet->IsSelected()
                && !eeconfig()->m_Selection.draw_selected_children )
            {
                break;
            }

            int     width = std::max( aSheet->GetPenWidth(), m_schSettings.GetDefaultPenWidth() );
            wxPoint initial_pos = sheetPin->GetTextPos();
            wxPoint offset_pos = initial_pos;

            // For aesthetic reasons, the SHEET_PIN is drawn with a small offset of width / 2
            int sheetPinOffset = KiROUND( width / 2.0 );
            switch( sheetPin->GetEdge() )
            {
            case SHEET_SIDE::TOP: offset_pos.y += sheetPinOffset; break;
            case SHEET_SIDE::BOTTOM: offset_pos.y -= sheetPinOffset; break;
            case SHEET_SIDE::RIGHT: offset_pos.x -= sheetPinOffset; break;
            case SHEET_SIDE::LEFT: offset_pos.x += sheetPinOffset; break;
            default: break;
            }

            sheetPin->SetTextPos( offset_pos );
            draw( static_cast<SCH_HIERLABEL*>( sheetPin ), aLayer );
            m_gal->DrawLine( offset_pos, initial_pos );
            sheetPin->SetTextPos( initial_pos );
        }
    }

    VECTOR2D pos = aSheet->GetPosition();
    VECTOR2D size = aSheet->GetSize();

    if( aLayer == LAYER_SHEET_BACKGROUND )
    {
        m_gal->SetFillColor( getRenderColor( aSheet, LAYER_SHEET_BACKGROUND, true ) );
        m_gal->SetIsFill( true );
        m_gal->SetIsStroke( false );

        m_gal->DrawRectangle( pos, pos + size );
    }

    if( aLayer == LAYER_SHEET || aLayer == LAYER_SELECTION_SHADOWS )
    {
        m_gal->SetStrokeColor( getRenderColor( aSheet, LAYER_SHEET, drawingShadows ) );
        m_gal->SetIsStroke( true );
        m_gal->SetLineWidth( getLineWidth( aSheet, drawingShadows ) );
        m_gal->SetIsFill( false );

        m_gal->DrawRectangle( pos, pos + size );

        if( drawingShadows && !eeconfig()->m_Selection.draw_selected_children
            && aSheet->IsSelected() )
            return;

        for( const SCH_FIELD& field : aSheet->GetFields() )
            draw( &field, aLayer );
    }
}


void SCH_PAINTER::draw( const SCH_NO_CONNECT* aNC, int aLayer )
{
    bool drawingShadows = aLayer == LAYER_SELECTION_SHADOWS;

    if( drawingShadows && !aNC->IsSelected() )
        return;

    m_gal->SetIsStroke( true );
    m_gal->SetLineWidth( getLineWidth( aNC, drawingShadows ) );
    m_gal->SetStrokeColor( getRenderColor( aNC, LAYER_NOCONNECT, drawingShadows ) );
    m_gal->SetIsFill( false );

    VECTOR2D p = aNC->GetPosition();
    int      delta = std::max( aNC->GetSize(), m_schSettings.GetDefaultPenWidth() * 3 ) / 2;

    m_gal->DrawLine( p + VECTOR2D( -delta, -delta ), p + VECTOR2D( delta, delta ) );
    m_gal->DrawLine( p + VECTOR2D( -delta, delta ), p + VECTOR2D( delta, -delta ) );
}


void SCH_PAINTER::draw( const SCH_BUS_ENTRY_BASE* aEntry, int aLayer )
{
    SCH_LINE line;
    bool     drawingShadows = aLayer == LAYER_SELECTION_SHADOWS;

    if( drawingShadows && !aEntry->IsSelected() )
        return;

    line.SetLayer( aEntry->Type() == SCH_BUS_WIRE_ENTRY_T ? LAYER_WIRE : LAYER_BUS );

    if( aEntry->IsSelected() )
        line.SetSelected();
    else if( aEntry->IsBrightened() )
        line.SetBrightened();

    line.SetStartPoint( aEntry->GetPosition() );
    line.SetEndPoint( aEntry->GetEnd() );
    line.SetStroke( aEntry->GetStroke() );
    line.SetLineWidth( getLineWidth( aEntry, drawingShadows ) );

    COLOR4D color = getRenderColor( aEntry, LAYER_WIRE, drawingShadows );

    if( aEntry->Type() == SCH_BUS_BUS_ENTRY_T )
        color = getRenderColor( aEntry, LAYER_BUS, drawingShadows );

    line.SetLineColor( color );
    line.SetLineStyle( aEntry->GetStrokeStyle() );

    draw( &line, aLayer );

    m_gal->SetIsFill( false );
    m_gal->SetIsStroke( true );
    m_gal->SetLineWidth( drawingShadows ? getShadowWidth() : 1.0F );

    if( aEntry->IsDanglingStart() )
        m_gal->DrawCircle( aEntry->GetPosition(),
                           aEntry->GetPenWidth() + ( TARGET_BUSENTRY_RADIUS / 2 ) );

    if( aEntry->IsDanglingEnd() )
        m_gal->DrawCircle( aEntry->GetEnd(),
                           aEntry->GetPenWidth() + ( TARGET_BUSENTRY_RADIUS / 2 ) );
}


void SCH_PAINTER::draw( const SCH_BITMAP* aBitmap, int aLayer )
{
    m_gal->Save();
    m_gal->Translate( aBitmap->GetPosition() );

    // When the image scale factor is not 1.0, we need to modify the actual as the image scale
    // factor is similar to a local zoom
    double img_scale = aBitmap->GetImageScale();

    if( img_scale != 1.0 )
        m_gal->Scale( VECTOR2D( img_scale, img_scale ) );

    if( aLayer == LAYER_DRAW_BITMAPS )
    {
        m_gal->DrawBitmap( *aBitmap->GetImage() );
    }

    if( aLayer == LAYER_SELECTION_SHADOWS )
    {
        if( aBitmap->IsSelected() || aBitmap->IsBrightened() )
        {
            COLOR4D color = getRenderColor( aBitmap, LAYER_DRAW_BITMAPS, true );
            m_gal->SetIsStroke( true );
            m_gal->SetStrokeColor( color );
            m_gal->SetLineWidth( getShadowWidth() );
            m_gal->SetIsFill( false );

            // Draws a bounding box.
            VECTOR2D bm_size( aBitmap->GetSize() );
            // bm_size is the actual image size in UI.
            // but m_gal scale was previously set to img_scale
            // so recalculate size relative to this image size.
            bm_size.x /= img_scale;
            bm_size.y /= img_scale;
            VECTOR2D origin( -bm_size.x / 2.0, -bm_size.y / 2.0 );
            VECTOR2D end = origin + bm_size;

            m_gal->DrawRectangle( origin, end );
        }
    }

    m_gal->Restore();
}


void SCH_PAINTER::draw( const SCH_MARKER* aMarker, int aLayer )
{
    bool drawingShadows = aLayer == LAYER_SELECTION_SHADOWS;

    if( drawingShadows && !aMarker->IsSelected() )
        return;

    COLOR4D color = getRenderColor( aMarker, aMarker->GetColorLayer(), drawingShadows );

    m_gal->Save();
    m_gal->Translate( aMarker->GetPosition() );
    m_gal->SetIsFill( !drawingShadows );
    m_gal->SetFillColor( color );
    m_gal->SetIsStroke( drawingShadows );
    m_gal->SetLineWidth( getLineWidth( aMarker, drawingShadows ) );
    m_gal->SetStrokeColor( color );

    SHAPE_LINE_CHAIN polygon;
    aMarker->ShapeToPolygon( polygon );

    m_gal->DrawPolygon( polygon );
    m_gal->Restore();
}


}; // namespace KIGFX<|MERGE_RESOLUTION|>--- conflicted
+++ resolved
@@ -257,13 +257,8 @@
 
     // For best visuals the selection width must be a cross between the zoom level and the
     // default line width.
-<<<<<<< HEAD
-    return (float) std::fabs( matrix.GetScale().x * 2.75 )
-           + Mils2iu( eeconfig()->m_Selection.thickness );
-=======
     return (float) std::fabs( matrix.GetScale().x * 2.75 ) +
            Mils2iu( eeconfig()->m_Selection.thickness );
->>>>>>> b4f5b6ef
 }
 
 
@@ -429,7 +424,7 @@
 }
 
 
-<<<<<<< HEAD
+
 void SCH_PAINTER::strokeText( const EDA_TEXT* aText, const VECTOR2D& aPosition, const EDA_ANGLE& aAngle )
 {
 #ifdef DEBUG
@@ -452,11 +447,7 @@
 }
 
 
-void SCH_PAINTER::draw( const LIB_PART* aPart, int aLayer, bool aDrawFields, int aUnit,
-                        int aConvert )
-=======
 void SCH_PAINTER::draw( const LIB_SYMBOL *aSymbol, int aLayer, bool aDrawFields, int aUnit, int aConvert )
->>>>>>> b4f5b6ef
 {
     if( !aUnit )
         aUnit = m_schSettings.m_ShowUnit;
@@ -464,13 +455,8 @@
     if( !aConvert )
         aConvert = m_schSettings.m_ShowConvert;
 
-<<<<<<< HEAD
-    std::unique_ptr<LIB_PART> tmpPart;
-    const LIB_PART*           drawnPart = aPart;
-=======
     std::unique_ptr< LIB_SYMBOL > tmpSymbol;
     const LIB_SYMBOL* drawnSymbol = aSymbol;
->>>>>>> b4f5b6ef
 
     if( aSymbol->IsAlias() )
     {
