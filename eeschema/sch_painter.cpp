--- conflicted
+++ resolved
@@ -1009,46 +1009,26 @@
     {
         size[INSIDE] = libEntry->ShowPinNames() ? aPin->GetNameTextSize() : 0;
         thickness[INSIDE] = nameLineWidth;
-<<<<<<< HEAD
-        colour[INSIDE] = getRenderColor( aPin, LAYER_PINNAM, drawingShadows );
-        text[INSIDE] = aPin->GetName();
-=======
         colour   [INSIDE] = getRenderColor( aPin, LAYER_PINNAM, drawingShadows );
         text     [INSIDE] = aPin->GetShownName();
->>>>>>> 74cefeca
 
         size[ABOVE] = libEntry->ShowPinNumbers() ? aPin->GetNumberTextSize() : 0;
         thickness[ABOVE] = numLineWidth;
-<<<<<<< HEAD
-        colour[ABOVE] = getRenderColor( aPin, LAYER_PINNUM, drawingShadows );
-        text[ABOVE] = aPin->GetNumber();
-=======
         colour   [ABOVE] = getRenderColor( aPin, LAYER_PINNUM, drawingShadows );
         text     [ABOVE] = aPin->GetShownNumber();
->>>>>>> 74cefeca
     }
     // Otherwise pin NAMES go above and pin NUMBERS go below
     else
     {
         size[ABOVE] = libEntry->ShowPinNames() ? aPin->GetNameTextSize() : 0;
         thickness[ABOVE] = nameLineWidth;
-<<<<<<< HEAD
-        colour[ABOVE] = getRenderColor( aPin, LAYER_PINNAM, drawingShadows );
-        text[ABOVE] = aPin->GetName();
-=======
         colour   [ABOVE] = getRenderColor( aPin, LAYER_PINNAM, drawingShadows );
         text     [ABOVE] = aPin->GetShownName();
->>>>>>> 74cefeca
 
         size[BELOW] = libEntry->ShowPinNumbers() ? aPin->GetNumberTextSize() : 0;
         thickness[BELOW] = numLineWidth;
-<<<<<<< HEAD
-        colour[BELOW] = getRenderColor( aPin, LAYER_PINNUM, drawingShadows );
-        text[BELOW] = aPin->GetNumber();
-=======
         colour   [BELOW] = getRenderColor( aPin, LAYER_PINNUM, drawingShadows );
         text     [BELOW] = aPin->GetShownNumber();
->>>>>>> 74cefeca
     }
 
     if( m_schSettings.m_ShowPinsElectricalType )
