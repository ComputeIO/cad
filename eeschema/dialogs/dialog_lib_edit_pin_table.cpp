--- conflicted
+++ resolved
@@ -200,13 +200,10 @@
                                            ValueFromString( m_userUnits, aValue ) ) );
                 break;
 
-<<<<<<< HEAD
-            case COL_VISIBLE: pin->SetVisible( BoolFromString( aValue ) ); break;
-=======
             case COL_VISIBLE:
                 pin->SetVisible(BoolFromString( aValue ));
                 break;
->>>>>>> 08d595c9
+
             default:
                 wxFAIL;
                 break;
@@ -382,17 +379,6 @@
     }
 
 private:
-<<<<<<< HEAD
-    // Because the rows of the grid can either be a single pin or a group of pins, the
-    // data model is a 2D vector.  If we're in the single pin case, each row's LIB_PINS
-    // contains only a single pin.
-    std::vector<LIB_PINS> m_rows;
-
-    EDA_UNITS m_userUnits;
-    bool      m_edited;
-
-=======
->>>>>>> 08d595c9
     static wxString StringFromBool( bool aValue )
     {
         if( aValue )
