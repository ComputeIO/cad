/*
 * This program source code file is part of KiCad, a free EDA CAD application.
 *
 * Copyright (C) 2015 Jean-Pierre Charras, jp.charras at wanadoo.fr
 * Copyright (C) 2012 Wayne Stambaugh <stambaughw@gmail.com>
 * Copyright (C) 1992-2021 KiCad Developers, see AUTHORS.txt for contributors.
 *
 * This program is free software; you can redistribute it and/or
 * modify it under the terms of the GNU General Public License
 * as published by the Free Software Foundation; either version 2
 * of the License, or (at your option) any later version.
 *
 * This program is distributed in the hope that it will be useful,
 * but WITHOUT ANY WARRANTY; without even the implied warranty of
 * MERCHANTABILITY or FITNESS FOR A PARTICULAR PURPOSE.  See the
 * GNU General Public License for more details.
 *
 * You should have received a copy of the GNU General Public License
 * along with this program; if not, you may find one here:
 * http://www.gnu.org/licenses/old-licenses/gpl-2.0.html
 * or you may search the http://www.gnu.org website for the version 2 license,
 * or you may write to the Free Software Foundation, Inc.,
 * 51 Franklin Street, Fifth Floor, Boston, MA  02110-1301, USA
 */

#include <gestfich.h>
#include <pgm_base.h>
#include <sch_screen.h>
#include <sch_edit_frame.h>
#include <schematic.h>
#include <project.h>
#include <kiface_i.h>
#include <bitmaps.h>
#include <reporter.h>
#include <wildcards_and_files_ext.h>
#include <sch_view.h>
#include <sch_marker.h>
#include <connection_graph.h>
#include <tools/ee_actions.h>
#include <tools/ee_inspection_tool.h>
#include <tool/tool_manager.h>
#include <dialog_erc.h>
#include <erc.h>
#include <id.h>
#include <confirm.h>
#include <widgets/infobar.h>
#include <dialogs/wx_html_report_box.h>
#include <wx/ffile.h>
#include <wx/hyperlink.h>
#include <erc_item.h>
#include <eeschema_settings.h>
#include <kicad_string.h>
#include <kiplatform/ui.h>

DIALOG_ERC::DIALOG_ERC( SCH_EDIT_FRAME* parent ) :
        DIALOG_ERC_BASE( parent ), PROGRESS_REPORTER( 1 ), m_parent( parent ), m_running( false ),
        m_ercRun( false ), m_severities( RPT_SEVERITY_ERROR | RPT_SEVERITY_WARNING )
{
    EESCHEMA_SETTINGS* settings = dynamic_cast<EESCHEMA_SETTINGS*>( Kiface().KifaceSettings() );
    m_severities = settings->m_Appearance.erc_severities;

    m_messages->SetImmediateMode();

    m_markerProvider = new SHEETLIST_ERC_ITEMS_PROVIDER( &m_parent->Schematic() );
    m_markerTreeModel = new RC_TREE_MODEL( parent, m_markerDataView );
    m_markerDataView->AssociateModel( m_markerTreeModel );

    m_markerTreeModel->SetSeverities( m_severities );
    m_markerTreeModel->SetProvider( m_markerProvider );
    syncCheckboxes();
    updateDisplayedCounts();

    // We use a sdbSizer to get platform-dependent ordering of the action buttons, but
    // that requires us to correct the button labels here.
    m_sdbSizer1OK->SetLabel( _( "Run ERC" ) );
    m_sdbSizer1Cancel->SetLabel( _( "Close" ) );
    m_sdbSizer1->Layout();

    m_sdbSizer1OK->SetDefault();

    m_errorsBadge->SetMaximumNumber( 999 );
    m_warningsBadge->SetMaximumNumber( 999 );
    m_exclusionsBadge->SetMaximumNumber( 999 );

<<<<<<< HEAD
    if( m_parent->CheckAnnotate(
                []( ERCE_T, const wxString&, SCH_REFERENCE*, SCH_REFERENCE* )
                {
                } ) )
=======
    if( m_parent->CheckAnnotate( []( ERCE_T, const wxString&, SCH_REFERENCE*,
                                     SCH_REFERENCE* ) {} ) )
>>>>>>> 77f5d317
    {
        wxHyperlinkCtrl* button = new wxHyperlinkCtrl(
                m_infoBar, wxID_ANY, _( "Show Annotation dialog" ), wxEmptyString );

        button->Bind( wxEVT_COMMAND_HYPERLINK,
                      std::function<void( wxHyperlinkEvent & aEvent )>(
                              [&]( wxHyperlinkEvent& aEvent )
                              {
                                  wxHtmlLinkEvent htmlEvent( aEvent.GetId(),
                                                             wxHtmlLinkInfo( aEvent.GetURL() ) );
                                  OnLinkClicked( htmlEvent );
                              } ) );

        m_infoBar->RemoveAllButtons();
        m_infoBar->AddButton( button );
        m_infoBar->ShowMessage( _( "Schematic is not fully annotated. "
                                   "ERC results will be incomplete." ) );
    }

    // Now all widgets have the size fixed, call FinishDialogSettings
    finishDialogSettings();
}


DIALOG_ERC::~DIALOG_ERC()
{
    EESCHEMA_SETTINGS* settings = dynamic_cast<EESCHEMA_SETTINGS*>( Kiface().KifaceSettings() );
    wxASSERT( settings );

    if( settings )
        settings->m_Appearance.erc_severities = m_severities;

    m_markerTreeModel->DecRef();
}


// PROGRESS_REPORTER calls

bool DIALOG_ERC::updateUI()
{
    // If ERC checks ever get slow enough we'll want a progress indicator...
    //
    // double cur = (double) m_progress.load() / m_maxProgress;
    // cur = std::max( 0.0, std::min( cur, 1.0 ) );
    //
    // m_gauge->SetValue( KiROUND( cur * 1000.0 ) );
    // wxSafeYield( this );

    return !m_cancelled;
}


void DIALOG_ERC::AdvancePhase( const wxString& aMessage )
{
    // Will also call Report( aMessage ):
    PROGRESS_REPORTER::AdvancePhase( aMessage );
    SetCurrentProgress( 0.0 );
}


void DIALOG_ERC::Report( const wxString& aMessage )
{
    m_messages->Report( aMessage );
}


void DIALOG_ERC::updateDisplayedCounts()
{
    int numErrors = 0;
    int numWarnings = 0;
    int numExcluded = 0;

    if( m_markerProvider )
    {
        numErrors += m_markerProvider->GetCount( RPT_SEVERITY_ERROR );
        numWarnings += m_markerProvider->GetCount( RPT_SEVERITY_WARNING );
        numExcluded += m_markerProvider->GetCount( RPT_SEVERITY_EXCLUSION );
    }

    if( !m_ercRun )
    {
        numErrors = -1;
        numWarnings = -1;
    }

    m_errorsBadge->UpdateNumber( numErrors, RPT_SEVERITY_ERROR );
    m_warningsBadge->UpdateNumber( numWarnings, RPT_SEVERITY_WARNING );
    m_exclusionsBadge->UpdateNumber( numExcluded, RPT_SEVERITY_EXCLUSION );
}


/* Delete the old ERC markers, over the whole hierarchy
 */
void DIALOG_ERC::OnEraseDrcMarkersClick( wxCommandEvent& event )
{
    bool includeExclusions = false;
    int  numExcluded = 0;

    if( m_markerProvider )
        numExcluded += m_markerProvider->GetCount( RPT_SEVERITY_EXCLUSION );

    if( numExcluded > 0 )
    {
        wxMessageDialog dlg( this, _( "Delete exclusions too?" ), _( "Delete All Markers" ),
                             wxYES_NO | wxCANCEL | wxCENTER | wxICON_QUESTION );
        dlg.SetYesNoLabels( _( "Errors and Warnings Only" ),
                            _( "Errors, Warnings and Exclusions" ) );

        int ret = dlg.ShowModal();

        if( ret == wxID_CANCEL )
            return;
        else if( ret == wxID_NO )
            includeExclusions = true;
    }

    deleteAllMarkers( includeExclusions );

    m_ercRun = false;
    updateDisplayedCounts();
    m_parent->GetCanvas()->Refresh();
}


// This is a modeless dialog so we have to handle these ourselves.
void DIALOG_ERC::OnCancelClick( wxCommandEvent& aEvent )
{
    if( m_running )
    {
        m_cancelled = true;
        return;
    }

    m_parent->FocusOnItem( nullptr );

    Close();
}


void DIALOG_ERC::OnCloseErcDialog( wxCloseEvent& event )
{
    m_parent->FocusOnItem( nullptr );

    m_parent->GetToolManager()->GetTool<EE_INSPECTION_TOOL>()->DestroyERCDialog();
}


static int RPT_SEVERITY_ALL = RPT_SEVERITY_WARNING | RPT_SEVERITY_ERROR | RPT_SEVERITY_EXCLUSION;


void DIALOG_ERC::syncCheckboxes()
{
    m_showAll->SetValue( m_severities == RPT_SEVERITY_ALL );
    m_showErrors->SetValue( m_severities & RPT_SEVERITY_ERROR );
    m_showWarnings->SetValue( m_severities & RPT_SEVERITY_WARNING );
    m_showExclusions->SetValue( m_severities & RPT_SEVERITY_EXCLUSION );
}


void DIALOG_ERC::OnLinkClicked( wxHtmlLinkEvent& event )
{
    wxCommandEvent dummy;
    m_parent->OnAnnotate( dummy );

    // We don't actually get notified when the annotation error is resolved, but we can assume
    // that the user will take corrective action.  If they don't, we can just show the infobar
    // again.
    m_infoBar->Hide();
}


void DIALOG_ERC::OnRunERCClick( wxCommandEvent& event )
{
    wxBusyCursor busy;

    SCHEMATIC* sch = &m_parent->Schematic();

    m_infoBar->Hide();

    m_parent->RecordERCExclusions();
    deleteAllMarkers( true );

    m_notebook->ChangeSelection( 0 ); // Display the "Tests Running..." tab
    m_messages->Clear();
    wxYield(); // Allow time slice to refresh Messages

    m_running = true;
    m_sdbSizer1Cancel->SetLabel( _( "Cancel" ) );
    m_sdbSizer1OK->Enable( false );
    m_buttondelmarkers->Enable( false );
    m_saveReport->Enable( false );

    sch->GetSheets().AnnotatePowerSymbols();

    int itemsNotAnnotated = m_parent->CheckAnnotate(
            []( ERCE_T aType, const wxString& aMsg, SCH_REFERENCE* aItemA, SCH_REFERENCE* aItemB )
            {
                std::shared_ptr<ERC_ITEM> ercItem = ERC_ITEM::Create( aType );
                ercItem->SetErrorMessage( aMsg );

                if( aItemB )
                    ercItem->SetItems( aItemA->GetSymbol(), aItemB->GetSymbol() );
                else
                    ercItem->SetItems( aItemA->GetSymbol() );

                SCH_MARKER* marker = new SCH_MARKER( ercItem, aItemA->GetSymbol()->GetPosition() );
                aItemA->GetSheetPath().LastScreen()->Append( marker );
            } );

    testErc();

    if( itemsNotAnnotated )
        m_messages->ReportHead( wxString::Format( _( "%d symbol(s) require annotation.<br><br>" ),
                                                  itemsNotAnnotated ), RPT_SEVERITY_INFO );

    if( m_cancelled )
        m_messages->Report( _( "-------- ERC cancelled by user.<br><br>" ), RPT_SEVERITY_INFO );
    else
        m_messages->Report( _( "ERC completed.<br><br>" ), RPT_SEVERITY_INFO );

    Raise();
    wxYield(); // Allow time slice to refresh Messages

    m_running = false;
    m_sdbSizer1Cancel->SetLabel( _( "Close" ) );
    m_sdbSizer1OK->Enable( true );
    m_buttondelmarkers->Enable( true );
    m_saveReport->Enable( true );

    if( !m_cancelled )
    {
        wxMilliSleep( 500 );
        m_notebook->ChangeSelection( 1 );
        KIPLATFORM::UI::ForceFocus( m_markerDataView );
    }

    m_ercRun = true;
    updateDisplayedCounts();
}


void DIALOG_ERC::redrawDrawPanel()
{
    WINDOW_THAWER thawer( m_parent );

    m_parent->GetCanvas()->Refresh();
}


void DIALOG_ERC::testErc()
{
    wxFileName fn;

    SCHEMATIC* sch = &m_parent->Schematic();

    // Build the whole sheet list in hierarchy (sheet, not screen)
    sch->GetSheets().AnnotatePowerSymbols();

    SCH_SCREENS   screens( sch->Root() );
    ERC_SETTINGS& settings = sch->ErcSettings();
    ERC_TESTER    tester( sch );

    // Test duplicate sheet names inside a given sheet.  While one can have multiple references
    // to the same file, each must have a unique name.
    if( settings.IsTestEnabled( ERCE_DUPLICATE_SHEET_NAME ) )
    {
        AdvancePhase( _( "Checking sheet names..." ) );
        tester.TestDuplicateSheetNames( true );
    }

    if( settings.IsTestEnabled( ERCE_BUS_ALIAS_CONFLICT ) )
    {
        AdvancePhase( _( "Checking bus conflicts..." ) );
        tester.TestConflictingBusAliases();
    }

    // The connection graph has a whole set of ERC checks it can run
    AdvancePhase( _( "Checking conflicts..." ) );
    m_parent->RecalculateConnections( NO_CLEANUP );
    sch->ConnectionGraph()->RunERC();

    // Test is all units of each multiunit component have the same footprint assigned.
    if( settings.IsTestEnabled( ERCE_DIFFERENT_UNIT_FP ) )
    {
        AdvancePhase( _( "Checking footprints..." ) );
        tester.TestMultiunitFootprints();
    }

    AdvancePhase( _( "Checking pins..." ) );

    if( settings.IsTestEnabled( ERCE_DIFFERENT_UNIT_NET ) )
        tester.TestMultUnitPinConflicts();

    // Test pins on each net against the pin connection table
    if( settings.IsTestEnabled( ERCE_PIN_TO_PIN_ERROR ) )
        tester.TestPinToPin();

    // Test similar labels (i;e. labels which are identical when
    // using case insensitive comparisons)
    if( settings.IsTestEnabled( ERCE_SIMILAR_LABELS ) )
    {
        AdvancePhase( _( "Checking labels..." ) );
        tester.TestSimilarLabels();
    }

    if( settings.IsTestEnabled( ERCE_UNRESOLVED_VARIABLE ) )
    {
        AdvancePhase( _( "Checking for unresolved variables..." ) );
        tester.TestTextVars( m_parent->GetCanvas()->GetView()->GetDrawingSheet() );
    }

    if( settings.IsTestEnabled( ERCE_NOCONNECT_CONNECTED ) )
    {
        AdvancePhase( _( "Checking no connect pins for connections..." ) );
        tester.TestNoConnectPins();
    }

    if( settings.IsTestEnabled( ERCE_LIB_SYMBOL_ISSUES ) )
    {
        AdvancePhase( _( "Checking for library symbol issues..." ) );
        tester.TestLibSymbolIssues();
    }

    m_parent->ResolveERCExclusions();

    // Display diags:
    m_markerTreeModel->SetProvider( m_markerProvider );

    // Display new markers from the current screen:
    for( SCH_ITEM* marker : m_parent->GetScreen()->Items().OfType( SCH_MARKER_T ) )
    {
        m_parent->GetCanvas()->GetView()->Remove( marker );
        m_parent->GetCanvas()->GetView()->Add( marker );
    }

    m_parent->GetCanvas()->Refresh();
}


void DIALOG_ERC::OnERCItemSelected( wxDataViewEvent& aEvent )
{
    const KIID&    itemID = RC_TREE_MODEL::ToUUID( aEvent.GetItem() );
    SCH_SHEET_PATH sheet;
    SCH_ITEM*      item = m_parent->Schematic().GetSheets().GetItem( itemID, &sheet );

    if( item && item->GetClass() != wxT( "DELETED_SHEET_ITEM" ) )
    {
        WINDOW_THAWER thawer( m_parent );

        if( !sheet.empty() && sheet != m_parent->GetCurrentSheet() )
        {
            m_parent->GetToolManager()->RunAction( ACTIONS::cancelInteractive, true );
            m_parent->GetToolManager()->RunAction( EE_ACTIONS::clearSelection, true );

            m_parent->SetCurrentSheet( sheet );
            m_parent->DisplayCurrentSheet();
            m_parent->RedrawScreen( (wxPoint) m_parent->GetScreen()->m_ScrollCenter, false );
        }

        m_parent->FocusOnItem( item );
        redrawDrawPanel();
    }

    aEvent.Skip();
}


void DIALOG_ERC::OnERCItemDClick( wxDataViewEvent& aEvent )
{
    if( aEvent.GetItem().IsOk() )
    {
        // turn control over to m_parent, hide this DIALOG_ERC window,
        // no destruction so we can preserve listbox cursor
        if( !IsModal() )
            Show( false );
    }

    aEvent.Skip();
}


void DIALOG_ERC::OnERCItemRClick( wxDataViewEvent& aEvent )
{
    RC_TREE_NODE* node = RC_TREE_MODEL::ToNode( aEvent.GetItem() );

    if( !node )
        return;

    ERC_SETTINGS& settings = m_parent->Schematic().ErcSettings();

    std::shared_ptr<RC_ITEM> rcItem = node->m_RcItem;
    wxString                 listName;
    wxMenu                   menu;
    wxString                 msg;

    switch( settings.GetSeverity( rcItem->GetErrorCode() ) )
    {
    case RPT_SEVERITY_ERROR: listName = _( "errors" ); break;
    case RPT_SEVERITY_WARNING: listName = _( "warnings" ); break;
    default: listName = _( "appropriate" ); break;
    }

    if( rcItem->GetParent()->IsExcluded() )
    {
        menu.Append( 1, _( "Remove exclusion for this violation" ),
                     wxString::Format( _( "It will be placed back in the %s list" ), listName ) );
    }
    else
    {
        menu.Append( 2, _( "Exclude this violation" ),
                     wxString::Format( _( "It will be excluded from the %s list" ), listName ) );
    }

    menu.AppendSeparator();

    if( rcItem->GetErrorCode() == ERCE_PIN_TO_PIN_WARNING
        || rcItem->GetErrorCode() == ERCE_PIN_TO_PIN_ERROR )
    {
        // Pin to pin severities edited through pin conflict map
    }
    else if( settings.GetSeverity( rcItem->GetErrorCode() ) == RPT_SEVERITY_WARNING )
    {
        menu.Append( 4,
                     wxString::Format( _( "Change severity to Error for all '%s' violations" ),
                                       rcItem->GetErrorText() ),
                     _( "Violation severities can also be edited in the Board Setup... dialog" ) );
    }
    else
    {
        menu.Append( 5,
                     wxString::Format( _( "Change severity to Warning for all '%s' violations" ),
                                       rcItem->GetErrorText() ),
                     _( "Violation severities can also be edited in the Board Setup... dialog" ) );
    }

    menu.Append( 6, wxString::Format( _( "Ignore all '%s' violations" ), rcItem->GetErrorText() ),
                 _( "Violations will not be checked or reported" ) );

    menu.AppendSeparator();

    if( rcItem->GetErrorCode() == ERCE_PIN_TO_PIN_WARNING
        || rcItem->GetErrorCode() == ERCE_PIN_TO_PIN_ERROR )
    {
        menu.Append( 7, _( "Edit pin-to-pin conflict map..." ) );
    }
    else
    {
        menu.Append( 8, _( "Edit violation severities..." ),
                     _( "Open the Schematic Setup... dialog" ) );
    }

    bool modified = false;

    switch( GetPopupMenuSelectionFromUser( menu ) )
    {
    case 1:
    {
        SCH_MARKER* marker = dynamic_cast<SCH_MARKER*>( node->m_RcItem->GetParent() );

        if( marker )
        {
            marker->SetExcluded( false );
            m_parent->GetCanvas()->GetView()->Update( marker );

            // Update view
            static_cast<RC_TREE_MODEL*>( aEvent.GetModel() )->ValueChanged( node );
            modified = true;
        }
    }
    break;

    case 2:
    {
        SCH_MARKER* marker = dynamic_cast<SCH_MARKER*>( node->m_RcItem->GetParent() );

        if( marker )
        {
            marker->SetExcluded( true );
            m_parent->GetCanvas()->GetView()->Update( marker );

            // Update view
            if( m_severities & RPT_SEVERITY_EXCLUSION )
                static_cast<RC_TREE_MODEL*>( aEvent.GetModel() )->ValueChanged( node );
            else
                static_cast<RC_TREE_MODEL*>( aEvent.GetModel() )->DeleteCurrentItem( false );

            modified = true;
        }
    }
    break;

    case 4:
        settings.SetSeverity( rcItem->GetErrorCode(), RPT_SEVERITY_ERROR );

        for( SCH_ITEM* item : m_parent->GetScreen()->Items().OfType( SCH_MARKER_T ) )
        {
            SCH_MARKER* marker = static_cast<SCH_MARKER*>( item );

            if( marker->GetRCItem()->GetErrorCode() == rcItem->GetErrorCode() )
                m_parent->GetCanvas()->GetView()->Update( marker );
        }

        // Rebuild model and view
        static_cast<RC_TREE_MODEL*>( aEvent.GetModel() )->SetProvider( m_markerProvider );
        modified = true;
        break;

    case 5:
        settings.SetSeverity( rcItem->GetErrorCode(), RPT_SEVERITY_WARNING );

        for( SCH_ITEM* item : m_parent->GetScreen()->Items().OfType( SCH_MARKER_T ) )
        {
            SCH_MARKER* marker = static_cast<SCH_MARKER*>( item );

            if( marker->GetRCItem()->GetErrorCode() == rcItem->GetErrorCode() )
                m_parent->GetCanvas()->GetView()->Update( marker );
        }

        // Rebuild model and view
        static_cast<RC_TREE_MODEL*>( aEvent.GetModel() )->SetProvider( m_markerProvider );
        modified = true;
        break;

    case 6:
    {
        settings.SetSeverity( rcItem->GetErrorCode(), RPT_SEVERITY_IGNORE );

        if( rcItem->GetErrorCode() == ERCE_PIN_TO_PIN_ERROR )
            settings.SetSeverity( ERCE_PIN_TO_PIN_WARNING, RPT_SEVERITY_IGNORE );

        SCH_SCREENS ScreenList( m_parent->Schematic().Root() );
        ScreenList.DeleteMarkers( MARKER_BASE::MARKER_ERC, rcItem->GetErrorCode() );

        // Rebuild model and view
        static_cast<RC_TREE_MODEL*>( aEvent.GetModel() )->SetProvider( m_markerProvider );
        modified = true;
    }
    break;

    case 7: m_parent->ShowSchematicSetupDialog( _( "Pin Conflicts Map" ) ); break;

    case 8: m_parent->ShowSchematicSetupDialog( _( "Violation Severity" ) ); break;
    }

    if( modified )
    {
        updateDisplayedCounts();
        redrawDrawPanel();
        m_parent->OnModify();
    }
}


void DIALOG_ERC::PrevMarker()
{
    if( m_notebook->GetSelection() != 1 )
        m_notebook->SetSelection( 1 );

    m_markerTreeModel->PrevMarker();
}


void DIALOG_ERC::NextMarker()
{
    if( m_notebook->GetSelection() != 1 )
        m_notebook->SetSelection( 1 );

    m_markerTreeModel->NextMarker();
}


void DIALOG_ERC::ExcludeMarker()
{
    if( m_notebook->GetSelection() != 1 )
        return;

    RC_TREE_NODE* node = RC_TREE_MODEL::ToNode( m_markerDataView->GetCurrentItem() );
    SCH_MARKER*   marker = dynamic_cast<SCH_MARKER*>( node->m_RcItem->GetParent() );

    if( marker && !marker->IsExcluded() )
    {
        marker->SetExcluded( true );
        m_parent->GetCanvas()->GetView()->Update( marker );

        // Update view
        if( m_severities & RPT_SEVERITY_EXCLUSION )
            m_markerTreeModel->ValueChanged( node );
        else
            m_markerTreeModel->DeleteCurrentItem( false );

        updateDisplayedCounts();
        redrawDrawPanel();
        m_parent->OnModify();
    }
}


void DIALOG_ERC::OnSeverity( wxCommandEvent& aEvent )
{
    int flag = 0;

    if( aEvent.GetEventObject() == m_showAll )
        flag = RPT_SEVERITY_ALL;
    else if( aEvent.GetEventObject() == m_showErrors )
        flag = RPT_SEVERITY_ERROR;
    else if( aEvent.GetEventObject() == m_showWarnings )
        flag = RPT_SEVERITY_WARNING;
    else if( aEvent.GetEventObject() == m_showExclusions )
        flag = RPT_SEVERITY_EXCLUSION;

    if( aEvent.IsChecked() )
        m_severities |= flag;
    else if( aEvent.GetEventObject() == m_showAll )
        m_severities = RPT_SEVERITY_ERROR;
    else
        m_severities &= ~flag;

    syncCheckboxes();

    // Set the provider's severity levels through the TreeModel so that the old tree
    // can be torn down before the severity changes.
    //
    // It's not clear this is required, but we've had a lot of issues with wxDataView
    // being cranky on various platforms.

    m_markerTreeModel->SetSeverities( m_severities );

    updateDisplayedCounts();
}


void DIALOG_ERC::deleteAllMarkers( bool aIncludeExclusions )
{
    // Clear current selection list to avoid selection of deleted items
    m_parent->GetToolManager()->RunAction( EE_ACTIONS::clearSelection, true );

    m_markerTreeModel->DeleteItems( false, aIncludeExclusions, true );
}


void DIALOG_ERC::OnSaveReport( wxCommandEvent& aEvent )
{
    wxFileName fn( "erc." + ReportFileExtension );

    wxFileDialog dlg( this, _( "Save Report to File" ), Prj().GetProjectPath(), fn.GetFullName(),
                      ReportFileWildcard(), wxFD_SAVE | wxFD_OVERWRITE_PROMPT );

    if( dlg.ShowModal() != wxID_OK )
        return;

    fn = dlg.GetPath();

    if( fn.GetExt().IsEmpty() )
        fn.SetExt( ReportFileExtension );

    if( !fn.IsAbsolute() )
    {
        wxString prj_path = Prj().GetProjectPath();
        fn.MakeAbsolute( prj_path );
    }

    if( writeReport( fn.GetFullPath() ) )
    {
        m_messages->Report(
                wxString::Format( _( "Report file '%s' created\n" ), fn.GetFullPath() ) );
    }
    else
    {
        DisplayError( this, wxString::Format( _( "Unable to create report file '%s'" ),
                                              fn.GetFullPath() ) );
    }
}


bool DIALOG_ERC::writeReport( const wxString& aFullFileName )
{
    wxFFile file( aFullFileName, wxT( "wt" ) );

    if( !file.IsOpened() )
        return false;

    wxString msg = wxString::Format( _( "ERC report (%s, Encoding UTF8)\n" ), DateAndTime() );

    std::map<KIID, EDA_ITEM*> itemMap;

    int            err_count = 0;
    int            warn_count = 0;
    int            total_count = 0;
    SCH_SHEET_LIST sheetList = m_parent->Schematic().GetSheets();

    sheetList.FillItemMap( itemMap );

    ERC_SETTINGS& settings = m_parent->Schematic().ErcSettings();

    for( unsigned i = 0; i < sheetList.size(); i++ )
    {
        msg << wxString::Format( _( "\n***** Sheet %s\n" ), sheetList[i].PathHumanReadable() );

        for( SCH_ITEM* aItem : sheetList[i].LastScreen()->Items().OfType( SCH_MARKER_T ) )
        {
            const SCH_MARKER* marker = static_cast<const SCH_MARKER*>( aItem );
            RC_ITEM*          item = marker->GetRCItem().get();
            SEVERITY          severity = settings.GetSeverity( item->GetErrorCode() );

            if( marker->GetMarkerType() != MARKER_BASE::MARKER_ERC )
                continue;

            total_count++;

            switch( severity )
            {
            case RPT_SEVERITY_ERROR: err_count++; break;
            case RPT_SEVERITY_WARNING: warn_count++; break;
            default: break;
            }

            msg << marker->GetRCItem()->ShowReport( GetUserUnits(), severity, itemMap );
        }
    }

    msg << wxString::Format( _( "\n ** ERC messages: %d  Errors %d  Warnings %d\n" ), total_count,
                             err_count, warn_count );

    // Currently: write report using UTF8 (as usual in Kicad).
    // TODO: see if we can use the current encoding page (mainly for Windows users),
    // Or other format (HTML?)
    file.Write( msg );

    // wxFFile dtor will close the file.

    return true;
}<|MERGE_RESOLUTION|>--- conflicted
+++ resolved
@@ -82,15 +82,8 @@
     m_warningsBadge->SetMaximumNumber( 999 );
     m_exclusionsBadge->SetMaximumNumber( 999 );
 
-<<<<<<< HEAD
-    if( m_parent->CheckAnnotate(
-                []( ERCE_T, const wxString&, SCH_REFERENCE*, SCH_REFERENCE* )
-                {
-                } ) )
-=======
     if( m_parent->CheckAnnotate( []( ERCE_T, const wxString&, SCH_REFERENCE*,
                                      SCH_REFERENCE* ) {} ) )
->>>>>>> 77f5d317
     {
         wxHyperlinkCtrl* button = new wxHyperlinkCtrl(
                 m_infoBar, wxID_ANY, _( "Show Annotation dialog" ), wxEmptyString );
