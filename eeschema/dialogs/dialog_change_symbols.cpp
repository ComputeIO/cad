--- conflicted
+++ resolved
@@ -39,15 +39,6 @@
 
 bool g_selectRefDes = false;
 bool g_selectValue  = false;
-<<<<<<< HEAD
-// { change, update }
-bool g_removeExtraFields[2] = { false, false };
-bool g_resetEmptyFields[2] = { false, false };
-bool g_resetFieldVisibilities[2] = { true, false };
-bool g_resetFieldEffects[2] = { true, false };
-bool g_resetFieldPositions[2] = { true, false };
-bool g_resetAttributes[2] = { true, false };
-=======
                                 // { change, update }
 bool g_removeExtraFields[2]      = { false,  false  };
 bool g_resetEmptyFields[2]       = { false,  false  };
@@ -56,7 +47,6 @@
 bool g_resetFieldEffects[2]      = { true,   false  };
 bool g_resetFieldPositions[2]    = { true,   false  };
 bool g_resetAttributes[2]        = { true,   false  };
->>>>>>> 77f5d317
 
 
 DIALOG_CHANGE_SYMBOLS::DIALOG_CHANGE_SYMBOLS( SCH_EDIT_FRAME* aParent, SCH_COMPONENT* aSymbol,
@@ -149,14 +139,6 @@
         m_resetAttributes->SetLabel( _( "Update symbol attributes" ) );
     }
 
-<<<<<<< HEAD
-    m_removeExtraBox->SetValue( g_removeExtraFields[(int) m_mode] );
-    m_resetEmptyFields->SetValue( g_resetEmptyFields[(int) m_mode] );
-    m_resetFieldVisibilities->SetValue( g_resetFieldVisibilities[(int) m_mode] );
-    m_resetFieldEffects->SetValue( g_resetFieldEffects[(int) m_mode] );
-    m_resetFieldPositions->SetValue( g_resetFieldPositions[(int) m_mode] );
-    m_resetAttributes->SetValue( g_resetAttributes[(int) m_mode] );
-=======
     m_removeExtraBox->SetValue( g_removeExtraFields[ (int) m_mode ] );
     m_resetEmptyFields->SetValue( g_resetEmptyFields[ (int) m_mode ] );
     m_resetFieldText->SetValue( g_resetFieldText[ (int) m_mode ] );
@@ -164,7 +146,6 @@
     m_resetFieldEffects->SetValue( g_resetFieldEffects[ (int) m_mode ] );
     m_resetFieldPositions->SetValue( g_resetFieldPositions[ (int) m_mode ] );
     m_resetAttributes->SetValue( g_resetAttributes[ (int) m_mode ] );
->>>>>>> 77f5d317
 
     // DIALOG_SHIM needs a unique hash_key because classname is not sufficient
     // because the update and change versions of this dialog have different controls.
@@ -230,14 +211,6 @@
     g_selectRefDes = m_fieldsBox->IsChecked( REFERENCE_FIELD );
     g_selectValue = m_fieldsBox->IsChecked( VALUE_FIELD );
 
-<<<<<<< HEAD
-    g_removeExtraFields[(int) m_mode] = m_removeExtraBox->GetValue();
-    g_resetEmptyFields[(int) m_mode] = m_resetEmptyFields->GetValue();
-    g_resetFieldVisibilities[(int) m_mode] = m_resetFieldVisibilities->GetValue();
-    g_resetFieldEffects[(int) m_mode] = m_resetFieldEffects->GetValue();
-    g_resetFieldPositions[(int) m_mode] = m_resetFieldPositions->GetValue();
-    g_resetAttributes[(int) m_mode] = m_resetAttributes->GetValue();
-=======
     g_removeExtraFields[ (int) m_mode ] = m_removeExtraBox->GetValue();
     g_resetEmptyFields[ (int) m_mode ] = m_resetEmptyFields->GetValue();
     g_resetFieldText[ (int) m_mode ] = m_resetFieldText->GetValue();
@@ -245,7 +218,6 @@
     g_resetFieldEffects[ (int) m_mode ] = m_resetFieldEffects->GetValue();
     g_resetFieldPositions[ (int) m_mode ] = m_resetFieldPositions->GetValue();
     g_resetAttributes[ (int) m_mode ] = m_resetAttributes->GetValue();
->>>>>>> 77f5d317
 }
 
 
