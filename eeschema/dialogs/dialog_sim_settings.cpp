/*
 * This program source code file is part of KiCad, a free EDA CAD application.
 *
 * Copyright (C) 2016-2021 CERN
 * Copyright (C) 2016-2021 KiCad Developers, see AUTHORS.txt for contributors.
 * @author Maciej Suminski <maciej.suminski@cern.ch>
 *
 * This program is free software; you can redistribute it and/or
 * modify it under the terms of the GNU General Public License
 * as published by the Free Software Foundation; either version 3
 * of the License, or (at your option) any later version.
 *
 * This program is distributed in the hope that it will be useful,
 * but WITHOUT ANY WARRANTY; without even the implied warranty of
 * MERCHANTABILITY or FITNESS FOR A PARTICULAR PURPOSE.  See the
 * GNU General Public License for more details.
 *
 * You should have received a copy of the GNU General Public License
 * along with this program; if not, you may find one here:
 * https://www.gnu.org/licenses/gpl-3.0.html
 * or you may search the http://www.gnu.org website for the version 3 license,
 * or you may write to the Free Software Foundation, Inc.,
 * 51 Franklin Street, Fifth Floor, Boston, MA  02110-1301, USA
 */

#include "dialog_sim_settings.h"
#include <sim/netlist_exporter_pspice_sim.h>
#include <sim/ngspice.h>

#include <confirm.h>

#include <wx/tokenzr.h>

#include <vector>
#include <utility>

/// @todo ngspice offers more types of analysis,
//so there are a few tabs missing (e.g. pole-zero, distortion, sensitivity)

// Helper function to shorten conditions
static bool empty( const wxTextEntryBase* aCtrl )
{
    return aCtrl->GetValue().IsEmpty();
}


static void setStringSelection( wxRadioBox* aCtrl, const wxString& aStr )
{
    aCtrl->SetSelection( aCtrl->FindString( aStr ) );
}


static wxString getStringSelection( const wxRadioBox* aCtrl )
{
    return aCtrl->GetString( aCtrl->GetSelection() );
}


DIALOG_SIM_SETTINGS::DIALOG_SIM_SETTINGS( wxWindow* aParent,
                                          std::shared_ptr<SPICE_SIMULATOR_SETTINGS>& aSettings ) :
        DIALOG_SIM_SETTINGS_BASE( aParent ),
        m_exporter( nullptr ),
        m_settings( aSettings ),
        m_spiceEmptyValidator( true )
{
    m_posIntValidator.SetMin( 1 );

    m_acPointsNumber->SetValidator( m_posIntValidator );
    m_acFreqStart->SetValidator( m_spiceValidator );
    m_acFreqStop->SetValidator( m_spiceValidator );

    m_dcStart1->SetValidator( m_spiceValidator );
    m_dcStop1->SetValidator( m_spiceValidator );
    m_dcIncr1->SetValidator( m_spiceValidator );

    m_dcStart2->SetValidator( m_spiceValidator );
    m_dcStop2->SetValidator( m_spiceValidator );
    m_dcIncr2->SetValidator( m_spiceValidator );

    m_noisePointsNumber->SetValidator( m_posIntValidator );
    m_noiseFreqStart->SetValidator( m_spiceValidator );
    m_noiseFreqStop->SetValidator( m_spiceValidator );

    m_transStep->SetValidator( m_spiceValidator );
    m_transFinal->SetValidator( m_spiceValidator );
    m_transInitial->SetValidator( m_spiceEmptyValidator );

    refreshUIControls();

    // Hide pages that aren't fully implemented yet
    // wxPanel::Hide() isn't enough on some platforms
    m_simPages->RemovePage( m_simPages->FindPage( m_pgDistortion ) );
    m_simPages->RemovePage( m_simPages->FindPage( m_pgNoise ) );
    m_simPages->RemovePage( m_simPages->FindPage( m_pgPoleZero ) );
    m_simPages->RemovePage( m_simPages->FindPage( m_pgSensitivity ) );
    m_simPages->RemovePage( m_simPages->FindPage( m_pgTransferFunction ) );

    if( !dynamic_cast<NGSPICE_SIMULATOR_SETTINGS*>( aSettings.get() ) )
        m_compatibilityMode->Show( false );

    m_sdbSizerOK->SetDefault();
    updateNetlistOpts();

}

wxString DIALOG_SIM_SETTINGS::evaluateDCControls( wxChoice* aDcSource, wxTextCtrl* aDcStart,
                                                  wxTextCtrl* aDcStop, wxTextCtrl* aDcIncr )
{
    wxString  dcSource = aDcSource->GetString( aDcSource->GetSelection() );
    wxWindow* ctrlWithError = nullptr;

    if( dcSource.IsEmpty() )
    {
        DisplayError( this, _( "You need to select DC source" ) );
        ctrlWithError = aDcSource;
    }
    /// @todo for some reason it does not trigger the assigned SPICE_VALIDATOR,
    // hence try..catch below
    else if( !aDcStart->Validate() )
        ctrlWithError = aDcStart;
    else if( !aDcStop->Validate() )
        ctrlWithError = aDcStop;
    else if( !aDcIncr->Validate() )
        ctrlWithError = aDcIncr;

    if( ctrlWithError )
    {
        ctrlWithError->SetFocus();
        return wxEmptyString;
    }

    try
    {
        // pick device name from exporter when something different than temperature is selected
        if( dcSource.Cmp( "TEMP" ) )
            dcSource = m_exporter->GetSpiceDevice( dcSource );

        return wxString::Format( "%s %s %s %s", dcSource,
                                 SPICE_VALUE( aDcStart->GetValue() ).ToSpiceString(),
                                 SPICE_VALUE( aDcStop->GetValue() ).ToSpiceString(),
                                 SPICE_VALUE( aDcIncr->GetValue() ).ToSpiceString() );
    }
    catch( std::exception& e )
    {
        DisplayError( this, e.what() );
        return wxEmptyString;
    }
    catch( const KI_PARAM_ERROR& e )
    {
        DisplayError( this, e.What() );
        return wxEmptyString;
    }
    catch( ... )
    {
        return wxEmptyString;
    }
}


bool DIALOG_SIM_SETTINGS::TransferDataFromWindow()
{
    if( !wxDialog::TransferDataFromWindow() )
        return false;

    // The simulator dependent settings always get transferred.
    NGSPICE_SIMULATOR_SETTINGS* ngspiceSettings =
            dynamic_cast<NGSPICE_SIMULATOR_SETTINGS*>( m_settings.get() );

    if( ngspiceSettings )
    {
        switch( m_compatibilityModeChoice->GetSelection() )
        {
        case 0: ngspiceSettings->SetModelMode( NGSPICE_MODEL_MODE::USER_CONFIG ); break;
        case 1: ngspiceSettings->SetModelMode( NGSPICE_MODEL_MODE::NGSPICE );     break;
        case 2: ngspiceSettings->SetModelMode( NGSPICE_MODEL_MODE::PSPICE );      break;
        case 3: ngspiceSettings->SetModelMode( NGSPICE_MODEL_MODE::LTSPICE );     break;
        case 4: ngspiceSettings->SetModelMode( NGSPICE_MODEL_MODE::LT_PSPICE );   break;
        case 5: ngspiceSettings->SetModelMode( NGSPICE_MODEL_MODE::HSPICE );      break;
        }
    }

    wxString previousSimCommand = m_simCommand;
    wxWindow* page = m_simPages->GetCurrentPage();

    if( page == m_pgAC )                // AC analysis
    {
        if( !m_pgAC->Validate() )
            return false;

        m_simCommand.Printf( ".ac %s %s %s %s",
                             scaleToString( m_acScale->GetSelection() ),
                             m_acPointsNumber->GetValue(),
                             SPICE_VALUE( m_acFreqStart->GetValue() ).ToSpiceString(),
                             SPICE_VALUE( m_acFreqStop->GetValue() ).ToSpiceString() );
    }
    else if( page == m_pgDC )           // DC transfer analysis
    {
        wxString simCmd = wxString( ".dc " );

        wxString src1 = evaluateDCControls( m_dcSource1, m_dcStart1, m_dcStop1, m_dcIncr1 );

        if( src1.IsEmpty() )
            return false;
        else
            simCmd += src1;

        if( m_dcEnable2->IsChecked() )
        {
            wxString src2 = evaluateDCControls( m_dcSource2, m_dcStart2, m_dcStop2, m_dcIncr2 );

            if( src2.IsEmpty() )
                return false;
            else
                simCmd += " " + src2;

            if( m_dcSource1->GetSelection() == m_dcSource2->GetSelection() )
            {
                DisplayError( this, _( "Source 1 and Source 2 must be different" ) );
                return false;
            }
        }

        m_simCommand = simCmd;
    }
    else if( page == m_pgNoise )        // Noise analysis
    {
        const NETLIST_EXPORTER_PSPICE::NET_INDEX_MAP& netMap = m_exporter->GetNetIndexMap();

        if( empty( m_noiseMeas ) || empty( m_noiseSrc ) || empty( m_noisePointsNumber )
                || empty( m_noiseFreqStart ) || empty( m_noiseFreqStop ) )
        {
            return false;
        }

        wxString ref;

        if( !empty( m_noiseRef ) )
            ref = wxString::Format( ", %d", netMap.at( m_noiseRef->GetValue() ) );

        wxString noiseSource = m_exporter->GetSpiceDevice( m_noiseSrc->GetValue() );

        // Add voltage source prefix if needed
        if( noiseSource[0] != 'v' && noiseSource[0] != 'V' )
            noiseSource += 'v' + noiseSource;

        m_simCommand.Printf( ".noise v(%d%s) %s %s %s %s %s",
                             netMap.at( m_noiseMeas->GetValue() ), ref,
                             noiseSource, scaleToString( m_noiseScale->GetSelection() ),
                             m_noisePointsNumber->GetValue(),
                             SPICE_VALUE( m_noiseFreqStart->GetValue() ).ToSpiceString(),
                             SPICE_VALUE( m_noiseFreqStop->GetValue() ).ToSpiceString() );
    }
    else if( page == m_pgOP )           // DC operating point analysis
    {
        m_simCommand = wxString( ".op" );
    }
    else if( page == m_pgTransient )    // Transient analysis
    {
        if( !m_pgTransient->Validate() )
            return false;

        wxString initial;

        if( !empty( m_transInitial ) )
            initial = SPICE_VALUE( m_transInitial->GetValue() ).ToSpiceString();

        m_simCommand.Printf( ".tran %s %s %s",
                             SPICE_VALUE( m_transStep->GetValue() ).ToSpiceString(),
                             SPICE_VALUE( m_transFinal->GetValue() ).ToSpiceString(),
                             initial );
    }
    else if( page == m_pgCustom )       // Custom directives
    {
        m_simCommand = m_customTxt->GetValue();
    }
    else
    {
        wxString extendedMsg;

        if( m_simCommand.IsEmpty() )
        {
            KIDIALOG dlg( this, _( "No valid simulation is configured." ), _( "Warning" ),
                          wxOK | wxCANCEL | wxICON_EXCLAMATION | wxCENTER );

            dlg.SetExtendedMessage( _( "A valid simulation can be configured by selecting a "
                                       "simulation tab, setting the simulation parameters and "
                                       "clicking the OK button with the tab selected." ) );
            dlg.SetOKCancelLabels(
                    wxMessageDialog::ButtonLabel( _( "Exit Without Valid Simulation" ) ),
                    wxMessageDialog::ButtonLabel( _( "Configure Valid Simulation" ) ) );
            dlg.DoNotShowCheckbox( __FILE__, __LINE__ );

            if( dlg.ShowModal() == wxID_OK )
                return true;
        }

        return false;
    }

    if( previousSimCommand != m_simCommand )
    {
        m_simCommand.Trim();
        updateNetlistOpts();
    }

    return true;
}


bool DIALOG_SIM_SETTINGS::TransferDataToWindow()
{
    /// @todo one day it could interpret the sim command and fill out appropriate fields.
    if( empty( m_customTxt ) )
        loadDirectives();

    NGSPICE_SIMULATOR_SETTINGS* ngspiceSettings =
            dynamic_cast<NGSPICE_SIMULATOR_SETTINGS*>( m_settings.get() );

    if( ngspiceSettings )
    {
        switch( ngspiceSettings->GetModelMode() )
        {
        case NGSPICE_MODEL_MODE::USER_CONFIG: m_compatibilityModeChoice->SetSelection( 0 ); break;
        case NGSPICE_MODEL_MODE::NGSPICE:     m_compatibilityModeChoice->SetSelection( 1 ); break;
        case NGSPICE_MODEL_MODE::PSPICE:      m_compatibilityModeChoice->SetSelection( 2 ); break;
        case NGSPICE_MODEL_MODE::LTSPICE:     m_compatibilityModeChoice->SetSelection( 3 ); break;
        case NGSPICE_MODEL_MODE::LT_PSPICE:   m_compatibilityModeChoice->SetSelection( 4 ); break;
        case NGSPICE_MODEL_MODE::HSPICE:      m_compatibilityModeChoice->SetSelection( 5 ); break;
        default:
            wxFAIL_MSG( wxString::Format( "Unknown NGSPICE_MODEL_MODE %d.",
                                          ngspiceSettings->GetModelMode() ) );
            break;
        }
    }

    if( m_simCommand.IsEmpty() && !empty( m_customTxt ) )
        return parseCommand( m_customTxt->GetValue() );

    return true;
}


int DIALOG_SIM_SETTINGS::ShowModal()
{
    // Fill out comboboxes that allows one to select nets
    // Map comoboxes to their current values
    std::map<wxComboBox*, wxString> cmbNet = {
        { m_noiseMeas, m_noiseMeas->GetStringSelection() },
        { m_noiseRef, m_noiseRef->GetStringSelection() }
    };

    for( auto c : cmbNet )
        c.first->Clear();

    for( const auto& net : m_exporter->GetNetIndexMap() )
    {
        for( auto c : cmbNet )
            c.first->Append( net.first );
    }

    // Try to restore the previous selection, if possible
    for( auto c : cmbNet )
    {
        int idx = c.first->FindString( c.second );

        if( idx != wxNOT_FOUND )
                c.first->SetSelection( idx );
    }

    return DIALOG_SIM_SETTINGS_BASE::ShowModal();
}


void DIALOG_SIM_SETTINGS::updateDCSources( wxChar aType, wxChoice* aSource )
{
    wxString prevSelection;

    if( aSource->GetCount() )
        aSource->GetString( aSource->GetSelection() );

    std::vector<wxString> sourcesList;
    bool                  enableSrcSelection = true;

    if( aType != 'T' )
    {
        for( const auto& item : m_exporter->GetSpiceItems() )
        {
            if( item.m_primitive == aType )
                sourcesList.push_back( item.m_refName );
        }

        std::sort( sourcesList.begin(), sourcesList.end(),
<<<<<<< HEAD
                   []( wxString& a, wxString& b ) -> bool
                   {
                       return a.Len() < b.Len() || b.Cmp( a ) > 0;
                   } );
=======
                [](wxString& a, wxString& b) -> bool
                {
                    return a.Len() < b.Len() || b.Cmp( a ) > 0;
                } );
>>>>>>> 77f5d317

        if( aSource == m_dcSource2 && !m_dcEnable2->IsChecked() )
            enableSrcSelection = false;
    }
    else
    {
        prevSelection = wxT( "TEMP" );
        sourcesList.push_back( prevSelection );
        enableSrcSelection = false;
    }

    aSource->Enable( enableSrcSelection );

    aSource->Clear();

    for( auto& src : sourcesList )
        aSource->Append( src );

    // Try to restore the previous selection, if possible
    aSource->SetStringSelection( prevSelection );
}


bool DIALOG_SIM_SETTINGS::parseCommand( const wxString& aCommand )
{
    if( aCommand.IsEmpty() )
        return false;

    wxStringTokenizer tokenizer( aCommand, " " );
    wxString tkn = tokenizer.GetNextToken().Lower();

    try
    {
        if( tkn == ".ac" )
        {
            m_simPages->SetSelection( m_simPages->FindPage( m_pgAC ) );

            tkn = tokenizer.GetNextToken().Lower();

            if( tkn == "dec" )
                m_acScale->SetSelection( 0 );
            if( tkn == "oct" )
                m_acScale->SetSelection( 1 );
            if( tkn == "lin" )
                m_acScale->SetSelection( 2 );
            else
                return false;

            // If the fields below are empty, it will be caught by the exception handler
            m_acPointsNumber->SetValue( tokenizer.GetNextToken() );
            m_acFreqStart->SetValue( SPICE_VALUE( tokenizer.GetNextToken() ).ToSpiceString() );
            m_acFreqStop->SetValue( SPICE_VALUE( tokenizer.GetNextToken() ).ToSpiceString() );
        }
        else if( tkn == ".dc" )
        {
            SPICE_DC_PARAMS src1, src2;
            src2.m_vincrement = SPICE_VALUE( -1 );

            if( !m_exporter->ParseDCCommand( aCommand, &src1, &src2 ) )
                return false;

            m_simPages->SetSelection( m_simPages->FindPage( m_pgDC ) );

            if( src1.m_source.IsSameAs( wxT( "TEMP" ), false ) )
                setStringSelection( m_dcSourceType1, wxT( "TEMP" ) );
            else
                setStringSelection( m_dcSourceType1, src1.m_source.GetChar( 0 ) );

            updateDCSources( src1.m_source.GetChar( 0 ), m_dcSource1 );
            m_dcSource1->SetStringSelection( src1.m_source );
            m_dcStart1->SetValue( src1.m_vstart.ToSpiceString() );
            m_dcStop1->SetValue( src1.m_vend.ToSpiceString() );
            m_dcIncr1->SetValue( src1.m_vincrement.ToSpiceString() );

            if( src2.m_vincrement.ToDouble() != -1 )
            {
                if( src2.m_source.IsSameAs( wxT( "TEMP" ), false ) )
                    setStringSelection( m_dcSourceType2, wxT( "TEMP" ) );
                else
                    setStringSelection( m_dcSourceType2, src2.m_source.GetChar( 0 ) );

                updateDCSources( src2.m_source.GetChar( 0 ), m_dcSource2 );
                m_dcSource2->SetStringSelection( src2.m_source );
                m_dcStart2->SetValue( src2.m_vstart.ToSpiceString() );
                m_dcStop2->SetValue( src2.m_vend.ToSpiceString() );
                m_dcIncr2->SetValue( src2.m_vincrement.ToSpiceString() );

                m_dcEnable2->SetValue( true );
            }

            refreshUIControls();
        }
        else if( tkn == ".tran" )
        {
            m_simPages->SetSelection( m_simPages->FindPage( m_pgTransient ) );

            // If the fields below are empty, it will be caught by the exception handler
            m_transStep->SetValue( SPICE_VALUE( tokenizer.GetNextToken() ).ToSpiceString() );
            m_transFinal->SetValue( SPICE_VALUE( tokenizer.GetNextToken() ).ToSpiceString() );

            // Initial time is an optional field
            tkn = tokenizer.GetNextToken();

            if( !tkn.IsEmpty() )
                m_transInitial->SetValue( SPICE_VALUE( tkn ).ToSpiceString() );
        }
        else if( tkn == ".op" )
        {
            m_simPages->SetSelection( m_simPages->FindPage( m_pgOP ) );
        }
        else if( !empty( m_customTxt ) )        // Custom directives
        {
            m_simPages->SetSelection( m_simPages->FindPage( m_pgCustom ) );
        }
    }
    catch( ... )
    {
        // Nothing really bad has happened
        return false;
    }

    return true;
}


void DIALOG_SIM_SETTINGS::onSwapDCSources( wxCommandEvent& event )
{
    std::vector<std::pair<wxTextEntry*, wxTextEntry*>> textCtrl = { { m_dcStart1, m_dcStart2 },
                                                                    { m_dcStop1, m_dcStop2 },
                                                                    { m_dcIncr1, m_dcIncr2 } };

    for( auto& couple : textCtrl )
    {
        wxString tmp = couple.first->GetValue();
        couple.first->SetValue( couple.second->GetValue() );
        couple.second->SetValue( tmp );
    }

    int src1 = m_dcSource1->GetSelection();
    int src2 = m_dcSource2->GetSelection();

    int sel = m_dcSourceType1->GetSelection();
    m_dcSourceType1->SetSelection( m_dcSourceType2->GetSelection() );
    m_dcSourceType2->SetSelection( sel );

    wxChar type1 = getStringSelection( m_dcSourceType1 ).Upper().GetChar( 0 );
    updateDCSources( type1, m_dcSource1 );
    wxChar type2 = getStringSelection( m_dcSourceType2 ).Upper().GetChar( 0 );
    updateDCSources( type2, m_dcSource2 );

    m_dcSource1->SetSelection( src2 );
    m_dcSource2->SetSelection( src1 );

    updateDCUnits( type1, m_dcSource1, m_src1DCStartValUnit, m_src1DCEndValUnit, m_src1DCStepUnit );
    updateDCUnits( type2, m_dcSource2, m_src2DCStartValUnit, m_src2DCEndValUnit, m_src2DCStepUnit );
}


void DIALOG_SIM_SETTINGS::onDCEnableSecondSource( wxCommandEvent& event )
{
    bool   is2ndSrcEnabled = m_dcEnable2->IsChecked();
    wxChar type = getStringSelection( m_dcSourceType2 ).Upper().GetChar( 0 );

    m_dcSourceType2->Enable( is2ndSrcEnabled );
    m_dcSource2->Enable( is2ndSrcEnabled && type != 'T' );
    m_dcStart2->Enable( is2ndSrcEnabled );
    m_dcStop2->Enable( is2ndSrcEnabled );
    m_dcIncr2->Enable( is2ndSrcEnabled );
}


void DIALOG_SIM_SETTINGS::updateDCUnits( wxChar aType, wxChoice* aSource,
                                         wxStaticText* aStartValUnit, wxStaticText* aEndValUnit,
                                         wxStaticText* aStepUnit )
{
    wxString unit;

    switch( aType )
    {
    case 'V': unit = _( "Volts" );     break;
    case 'I': unit = _( "Amperes" );   break;
    case 'R': unit = _( "Ohms" );      break;
    case 'T': unit = wxT( "\u00B0C" ); break;
    }

    aStartValUnit->SetLabel( unit );
    aEndValUnit->SetLabel( unit );
    aStepUnit->SetLabel( unit );

    m_pgDC->Fit();
    m_pgDC->Refresh();
}


void DIALOG_SIM_SETTINGS::loadDirectives()
{
    if( m_exporter )
        m_customTxt->SetValue( m_exporter->GetSheetSimCommand() );
}


void DIALOG_SIM_SETTINGS::updateNetlistOpts()
{
    m_netlistOpts = NET_ALL_FLAGS;

    if( !m_fixPassiveVals->IsChecked() )
        m_netlistOpts &= ~NET_ADJUST_PASSIVE_VALS;

    if( !m_fixIncludePaths->IsChecked() )
        m_netlistOpts &= ~NET_ADJUST_INCLUDE_PATHS;
}<|MERGE_RESOLUTION|>--- conflicted
+++ resolved
@@ -390,17 +390,10 @@
         }
 
         std::sort( sourcesList.begin(), sourcesList.end(),
-<<<<<<< HEAD
-                   []( wxString& a, wxString& b ) -> bool
-                   {
-                       return a.Len() < b.Len() || b.Cmp( a ) > 0;
-                   } );
-=======
                 [](wxString& a, wxString& b) -> bool
                 {
                     return a.Len() < b.Len() || b.Cmp( a ) > 0;
                 } );
->>>>>>> 77f5d317
 
         if( aSource == m_dcSource2 && !m_dcEnable2->IsChecked() )
             enableSrcSelection = false;
