--- conflicted
+++ resolved
@@ -56,13 +56,6 @@
                     LIB_ID sel = editFrame->GetTreeLIBID();
                     return !sel.GetLibNickname().empty() && sel.GetLibItemName().empty();
                 };
-<<<<<<< HEAD
-        auto canEditLibrary = [editFrame]( const SELECTION& aSel )
-        {
-            LIB_ID sel = editFrame->GetTreeLIBID();
-            return !editFrame->GetLibManager().IsLibraryReadOnly( sel.GetLibNickname() );
-        };
-=======
         // The libInferredCondition allows you to do things like New Symbol and Paste with a
         // symbol selected (in other words, when we know the library context even if the library
         // itself isn't selected.
@@ -72,7 +65,6 @@
                     LIB_ID sel = editFrame->GetTreeLIBID();
                     return !sel.GetLibNickname().empty();
                 };
->>>>>>> 77f5d317
         auto pinnedLibSelectedCondition =
                 [ editFrame ]( const SELECTION& aSel )
                 {
@@ -101,33 +93,6 @@
         ctxMenu.AddItem( ACTIONS::unpinLibrary,          pinnedLibSelectedCondition );
 
         ctxMenu.AddSeparator();
-<<<<<<< HEAD
-        ctxMenu.AddItem( ACTIONS::newLibrary, SELECTION_CONDITIONS::ShowAlways );
-        ctxMenu.AddItem( ACTIONS::addLibrary, SELECTION_CONDITIONS::ShowAlways );
-        ctxMenu.AddItem( ACTIONS::save,                  libSelectedCondition );
-        ctxMenu.AddItem( EE_ACTIONS::saveLibraryAs,      libSelectedCondition );
-        ctxMenu.AddItem( ACTIONS::revert,                libSelectedCondition );
-
-        ctxMenu.AddSeparator();
-        ctxMenu.AddItem( EE_ACTIONS::newSymbol, libSelectedCondition && canEditLibrary );
-        ctxMenu.AddItem( EE_ACTIONS::editSymbol, symbolSelectedCondition && canEditLibrary );
-
-        ctxMenu.AddSeparator();
-        ctxMenu.AddItem( ACTIONS::save,                  symbolSelectedCondition );
-        ctxMenu.AddItem( EE_ACTIONS::saveSymbolAs, saveSymbolAsCondition );
-        ctxMenu.AddItem( ACTIONS::revert,                symbolSelectedCondition );
-
-        ctxMenu.AddSeparator();
-        ctxMenu.AddItem( EE_ACTIONS::cutSymbol, symbolSelectedCondition && canEditLibrary );
-        ctxMenu.AddItem( EE_ACTIONS::copySymbol,         symbolSelectedCondition );
-        ctxMenu.AddItem( EE_ACTIONS::pasteSymbol,
-                         SELECTION_CONDITIONS::ShowAlways && canEditLibrary );
-        ctxMenu.AddItem( EE_ACTIONS::duplicateSymbol, symbolSelectedCondition && canEditLibrary );
-        ctxMenu.AddItem( EE_ACTIONS::deleteSymbol, symbolSelectedCondition && canEditLibrary );
-
-        ctxMenu.AddSeparator();
-        ctxMenu.AddItem( EE_ACTIONS::importSymbol, libSelectedCondition && canEditLibrary );
-=======
         ctxMenu.AddItem( EE_ACTIONS::newSymbol,          libInferredCondition );
 
         ctxMenu.AddSeparator();
@@ -145,7 +110,6 @@
 
         ctxMenu.AddSeparator();
         ctxMenu.AddItem( EE_ACTIONS::importSymbol,       libInferredCondition );
->>>>>>> 77f5d317
         ctxMenu.AddItem( EE_ACTIONS::exportSymbol,       symbolSelectedCondition );
 
         // If we've got nothing else to show, at least show a hide tree option
