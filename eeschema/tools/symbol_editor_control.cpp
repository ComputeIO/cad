--- conflicted
+++ resolved
@@ -55,12 +55,11 @@
                     LIB_ID sel = editFrame->GetTreeLIBID();
                     return !sel.GetLibNickname().empty() && sel.GetLibItemName().empty();
                 };
-        auto canEditLibrary =
-                [ editFrame ]( const SELECTION& aSel )
-                {
-                    LIB_ID sel = editFrame->GetTreeLIBID();
-                    return !editFrame->GetLibManager().IsLibraryReadOnly( sel.GetLibNickname() );
-                };
+        auto canEditLibrary = [editFrame]( const SELECTION& aSel )
+        {
+            LIB_ID sel = editFrame->GetTreeLIBID();
+            return !editFrame->GetLibManager().IsLibraryReadOnly( sel.GetLibNickname() );
+        };
         auto pinnedLibSelectedCondition =
                 [ editFrame ]( const SELECTION& aSel )
                 {
@@ -79,12 +78,11 @@
                     LIB_ID sel = editFrame->GetTreeLIBID();
                     return !sel.GetLibNickname().empty() && !sel.GetLibItemName().empty();
                 };
-        auto saveSymbolAsCondition =
-                [ editFrame ]( const SELECTION& aSel )
-                {
-                    LIB_ID sel = editFrame->GetTargetLibId();
-                    return !sel.GetLibNickname().empty() && !sel.GetLibItemName().empty();
-                };
+        auto saveSymbolAsCondition = [editFrame]( const SELECTION& aSel )
+        {
+            LIB_ID sel = editFrame->GetTargetLibId();
+            return !sel.GetLibNickname().empty() && !sel.GetLibItemName().empty();
+        };
 
         ctxMenu.AddItem( ACTIONS::pinLibrary,            unpinnedLibSelectedCondition );
         ctxMenu.AddItem( ACTIONS::unpinLibrary,          pinnedLibSelectedCondition );
@@ -97,34 +95,24 @@
         ctxMenu.AddItem( ACTIONS::revert,                libSelectedCondition );
 
         ctxMenu.AddSeparator();
-        ctxMenu.AddItem( EE_ACTIONS::newSymbol,          libSelectedCondition && canEditLibrary );
-        ctxMenu.AddItem( EE_ACTIONS::editSymbol,
-                         symbolSelectedCondition && canEditLibrary );
+        ctxMenu.AddItem( EE_ACTIONS::newSymbol, libSelectedCondition && canEditLibrary );
+        ctxMenu.AddItem( EE_ACTIONS::editSymbol, symbolSelectedCondition && canEditLibrary );
 
         ctxMenu.AddSeparator();
         ctxMenu.AddItem( ACTIONS::save,                  symbolSelectedCondition );
-        ctxMenu.AddItem( EE_ACTIONS::saveSymbolAs,       saveSymbolAsCondition );
+        ctxMenu.AddItem( EE_ACTIONS::saveSymbolAs, saveSymbolAsCondition );
         ctxMenu.AddItem( ACTIONS::revert,                symbolSelectedCondition );
 
         ctxMenu.AddSeparator();
-        ctxMenu.AddItem( EE_ACTIONS::cutSymbol,
-                         symbolSelectedCondition && canEditLibrary );
+        ctxMenu.AddItem( EE_ACTIONS::cutSymbol, symbolSelectedCondition && canEditLibrary );
         ctxMenu.AddItem( EE_ACTIONS::copySymbol,         symbolSelectedCondition );
-<<<<<<< HEAD
-        ctxMenu.AddItem( EE_ACTIONS::pasteSymbol, SELECTION_CONDITIONS::ShowAlways );
-        ctxMenu.AddItem( EE_ACTIONS::duplicateSymbol, symbolSelectedCondition );
-        ctxMenu.AddItem( EE_ACTIONS::deleteSymbol, symbolSelectedCondition );
-=======
         ctxMenu.AddItem( EE_ACTIONS::pasteSymbol,
                          SELECTION_CONDITIONS::ShowAlways && canEditLibrary );
-        ctxMenu.AddItem( EE_ACTIONS::duplicateSymbol,
-                         symbolSelectedCondition && canEditLibrary );
-        ctxMenu.AddItem( EE_ACTIONS::deleteSymbol,
-                         symbolSelectedCondition && canEditLibrary );
->>>>>>> 81b83a8f
+        ctxMenu.AddItem( EE_ACTIONS::duplicateSymbol, symbolSelectedCondition && canEditLibrary );
+        ctxMenu.AddItem( EE_ACTIONS::deleteSymbol, symbolSelectedCondition && canEditLibrary );
 
         ctxMenu.AddSeparator();
-        ctxMenu.AddItem( EE_ACTIONS::importSymbol,       libSelectedCondition && canEditLibrary);
+        ctxMenu.AddItem( EE_ACTIONS::importSymbol, libSelectedCondition && canEditLibrary );
         ctxMenu.AddItem( EE_ACTIONS::exportSymbol,       symbolSelectedCondition );
     }
 
