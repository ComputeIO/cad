/*
 * This program source code file is part of KiCad, a free EDA CAD application.
 *
 * Copyright (C) 2019 CERN
 * Copyright (C) 2019-2021 KiCad Developers, see AUTHORS.txt for contributors.
 *
 * This program is free software; you can redistribute it and/or
 * modify it under the terms of the GNU General Public License
 * as published by the Free Software Foundation; either version 2
 * of the License, or (at your option) any later version.
 *
 * This program is distributed in the hope that it will be useful,
 * but WITHOUT ANY WARRANTY; without even the implied warranty of
 * MERCHANTABILITY or FITNESS FOR A PARTICULAR PURPOSE.  See the
 * GNU General Public License for more details.
 *
 * You should have received a copy of the GNU General Public License
 * along with this program; if not, you may find one here:
 * http://www.gnu.org/licenses/old-licenses/gpl-2.0.html
 * or you may search the http://www.gnu.org website for the version 2 license,
 * or you may write to the Free Software Foundation, Inc.,
 * 51 Franklin Street, Fifth Floor, Boston, MA  02110-1301, USA
 */

#include "sch_drawing_tools.h"
#include "ee_selection_tool.h"
#include "ee_grid_helper.h"
#include <ee_actions.h>
#include <sch_edit_frame.h>
#include <project.h>
#include <id.h>
#include <eeschema_id.h>
#include <confirm.h>
#include <view/view_controls.h>
#include <view/view.h>
#include <sch_component.h>
#include <sch_no_connect.h>
#include <sch_line.h>
#include <sch_junction.h>
#include <sch_bus_entry.h>
#include <sch_text.h>
#include <sch_sheet.h>
#include <sch_bitmap.h>
#include <schematic.h>
#include <class_library.h>
#include <eeschema_settings.h>
#include <dialogs/dialog_edit_label.h>
#include <dialogs/dialog_edit_line_style.h>
#include <dialogs/dialog_junction_props.h>
#include <dialogs/dialog_sheet_pin_properties.h>
#include <kicad_string.h>

SCH_DRAWING_TOOLS::SCH_DRAWING_TOOLS() :
        EE_TOOL_BASE<SCH_EDIT_FRAME>( "eeschema.InteractiveDrawing" ),
        m_lastSheetPinType( PINSHEETLABEL_SHAPE::PS_INPUT ),
        m_lastGlobalLabelShape( PINSHEETLABEL_SHAPE::PS_INPUT ),
        m_lastTextOrientation( LABEL_SPIN_STYLE::LEFT ), m_lastTextBold( false ),
        m_lastTextItalic( false ), m_inPlaceComponent( false ), m_inPlaceImage( false ),
        m_inSingleClickPlace( false ), m_inTwoClickPlace( false ), m_inDrawSheet( false )
{
}


bool SCH_DRAWING_TOOLS::Init()
{
    EE_TOOL_BASE::Init();

    auto belowRootSheetCondition = [&]( const SELECTION& aSel )
    {
        return m_frame->GetCurrentSheet().Last() != &m_frame->Schematic().Root();
    };

    CONDITIONAL_MENU& ctxMenu = m_menu.GetMenu();
    ctxMenu.AddItem( EE_ACTIONS::leaveSheet, belowRootSheetCondition, 2 );

    return true;
}


int SCH_DRAWING_TOOLS::PlaceComponent( const TOOL_EVENT& aEvent )
{
    SCH_COMPONENT*              component = aEvent.Parameter<SCH_COMPONENT*>();
    SCHLIB_FILTER               filter;
    std::vector<PICKED_SYMBOL>* historyList = nullptr;

    if( m_inPlaceComponent )
        return 0;
    else
        m_inPlaceComponent = true;

    if( aEvent.IsAction( &EE_ACTIONS::placeSymbol ) )
    {
        historyList = &m_symbolHistoryList;
    }
    else if( aEvent.IsAction( &EE_ACTIONS::placePower ) )
    {
        historyList = &m_powerHistoryList;
        filter.FilterPowerParts( true );
    }
    else
    {
        wxFAIL_MSG( "PlaceCompontent(): unexpected request" );
    }

    getViewControls()->ShowCursor( true );

    // If a component was passed in get it ready for placement.
    if( component )
    {
        component->SetFlags( IS_NEW | IS_MOVED );

        m_toolMgr->RunAction( EE_ACTIONS::clearSelection, true );
        m_selectionTool->AddItemToSel( component );
    }

    std::string tool = aEvent.GetCommandStr().get();
    m_frame->PushTool( tool );
    Activate();

    // Prime the pump
    if( component )
    {
        getViewControls()->WarpCursor( getViewControls()->GetMousePosition( false ) );
        m_toolMgr->RunAction( ACTIONS::refreshPreview );
    }
    else if( aEvent.HasPosition() )
    {
        m_toolMgr->RunAction( EE_ACTIONS::cursorClick );
    }

    auto setCursor = [&]()
    {
        m_frame->GetCanvas()->SetCurrentCursor( component ? KICURSOR::MOVING
                                                          : KICURSOR::COMPONENT );
    };

    // Set initial cursor
    setCursor();

    // Main loop: keep receiving events
    while( TOOL_EVENT* evt = Wait() )
    {
        setCursor();
        VECTOR2I cursorPos = getViewControls()->GetCursorPosition( !evt->Modifier( MD_ALT ) );

        auto cleanup = [&]()
        {
            m_toolMgr->RunAction( EE_ACTIONS::clearSelection, true );
            m_view->ClearPreview();
            delete component;
            component = nullptr;
        };

        if( evt->IsCancelInteractive() )
        {
            if( component )
            {
                cleanup();
            }
            else
            {
                m_frame->PopTool( tool );
                break;
            }
        }
        else if( evt->IsActivate() )
        {
            if( component )
                cleanup();

            if( evt->IsMoveTool() )
            {
                // leave ourselves on the stack so we come back after the move
                break;
            }
            else
            {
                m_frame->PopTool( tool );
                break;
            }
        }
        else if( evt->IsClick( BUT_LEFT ) || evt->IsDblClick( BUT_LEFT ) )
        {
            if( !component )
            {
                m_toolMgr->RunAction( EE_ACTIONS::clearSelection, true );

                // Pick the footprint to be placed
                bool footprintPreviews = m_frame->eeconfig()->m_Appearance.footprint_preview;
                PICKED_SYMBOL sel = m_frame->PickSymbolFromLibTree( &filter, *historyList, true, 1,
                                                                    1, footprintPreviews );

                // Restore cursor after dialog
                getViewControls()->WarpCursor( getViewControls()->GetCursorPosition(), true );

                LIB_PART* part = sel.LibId.IsValid() ? m_frame->GetLibPart( sel.LibId ) : nullptr;

                if( !part )
                    continue;

                component = new SCH_COMPONENT( *part, &m_frame->GetCurrentSheet(), sel,
                                               (wxPoint) cursorPos );
                component->SetParent( m_frame->GetCurrentSheet().LastScreen() );
                component->SetFlags( IS_NEW | IS_MOVED );

                if( m_frame->eeconfig()->m_AutoplaceFields.enable )
                    component->AutoplaceFields( /* aScreen */ NULL, /* aManual */ false );

                m_frame->SaveCopyForRepeatItem( component );

                m_view->ClearPreview();
                m_view->AddToPreview( component->Clone() );
                m_selectionTool->AddItemToSel( component );

                // Update cursor now that we have a component
                setCursor();
            }
            else
            {
                SCH_COMPONENT* next_comp = nullptr;

                m_view->ClearPreview();
                m_frame->AddItemToScreenAndUndoList( m_frame->GetScreen(), component, false );

                EE_SELECTION new_sel;
                new_sel.Add( component );

                m_toolMgr->RunAction( EE_ACTIONS::addNeededJunctions, true, &new_sel );
                m_frame->OnModify();

                if( m_frame->eeconfig()->m_SymChooserPanel.place_all_units
                    || m_frame->eeconfig()->m_SymChooserPanel.keep_symbol )
                {
                    int new_unit = component->GetUnit();

                    if( m_frame->eeconfig()->m_SymChooserPanel.place_all_units
                        && component->GetUnit() < component->GetUnitCount() )
                    {
                        new_unit++;
                    }
                    else
                    {
                        new_unit = 1;
                    }

                    // We are either stepping to the next unit or next component
                    if( m_frame->eeconfig()->m_SymChooserPanel.keep_symbol || new_unit > 1 )
                    {
                        // Deselect the last placed symbol: obviously we do not want to
                        // apply some changes (like rotation, mirror...) to previously placed
                        // symbols.
                        m_selectionTool->ClearSelection();

                        next_comp = static_cast<SCH_COMPONENT*>( component->Duplicate() );
                        next_comp->SetFlags( IS_NEW | IS_MOVED );
                        next_comp->SetUnit( new_unit );
                        next_comp->SetUnitSelection( new_unit );

                        if( m_frame->eeconfig()->m_AutoplaceFields.enable )
                            component->AutoplaceFields( /* aScreen */ NULL, /* aManual */ false );

                        m_frame->SaveCopyForRepeatItem( next_comp );
                        m_view->AddToPreview( next_comp->Clone() );
                        m_selectionTool->AddItemToSel( next_comp );
                    }
                }

                component = next_comp;
            }
        }
        else if( evt->IsClick( BUT_RIGHT ) )
        {
            // Warp after context menu only if dragging...
            if( !component )
                m_toolMgr->VetoContextMenuMouseWarp();

            m_menu.ShowContextMenu( m_selectionTool->GetSelection() );
        }
        else if( evt->Category() == TC_COMMAND && evt->Action() == TA_CHOICE_MENU_CHOICE )
        {
            if( evt->GetCommandId().get() >= ID_POPUP_SCH_SELECT_UNIT_CMP
                && evt->GetCommandId().get() <= ID_POPUP_SCH_SELECT_UNIT_CMP_MAX )
            {
                int unit = evt->GetCommandId().get() - ID_POPUP_SCH_SELECT_UNIT_CMP;

                if( component )
                {
                    m_frame->SelectUnit( component, unit );
                    m_toolMgr->RunAction( ACTIONS::refreshPreview );
                }
            }
        }
        else if( component && ( evt->IsAction( &ACTIONS::refreshPreview ) || evt->IsMotion() ) )
        {
            component->SetPosition( (wxPoint) cursorPos );
            m_view->ClearPreview();
            m_view->AddToPreview( component->Clone() );
        }
        else
        {
            evt->SetPassEvent();
        }

        // Enable autopanning and cursor capture only when there is a footprint to be placed
        getViewControls()->SetAutoPan( component != nullptr );
        getViewControls()->CaptureCursor( component != nullptr );
    }

    m_frame->GetCanvas()->SetCurrentCursor( KICURSOR::ARROW );
    m_inPlaceComponent = false;
    return 0;
}


int SCH_DRAWING_TOOLS::PlaceImage( const TOOL_EVENT& aEvent )
{
    SCH_BITMAP* image = aEvent.Parameter<SCH_BITMAP*>();
    bool        immediateMode = image;
    VECTOR2I    cursorPos = getViewControls()->GetCursorPosition();

    if( m_inPlaceImage )
        return 0;
    else
        m_inPlaceImage = true;

    m_toolMgr->RunAction( EE_ACTIONS::clearSelection, true );
    getViewControls()->ShowCursor( true );

    // Add all the drawable parts to preview
    if( image )
    {
        image->SetPosition( (wxPoint) cursorPos );
        m_view->ClearPreview();
        m_view->AddToPreview( image->Clone() );
    }

    std::string tool = aEvent.GetCommandStr().get();
    m_frame->PushTool( tool );
    Activate();

    // Prime the pump
    if( image )
        m_toolMgr->RunAction( ACTIONS::refreshPreview );
    else if( aEvent.HasPosition() )
        m_toolMgr->RunAction( ACTIONS::cursorClick );

    auto setCursor = [&]()
    {
        if( image )
            m_frame->GetCanvas()->SetCurrentCursor( KICURSOR::MOVING );
        else
            m_frame->GetCanvas()->SetCurrentCursor( KICURSOR::PENCIL );
    };

    // Set initial cursor
    setCursor();

    // Main loop: keep receiving events
    while( TOOL_EVENT* evt = Wait() )
    {
        setCursor();
        cursorPos = getViewControls()->GetCursorPosition( !evt->Modifier( MD_ALT ) );

        auto cleanup = [&]()
        {
            m_toolMgr->RunAction( EE_ACTIONS::clearSelection, true );
            m_view->ClearPreview();
            delete image;
            image = nullptr;
        };

        if( evt->IsCancelInteractive() )
        {
            if( image )
            {
                cleanup();
            }
            else
            {
                m_frame->PopTool( tool );
                break;
            }

            if( immediateMode )
            {
                m_frame->PopTool( tool );
                break;
            }
        }
        else if( evt->IsActivate() )
        {
            if( image )
                cleanup();

            if( evt->IsMoveTool() )
            {
                // leave ourselves on the stack so we come back after the move
                break;
            }
            else
            {
                m_frame->PopTool( tool );
                break;
            }
        }
        else if( evt->IsClick( BUT_LEFT ) || evt->IsDblClick( BUT_LEFT ) )
        {
            if( !image )
            {
                m_toolMgr->RunAction( EE_ACTIONS::clearSelection, true );
                wxFileDialog dlg( m_frame, _( "Choose Image" ), wxEmptyString, wxEmptyString,
                                  _( "Image Files" ) + wxS( " " ) + wxImage::GetImageExtWildcard(),
                                  wxFD_OPEN );

                if( dlg.ShowModal() != wxID_OK )
                    continue;

                // Restore cursor after dialog
                getViewControls()->WarpCursor( getViewControls()->GetCursorPosition(), true );

                wxString fullFilename = dlg.GetPath();

                if( wxFileExists( fullFilename ) )
                    image = new SCH_BITMAP( (wxPoint) cursorPos );

                if( !image || !image->ReadImageFile( fullFilename ) )
                {
                    wxMessageBox( _( "Couldn't load image from \"%s\"" ), fullFilename );
                    delete image;
                    image = nullptr;
                    continue;
                }

                image->SetFlags( IS_NEW | IS_MOVED );

                m_frame->SaveCopyForRepeatItem( image );

                m_view->ClearPreview();
                m_view->AddToPreview( image->Clone() );
                m_view->RecacheAllItems(); // Bitmaps are cached in Opengl

                m_selectionTool->AddItemToSel( image );

                getViewControls()->SetCursorPosition( cursorPos, false );
                setCursor();
            }
            else
            {
                m_frame->AddItemToScreenAndUndoList( m_frame->GetScreen(), image, false );
                image = nullptr;
                m_toolMgr->RunAction( ACTIONS::activatePointEditor );

                m_view->ClearPreview();

                if( immediateMode )
                {
                    m_frame->PopTool( tool );
                    break;
                }
            }
        }
        else if( evt->IsClick( BUT_RIGHT ) )
        {
            // Warp after context menu only if dragging...
            if( !image )
                m_toolMgr->VetoContextMenuMouseWarp();

            m_menu.ShowContextMenu( m_selectionTool->GetSelection() );
        }
        else if( image && ( evt->IsAction( &ACTIONS::refreshPreview ) || evt->IsMotion() ) )
        {
            image->SetPosition( (wxPoint) cursorPos );
            m_view->ClearPreview();
            m_view->AddToPreview( image->Clone() );
            m_view->RecacheAllItems(); // Bitmaps are cached in Opengl
        }
        else
        {
            evt->SetPassEvent();
        }

        // Enable autopanning and cursor capture only when there is a footprint to be placed
        getViewControls()->SetAutoPan( image != nullptr );
        getViewControls()->CaptureCursor( image != nullptr );
    }

    m_frame->GetCanvas()->SetCurrentCursor( KICURSOR::ARROW );
    m_inPlaceImage = false;
    return 0;
}


int SCH_DRAWING_TOOLS::SingleClickPlace( const TOOL_EVENT& aEvent )
{
<<<<<<< HEAD
    wxPoint cursorPos;
    KICAD_T type = aEvent.Parameter<KICAD_T>();
=======
    wxPoint         cursorPos;
    KICAD_T         type = aEvent.Parameter<KICAD_T>();
    EE_GRID_HELPER  grid( m_toolMgr );

    KIGFX::VIEW_CONTROLS* controls = getViewControls();
>>>>>>> 81b83a8f

    if( m_inSingleClickPlace )
        return 0;
    else
        m_inSingleClickPlace = true;

    if( type == SCH_JUNCTION_T && aEvent.HasPosition() )
    {
        EE_SELECTION& selection = m_selectionTool->GetSelection();
        SCH_LINE*     wire = dynamic_cast<SCH_LINE*>( selection.Front() );

        if( wire )
        {
            SEG      seg( wire->GetStartPoint(), wire->GetEndPoint() );
            VECTOR2I nearest = seg.NearestPoint( getViewControls()->GetCursorPosition() );
            getViewControls()->SetCrossHairCursorPosition( nearest, false );
            getViewControls()->WarpCursor( getViewControls()->GetCursorPosition(), true );
        }
    }

    m_toolMgr->RunAction( EE_ACTIONS::clearSelection, true );
    getViewControls()->ShowCursor( true );

    cursorPos = aEvent.IsPrime() ? (wxPoint) aEvent.Position()
                                 : (wxPoint) controls->GetMousePosition();

    SCH_ITEM* previewItem;
    switch( type )
    {
    case SCH_NO_CONNECT_T: previewItem = new SCH_NO_CONNECT( cursorPos ); break;
    case SCH_JUNCTION_T: previewItem = new SCH_JUNCTION( cursorPos ); break;
    case SCH_BUS_WIRE_ENTRY_T: previewItem = new SCH_BUS_WIRE_ENTRY( cursorPos ); break;
    default:
        wxASSERT_MSG( false, "Unknown item type in SCH_DRAWING_TOOLS::SingleClickPlace" );
        return 0;
    }

    previewItem->SetParent( m_frame->GetScreen() );

    m_view->ClearPreview();
    m_view->AddToPreview( previewItem->Clone() );

    std::string tool = aEvent.GetCommandStr().get();
    m_frame->PushTool( tool );
    Activate();

    // Prime the pump
    if( aEvent.HasPosition() )
        m_toolMgr->RunAction( ACTIONS::cursorClick );
    else
        m_toolMgr->RunAction( ACTIONS::refreshPreview );

    auto setCursor = [&]()
    {
        m_frame->GetCanvas()->SetCurrentCursor( KICURSOR::PLACE );
    };

    // Set initial cursor
    setCursor();

    // Main loop: keep receiving events
    while( TOOL_EVENT* evt = Wait() )
    {
        setCursor();
        grid.SetSnap( !evt->Modifier( MD_SHIFT ) );
        grid.SetUseGrid( getView()->GetGAL()->GetGridSnapping() && !evt->Modifier( MD_ALT ) );

        cursorPos = evt->IsPrime() ? (wxPoint) evt->Position()
                                   : (wxPoint) controls->GetMousePosition();

        cursorPos = wxPoint( grid.BestSnapAnchor( cursorPos, LAYER_CONNECTABLE, nullptr ) );
        controls->ForceCursorPosition( true, cursorPos );

        if( evt->IsCancelInteractive() )
        {
            m_frame->PopTool( tool );
            break;
        }
        else if( evt->IsActivate() )
        {
            if( evt->IsMoveTool() )
            {
                // leave ourselves on the stack so we come back after the move
                break;
            }
            else
            {
                m_frame->PopTool( tool );
                break;
            }
        }
        else if( evt->IsClick( BUT_LEFT ) || evt->IsDblClick( BUT_LEFT ) )
        {
            if( !m_frame->GetScreen()->GetItem( cursorPos, 0, type ) )
            {
                SCH_ITEM* newItem = static_cast<SCH_ITEM*>( previewItem->Clone() );
                newItem->SetPosition( cursorPos );
                newItem->SetFlags( IS_NEW );

                m_frame->AddItemToScreenAndUndoList( m_frame->GetScreen(), newItem, false );
                m_frame->SaveCopyForRepeatItem( newItem );

                if( type == SCH_JUNCTION_T )
                    m_frame->TestDanglingEnds();
                else
                    m_frame->SchematicCleanUp();

                m_frame->OnModify();
            }

            if( evt->IsDblClick( BUT_LEFT ) ) // Finish tool.
            {
                m_frame->PopTool( tool );
                break;
            }
        }
        else if( evt->IsClick( BUT_RIGHT ) )
        {
            m_menu.ShowContextMenu( m_selectionTool->GetSelection() );
        }
        else if( evt->IsAction( &ACTIONS::refreshPreview ) || evt->IsMotion() )
        {
            previewItem->SetPosition( (wxPoint) cursorPos );
            m_view->ClearPreview();
            m_view->AddToPreview( previewItem->Clone() );
        }
        else if( evt->Category() == TC_COMMAND )
        {
            if( ( type == SCH_BUS_WIRE_ENTRY_T )
                && ( evt->IsAction( &EE_ACTIONS::rotateCW )
                     || evt->IsAction( &EE_ACTIONS::rotateCCW )
                     || evt->IsAction( &EE_ACTIONS::mirrorX )
                     || evt->IsAction( &EE_ACTIONS::mirrorY ) ) )
            {
                SCH_BUS_ENTRY_BASE* busItem = static_cast<SCH_BUS_ENTRY_BASE*>( previewItem );

                // The bus entries only rotate in one direction
                if( evt->IsAction( &EE_ACTIONS::rotateCW )
                    || evt->IsAction( &EE_ACTIONS::rotateCCW ) )
                {
                    busItem->Rotate( busItem->GetPosition() );
                }
                else if( evt->IsAction( &EE_ACTIONS::mirrorX ) )
                {
                    busItem->MirrorX( busItem->GetPosition().x );
                }
                else if( evt->IsAction( &EE_ACTIONS::mirrorY ) )
                {
                    busItem->MirrorY( busItem->GetPosition().y );
                }

                m_view->ClearPreview();
                m_view->AddToPreview( previewItem->Clone() );
            }
            else if( evt->IsAction( &EE_ACTIONS::properties ) )
            {
                switch( type )
                {
                case SCH_BUS_WIRE_ENTRY_T:
                {
                    std::deque<SCH_ITEM*> strokeItems;
                    strokeItems.push_back( previewItem );

                    DIALOG_EDIT_LINE_STYLE dlg( m_frame, strokeItems );

                    if( dlg.ShowModal() == wxID_OK )
                    {
                        m_toolMgr->PostEvent( EVENTS::SelectedItemsModified );
                        m_frame->OnModify();
                    }
                }
                break;

                case SCH_JUNCTION_T:
                {
                    std::deque<SCH_JUNCTION*> junctions;
                    junctions.push_back( static_cast<SCH_JUNCTION*>( previewItem ) );

                    DIALOG_JUNCTION_PROPS dlg( m_frame, junctions );

                    if( dlg.ShowModal() == wxID_OK )
                    {
                        m_toolMgr->PostEvent( EVENTS::SelectedItemsModified );
                        m_frame->OnModify();
                    }
                }
                break;
                default:
                    // Do nothing
                    break;
                }

                m_view->ClearPreview();
                m_view->AddToPreview( previewItem->Clone() );
            }
            else
            {
                evt->SetPassEvent();
            }
        }
        else
        {
            evt->SetPassEvent();
        }
    }

    delete previewItem;
    m_view->ClearPreview();

    m_frame->GetCanvas()->SetCurrentCursor( KICURSOR::ARROW );
    m_inSingleClickPlace = false;
    return 0;
}


SCH_TEXT* SCH_DRAWING_TOOLS::createNewText( const VECTOR2I& aPosition, int aType )
{
    SCHEMATIC*          schematic = getModel<SCHEMATIC>();
    SCHEMATIC_SETTINGS& settings = schematic->Settings();
    SCH_TEXT*           textItem = nullptr;

    switch( aType )
    {
    case LAYER_NOTES: textItem = new SCH_TEXT( (wxPoint) aPosition ); break;

    case LAYER_LOCLABEL: textItem = new SCH_LABEL( (wxPoint) aPosition ); break;

    case LAYER_HIERLABEL:
        textItem = new SCH_HIERLABEL( (wxPoint) aPosition );
        textItem->SetShape( m_lastGlobalLabelShape );
        break;

    case LAYER_GLOBLABEL:
        textItem = new SCH_GLOBALLABEL( (wxPoint) aPosition );
        textItem->SetShape( m_lastGlobalLabelShape );
        break;

    default: wxFAIL_MSG( "SCH_EDIT_FRAME::CreateNewText() unknown layer type" ); return nullptr;
    }

    textItem->SetParent( schematic );
    textItem->SetBold( m_lastTextBold );
    textItem->SetItalic( m_lastTextItalic );
    textItem->SetLabelSpinStyle( m_lastTextOrientation );
    textItem->SetTextSize( wxSize( settings.m_DefaultTextSize, settings.m_DefaultTextSize ) );
    textItem->SetFlags( IS_NEW | IS_MOVED );

    DIALOG_LABEL_EDITOR dlg( m_frame, textItem );

    // Must be quasi modal for syntax help
    if( dlg.ShowQuasiModal() != wxID_OK || NoPrintableChars( textItem->GetText() ) )
    {
        delete textItem;
        return nullptr;
    }

    m_lastTextBold = textItem->IsBold();
    m_lastTextItalic = textItem->IsItalic();
    m_lastTextOrientation = textItem->GetLabelSpinStyle();

    if( textItem->Type() == SCH_GLOBAL_LABEL_T || textItem->Type() == SCH_HIER_LABEL_T )
        m_lastGlobalLabelShape = textItem->GetShape();

    return textItem;
}


SCH_HIERLABEL* SCH_DRAWING_TOOLS::importHierLabel( SCH_SHEET* aSheet )
{
    if( !aSheet->GetScreen() )
        return nullptr;

    for( EDA_ITEM* item : aSheet->GetScreen()->Items().OfType( SCH_HIER_LABEL_T ) )
    {
        SCH_HIERLABEL* label = static_cast<SCH_HIERLABEL*>( item );

        /* A global label has been found: check if there a corresponding sheet label. */
        if( !aSheet->HasPin( label->GetText() ) )
            return label;
    }

    return nullptr;
}


SCH_SHEET_PIN* SCH_DRAWING_TOOLS::createSheetPin( SCH_SHEET* aSheet, SCH_HIERLABEL* aLabel )
{
    SCHEMATIC_SETTINGS& settings = aSheet->Schematic()->Settings();
    wxString            text;
    SCH_SHEET_PIN*      sheetPin;

    if( aLabel )
    {
        text = aLabel->GetText();
        m_lastSheetPinType = aLabel->GetShape();
    }

    sheetPin = new SCH_SHEET_PIN( aSheet, wxPoint( 0, 0 ), text );
    sheetPin->SetFlags( IS_NEW );
    sheetPin->SetTextSize( wxSize( settings.m_DefaultTextSize, settings.m_DefaultTextSize ) );
    sheetPin->SetShape( m_lastSheetPinType );

    if( !aLabel )
    {
        DIALOG_SHEET_PIN_PROPERTIES dlg( m_frame, sheetPin );

        if( dlg.ShowModal() != wxID_OK || NoPrintableChars( sheetPin->GetText() ) )
        {
            delete sheetPin;
            return nullptr;
        }
    }

    m_lastSheetPinType = sheetPin->GetShape();

    sheetPin->SetPosition( (wxPoint) getViewControls()->GetCursorPosition() );

    return sheetPin;
}


int SCH_DRAWING_TOOLS::TwoClickPlace( const TOOL_EVENT& aEvent )
{
    SCH_ITEM*             item = nullptr;
    KIGFX::VIEW_CONTROLS* controls = getViewControls();
    EE_GRID_HELPER        grid( m_toolMgr );

    if( m_inTwoClickPlace )
        return 0;
    else
        m_inTwoClickPlace = true;

    bool    isImportMode = aEvent.IsAction( &EE_ACTIONS::importSheetPin );
    bool    isText = aEvent.IsAction( &EE_ACTIONS::placeSchematicText );
    bool    isGlobalLabel = aEvent.IsAction( &EE_ACTIONS::placeGlobalLabel );
    bool    isHierLabel = aEvent.IsAction( &EE_ACTIONS::placeHierLabel );
    bool    isNetLabel = aEvent.IsAction( &EE_ACTIONS::placeLabel );
    KICAD_T type = aEvent.Parameter<KICAD_T>();
    int     snapLayer = isText ? LAYER_GRAPHICS : LAYER_CONNECTABLE;

    m_toolMgr->RunAction( EE_ACTIONS::clearSelection, true );
    controls->ShowCursor( true );

    std::string tool = aEvent.GetCommandStr().get();
    m_frame->PushTool( tool );
    Activate();

    // Prime the pump
    if( aEvent.HasPosition() )
        m_toolMgr->RunAction( ACTIONS::cursorClick );

    auto setCursor = [&]()
    {
        if( item )
            m_frame->GetCanvas()->SetCurrentCursor( KICURSOR::PLACE );
        else if( isText )
            m_frame->GetCanvas()->SetCurrentCursor( KICURSOR::TEXT );
        else if( isGlobalLabel )
            m_frame->GetCanvas()->SetCurrentCursor( KICURSOR::LABEL_GLOBAL );
        else if( isNetLabel )
            m_frame->GetCanvas()->SetCurrentCursor( KICURSOR::LABEL_NET );
        else if( isHierLabel )
            m_frame->GetCanvas()->SetCurrentCursor( KICURSOR::LABEL_HIER );
        else
            m_frame->GetCanvas()->SetCurrentCursor( KICURSOR::PENCIL );
    };

    // Set initial cursor
    setCursor();

    // Main loop: keep receiving events
    while( TOOL_EVENT* evt = Wait() )
    {
        setCursor();
        grid.SetSnap( !evt->Modifier( MD_SHIFT ) );
        grid.SetUseGrid( getView()->GetGAL()->GetGridSnapping() && !evt->Modifier( MD_ALT ) );

        VECTOR2I cursorPos =
                grid.BestSnapAnchor( controls->GetCursorPosition( false ), snapLayer, item );

        auto cleanup = [&]()
        {
            m_toolMgr->RunAction( EE_ACTIONS::clearSelection, true );
            m_view->ClearPreview();
            delete item;
            item = nullptr;
        };

        if( evt->IsCancelInteractive() )
        {
            if( item )
            {
                cleanup();
            }
            else
            {
                m_frame->PopTool( tool );
                break;
            }
        }
        else if( evt->IsActivate() )
        {
            if( item )
                cleanup();

            if( evt->IsPointEditor() )
            {
                // don't exit (the point editor runs in the background)
            }
            else if( evt->IsMoveTool() )
            {
                // leave ourselves on the stack so we come back after the move
                break;
            }
            else
            {
                m_frame->PopTool( tool );
                break;
            }
        }
        else if( evt->IsClick( BUT_LEFT ) || evt->IsDblClick( BUT_LEFT ) )
        {
            // First click creates...
            if( !item )
            {
                m_toolMgr->RunAction( EE_ACTIONS::clearSelection, true );

                switch( type )
                {
                case SCH_LABEL_T: item = createNewText( cursorPos, LAYER_LOCLABEL ); break;
                case SCH_HIER_LABEL_T: item = createNewText( cursorPos, LAYER_HIERLABEL ); break;
                case SCH_GLOBAL_LABEL_T: item = createNewText( cursorPos, LAYER_GLOBLABEL ); break;
                case SCH_TEXT_T: item = createNewText( cursorPos, LAYER_NOTES ); break;
                case SCH_SHEET_PIN_T:
                {
                    EDA_ITEM*      i;
                    SCH_HIERLABEL* label = nullptr;
                    SCH_SHEET*     sheet = nullptr;

                    if( m_selectionTool->SelectPoint( cursorPos, EE_COLLECTOR::SheetsOnly, &i ) )
                        sheet = dynamic_cast<SCH_SHEET*>( i );

                    item = nullptr;

                    if( !sheet )
                    {
                        m_statusPopup.reset( new STATUS_TEXT_POPUP( m_frame ) );
                        m_statusPopup->SetText( _( "Click over a sheet." ) );
                        m_statusPopup->Move( wxGetMousePosition() + wxPoint( 20, 20 ) );
                        m_statusPopup->PopupFor( 2000 );
                        break;
                    }

                    if( isImportMode )
                    {
                        label = importHierLabel( sheet );

                        if( !label )
                        {
                            m_statusPopup.reset( new STATUS_TEXT_POPUP( m_frame ) );
                            m_statusPopup->SetText( _( "No new hierarchical labels found." ) );
                            m_statusPopup->Move( wxGetMousePosition() + wxPoint( 20, 20 ) );
                            m_statusPopup->PopupFor( 2000 );
                            break;
                        }
                    }

                    item = createSheetPin( sheet, label );
                    break;
                }
                default: break;
                }

                // Restore cursor after dialog
                controls->WarpCursor( controls->GetCursorPosition(), true );

                if( item )
                {
                    item->SetFlags( IS_NEW | IS_MOVED );
                    m_view->ClearPreview();
                    m_view->AddToPreview( item->Clone() );
                    m_selectionTool->AddItemToSel( item );

                    // update the cursor so it looks correct before another event
                    setCursor();
                }

                controls->SetCursorPosition( cursorPos, false );
            }

            // ... and second click places:
            else
            {
                item->ClearFlags( IS_MOVED );
                item->AutoplaceFields( /* aScreen */ nullptr, /* aManual */ false );

                m_frame->AddItemToScreenAndUndoList( m_frame->GetScreen(), (SCH_ITEM*) item,
                                                     false );
                item = nullptr;

                m_view->ClearPreview();
            }
        }
        else if( evt->IsClick( BUT_RIGHT ) )
        {
            // Warp after context menu only if dragging...
            if( !item )
                m_toolMgr->VetoContextMenuMouseWarp();

            m_menu.ShowContextMenu( m_selectionTool->GetSelection() );
        }
        else if( item && evt->IsSelectionEvent() )
        {
            // This happens if our text was replaced out from under us by ConvertTextType()
            EE_SELECTION& selection = m_selectionTool->GetSelection();

            if( selection.GetSize() == 1 )
            {
                item = (SCH_ITEM*) selection.Front();
                m_view->ClearPreview();
                m_view->AddToPreview( item->Clone() );
            }
            else
            {
                item = nullptr;
            }
        }
        else if( item && ( evt->IsAction( &ACTIONS::refreshPreview ) || evt->IsMotion() ) )
        {
            static_cast<SCH_ITEM*>( item )->SetPosition( (wxPoint) cursorPos );
            m_view->ClearPreview();
            m_view->AddToPreview( item->Clone() );
        }
        else
        {
            evt->SetPassEvent();
        }

        // Enable autopanning and cursor capture only when there is a footprint to be placed
        controls->SetAutoPan( item != nullptr );
        controls->CaptureCursor( item != nullptr );
    }

    m_frame->GetCanvas()->SetCurrentCursor( KICURSOR::ARROW );
    m_inTwoClickPlace = false;
    return 0;
}


int SCH_DRAWING_TOOLS::DrawSheet( const TOOL_EVENT& aEvent )
{
    SCH_SHEET* sheet = nullptr;

    if( m_inDrawSheet )
        return 0;
    else
        m_inDrawSheet = true;

    m_toolMgr->RunAction( EE_ACTIONS::clearSelection, true );
    getViewControls()->ShowCursor( true );

    std::string tool = aEvent.GetCommandStr().get();
    m_frame->PushTool( tool );
    Activate();

    // Prime the pump
    if( aEvent.HasPosition() )
        m_toolMgr->RunAction( ACTIONS::cursorClick );

    auto setCursor = [&]()
    {
        m_frame->GetCanvas()->SetCurrentCursor( KICURSOR::PENCIL );
    };

    // Set initial cursor
    setCursor();

    // Main loop: keep receiving events
    while( TOOL_EVENT* evt = Wait() )
    {
        setCursor();

        VECTOR2I cursorPos = getViewControls()->GetCursorPosition( !evt->Modifier( MD_ALT ) );

        auto cleanup = [&]()
        {
            m_toolMgr->RunAction( EE_ACTIONS::clearSelection, true );
            m_view->ClearPreview();
            delete sheet;
            sheet = nullptr;
        };

        if( evt->IsCancelInteractive() )
        {
            if( sheet )
            {
                cleanup();
            }
            else
            {
                m_frame->PopTool( tool );
                break;
            }
        }
        else if( evt->IsActivate() )
        {
            if( sheet )
                cleanup();

            if( evt->IsPointEditor() )
            {
                // don't exit (the point editor runs in the background)
            }
            else if( evt->IsMoveTool() )
            {
                // leave ourselves on the stack so we come back after the move
                break;
            }
            else
            {
                m_frame->PopTool( tool );
                break;
            }
        }
        else if( !sheet && ( evt->IsClick( BUT_LEFT ) || evt->IsDblClick( BUT_LEFT ) ) )
        {
            EESCHEMA_SETTINGS* cfg = m_frame->eeconfig();

            m_toolMgr->RunAction( EE_ACTIONS::clearSelection, true );

            sheet = new SCH_SHEET( m_frame->GetCurrentSheet().Last(),
                                   static_cast<wxPoint>( cursorPos ) );
            sheet->SetFlags( IS_NEW | IS_RESIZED );
            sheet->SetScreen( NULL );
            sheet->SetBorderWidth( cfg->m_Drawing.default_line_thickness );
            sheet->SetBorderColor( cfg->m_Drawing.default_sheet_border_color );
            sheet->SetBackgroundColor( cfg->m_Drawing.default_sheet_background_color );
            sheet->GetFields()[SHEETNAME].SetText( "Untitled Sheet" );
            sheet->GetFields()[SHEETFILENAME].SetText( "untitled.kicad_sch" );
            sizeSheet( sheet, cursorPos );

            m_view->ClearPreview();
            m_view->AddToPreview( sheet->Clone() );
        }
        else if( sheet
                 && ( evt->IsClick( BUT_LEFT ) || evt->IsDblClick( BUT_LEFT )
                      || evt->IsAction( &EE_ACTIONS::finishSheet ) ) )
        {
            m_view->ClearPreview();
            getViewControls()->SetAutoPan( false );
            getViewControls()->CaptureCursor( false );

            if( m_frame->EditSheetProperties( static_cast<SCH_SHEET*>( sheet ),
                                              &m_frame->GetCurrentSheet(), nullptr ) )
            {
                sheet->AutoplaceFields( /* aScreen */ NULL, /* aManual */ false );

                m_frame->AddItemToScreenAndUndoList( m_frame->GetScreen(), sheet, false );
                m_frame->UpdateHierarchyNavigator();
                m_selectionTool->AddItemToSel( sheet );
            }
            else
            {
                delete sheet;
            }

            sheet = nullptr;
        }
        else if( sheet && ( evt->IsAction( &ACTIONS::refreshPreview ) || evt->IsMotion() ) )
        {
            sizeSheet( sheet, cursorPos );
            m_view->ClearPreview();
            m_view->AddToPreview( sheet->Clone() );
        }
        else if( evt->IsClick( BUT_RIGHT ) )
        {
            // Warp after context menu only if dragging...
            if( !sheet )
                m_toolMgr->VetoContextMenuMouseWarp();

            m_menu.ShowContextMenu( m_selectionTool->GetSelection() );
        }
        else
        {
            evt->SetPassEvent();
        }

        // Enable autopanning and cursor capture only when there is a sheet to be placed
        getViewControls()->SetAutoPan( sheet != nullptr );
        getViewControls()->CaptureCursor( sheet != nullptr );
    }

    m_frame->GetCanvas()->SetCurrentCursor( KICURSOR::ARROW );
    m_inDrawSheet = false;
    return 0;
}


void SCH_DRAWING_TOOLS::sizeSheet( SCH_SHEET* aSheet, VECTOR2I aPos )
{
    wxPoint pos = aSheet->GetPosition();
    wxPoint size = (wxPoint) aPos - pos;

    size.x = std::max( size.x, MIN_SHEET_WIDTH );
    size.y = std::max( size.y, MIN_SHEET_HEIGHT );

    wxPoint grid = m_frame->GetNearestGridPosition( pos + size );
    aSheet->Resize( wxSize( grid.x - pos.x, grid.y - pos.y ) );
}


void SCH_DRAWING_TOOLS::setTransitions()
{
    Go( &SCH_DRAWING_TOOLS::PlaceComponent, EE_ACTIONS::placeSymbol.MakeEvent() );
    Go( &SCH_DRAWING_TOOLS::PlaceComponent, EE_ACTIONS::placePower.MakeEvent() );
    Go( &SCH_DRAWING_TOOLS::SingleClickPlace, EE_ACTIONS::placeNoConnect.MakeEvent() );
    Go( &SCH_DRAWING_TOOLS::SingleClickPlace, EE_ACTIONS::placeJunction.MakeEvent() );
    Go( &SCH_DRAWING_TOOLS::SingleClickPlace, EE_ACTIONS::placeBusWireEntry.MakeEvent() );
    Go( &SCH_DRAWING_TOOLS::TwoClickPlace, EE_ACTIONS::placeLabel.MakeEvent() );
    Go( &SCH_DRAWING_TOOLS::TwoClickPlace, EE_ACTIONS::placeHierLabel.MakeEvent() );
    Go( &SCH_DRAWING_TOOLS::TwoClickPlace, EE_ACTIONS::placeGlobalLabel.MakeEvent() );
    Go( &SCH_DRAWING_TOOLS::DrawSheet, EE_ACTIONS::drawSheet.MakeEvent() );
    Go( &SCH_DRAWING_TOOLS::TwoClickPlace, EE_ACTIONS::importSheetPin.MakeEvent() );
    Go( &SCH_DRAWING_TOOLS::TwoClickPlace, EE_ACTIONS::placeSchematicText.MakeEvent() );
    Go( &SCH_DRAWING_TOOLS::PlaceImage, EE_ACTIONS::placeImage.MakeEvent() );
}<|MERGE_RESOLUTION|>--- conflicted
+++ resolved
@@ -492,16 +492,11 @@
 
 int SCH_DRAWING_TOOLS::SingleClickPlace( const TOOL_EVENT& aEvent )
 {
-<<<<<<< HEAD
-    wxPoint cursorPos;
-    KICAD_T type = aEvent.Parameter<KICAD_T>();
-=======
-    wxPoint         cursorPos;
-    KICAD_T         type = aEvent.Parameter<KICAD_T>();
-    EE_GRID_HELPER  grid( m_toolMgr );
+    wxPoint        cursorPos;
+    KICAD_T        type = aEvent.Parameter<KICAD_T>();
+    EE_GRID_HELPER grid( m_toolMgr );
 
     KIGFX::VIEW_CONTROLS* controls = getViewControls();
->>>>>>> 81b83a8f
 
     if( m_inSingleClickPlace )
         return 0;
@@ -525,8 +520,8 @@
     m_toolMgr->RunAction( EE_ACTIONS::clearSelection, true );
     getViewControls()->ShowCursor( true );
 
-    cursorPos = aEvent.IsPrime() ? (wxPoint) aEvent.Position()
-                                 : (wxPoint) controls->GetMousePosition();
+    cursorPos =
+            aEvent.IsPrime() ? (wxPoint) aEvent.Position() : (wxPoint) controls->GetMousePosition();
 
     SCH_ITEM* previewItem;
     switch( type )
@@ -569,8 +564,8 @@
         grid.SetSnap( !evt->Modifier( MD_SHIFT ) );
         grid.SetUseGrid( getView()->GetGAL()->GetGridSnapping() && !evt->Modifier( MD_ALT ) );
 
-        cursorPos = evt->IsPrime() ? (wxPoint) evt->Position()
-                                   : (wxPoint) controls->GetMousePosition();
+        cursorPos =
+                evt->IsPrime() ? (wxPoint) evt->Position() : (wxPoint) controls->GetMousePosition();
 
         cursorPos = wxPoint( grid.BestSnapAnchor( cursorPos, LAYER_CONNECTABLE, nullptr ) );
         controls->ForceCursorPosition( true, cursorPos );
