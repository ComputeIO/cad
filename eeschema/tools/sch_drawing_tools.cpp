/*
 * This program source code file is part of KiCad, a free EDA CAD application.
 *
 * Copyright (C) 2019 CERN
 * Copyright (C) 2019-2021 KiCad Developers, see AUTHORS.txt for contributors.
 *
 * This program is free software; you can redistribute it and/or
 * modify it under the terms of the GNU General Public License
 * as published by the Free Software Foundation; either version 2
 * of the License, or (at your option) any later version.
 *
 * This program is distributed in the hope that it will be useful,
 * but WITHOUT ANY WARRANTY; without even the implied warranty of
 * MERCHANTABILITY or FITNESS FOR A PARTICULAR PURPOSE.  See the
 * GNU General Public License for more details.
 *
 * You should have received a copy of the GNU General Public License
 * along with this program; if not, you may find one here:
 * http://www.gnu.org/licenses/old-licenses/gpl-2.0.html
 * or you may search the http://www.gnu.org website for the version 2 license,
 * or you may write to the Free Software Foundation, Inc.,
 * 51 Franklin Street, Fifth Floor, Boston, MA  02110-1301, USA
 */

#include "sch_drawing_tools.h"
#include "ee_selection_tool.h"
#include "ee_grid_helper.h"
#include <ee_actions.h>
#include <sch_edit_frame.h>
#include <project.h>
#include <id.h>
#include <eeschema_id.h>
#include <confirm.h>
#include <widgets/infobar.h>
#include <view/view_controls.h>
#include <view/view.h>
#include <sch_symbol.h>
#include <sch_no_connect.h>
#include <sch_line.h>
#include <sch_junction.h>
#include <sch_bus_entry.h>
#include <sch_text.h>
#include <sch_sheet.h>
#include <sch_bitmap.h>
#include <schematic.h>
#include <class_library.h>
#include <eeschema_settings.h>
#include <dialogs/dialog_edit_label.h>
#include <dialogs/dialog_edit_line_style.h>
#include <dialogs/dialog_junction_props.h>
#include <dialogs/dialog_sheet_pin_properties.h>
#include <kicad_string.h>
#include <wildcards_and_files_ext.h>

SCH_DRAWING_TOOLS::SCH_DRAWING_TOOLS() :
        EE_TOOL_BASE<SCH_EDIT_FRAME>( "eeschema.InteractiveDrawing" ),
        m_lastSheetPinType( PINSHEETLABEL_SHAPE::PS_INPUT ),
        m_lastGlobalLabelShape( PINSHEETLABEL_SHAPE::PS_INPUT ),
<<<<<<< HEAD
        m_lastTextOrientation( LABEL_SPIN_STYLE::LEFT ), m_lastTextBold( false ),
        m_lastTextItalic( false ), m_inPlaceComponent( false ), m_inPlaceImage( false ),
        m_inSingleClickPlace( false ), m_inTwoClickPlace( false ), m_inDrawSheet( false )
=======
        m_lastTextOrientation( LABEL_SPIN_STYLE::LEFT ),
        m_lastTextBold( false ),
        m_lastTextItalic( false ),
        m_inPlaceSymbol( false ),
        m_inPlaceImage( false ),
        m_inSingleClickPlace( false ),
        m_inTwoClickPlace( false ),
        m_inDrawSheet( false )
>>>>>>> 77f5d317
{
}


bool SCH_DRAWING_TOOLS::Init()
{
    EE_TOOL_BASE::Init();

    auto belowRootSheetCondition = [&]( const SELECTION& aSel )
    {
        return m_frame->GetCurrentSheet().Last() != &m_frame->Schematic().Root();
    };

    CONDITIONAL_MENU& ctxMenu = m_menu.GetMenu();
    ctxMenu.AddItem( EE_ACTIONS::leaveSheet, belowRootSheetCondition, 2 );

    return true;
}


<<<<<<< HEAD
int SCH_DRAWING_TOOLS::PlaceComponent( const TOOL_EVENT& aEvent )
=======
int SCH_DRAWING_TOOLS::PlaceSymbol( const TOOL_EVENT& aEvent )
>>>>>>> 77f5d317
{
    SCH_COMPONENT*              symbol = aEvent.Parameter<SCH_COMPONENT*>();
    SCHLIB_FILTER               filter;
    std::vector<PICKED_SYMBOL>* historyList = nullptr;

    if( m_inPlaceSymbol )
        return 0;
    else
        m_inPlaceSymbol = true;

    if( aEvent.IsAction( &EE_ACTIONS::placeSymbol ) )
    {
        historyList = &m_symbolHistoryList;
    }
    else if( aEvent.IsAction( &EE_ACTIONS::placePower ) )
    {
        historyList = &m_powerHistoryList;
        filter.FilterPowerParts( true );
    }
    else
    {
        wxFAIL_MSG( "PlaceSymbol(): unexpected request" );
    }

    getViewControls()->ShowCursor( true );

    std::string tool = aEvent.GetCommandStr().get();
    m_frame->PushTool( tool );
    Activate();

    auto addSymbol =
            [&]( SCH_COMPONENT* aSymbol )
            {
                m_frame->SaveCopyForRepeatItem( aSymbol );

                m_toolMgr->RunAction( EE_ACTIONS::clearSelection, true );
                m_selectionTool->AddItemToSel( aSymbol );

                aSymbol->SetParent( m_frame->GetScreen() );
                aSymbol->SetFlags( IS_NEW );
                m_frame->AddItemToScreenAndUndoList( m_frame->GetScreen(), aSymbol, false );

                aSymbol->SetFlags( IS_MOVED );
                m_toolMgr->RunAction( ACTIONS::refreshPreview );
            };

    auto setCursor =
            [&]()
            {
                m_frame->GetCanvas()->SetCurrentCursor( symbol ? KICURSOR::MOVING
                                                               : KICURSOR::COMPONENT );
            };

    auto cleanup =
            [&] ()
            {
                m_toolMgr->RunAction( EE_ACTIONS::clearSelection, true );
                m_frame->RollbackSchematicFromUndo();
                symbol = nullptr;
            };

    // Prime the pump
    if( symbol )
    {
        addSymbol( symbol );
        getViewControls()->WarpCursor( getViewControls()->GetMousePosition( false ) );
    }
    else if( !aEvent.IsReactivate() )
    {
        m_toolMgr->RunAction( EE_ACTIONS::cursorClick );
    }

<<<<<<< HEAD
    auto setCursor = [&]()
    {
        m_frame->GetCanvas()->SetCurrentCursor( component ? KICURSOR::MOVING
                                                          : KICURSOR::COMPONENT );
    };

=======
>>>>>>> 77f5d317
    // Set initial cursor
    setCursor();

    // Main loop: keep receiving events
    while( TOOL_EVENT* evt = Wait() )
    {
        setCursor();
        VECTOR2I cursorPos = getViewControls()->GetCursorPosition( !evt->Modifier( MD_ALT ) );

<<<<<<< HEAD
        auto cleanup = [&]()
        {
            m_toolMgr->RunAction( EE_ACTIONS::clearSelection, true );
            m_view->ClearPreview();
            delete component;
            component = nullptr;
        };

=======
>>>>>>> 77f5d317
        if( evt->IsCancelInteractive() )
        {
            if( symbol )
            {
                cleanup();
            }
            else
            {
                m_frame->PopTool( tool );
                break;
            }
        }
        else if( evt->IsActivate() )
        {
            if( symbol && evt->IsMoveTool() )
            {
                // we're already moving our own item; ignore the move tool
                evt->SetPassEvent( false );
                continue;
            }

            if( symbol )
                cleanup();

            if( evt->IsMoveTool() )
            {
                // leave ourselves on the stack so we come back after the move
                break;
            }
            else
            {
                m_frame->PopTool( tool );
                break;
            }
        }
        else if( evt->IsClick( BUT_LEFT ) || evt->IsDblClick( BUT_LEFT ) )
        {
            if( !symbol )
            {
                m_toolMgr->RunAction( EE_ACTIONS::clearSelection, true );

                // Pick the footprint to be placed
                bool footprintPreviews = m_frame->eeconfig()->m_Appearance.footprint_preview;
                PICKED_SYMBOL sel = m_frame->PickSymbolFromLibTree( &filter, *historyList, true, 1,
                                                                    1, footprintPreviews );

                // Restore cursor after dialog
                getViewControls()->WarpCursor( getViewControls()->GetCursorPosition(), true );

                LIB_PART* part = sel.LibId.IsValid() ? m_frame->GetLibPart( sel.LibId ) : nullptr;

                if( !part )
                    continue;

                wxPoint pos( cursorPos );
                symbol = new SCH_COMPONENT( *part, &m_frame->GetCurrentSheet(), sel, pos );
                addSymbol( symbol );

                // Update cursor now that we have a symbol
                setCursor();
            }
            else
            {
                if( m_frame->eeconfig()->m_AutoplaceFields.enable )
                    symbol->AutoplaceFields( /* aScreen */ NULL, /* aManual */ false );

                symbol->ClearEditFlags();

                m_toolMgr->RunAction( EE_ACTIONS::addNeededJunctions, true,
                                      &m_selectionTool->GetSelection() );

                m_view->Update( symbol );
                m_frame->OnModify();

                SCH_COMPONENT* nextSymbol = nullptr;

                if( m_frame->eeconfig()->m_SymChooserPanel.place_all_units
                    || m_frame->eeconfig()->m_SymChooserPanel.keep_symbol )
                {
                    int new_unit = symbol->GetUnit();

                    if( m_frame->eeconfig()->m_SymChooserPanel.place_all_units
<<<<<<< HEAD
                        && component->GetUnit() < component->GetUnitCount() )
=======
                        && symbol->GetUnit() < symbol->GetUnitCount() )
>>>>>>> 77f5d317
                    {
                        new_unit++;
                    }
                    else
                    {
                        new_unit = 1;
                    }

                    // We are either stepping to the next unit or next symbol
                    if( m_frame->eeconfig()->m_SymChooserPanel.keep_symbol || new_unit > 1 )
                    {
                        nextSymbol = static_cast<SCH_COMPONENT*>( symbol->Duplicate() );
                        nextSymbol->SetUnit( new_unit );
                        nextSymbol->SetUnitSelection( new_unit );

                        addSymbol( nextSymbol );
                    }
                }

                symbol = nextSymbol;
            }
        }
        else if( evt->IsClick( BUT_RIGHT ) )
        {
            // Warp after context menu only if dragging...
            if( !symbol )
                m_toolMgr->VetoContextMenuMouseWarp();

            m_menu.ShowContextMenu( m_selectionTool->GetSelection() );
        }
        else if( evt->Category() == TC_COMMAND && evt->Action() == TA_CHOICE_MENU_CHOICE )
        {
            if( evt->GetCommandId().get() >= ID_POPUP_SCH_SELECT_UNIT_CMP
                && evt->GetCommandId().get() <= ID_POPUP_SCH_SELECT_UNIT_CMP_MAX )
            {
                int unit = evt->GetCommandId().get() - ID_POPUP_SCH_SELECT_UNIT_CMP;

                if( symbol )
                {
                    m_frame->SelectUnit( symbol, unit );
                    m_toolMgr->RunAction( ACTIONS::refreshPreview );
                }
            }
        }
        else if( symbol && ( evt->IsAction( &ACTIONS::refreshPreview ) || evt->IsMotion() ) )
        {
<<<<<<< HEAD
            component->SetPosition( (wxPoint) cursorPos );
            m_view->ClearPreview();
            m_view->AddToPreview( component->Clone() );
=======
            symbol->SetPosition( (wxPoint)cursorPos );
            m_view->Update( symbol );
        }
        else if( symbol && evt->IsAction( &ACTIONS::doDelete ) )
        {
            cleanup();
>>>>>>> 77f5d317
        }
        else
        {
            evt->SetPassEvent();
        }

        // Enable autopanning and cursor capture only when there is a footprint to be placed
        getViewControls()->SetAutoPan( symbol != nullptr );
        getViewControls()->CaptureCursor( symbol != nullptr );
    }

    m_frame->GetCanvas()->SetCurrentCursor( KICURSOR::ARROW );
    m_inPlaceSymbol = false;
    return 0;
}


int SCH_DRAWING_TOOLS::PlaceImage( const TOOL_EVENT& aEvent )
{
    SCH_BITMAP* image = aEvent.Parameter<SCH_BITMAP*>();
    bool        immediateMode = image;
    VECTOR2I    cursorPos = getViewControls()->GetCursorPosition();

    if( m_inPlaceImage )
        return 0;
    else
        m_inPlaceImage = true;

    m_toolMgr->RunAction( EE_ACTIONS::clearSelection, true );
    getViewControls()->ShowCursor( true );

    // Add all the drawable parts to preview
    if( image )
    {
        image->SetPosition( (wxPoint) cursorPos );
        m_view->ClearPreview();
        m_view->AddToPreview( image->Clone() );
    }

    std::string tool = aEvent.GetCommandStr().get();
    m_frame->PushTool( tool );
    Activate();

<<<<<<< HEAD
    // Prime the pump
    if( image )
        m_toolMgr->RunAction( ACTIONS::refreshPreview );
    else if( aEvent.HasPosition() )
        m_toolMgr->RunAction( ACTIONS::cursorClick );

    auto setCursor = [&]()
    {
        if( image )
            m_frame->GetCanvas()->SetCurrentCursor( KICURSOR::MOVING );
        else
            m_frame->GetCanvas()->SetCurrentCursor( KICURSOR::PENCIL );
    };
=======
    auto setCursor =
            [&]()
            {
                if( image )
                    m_frame->GetCanvas()->SetCurrentCursor( KICURSOR::MOVING );
                else
                    m_frame->GetCanvas()->SetCurrentCursor( KICURSOR::PENCIL );
            };
>>>>>>> 77f5d317

    auto cleanup =
            [&] ()
            {
                m_toolMgr->RunAction( EE_ACTIONS::clearSelection, true );
                m_view->ClearPreview();
                delete image;
                image = nullptr;
            };

    // Prime the pump
    if( image )
        m_toolMgr->RunAction( ACTIONS::refreshPreview );
    else if( !aEvent.IsReactivate() )
        m_toolMgr->RunAction( ACTIONS::cursorClick );

    // Set initial cursor
    setCursor();

    // Main loop: keep receiving events
    while( TOOL_EVENT* evt = Wait() )
    {
        setCursor();
        cursorPos = getViewControls()->GetCursorPosition( !evt->Modifier( MD_ALT ) );

<<<<<<< HEAD
        auto cleanup = [&]()
        {
            m_toolMgr->RunAction( EE_ACTIONS::clearSelection, true );
            m_view->ClearPreview();
            delete image;
            image = nullptr;
        };

=======
>>>>>>> 77f5d317
        if( evt->IsCancelInteractive() )
        {
            if( image )
            {
                cleanup();
            }
            else
            {
                m_frame->PopTool( tool );
                break;
            }

            if( immediateMode )
            {
                m_frame->PopTool( tool );
                break;
            }
        }
        else if( evt->IsActivate() )
        {
            if( image && evt->IsMoveTool() )
            {
                // we're already moving our own item; ignore the move tool
                evt->SetPassEvent( false );
                continue;
            }

            if( image )
                cleanup();

            if( evt->IsMoveTool() )
            {
                // leave ourselves on the stack so we come back after the move
                break;
            }
            else
            {
                m_frame->PopTool( tool );
                break;
            }
        }
        else if( evt->IsClick( BUT_LEFT ) || evt->IsDblClick( BUT_LEFT ) )
        {
            if( !image )
            {
                m_toolMgr->RunAction( EE_ACTIONS::clearSelection, true );
                wxFileDialog dlg( m_frame, _( "Choose Image" ), wxEmptyString, wxEmptyString,
                                  _( "Image Files" ) + wxS( " " ) + wxImage::GetImageExtWildcard(),
                                  wxFD_OPEN );

                if( dlg.ShowModal() != wxID_OK )
                    continue;

                // Restore cursor after dialog
                getViewControls()->WarpCursor( getViewControls()->GetCursorPosition(), true );

                wxString fullFilename = dlg.GetPath();

                if( wxFileExists( fullFilename ) )
                    image = new SCH_BITMAP( (wxPoint) cursorPos );

                if( !image || !image->ReadImageFile( fullFilename ) )
                {
                    wxMessageBox( _( "Couldn't load image from \"%s\"" ), fullFilename );
                    delete image;
                    image = nullptr;
                    continue;
                }

                image->SetFlags( IS_NEW | IS_MOVED );

                m_frame->SaveCopyForRepeatItem( image );

                m_view->ClearPreview();
                m_view->AddToPreview( image->Clone() );
                m_view->RecacheAllItems(); // Bitmaps are cached in Opengl

                m_selectionTool->AddItemToSel( image );

                getViewControls()->SetCursorPosition( cursorPos, false );
                setCursor();
            }
            else
            {
                m_frame->AddItemToScreenAndUndoList( m_frame->GetScreen(), image, false );
                image = nullptr;
                m_toolMgr->RunAction( ACTIONS::activatePointEditor );

                m_view->ClearPreview();

                if( immediateMode )
                {
                    m_frame->PopTool( tool );
                    break;
                }
            }
        }
        else if( evt->IsClick( BUT_RIGHT ) )
        {
            // Warp after context menu only if dragging...
            if( !image )
                m_toolMgr->VetoContextMenuMouseWarp();

            m_menu.ShowContextMenu( m_selectionTool->GetSelection() );
        }
        else if( image && ( evt->IsAction( &ACTIONS::refreshPreview ) || evt->IsMotion() ) )
        {
            image->SetPosition( (wxPoint) cursorPos );
            m_view->ClearPreview();
            m_view->AddToPreview( image->Clone() );
            m_view->RecacheAllItems(); // Bitmaps are cached in Opengl
        }
        else if( image && evt->IsAction( &ACTIONS::doDelete ) )
        {
            cleanup();
        }
        else
        {
            evt->SetPassEvent();
        }

        // Enable autopanning and cursor capture only when there is a footprint to be placed
        getViewControls()->SetAutoPan( image != nullptr );
        getViewControls()->CaptureCursor( image != nullptr );
    }

    m_frame->GetCanvas()->SetCurrentCursor( KICURSOR::ARROW );
    m_inPlaceImage = false;
    return 0;
}


int SCH_DRAWING_TOOLS::SingleClickPlace( const TOOL_EVENT& aEvent )
{
<<<<<<< HEAD
    wxPoint        cursorPos;
    KICAD_T        type = aEvent.Parameter<KICAD_T>();
    EE_GRID_HELPER grid( m_toolMgr );

=======
    wxPoint               cursorPos;
    KICAD_T               type = aEvent.Parameter<KICAD_T>();
    EE_GRID_HELPER        grid( m_toolMgr );
>>>>>>> 77f5d317
    KIGFX::VIEW_CONTROLS* controls = getViewControls();
    SCH_ITEM*             previewItem;
    bool                  loggedInfoBarError = false;

    if( m_inSingleClickPlace )
        return 0;

    if( type == SCH_JUNCTION_T && aEvent.HasPosition() )
    {
        EE_SELECTION& selection = m_selectionTool->GetSelection();
        SCH_LINE*     wire = dynamic_cast<SCH_LINE*>( selection.Front() );

        if( wire )
        {
            SEG      seg( wire->GetStartPoint(), wire->GetEndPoint() );
            VECTOR2I nearest = seg.NearestPoint( getViewControls()->GetCursorPosition() );
            getViewControls()->SetCrossHairCursorPosition( nearest, false );
            getViewControls()->WarpCursor( getViewControls()->GetCursorPosition(), true );
        }
    }

<<<<<<< HEAD
    m_toolMgr->RunAction( EE_ACTIONS::clearSelection, true );
    getViewControls()->ShowCursor( true );

    cursorPos =
            aEvent.IsPrime() ? (wxPoint) aEvent.Position() : (wxPoint) controls->GetMousePosition();

    SCH_ITEM* previewItem;
    switch( type )
    {
    case SCH_NO_CONNECT_T: previewItem = new SCH_NO_CONNECT( cursorPos ); break;
    case SCH_JUNCTION_T: previewItem = new SCH_JUNCTION( cursorPos ); break;
    case SCH_BUS_WIRE_ENTRY_T: previewItem = new SCH_BUS_WIRE_ENTRY( cursorPos ); break;
=======
    switch( type )
    {
    case SCH_NO_CONNECT_T:
        previewItem = new SCH_NO_CONNECT( cursorPos );
        previewItem->SetParent( m_frame->GetScreen() );
        break;

    case SCH_JUNCTION_T:
        previewItem = new SCH_JUNCTION( cursorPos );
        previewItem->SetParent( m_frame->GetScreen() );
        break;

    case SCH_BUS_WIRE_ENTRY_T:
        previewItem = new SCH_BUS_WIRE_ENTRY( cursorPos );
        previewItem->SetParent( m_frame->GetScreen() );
        break;

    case SCH_SHEET_PIN_T:
    {
        EE_SELECTION& selection = m_selectionTool->GetSelection();
        SCH_SHEET*    sheet = dynamic_cast<SCH_SHEET*>( selection.Front() );

        if( !sheet )
            return 0;

        SCH_HIERLABEL* label = importHierLabel( sheet );

        if( !label )
        {
            m_statusPopup.reset( new STATUS_TEXT_POPUP( m_frame ) );
            m_statusPopup->SetText( _( "No new hierarchical labels found." ) );
            m_statusPopup->Move( wxGetMousePosition() + wxPoint( 20, 20 ) );
            m_statusPopup->PopupFor( 2000 );
            return 0;
        }

        previewItem = createSheetPin( sheet, label );
    }
        break;

>>>>>>> 77f5d317
    default:
        wxASSERT_MSG( false, "Unknown item type in SCH_DRAWING_TOOLS::SingleClickPlace" );
        return 0;
    }

    m_inSingleClickPlace = true;

    m_toolMgr->RunAction( EE_ACTIONS::clearSelection, true );
    getViewControls()->ShowCursor( true );

    cursorPos = static_cast<wxPoint>( aEvent.HasPosition() ?
                                      aEvent.Position() :
                                      controls->GetMousePosition() );

    std::string tool = aEvent.GetCommandStr().get();
    m_frame->PushTool( tool );
    Activate();

    m_view->ClearPreview();
    m_view->AddToPreview( previewItem->Clone() );

    // Prime the pump
    if( aEvent.HasPosition() && type != SCH_SHEET_PIN_T )
        m_toolMgr->RunAction( ACTIONS::cursorClick );
    else
        m_toolMgr->RunAction( ACTIONS::refreshPreview );

    auto setCursor = [&]()
    {
        m_frame->GetCanvas()->SetCurrentCursor( KICURSOR::PLACE );
    };

    // Set initial cursor
    setCursor();

    // Main loop: keep receiving events
    while( TOOL_EVENT* evt = Wait() )
    {
        setCursor();
        grid.SetSnap( !evt->Modifier( MD_SHIFT ) );
        grid.SetUseGrid( getView()->GetGAL()->GetGridSnapping() && !evt->Modifier( MD_ALT ) );

        cursorPos =
                evt->IsPrime() ? (wxPoint) evt->Position() : (wxPoint) controls->GetMousePosition();

        cursorPos = wxPoint( grid.BestSnapAnchor( cursorPos, LAYER_CONNECTABLE, nullptr ) );
        controls->ForceCursorPosition( true, cursorPos );

        if( evt->IsCancelInteractive() )
        {
            m_frame->PopTool( tool );
            break;
        }
        else if( evt->IsActivate() )
        {
            if( evt->IsMoveTool() )
            {
                // leave ourselves on the stack so we come back after the move
                break;
            }
            else
            {
                m_frame->PopTool( tool );
                break;
            }
        }
        else if( evt->IsClick( BUT_LEFT ) || evt->IsDblClick( BUT_LEFT ) )
        {
            if( !m_frame->GetScreen()->GetItem( cursorPos, 0, type ) )
            {
                if( type == SCH_JUNCTION_T )
                {
                    if( !m_frame->GetScreen()->IsJunctionNeeded( cursorPos ) )
                    {
                        m_frame->ShowInfoBarError( _( "Junction location contains no joinable "
                                                      "wires and/or pins." ) );
                        loggedInfoBarError = true;
                        continue;
                    }
                    else if( loggedInfoBarError )
                    {
                        m_frame->GetInfoBar()->Dismiss();
                    }
                }

                SCH_ITEM* newItem = static_cast<SCH_ITEM*>( previewItem->Clone() );
                newItem->SetPosition( cursorPos );
                newItem->SetFlags( IS_NEW );

                m_frame->AddItemToScreenAndUndoList( m_frame->GetScreen(), newItem, false );

                if( type == SCH_JUNCTION_T )
                    m_frame->TestDanglingEnds();
                else
                    m_frame->SchematicCleanUp();

                m_frame->OnModify();
            }

<<<<<<< HEAD
            if( evt->IsDblClick( BUT_LEFT ) ) // Finish tool.
=======
            if( evt->IsDblClick( BUT_LEFT ) || type == SCH_SHEET_PIN_T )  // Finish tool.
>>>>>>> 77f5d317
            {
                m_frame->PopTool( tool );
                break;
            }
        }
        else if( evt->IsClick( BUT_RIGHT ) )
        {
            m_menu.ShowContextMenu( m_selectionTool->GetSelection() );
        }
        else if( evt->IsAction( &ACTIONS::refreshPreview ) || evt->IsMotion() )
        {
            previewItem->SetPosition( (wxPoint) cursorPos );
            m_view->ClearPreview();
            m_view->AddToPreview( previewItem->Clone() );
        }
        else if( evt->Category() == TC_COMMAND )
        {
            if( ( type == SCH_BUS_WIRE_ENTRY_T )
<<<<<<< HEAD
                && ( evt->IsAction( &EE_ACTIONS::rotateCW )
                     || evt->IsAction( &EE_ACTIONS::rotateCCW )
                     || evt->IsAction( &EE_ACTIONS::mirrorX )
                     || evt->IsAction( &EE_ACTIONS::mirrorY ) ) )
=======
                    && (   evt->IsAction( &EE_ACTIONS::rotateCW )
                        || evt->IsAction( &EE_ACTIONS::rotateCCW )
                        || evt->IsAction( &EE_ACTIONS::mirrorV )
                        || evt->IsAction( &EE_ACTIONS::mirrorH ) ) )
>>>>>>> 77f5d317
            {
                SCH_BUS_ENTRY_BASE* busItem = static_cast<SCH_BUS_ENTRY_BASE*>( previewItem );

                // The bus entries only rotate in one direction
                if( evt->IsAction( &EE_ACTIONS::rotateCW )
                    || evt->IsAction( &EE_ACTIONS::rotateCCW ) )
                {
                    busItem->Rotate( busItem->GetPosition() );
                }
                else if( evt->IsAction( &EE_ACTIONS::mirrorV ) )
                {
                    busItem->MirrorVertically( busItem->GetPosition().x );
                }
                else if( evt->IsAction( &EE_ACTIONS::mirrorH ) )
                {
                    busItem->MirrorHorizontally( busItem->GetPosition().y );
                }

                m_view->ClearPreview();
                m_view->AddToPreview( previewItem->Clone() );
            }
            else if( evt->IsAction( &EE_ACTIONS::properties ) )
            {
                switch( type )
                {
                case SCH_BUS_WIRE_ENTRY_T:
                {
                    std::deque<SCH_ITEM*> strokeItems;
                    strokeItems.push_back( previewItem );

                    DIALOG_EDIT_LINE_STYLE dlg( m_frame, strokeItems );

                    if( dlg.ShowModal() == wxID_OK )
                    {
                        m_toolMgr->PostEvent( EVENTS::SelectedItemsModified );
                        m_frame->OnModify();
                    }
                }
                break;

                case SCH_JUNCTION_T:
                {
                    std::deque<SCH_JUNCTION*> junctions;
                    junctions.push_back( static_cast<SCH_JUNCTION*>( previewItem ) );

                    DIALOG_JUNCTION_PROPS dlg( m_frame, junctions );

                    if( dlg.ShowModal() == wxID_OK )
                    {
                        m_toolMgr->PostEvent( EVENTS::SelectedItemsModified );
                        m_frame->OnModify();
                    }
                }
                break;
                default:
                    // Do nothing
                    break;
                }

                m_view->ClearPreview();
                m_view->AddToPreview( previewItem->Clone() );
            }
            else
            {
                evt->SetPassEvent();
            }
        }
        else
        {
            evt->SetPassEvent();
        }
    }

    delete previewItem;
    m_view->ClearPreview();

    m_frame->GetCanvas()->SetCurrentCursor( KICURSOR::ARROW );
    controls->ForceCursorPosition( false );
    m_inSingleClickPlace = false;
    return 0;
}


SCH_TEXT* SCH_DRAWING_TOOLS::createNewText( const VECTOR2I& aPosition, int aType )
{
    SCHEMATIC*          schematic = getModel<SCHEMATIC>();
    SCHEMATIC_SETTINGS& settings = schematic->Settings();
    SCH_TEXT*           textItem = nullptr;

    switch( aType )
    {
    case LAYER_NOTES: textItem = new SCH_TEXT( (wxPoint) aPosition ); break;

    case LAYER_LOCLABEL: textItem = new SCH_LABEL( (wxPoint) aPosition ); break;

    case LAYER_HIERLABEL:
        textItem = new SCH_HIERLABEL( (wxPoint) aPosition );
        textItem->SetShape( m_lastGlobalLabelShape );
        break;

    case LAYER_GLOBLABEL:
        textItem = new SCH_GLOBALLABEL( (wxPoint) aPosition );
        textItem->SetShape( m_lastGlobalLabelShape );

        if( settings.m_IntersheetRefsShow )
            static_cast<SCH_GLOBALLABEL*>( textItem )->GetIntersheetRefs()->SetVisible( true );
        break;

    default: wxFAIL_MSG( "SCH_EDIT_FRAME::CreateNewText() unknown layer type" ); return nullptr;
    }

    textItem->SetParent( schematic );
    textItem->SetBold( m_lastTextBold );
    textItem->SetItalic( m_lastTextItalic );
    textItem->SetLabelSpinStyle( m_lastTextOrientation );
    textItem->SetTextSize( wxSize( settings.m_DefaultTextSize, settings.m_DefaultTextSize ) );
    textItem->SetFlags( IS_NEW | IS_MOVED );

    DIALOG_LABEL_EDITOR dlg( m_frame, textItem );

    // Must be quasi modal for syntax help
    if( dlg.ShowQuasiModal() != wxID_OK || NoPrintableChars( textItem->GetText() ) )
    {
        delete textItem;
        return nullptr;
    }

    m_lastTextBold = textItem->IsBold();
    m_lastTextItalic = textItem->IsItalic();
    m_lastTextOrientation = textItem->GetLabelSpinStyle();

    if( textItem->Type() == SCH_GLOBAL_LABEL_T || textItem->Type() == SCH_HIER_LABEL_T )
        m_lastGlobalLabelShape = textItem->GetShape();

    return textItem;
}


SCH_HIERLABEL* SCH_DRAWING_TOOLS::importHierLabel( SCH_SHEET* aSheet )
{
    if( !aSheet->GetScreen() )
        return nullptr;

    for( EDA_ITEM* item : aSheet->GetScreen()->Items().OfType( SCH_HIER_LABEL_T ) )
    {
        SCH_HIERLABEL* label = static_cast<SCH_HIERLABEL*>( item );

        /* A global label has been found: check if there a corresponding sheet label. */
        if( !aSheet->HasPin( label->GetText() ) )
            return label;
    }

    return nullptr;
}


SCH_SHEET_PIN* SCH_DRAWING_TOOLS::createSheetPin( SCH_SHEET* aSheet, SCH_HIERLABEL* aLabel )
{
    SCHEMATIC_SETTINGS& settings = aSheet->Schematic()->Settings();
    wxString            text;
    SCH_SHEET_PIN*      sheetPin;

    if( aLabel )
    {
        text = aLabel->GetText();
        m_lastSheetPinType = aLabel->GetShape();
    }

    sheetPin = new SCH_SHEET_PIN( aSheet, wxPoint( 0, 0 ), text );
    sheetPin->SetFlags( IS_NEW );
    sheetPin->SetTextSize( wxSize( settings.m_DefaultTextSize, settings.m_DefaultTextSize ) );
    sheetPin->SetShape( m_lastSheetPinType );

    if( !aLabel )
    {
        DIALOG_SHEET_PIN_PROPERTIES dlg( m_frame, sheetPin );

        if( dlg.ShowModal() != wxID_OK || NoPrintableChars( sheetPin->GetText() ) )
        {
            delete sheetPin;
            return nullptr;
        }
    }

    m_lastSheetPinType = sheetPin->GetShape();

    sheetPin->SetPosition( (wxPoint) getViewControls()->GetCursorPosition() );

    return sheetPin;
}


int SCH_DRAWING_TOOLS::TwoClickPlace( const TOOL_EVENT& aEvent )
{
    SCH_ITEM*             item = nullptr;
    KIGFX::VIEW_CONTROLS* controls = getViewControls();
    EE_GRID_HELPER        grid( m_toolMgr );

    if( m_inTwoClickPlace )
        return 0;
    else
        m_inTwoClickPlace = true;

<<<<<<< HEAD
    bool    isImportMode = aEvent.IsAction( &EE_ACTIONS::importSheetPin );
    bool    isText = aEvent.IsAction( &EE_ACTIONS::placeSchematicText );
    bool    isGlobalLabel = aEvent.IsAction( &EE_ACTIONS::placeGlobalLabel );
    bool    isHierLabel = aEvent.IsAction( &EE_ACTIONS::placeHierLabel );
    bool    isNetLabel = aEvent.IsAction( &EE_ACTIONS::placeLabel );
    KICAD_T type = aEvent.Parameter<KICAD_T>();
    int     snapLayer = isText ? LAYER_GRAPHICS : LAYER_CONNECTABLE;
=======
    bool isText        = aEvent.IsAction( &EE_ACTIONS::placeSchematicText );
    bool isGlobalLabel = aEvent.IsAction( &EE_ACTIONS::placeGlobalLabel );
    bool isHierLabel   = aEvent.IsAction( &EE_ACTIONS::placeHierLabel );
    bool isNetLabel    = aEvent.IsAction( &EE_ACTIONS::placeLabel );
    bool isSheetPin    = aEvent.IsAction( &EE_ACTIONS::importSheetPin );
    int  snapLayer     = isText ? LAYER_GRAPHICS : LAYER_CONNECTABLE;
>>>>>>> 77f5d317

    m_toolMgr->RunAction( EE_ACTIONS::clearSelection, true );
    controls->ShowCursor( true );

    std::string tool = aEvent.GetCommandStr().get();
    m_frame->PushTool( tool );
    Activate();

<<<<<<< HEAD
    // Prime the pump
    if( aEvent.HasPosition() )
        m_toolMgr->RunAction( ACTIONS::cursorClick );

    auto setCursor = [&]()
    {
        if( item )
            m_frame->GetCanvas()->SetCurrentCursor( KICURSOR::PLACE );
        else if( isText )
            m_frame->GetCanvas()->SetCurrentCursor( KICURSOR::TEXT );
        else if( isGlobalLabel )
            m_frame->GetCanvas()->SetCurrentCursor( KICURSOR::LABEL_GLOBAL );
        else if( isNetLabel )
            m_frame->GetCanvas()->SetCurrentCursor( KICURSOR::LABEL_NET );
        else if( isHierLabel )
            m_frame->GetCanvas()->SetCurrentCursor( KICURSOR::LABEL_HIER );
        else
            m_frame->GetCanvas()->SetCurrentCursor( KICURSOR::PENCIL );
    };
=======
    auto setCursor =
            [&]()
            {
                if( item )
                    m_frame->GetCanvas()->SetCurrentCursor( KICURSOR::PLACE );
                else if( isText )
                    m_frame->GetCanvas()->SetCurrentCursor( KICURSOR::TEXT );
                else if( isGlobalLabel )
                    m_frame->GetCanvas()->SetCurrentCursor( KICURSOR::LABEL_GLOBAL );
                else if( isNetLabel )
                    m_frame->GetCanvas()->SetCurrentCursor( KICURSOR::LABEL_NET );
                else if( isHierLabel )
                    m_frame->GetCanvas()->SetCurrentCursor( KICURSOR::LABEL_HIER );
                else
                    m_frame->GetCanvas()->SetCurrentCursor( KICURSOR::PENCIL );
            };
>>>>>>> 77f5d317

    auto updatePreview =
            [&]()
            {
                m_view->ClearPreview();
                m_view->AddToPreview( item->Clone() );
                item->RunOnChildren( [&]( SCH_ITEM* aChild )
                                     {
                                         m_view->AddToPreview( aChild->Clone() );
                                     } );
            };

    auto cleanup =
            [&]()
            {
                m_toolMgr->RunAction( EE_ACTIONS::clearSelection, true );
                m_view->ClearPreview();
                delete item;
                item = nullptr;
            };

    // Prime the pump
    // If the tool isn't being re-activated
    if( aEvent.HasPosition() || ( !aEvent.IsReactivate()
            && ( isText || isGlobalLabel || isHierLabel || isNetLabel ) ) )
    {
        m_toolMgr->RunAction( ACTIONS::cursorClick );
    }

    // Set initial cursor
    setCursor();

    // Main loop: keep receiving events
    while( TOOL_EVENT* evt = Wait() )
    {
        setCursor();
        grid.SetSnap( !evt->Modifier( MD_SHIFT ) );
        grid.SetUseGrid( getView()->GetGAL()->GetGridSnapping() && !evt->Modifier( MD_ALT ) );

<<<<<<< HEAD
        VECTOR2I cursorPos =
                grid.BestSnapAnchor( controls->GetCursorPosition( false ), snapLayer, item );

        auto cleanup = [&]()
        {
            m_toolMgr->RunAction( EE_ACTIONS::clearSelection, true );
            m_view->ClearPreview();
            delete item;
            item = nullptr;
        };
=======
        VECTOR2I cursorPos = evt->IsPrime() ? evt->Position() : controls->GetMousePosition();
        cursorPos = grid.BestSnapAnchor( cursorPos, snapLayer, item );
        controls->ForceCursorPosition( true, cursorPos );
>>>>>>> 77f5d317

        if( evt->IsCancelInteractive() )
        {
            if( item )
            {
                cleanup();
            }
            else
            {
                m_frame->PopTool( tool );
                break;
            }
        }
        else if( evt->IsActivate() )
        {
            if( item && evt->IsMoveTool() )
            {
                // we're already moving our own item; ignore the move tool
                evt->SetPassEvent( false );
                continue;
            }

            if( item )
                cleanup();

            if( evt->IsPointEditor() )
            {
                // don't exit (the point editor runs in the background)
            }
            else if( evt->IsMoveTool() )
            {
                break;
            }
            else
            {
                m_frame->PopTool( tool );
                break;
            }
        }
        else if( evt->IsClick( BUT_LEFT ) || evt->IsDblClick( BUT_LEFT ) )
        {
            // First click creates...
            if( !item )
            {
                m_toolMgr->RunAction( EE_ACTIONS::clearSelection, true );

                if( isText )
                {
<<<<<<< HEAD
                case SCH_LABEL_T: item = createNewText( cursorPos, LAYER_LOCLABEL ); break;
                case SCH_HIER_LABEL_T: item = createNewText( cursorPos, LAYER_HIERLABEL ); break;
                case SCH_GLOBAL_LABEL_T: item = createNewText( cursorPos, LAYER_GLOBLABEL ); break;
                case SCH_TEXT_T: item = createNewText( cursorPos, LAYER_NOTES ); break;
                case SCH_SHEET_PIN_T:
=======
                    item = createNewText( cursorPos, LAYER_NOTES );
                }
                else if( isGlobalLabel )
                {
                    item = createNewText( cursorPos, LAYER_GLOBLABEL );
                }
                else if( isHierLabel )
                {
                    item = createNewText( cursorPos, LAYER_HIERLABEL );
                }
                else if( isNetLabel )
                {
                    item = createNewText( cursorPos, LAYER_LOCLABEL );
                }
                else if( isSheetPin )
>>>>>>> 77f5d317
                {
                    EDA_ITEM*      i;
                    SCH_HIERLABEL* label = nullptr;
                    SCH_SHEET*     sheet = nullptr;

                    if( m_selectionTool->SelectPoint( cursorPos, EE_COLLECTOR::SheetsOnly, &i ) )
                        sheet = dynamic_cast<SCH_SHEET*>( i );

                    m_selectionTool->ClearSelection();

                    if( !sheet )
                    {
                        m_statusPopup.reset( new STATUS_TEXT_POPUP( m_frame ) );
                        m_statusPopup->SetText( _( "Click over a sheet." ) );
                        m_statusPopup->Move( wxGetMousePosition() + wxPoint( 20, 20 ) );
                        m_statusPopup->PopupFor( 2000 );
                        item = nullptr;
                    }
                    else
                    {
                        label = importHierLabel( sheet );

                        if( !label )
                        {
                            m_statusPopup.reset( new STATUS_TEXT_POPUP( m_frame ) );
                            m_statusPopup->SetText( _( "No new hierarchical labels found." ) );
                            m_statusPopup->Move( wxGetMousePosition() + wxPoint( 20, 20 ) );
                            m_statusPopup->PopupFor( 2000 );
                            item = nullptr;
                        }
                        else
                        {
                            item = createSheetPin( sheet, label );
                        }
                    }
<<<<<<< HEAD

                    item = createSheetPin( sheet, label );
                    break;
                }
                default: break;
=======
>>>>>>> 77f5d317
                }

                // Restore cursor after dialog
                controls->WarpCursor( controls->GetCursorPosition(), true );

                if( item )
                {
                    item->SetFlags( IS_NEW | IS_MOVED );
                    item->AutoplaceFields( /* aScreen */ nullptr, /* aManual */ false );
                    updatePreview();

                    m_selectionTool->AddItemToSel( item );

                    // update the cursor so it looks correct before another event
                    setCursor();
                }

                controls->SetCursorPosition( cursorPos, false );
            }

            // ... and second click places:
            else
            {
                item->ClearFlags( IS_MOVED );
<<<<<<< HEAD
                item->AutoplaceFields( /* aScreen */ nullptr, /* aManual */ false );

                m_frame->AddItemToScreenAndUndoList( m_frame->GetScreen(), (SCH_ITEM*) item,
                                                     false );
=======
                m_frame->AddItemToScreenAndUndoList( m_frame->GetScreen(), (SCH_ITEM*) item, false );
>>>>>>> 77f5d317
                item = nullptr;

                m_view->ClearPreview();
            }
        }
        else if( evt->IsClick( BUT_RIGHT ) )
        {
            // Warp after context menu only if dragging...
            if( !item )
                m_toolMgr->VetoContextMenuMouseWarp();

            m_menu.ShowContextMenu( m_selectionTool->GetSelection() );
        }
        else if( item && evt->IsSelectionEvent() )
        {
            // This happens if our text was replaced out from under us by ConvertTextType()
            EE_SELECTION& selection = m_selectionTool->GetSelection();

            if( selection.GetSize() == 1 )
            {
                item = (SCH_ITEM*) selection.Front();
                updatePreview();
            }
            else
            {
                item = nullptr;
            }
        }
        else if( item && ( evt->IsAction( &ACTIONS::refreshPreview ) || evt->IsMotion() ) )
        {
            item->SetPosition( (wxPoint) cursorPos );
            item->AutoplaceFields( /* aScreen */ nullptr, /* aManual */ false );
            updatePreview();
        }
        else if( item && evt->IsAction( &ACTIONS::doDelete ) )
        {
            cleanup();
        }
        else
        {
            evt->SetPassEvent();
        }

        // Enable autopanning and cursor capture only when there is a footprint to be placed
        controls->SetAutoPan( item != nullptr );
        controls->CaptureCursor( item != nullptr );
    }

    m_frame->GetCanvas()->SetCurrentCursor( KICURSOR::ARROW );
    controls->ForceCursorPosition( false );
    m_inTwoClickPlace = false;
    return 0;
}


int SCH_DRAWING_TOOLS::DrawSheet( const TOOL_EVENT& aEvent )
{
    SCH_SHEET* sheet = nullptr;

    if( m_inDrawSheet )
        return 0;
    else
        m_inDrawSheet = true;

    m_toolMgr->RunAction( EE_ACTIONS::clearSelection, true );
    getViewControls()->ShowCursor( true );

    std::string tool = aEvent.GetCommandStr().get();
    m_frame->PushTool( tool );
    Activate();

<<<<<<< HEAD
    // Prime the pump
    if( aEvent.HasPosition() )
        m_toolMgr->RunAction( ACTIONS::cursorClick );

    auto setCursor = [&]()
    {
        m_frame->GetCanvas()->SetCurrentCursor( KICURSOR::PENCIL );
    };
=======
    auto setCursor =
            [&]()
            {
                m_frame->GetCanvas()->SetCurrentCursor( KICURSOR::PENCIL );
            };
>>>>>>> 77f5d317

    auto cleanup =
            [&] ()
            {
                m_toolMgr->RunAction( EE_ACTIONS::clearSelection, true );
                m_view->ClearPreview();
                delete sheet;
                sheet = nullptr;
            };

    // Prime the pump
    if( aEvent.HasPosition() )
        m_toolMgr->RunAction( ACTIONS::cursorClick );

    // Set initial cursor
    setCursor();

    // Main loop: keep receiving events
    while( TOOL_EVENT* evt = Wait() )
    {
        setCursor();

        VECTOR2I cursorPos = getViewControls()->GetCursorPosition( !evt->Modifier( MD_ALT ) );

<<<<<<< HEAD
        auto cleanup = [&]()
        {
            m_toolMgr->RunAction( EE_ACTIONS::clearSelection, true );
            m_view->ClearPreview();
            delete sheet;
            sheet = nullptr;
        };

=======
>>>>>>> 77f5d317
        if( evt->IsCancelInteractive() )
        {
            if( sheet )
            {
                cleanup();
            }
            else
            {
                m_frame->PopTool( tool );
                break;
            }
        }
        else if( evt->IsActivate() )
        {
            if( sheet && evt->IsMoveTool() )
            {
                // we're already drawing our own item; ignore the move tool
                evt->SetPassEvent( false );
                continue;
            }

            if( sheet )
                cleanup();

            if( evt->IsPointEditor() )
            {
                // don't exit (the point editor runs in the background)
            }
            else if( evt->IsMoveTool() )
            {
                // leave ourselves on the stack so we come back after the move
                break;
            }
            else
            {
                m_frame->PopTool( tool );
                break;
            }
        }
        else if( !sheet && ( evt->IsClick( BUT_LEFT ) || evt->IsDblClick( BUT_LEFT ) ) )
        {
            EESCHEMA_SETTINGS* cfg = m_frame->eeconfig();

            m_toolMgr->RunAction( EE_ACTIONS::clearSelection, true );

            sheet = new SCH_SHEET( m_frame->GetCurrentSheet().Last(),
                                   static_cast<wxPoint>( cursorPos ) );
            sheet->SetFlags( IS_NEW | IS_RESIZED );
            sheet->SetScreen( NULL );
            sheet->SetBorderWidth( cfg->m_Drawing.default_line_thickness );
            sheet->SetBorderColor( cfg->m_Drawing.default_sheet_border_color );
            sheet->SetBackgroundColor( cfg->m_Drawing.default_sheet_background_color );
<<<<<<< HEAD
            sheet->GetFields()[SHEETNAME].SetText( "Untitled Sheet" );
            sheet->GetFields()[SHEETFILENAME].SetText( "untitled.kicad_sch" );
=======
            sheet->GetFields()[ SHEETNAME ].SetText( "Untitled Sheet" );
            sheet->GetFields()[ SHEETFILENAME ].SetText( "untitled." + KiCadSchematicFileExtension );
>>>>>>> 77f5d317
            sizeSheet( sheet, cursorPos );

            m_view->ClearPreview();
            m_view->AddToPreview( sheet->Clone() );
        }
        else if( sheet
                 && ( evt->IsClick( BUT_LEFT ) || evt->IsDblClick( BUT_LEFT )
                      || evt->IsAction( &EE_ACTIONS::finishSheet ) ) )
        {
            m_view->ClearPreview();
            getViewControls()->SetAutoPan( false );
            getViewControls()->CaptureCursor( false );

            if( m_frame->EditSheetProperties( static_cast<SCH_SHEET*>( sheet ),
                                              &m_frame->GetCurrentSheet(), nullptr ) )
            {
                sheet->AutoplaceFields( /* aScreen */ NULL, /* aManual */ false );

                m_frame->AddItemToScreenAndUndoList( m_frame->GetScreen(), sheet, false );
                m_frame->UpdateHierarchyNavigator();
                m_selectionTool->AddItemToSel( sheet );
            }
            else
            {
                delete sheet;
            }

            sheet = nullptr;
        }
        else if( sheet && ( evt->IsAction( &ACTIONS::refreshPreview ) || evt->IsMotion() ) )
        {
            sizeSheet( sheet, cursorPos );
            m_view->ClearPreview();
            m_view->AddToPreview( sheet->Clone() );
        }
        else if( evt->IsClick( BUT_RIGHT ) )
        {
            // Warp after context menu only if dragging...
            if( !sheet )
                m_toolMgr->VetoContextMenuMouseWarp();

            m_menu.ShowContextMenu( m_selectionTool->GetSelection() );
        }
        else
        {
            evt->SetPassEvent();
        }

        // Enable autopanning and cursor capture only when there is a sheet to be placed
        getViewControls()->SetAutoPan( sheet != nullptr );
        getViewControls()->CaptureCursor( sheet != nullptr );
    }

    m_frame->GetCanvas()->SetCurrentCursor( KICURSOR::ARROW );
    m_inDrawSheet = false;
    return 0;
}


void SCH_DRAWING_TOOLS::sizeSheet( SCH_SHEET* aSheet, VECTOR2I aPos )
{
    wxPoint pos = aSheet->GetPosition();
    wxPoint size = (wxPoint) aPos - pos;

    size.x = std::max( size.x, MIN_SHEET_WIDTH );
    size.y = std::max( size.y, MIN_SHEET_HEIGHT );

    wxPoint grid = m_frame->GetNearestGridPosition( pos + size );
    aSheet->Resize( wxSize( grid.x - pos.x, grid.y - pos.y ) );
}


void SCH_DRAWING_TOOLS::setTransitions()
{
<<<<<<< HEAD
    Go( &SCH_DRAWING_TOOLS::PlaceComponent, EE_ACTIONS::placeSymbol.MakeEvent() );
    Go( &SCH_DRAWING_TOOLS::PlaceComponent, EE_ACTIONS::placePower.MakeEvent() );
    Go( &SCH_DRAWING_TOOLS::SingleClickPlace, EE_ACTIONS::placeNoConnect.MakeEvent() );
    Go( &SCH_DRAWING_TOOLS::SingleClickPlace, EE_ACTIONS::placeJunction.MakeEvent() );
    Go( &SCH_DRAWING_TOOLS::SingleClickPlace, EE_ACTIONS::placeBusWireEntry.MakeEvent() );
    Go( &SCH_DRAWING_TOOLS::TwoClickPlace, EE_ACTIONS::placeLabel.MakeEvent() );
    Go( &SCH_DRAWING_TOOLS::TwoClickPlace, EE_ACTIONS::placeHierLabel.MakeEvent() );
    Go( &SCH_DRAWING_TOOLS::TwoClickPlace, EE_ACTIONS::placeGlobalLabel.MakeEvent() );
    Go( &SCH_DRAWING_TOOLS::DrawSheet, EE_ACTIONS::drawSheet.MakeEvent() );
    Go( &SCH_DRAWING_TOOLS::TwoClickPlace, EE_ACTIONS::importSheetPin.MakeEvent() );
    Go( &SCH_DRAWING_TOOLS::TwoClickPlace, EE_ACTIONS::placeSchematicText.MakeEvent() );
    Go( &SCH_DRAWING_TOOLS::PlaceImage, EE_ACTIONS::placeImage.MakeEvent() );
=======
    Go( &SCH_DRAWING_TOOLS::PlaceSymbol,         EE_ACTIONS::placeSymbol.MakeEvent() );
    Go( &SCH_DRAWING_TOOLS::PlaceSymbol,         EE_ACTIONS::placePower.MakeEvent() );
    Go( &SCH_DRAWING_TOOLS::SingleClickPlace,    EE_ACTIONS::placeNoConnect.MakeEvent() );
    Go( &SCH_DRAWING_TOOLS::SingleClickPlace,    EE_ACTIONS::placeJunction.MakeEvent() );
    Go( &SCH_DRAWING_TOOLS::SingleClickPlace,    EE_ACTIONS::placeBusWireEntry.MakeEvent() );
    Go( &SCH_DRAWING_TOOLS::TwoClickPlace,       EE_ACTIONS::placeLabel.MakeEvent() );
    Go( &SCH_DRAWING_TOOLS::TwoClickPlace,       EE_ACTIONS::placeHierLabel.MakeEvent() );
    Go( &SCH_DRAWING_TOOLS::TwoClickPlace,       EE_ACTIONS::placeGlobalLabel.MakeEvent() );
    Go( &SCH_DRAWING_TOOLS::DrawSheet,           EE_ACTIONS::drawSheet.MakeEvent() );
    Go( &SCH_DRAWING_TOOLS::TwoClickPlace,       EE_ACTIONS::importSheetPin.MakeEvent() );
    Go( &SCH_DRAWING_TOOLS::SingleClickPlace,    EE_ACTIONS::importSingleSheetPin.MakeEvent() );
    Go( &SCH_DRAWING_TOOLS::TwoClickPlace,       EE_ACTIONS::placeSchematicText.MakeEvent() );
    Go( &SCH_DRAWING_TOOLS::PlaceImage,          EE_ACTIONS::placeImage.MakeEvent() );
>>>>>>> 77f5d317
}<|MERGE_RESOLUTION|>--- conflicted
+++ resolved
@@ -56,11 +56,6 @@
         EE_TOOL_BASE<SCH_EDIT_FRAME>( "eeschema.InteractiveDrawing" ),
         m_lastSheetPinType( PINSHEETLABEL_SHAPE::PS_INPUT ),
         m_lastGlobalLabelShape( PINSHEETLABEL_SHAPE::PS_INPUT ),
-<<<<<<< HEAD
-        m_lastTextOrientation( LABEL_SPIN_STYLE::LEFT ), m_lastTextBold( false ),
-        m_lastTextItalic( false ), m_inPlaceComponent( false ), m_inPlaceImage( false ),
-        m_inSingleClickPlace( false ), m_inTwoClickPlace( false ), m_inDrawSheet( false )
-=======
         m_lastTextOrientation( LABEL_SPIN_STYLE::LEFT ),
         m_lastTextBold( false ),
         m_lastTextItalic( false ),
@@ -69,7 +64,6 @@
         m_inSingleClickPlace( false ),
         m_inTwoClickPlace( false ),
         m_inDrawSheet( false )
->>>>>>> 77f5d317
 {
 }
 
@@ -90,11 +84,7 @@
 }
 
 
-<<<<<<< HEAD
-int SCH_DRAWING_TOOLS::PlaceComponent( const TOOL_EVENT& aEvent )
-=======
 int SCH_DRAWING_TOOLS::PlaceSymbol( const TOOL_EVENT& aEvent )
->>>>>>> 77f5d317
 {
     SCH_COMPONENT*              symbol = aEvent.Parameter<SCH_COMPONENT*>();
     SCHLIB_FILTER               filter;
@@ -167,15 +157,6 @@
         m_toolMgr->RunAction( EE_ACTIONS::cursorClick );
     }
 
-<<<<<<< HEAD
-    auto setCursor = [&]()
-    {
-        m_frame->GetCanvas()->SetCurrentCursor( component ? KICURSOR::MOVING
-                                                          : KICURSOR::COMPONENT );
-    };
-
-=======
->>>>>>> 77f5d317
     // Set initial cursor
     setCursor();
 
@@ -185,17 +166,6 @@
         setCursor();
         VECTOR2I cursorPos = getViewControls()->GetCursorPosition( !evt->Modifier( MD_ALT ) );
 
-<<<<<<< HEAD
-        auto cleanup = [&]()
-        {
-            m_toolMgr->RunAction( EE_ACTIONS::clearSelection, true );
-            m_view->ClearPreview();
-            delete component;
-            component = nullptr;
-        };
-
-=======
->>>>>>> 77f5d317
         if( evt->IsCancelInteractive() )
         {
             if( symbol )
@@ -278,11 +248,7 @@
                     int new_unit = symbol->GetUnit();
 
                     if( m_frame->eeconfig()->m_SymChooserPanel.place_all_units
-<<<<<<< HEAD
-                        && component->GetUnit() < component->GetUnitCount() )
-=======
                         && symbol->GetUnit() < symbol->GetUnitCount() )
->>>>>>> 77f5d317
                     {
                         new_unit++;
                     }
@@ -329,18 +295,12 @@
         }
         else if( symbol && ( evt->IsAction( &ACTIONS::refreshPreview ) || evt->IsMotion() ) )
         {
-<<<<<<< HEAD
-            component->SetPosition( (wxPoint) cursorPos );
-            m_view->ClearPreview();
-            m_view->AddToPreview( component->Clone() );
-=======
             symbol->SetPosition( (wxPoint)cursorPos );
             m_view->Update( symbol );
         }
         else if( symbol && evt->IsAction( &ACTIONS::doDelete ) )
         {
             cleanup();
->>>>>>> 77f5d317
         }
         else
         {
@@ -384,21 +344,6 @@
     m_frame->PushTool( tool );
     Activate();
 
-<<<<<<< HEAD
-    // Prime the pump
-    if( image )
-        m_toolMgr->RunAction( ACTIONS::refreshPreview );
-    else if( aEvent.HasPosition() )
-        m_toolMgr->RunAction( ACTIONS::cursorClick );
-
-    auto setCursor = [&]()
-    {
-        if( image )
-            m_frame->GetCanvas()->SetCurrentCursor( KICURSOR::MOVING );
-        else
-            m_frame->GetCanvas()->SetCurrentCursor( KICURSOR::PENCIL );
-    };
-=======
     auto setCursor =
             [&]()
             {
@@ -407,7 +352,6 @@
                 else
                     m_frame->GetCanvas()->SetCurrentCursor( KICURSOR::PENCIL );
             };
->>>>>>> 77f5d317
 
     auto cleanup =
             [&] ()
@@ -433,17 +377,6 @@
         setCursor();
         cursorPos = getViewControls()->GetCursorPosition( !evt->Modifier( MD_ALT ) );
 
-<<<<<<< HEAD
-        auto cleanup = [&]()
-        {
-            m_toolMgr->RunAction( EE_ACTIONS::clearSelection, true );
-            m_view->ClearPreview();
-            delete image;
-            image = nullptr;
-        };
-
-=======
->>>>>>> 77f5d317
         if( evt->IsCancelInteractive() )
         {
             if( image )
@@ -578,16 +511,9 @@
 
 int SCH_DRAWING_TOOLS::SingleClickPlace( const TOOL_EVENT& aEvent )
 {
-<<<<<<< HEAD
-    wxPoint        cursorPos;
-    KICAD_T        type = aEvent.Parameter<KICAD_T>();
-    EE_GRID_HELPER grid( m_toolMgr );
-
-=======
     wxPoint               cursorPos;
     KICAD_T               type = aEvent.Parameter<KICAD_T>();
     EE_GRID_HELPER        grid( m_toolMgr );
->>>>>>> 77f5d317
     KIGFX::VIEW_CONTROLS* controls = getViewControls();
     SCH_ITEM*             previewItem;
     bool                  loggedInfoBarError = false;
@@ -609,20 +535,6 @@
         }
     }
 
-<<<<<<< HEAD
-    m_toolMgr->RunAction( EE_ACTIONS::clearSelection, true );
-    getViewControls()->ShowCursor( true );
-
-    cursorPos =
-            aEvent.IsPrime() ? (wxPoint) aEvent.Position() : (wxPoint) controls->GetMousePosition();
-
-    SCH_ITEM* previewItem;
-    switch( type )
-    {
-    case SCH_NO_CONNECT_T: previewItem = new SCH_NO_CONNECT( cursorPos ); break;
-    case SCH_JUNCTION_T: previewItem = new SCH_JUNCTION( cursorPos ); break;
-    case SCH_BUS_WIRE_ENTRY_T: previewItem = new SCH_BUS_WIRE_ENTRY( cursorPos ); break;
-=======
     switch( type )
     {
     case SCH_NO_CONNECT_T:
@@ -663,7 +575,6 @@
     }
         break;
 
->>>>>>> 77f5d317
     default:
         wxASSERT_MSG( false, "Unknown item type in SCH_DRAWING_TOOLS::SingleClickPlace" );
         return 0;
@@ -763,11 +674,7 @@
                 m_frame->OnModify();
             }
 
-<<<<<<< HEAD
-            if( evt->IsDblClick( BUT_LEFT ) ) // Finish tool.
-=======
             if( evt->IsDblClick( BUT_LEFT ) || type == SCH_SHEET_PIN_T )  // Finish tool.
->>>>>>> 77f5d317
             {
                 m_frame->PopTool( tool );
                 break;
@@ -786,17 +693,10 @@
         else if( evt->Category() == TC_COMMAND )
         {
             if( ( type == SCH_BUS_WIRE_ENTRY_T )
-<<<<<<< HEAD
-                && ( evt->IsAction( &EE_ACTIONS::rotateCW )
-                     || evt->IsAction( &EE_ACTIONS::rotateCCW )
-                     || evt->IsAction( &EE_ACTIONS::mirrorX )
-                     || evt->IsAction( &EE_ACTIONS::mirrorY ) ) )
-=======
                     && (   evt->IsAction( &EE_ACTIONS::rotateCW )
                         || evt->IsAction( &EE_ACTIONS::rotateCCW )
                         || evt->IsAction( &EE_ACTIONS::mirrorV )
                         || evt->IsAction( &EE_ACTIONS::mirrorH ) ) )
->>>>>>> 77f5d317
             {
                 SCH_BUS_ENTRY_BASE* busItem = static_cast<SCH_BUS_ENTRY_BASE*>( previewItem );
 
@@ -1000,22 +900,12 @@
     else
         m_inTwoClickPlace = true;
 
-<<<<<<< HEAD
-    bool    isImportMode = aEvent.IsAction( &EE_ACTIONS::importSheetPin );
-    bool    isText = aEvent.IsAction( &EE_ACTIONS::placeSchematicText );
-    bool    isGlobalLabel = aEvent.IsAction( &EE_ACTIONS::placeGlobalLabel );
-    bool    isHierLabel = aEvent.IsAction( &EE_ACTIONS::placeHierLabel );
-    bool    isNetLabel = aEvent.IsAction( &EE_ACTIONS::placeLabel );
-    KICAD_T type = aEvent.Parameter<KICAD_T>();
-    int     snapLayer = isText ? LAYER_GRAPHICS : LAYER_CONNECTABLE;
-=======
     bool isText        = aEvent.IsAction( &EE_ACTIONS::placeSchematicText );
     bool isGlobalLabel = aEvent.IsAction( &EE_ACTIONS::placeGlobalLabel );
     bool isHierLabel   = aEvent.IsAction( &EE_ACTIONS::placeHierLabel );
     bool isNetLabel    = aEvent.IsAction( &EE_ACTIONS::placeLabel );
     bool isSheetPin    = aEvent.IsAction( &EE_ACTIONS::importSheetPin );
     int  snapLayer     = isText ? LAYER_GRAPHICS : LAYER_CONNECTABLE;
->>>>>>> 77f5d317
 
     m_toolMgr->RunAction( EE_ACTIONS::clearSelection, true );
     controls->ShowCursor( true );
@@ -1024,27 +914,6 @@
     m_frame->PushTool( tool );
     Activate();
 
-<<<<<<< HEAD
-    // Prime the pump
-    if( aEvent.HasPosition() )
-        m_toolMgr->RunAction( ACTIONS::cursorClick );
-
-    auto setCursor = [&]()
-    {
-        if( item )
-            m_frame->GetCanvas()->SetCurrentCursor( KICURSOR::PLACE );
-        else if( isText )
-            m_frame->GetCanvas()->SetCurrentCursor( KICURSOR::TEXT );
-        else if( isGlobalLabel )
-            m_frame->GetCanvas()->SetCurrentCursor( KICURSOR::LABEL_GLOBAL );
-        else if( isNetLabel )
-            m_frame->GetCanvas()->SetCurrentCursor( KICURSOR::LABEL_NET );
-        else if( isHierLabel )
-            m_frame->GetCanvas()->SetCurrentCursor( KICURSOR::LABEL_HIER );
-        else
-            m_frame->GetCanvas()->SetCurrentCursor( KICURSOR::PENCIL );
-    };
-=======
     auto setCursor =
             [&]()
             {
@@ -1061,7 +930,6 @@
                 else
                     m_frame->GetCanvas()->SetCurrentCursor( KICURSOR::PENCIL );
             };
->>>>>>> 77f5d317
 
     auto updatePreview =
             [&]()
@@ -1101,22 +969,9 @@
         grid.SetSnap( !evt->Modifier( MD_SHIFT ) );
         grid.SetUseGrid( getView()->GetGAL()->GetGridSnapping() && !evt->Modifier( MD_ALT ) );
 
-<<<<<<< HEAD
-        VECTOR2I cursorPos =
-                grid.BestSnapAnchor( controls->GetCursorPosition( false ), snapLayer, item );
-
-        auto cleanup = [&]()
-        {
-            m_toolMgr->RunAction( EE_ACTIONS::clearSelection, true );
-            m_view->ClearPreview();
-            delete item;
-            item = nullptr;
-        };
-=======
         VECTOR2I cursorPos = evt->IsPrime() ? evt->Position() : controls->GetMousePosition();
         cursorPos = grid.BestSnapAnchor( cursorPos, snapLayer, item );
         controls->ForceCursorPosition( true, cursorPos );
->>>>>>> 77f5d317
 
         if( evt->IsCancelInteractive() )
         {
@@ -1165,13 +1020,6 @@
 
                 if( isText )
                 {
-<<<<<<< HEAD
-                case SCH_LABEL_T: item = createNewText( cursorPos, LAYER_LOCLABEL ); break;
-                case SCH_HIER_LABEL_T: item = createNewText( cursorPos, LAYER_HIERLABEL ); break;
-                case SCH_GLOBAL_LABEL_T: item = createNewText( cursorPos, LAYER_GLOBLABEL ); break;
-                case SCH_TEXT_T: item = createNewText( cursorPos, LAYER_NOTES ); break;
-                case SCH_SHEET_PIN_T:
-=======
                     item = createNewText( cursorPos, LAYER_NOTES );
                 }
                 else if( isGlobalLabel )
@@ -1187,7 +1035,6 @@
                     item = createNewText( cursorPos, LAYER_LOCLABEL );
                 }
                 else if( isSheetPin )
->>>>>>> 77f5d317
                 {
                     EDA_ITEM*      i;
                     SCH_HIERLABEL* label = nullptr;
@@ -1223,14 +1070,6 @@
                             item = createSheetPin( sheet, label );
                         }
                     }
-<<<<<<< HEAD
-
-                    item = createSheetPin( sheet, label );
-                    break;
-                }
-                default: break;
-=======
->>>>>>> 77f5d317
                 }
 
                 // Restore cursor after dialog
@@ -1255,14 +1094,7 @@
             else
             {
                 item->ClearFlags( IS_MOVED );
-<<<<<<< HEAD
-                item->AutoplaceFields( /* aScreen */ nullptr, /* aManual */ false );
-
-                m_frame->AddItemToScreenAndUndoList( m_frame->GetScreen(), (SCH_ITEM*) item,
-                                                     false );
-=======
                 m_frame->AddItemToScreenAndUndoList( m_frame->GetScreen(), (SCH_ITEM*) item, false );
->>>>>>> 77f5d317
                 item = nullptr;
 
                 m_view->ClearPreview();
@@ -1334,22 +1166,11 @@
     m_frame->PushTool( tool );
     Activate();
 
-<<<<<<< HEAD
-    // Prime the pump
-    if( aEvent.HasPosition() )
-        m_toolMgr->RunAction( ACTIONS::cursorClick );
-
-    auto setCursor = [&]()
-    {
-        m_frame->GetCanvas()->SetCurrentCursor( KICURSOR::PENCIL );
-    };
-=======
     auto setCursor =
             [&]()
             {
                 m_frame->GetCanvas()->SetCurrentCursor( KICURSOR::PENCIL );
             };
->>>>>>> 77f5d317
 
     auto cleanup =
             [&] ()
@@ -1374,17 +1195,6 @@
 
         VECTOR2I cursorPos = getViewControls()->GetCursorPosition( !evt->Modifier( MD_ALT ) );
 
-<<<<<<< HEAD
-        auto cleanup = [&]()
-        {
-            m_toolMgr->RunAction( EE_ACTIONS::clearSelection, true );
-            m_view->ClearPreview();
-            delete sheet;
-            sheet = nullptr;
-        };
-
-=======
->>>>>>> 77f5d317
         if( evt->IsCancelInteractive() )
         {
             if( sheet )
@@ -1437,13 +1247,8 @@
             sheet->SetBorderWidth( cfg->m_Drawing.default_line_thickness );
             sheet->SetBorderColor( cfg->m_Drawing.default_sheet_border_color );
             sheet->SetBackgroundColor( cfg->m_Drawing.default_sheet_background_color );
-<<<<<<< HEAD
-            sheet->GetFields()[SHEETNAME].SetText( "Untitled Sheet" );
-            sheet->GetFields()[SHEETFILENAME].SetText( "untitled.kicad_sch" );
-=======
             sheet->GetFields()[ SHEETNAME ].SetText( "Untitled Sheet" );
             sheet->GetFields()[ SHEETFILENAME ].SetText( "untitled." + KiCadSchematicFileExtension );
->>>>>>> 77f5d317
             sizeSheet( sheet, cursorPos );
 
             m_view->ClearPreview();
@@ -1518,20 +1323,6 @@
 
 void SCH_DRAWING_TOOLS::setTransitions()
 {
-<<<<<<< HEAD
-    Go( &SCH_DRAWING_TOOLS::PlaceComponent, EE_ACTIONS::placeSymbol.MakeEvent() );
-    Go( &SCH_DRAWING_TOOLS::PlaceComponent, EE_ACTIONS::placePower.MakeEvent() );
-    Go( &SCH_DRAWING_TOOLS::SingleClickPlace, EE_ACTIONS::placeNoConnect.MakeEvent() );
-    Go( &SCH_DRAWING_TOOLS::SingleClickPlace, EE_ACTIONS::placeJunction.MakeEvent() );
-    Go( &SCH_DRAWING_TOOLS::SingleClickPlace, EE_ACTIONS::placeBusWireEntry.MakeEvent() );
-    Go( &SCH_DRAWING_TOOLS::TwoClickPlace, EE_ACTIONS::placeLabel.MakeEvent() );
-    Go( &SCH_DRAWING_TOOLS::TwoClickPlace, EE_ACTIONS::placeHierLabel.MakeEvent() );
-    Go( &SCH_DRAWING_TOOLS::TwoClickPlace, EE_ACTIONS::placeGlobalLabel.MakeEvent() );
-    Go( &SCH_DRAWING_TOOLS::DrawSheet, EE_ACTIONS::drawSheet.MakeEvent() );
-    Go( &SCH_DRAWING_TOOLS::TwoClickPlace, EE_ACTIONS::importSheetPin.MakeEvent() );
-    Go( &SCH_DRAWING_TOOLS::TwoClickPlace, EE_ACTIONS::placeSchematicText.MakeEvent() );
-    Go( &SCH_DRAWING_TOOLS::PlaceImage, EE_ACTIONS::placeImage.MakeEvent() );
-=======
     Go( &SCH_DRAWING_TOOLS::PlaceSymbol,         EE_ACTIONS::placeSymbol.MakeEvent() );
     Go( &SCH_DRAWING_TOOLS::PlaceSymbol,         EE_ACTIONS::placePower.MakeEvent() );
     Go( &SCH_DRAWING_TOOLS::SingleClickPlace,    EE_ACTIONS::placeNoConnect.MakeEvent() );
@@ -1545,5 +1336,4 @@
     Go( &SCH_DRAWING_TOOLS::SingleClickPlace,    EE_ACTIONS::importSingleSheetPin.MakeEvent() );
     Go( &SCH_DRAWING_TOOLS::TwoClickPlace,       EE_ACTIONS::placeSchematicText.MakeEvent() );
     Go( &SCH_DRAWING_TOOLS::PlaceImage,          EE_ACTIONS::placeImage.MakeEvent() );
->>>>>>> 77f5d317
 }