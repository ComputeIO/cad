--- conflicted
+++ resolved
@@ -117,29 +117,6 @@
                                        _( "Save Library As..." ),
                                        _( "Save the current library to a new file." ) );
 
-<<<<<<< HEAD
-TOOL_ACTION EE_ACTIONS::newSymbol( "eeschema.SymbolLibraryControl.newSymbol", AS_GLOBAL, 'N', "",
-                                   _( "New Symbol..." ), _( "Create a new symbol" ),
-                                   new_component_xpm );
-
-TOOL_ACTION EE_ACTIONS::editSymbol( "eeschema.SymbolLibraryControl.editSymbol", AS_GLOBAL, 0, "",
-                                    _( "Edit Symbol" ),
-                                    _( "Show selected symbol on editor canvas" ), edit_xpm );
-
-TOOL_ACTION EE_ACTIONS::duplicateSymbol( "eeschema.SymbolLibraryControl.duplicateSymbol", AS_GLOBAL,
-                                         0, "", _( "Duplicate Symbol" ),
-                                         _( "Make a copy of the selected symbol" ), duplicate_xpm );
-
-TOOL_ACTION EE_ACTIONS::saveSymbolAs( "eeschema.SymbolLibraryControl.saveSymbolAs", AS_GLOBAL, 0,
-                                      "", _( "Save As..." ),
-                                      _( "Save the current symbol to a different library." ),
-                                      save_as_xpm );
-
-TOOL_ACTION EE_ACTIONS::deleteSymbol( "eeschema.SymbolLibraryControl.deleteSymbol", AS_GLOBAL, 0,
-                                      "", _( "Delete Symbol" ),
-                                      _( "Remove the selected symbol from its library" ),
-                                      trash_xpm );
-=======
 TOOL_ACTION EE_ACTIONS::newSymbol( "eeschema.SymbolLibraryControl.newSymbol",
         AS_GLOBAL,
         'N', "",
@@ -165,7 +142,6 @@
         AS_GLOBAL, 0, "",
         _( "Delete Symbol" ), _( "Remove the selected symbol from its library" ),
         BITMAPS::trash );
->>>>>>> 77f5d317
 
 TOOL_ACTION EE_ACTIONS::cutSymbol( "eeschema.SymbolLibraryControl.cutSymbol",
         AS_GLOBAL, 0, "",
@@ -514,12 +490,8 @@
 TOOL_ACTION EE_ACTIONS::editTextAndGraphics(
         "eeschema.InteractiveEdit.editTextAndGraphics", AS_GLOBAL, 0, "",
         _( "Edit Text & Graphics Properties..." ),
-<<<<<<< HEAD
-        _( "Edit text and graphics properties globally across schematic" ), text_xpm );
-=======
         _( "Edit text and graphics properties globally across schematic" ),
         BITMAPS::text );
->>>>>>> 77f5d317
 
 TOOL_ACTION EE_ACTIONS::symbolProperties( "eeschema.InteractiveEdit.symbolProperties",
         AS_GLOBAL, 0, "",
