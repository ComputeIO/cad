--- conflicted
+++ resolved
@@ -95,11 +95,7 @@
             return;
         }
 
-<<<<<<< HEAD
-        int unit = component->GetUnit();
-=======
         int  unit = symbol->GetUnit();
->>>>>>> 77f5d317
 
         if( !symbol->GetPartRef() || symbol->GetPartRef()->GetUnitCount() < 2 )
         {
@@ -183,24 +179,11 @@
         if( aSel.GetSize() > 1 )
             return true;
 
-<<<<<<< HEAD
-        switch( item->Type() )
-        {
-        case SCH_MARKER_T:
-        case SCH_JUNCTION_T:
-        case SCH_NO_CONNECT_T:
-        case SCH_PIN_T: return false;
-        case SCH_LINE_T: return item->GetLayer() != LAYER_WIRE && item->GetLayer() != LAYER_BUS;
-        default: return true;
-        }
-    };
-=======
     auto propertiesCondition =
             []( const SELECTION& aSel )
             {
                 if( aSel.GetSize() == 0 )
                     return true;            // Show drawing-sheet properties
->>>>>>> 77f5d317
 
     auto propertiesCondition = []( const SELECTION& aSel )
     {
@@ -252,14 +235,8 @@
     static KICAD_T fieldParentTypes[] = { SCH_COMPONENT_T, SCH_SHEET_T, SCH_GLOBAL_LABEL_T, EOT };
     auto singleFieldParentCondition = E_C::Count( 1 ) && E_C::OnlyTypes( fieldParentTypes );
 
-<<<<<<< HEAD
-    auto singleSymbolCondition = E_C::Count( 1 ) && E_C::OnlyType( SCH_COMPONENT_T );
-
-    auto singleSheetCondition = E_C::Count( 1 ) && E_C::OnlyType( SCH_SHEET_T );
-=======
     auto singleSheetCondition =  E_C::Count( 1 ) && E_C::OnlyType( SCH_SHEET_T );
 
->>>>>>> 77f5d317
     //
     // Add edit actions to the move tool menu
     //
@@ -268,18 +245,6 @@
         CONDITIONAL_MENU& moveMenu = moveTool->GetToolMenu().GetMenu();
 
         moveMenu.AddSeparator();
-<<<<<<< HEAD
-        moveMenu.AddItem( EE_ACTIONS::rotateCCW, orientCondition );
-        moveMenu.AddItem( EE_ACTIONS::rotateCW, orientCondition );
-        moveMenu.AddItem( EE_ACTIONS::mirrorX, orientCondition );
-        moveMenu.AddItem( EE_ACTIONS::mirrorY, orientCondition );
-
-        moveMenu.AddItem( EE_ACTIONS::properties, propertiesCondition );
-        moveMenu.AddItem( EE_ACTIONS::editReference, singleSymbolCondition );
-        moveMenu.AddItem( EE_ACTIONS::editValue, singleSymbolCondition );
-        moveMenu.AddItem( EE_ACTIONS::editFootprint, singleSymbolCondition );
-        moveMenu.AddItem( EE_ACTIONS::toggleDeMorgan, E_C::SingleDeMorganSymbol );
-=======
         moveMenu.AddItem( EE_ACTIONS::rotateCCW,       orientCondition );
         moveMenu.AddItem( EE_ACTIONS::rotateCW,        orientCondition );
         moveMenu.AddItem( EE_ACTIONS::mirrorV,         orientCondition );
@@ -290,7 +255,6 @@
         moveMenu.AddItem( EE_ACTIONS::editValue,       E_C::SingleSymbol );
         moveMenu.AddItem( EE_ACTIONS::editFootprint,   E_C::SingleSymbol );
         moveMenu.AddItem( EE_ACTIONS::toggleDeMorgan,  E_C::SingleDeMorganSymbol );
->>>>>>> 77f5d317
 
         std::shared_ptr<SYMBOL_UNIT_MENU> symUnitMenu = std::make_shared<SYMBOL_UNIT_MENU>();
         symUnitMenu->SetTool( this );
@@ -312,19 +276,6 @@
     //
     CONDITIONAL_MENU& drawMenu = drawingTools->GetToolMenu().GetMenu();
 
-<<<<<<< HEAD
-    drawMenu.AddItem( EE_ACTIONS::rotateCCW, orientCondition, 200 );
-    drawMenu.AddItem( EE_ACTIONS::rotateCW, orientCondition, 200 );
-    drawMenu.AddItem( EE_ACTIONS::mirrorX, orientCondition, 200 );
-    drawMenu.AddItem( EE_ACTIONS::mirrorY, orientCondition, 200 );
-
-    drawMenu.AddItem( EE_ACTIONS::properties, propertiesCondition, 200 );
-    drawMenu.AddItem( EE_ACTIONS::editReference, singleSymbolCondition, 200 );
-    drawMenu.AddItem( EE_ACTIONS::editValue, singleSymbolCondition, 200 );
-    drawMenu.AddItem( EE_ACTIONS::editFootprint, singleSymbolCondition, 200 );
-    drawMenu.AddItem( EE_ACTIONS::autoplaceFields, singleFieldParentCondition, 200 );
-    drawMenu.AddItem( EE_ACTIONS::toggleDeMorgan, E_C::SingleDeMorganSymbol, 200 );
-=======
     drawMenu.AddItem( EE_ACTIONS::rotateCCW,        orientCondition, 200 );
     drawMenu.AddItem( EE_ACTIONS::rotateCW,         orientCondition, 200 );
     drawMenu.AddItem( EE_ACTIONS::mirrorV,          orientCondition, 200 );
@@ -336,18 +287,13 @@
     drawMenu.AddItem( EE_ACTIONS::editFootprint,    E_C::SingleSymbol, 200 );
     drawMenu.AddItem( EE_ACTIONS::autoplaceFields,  singleFieldParentCondition, 200 );
     drawMenu.AddItem( EE_ACTIONS::toggleDeMorgan,   E_C::SingleDeMorganSymbol, 200 );
->>>>>>> 77f5d317
 
     std::shared_ptr<SYMBOL_UNIT_MENU> symUnitMenu2 = std::make_shared<SYMBOL_UNIT_MENU>();
     symUnitMenu2->SetTool( drawingTools );
     drawingTools->GetToolMenu().AddSubMenu( symUnitMenu2 );
     drawMenu.AddMenu( symUnitMenu2.get(), E_C::SingleMultiUnitSymbol, 1 );
 
-<<<<<<< HEAD
-    drawMenu.AddItem( EE_ACTIONS::editWithLibEdit, singleSymbolCondition && E_C::Idle, 200 );
-=======
     drawMenu.AddItem( EE_ACTIONS::editWithLibEdit,     E_C::SingleSymbolOrPower && E_C::Idle, 200 );
->>>>>>> 77f5d317
 
     drawMenu.AddItem( EE_ACTIONS::toLabel, anyTextTool && E_C::Idle, 200 );
     drawMenu.AddItem( EE_ACTIONS::toHLabel, anyTextTool && E_C::Idle, 200 );
@@ -360,17 +306,10 @@
     //
     CONDITIONAL_MENU& selToolMenu = m_selectionTool->GetToolMenu().GetMenu();
 
-<<<<<<< HEAD
-    selToolMenu.AddItem( EE_ACTIONS::rotateCCW, orientCondition, 200 );
-    selToolMenu.AddItem( EE_ACTIONS::rotateCW, orientCondition, 200 );
-    selToolMenu.AddItem( EE_ACTIONS::mirrorX, orientCondition, 200 );
-    selToolMenu.AddItem( EE_ACTIONS::mirrorY, orientCondition, 200 );
-=======
     selToolMenu.AddItem( EE_ACTIONS::rotateCCW,        orientCondition, 200 );
     selToolMenu.AddItem( EE_ACTIONS::rotateCW,         orientCondition, 200 );
     selToolMenu.AddItem( EE_ACTIONS::mirrorV,          orientCondition, 200 );
     selToolMenu.AddItem( EE_ACTIONS::mirrorH,          orientCondition, 200 );
->>>>>>> 77f5d317
 
     selToolMenu.AddItem( EE_ACTIONS::properties, propertiesCondition, 200 );
     selToolMenu.AddItem( EE_ACTIONS::editReference, E_C::SingleSymbol, 200 );
@@ -384,15 +323,9 @@
     m_selectionTool->GetToolMenu().AddSubMenu( symUnitMenu3 );
     selToolMenu.AddMenu( symUnitMenu3.get(), E_C::SingleMultiUnitSymbol, 1 );
 
-<<<<<<< HEAD
-    selToolMenu.AddItem( EE_ACTIONS::editWithLibEdit, singleSymbolCondition && E_C::Idle, 200 );
-    selToolMenu.AddItem( EE_ACTIONS::changeSymbol, E_C::SingleSymbol, 200 );
-    selToolMenu.AddItem( EE_ACTIONS::updateSymbol, E_C::SingleSymbol, 200 );
-=======
     selToolMenu.AddItem( EE_ACTIONS::editWithLibEdit,  E_C::SingleSymbolOrPower && E_C::Idle, 200 );
     selToolMenu.AddItem( EE_ACTIONS::changeSymbol,     E_C::SingleSymbolOrPower, 200 );
     selToolMenu.AddItem( EE_ACTIONS::updateSymbol,     E_C::SingleSymbolOrPower, 200 );
->>>>>>> 77f5d317
 
     selToolMenu.AddItem( EE_ACTIONS::toLabel, toLabelCondition, 200 );
     selToolMenu.AddItem( EE_ACTIONS::toHLabel, toHLabelCondition, 200 );
@@ -705,13 +638,8 @@
         {
             SCH_FIELD* field = static_cast<SCH_FIELD*>( item );
 
-<<<<<<< HEAD
-            if( xAxis )
-                field->SetVertJustify( (EDA_TEXT_VJUSTIFY_T) -field->GetVertJustify() );
-=======
             if( vertical )
                 field->SetVertJustify( (EDA_TEXT_VJUSTIFY_T)-field->GetVertJustify() );
->>>>>>> 77f5d317
             else
                 field->SetHorizJustify( (EDA_TEXT_HJUSTIFY_T) -field->GetHorizJustify() );
 
@@ -750,11 +678,7 @@
     }
     else if( selection.GetSize() > 1 )
     {
-<<<<<<< HEAD
-        mirrorPoint = m_frame->GetNearestGridPosition( (wxPoint) selection.GetCenter() );
-=======
         mirrorPoint = m_frame->GetNearestHalfGridPosition( (wxPoint)selection.GetCenter() );
->>>>>>> 77f5d317
 
         for( unsigned ii = 0; ii < selection.GetSize(); ii++ )
         {
@@ -1198,13 +1122,8 @@
 
 void SCH_EDIT_TOOL::editFieldText( SCH_FIELD* aField )
 {
-<<<<<<< HEAD
-    // Save old component in undo list if not already in edit, or moving.
-    if( aField->GetEditFlags() == 0 ) // i.e. not edited, or moved
-=======
     // Save old symbol in undo list if not already in edit, or moving.
     if( aField->GetEditFlags() == 0 )    // i.e. not edited, or moved
->>>>>>> 77f5d317
         saveCopyInUndoList( aField, UNDO_REDO::CHANGED );
 
     wxString title = wxString::Format( _( "Edit %s Field" ), TitleCaps( aField->GetName() ) );
@@ -1333,21 +1252,13 @@
     SCH_COMPONENT* symbol = (SCH_COMPONENT*) selection.Front();
 
     if( aEvent.IsAction( &EE_ACTIONS::showDeMorganStandard )
-<<<<<<< HEAD
-        && component->GetConvert() == LIB_ITEM::LIB_CONVERT::BASE )
-=======
             && symbol->GetConvert() == LIB_ITEM::LIB_CONVERT::BASE )
->>>>>>> 77f5d317
     {
         return 0;
     }
 
     if( aEvent.IsAction( &EE_ACTIONS::showDeMorganAlternate )
-<<<<<<< HEAD
-        && component->GetConvert() != LIB_ITEM::LIB_CONVERT::DEMORGAN )
-=======
             && symbol->GetConvert() != LIB_ITEM::LIB_CONVERT::DEMORGAN )
->>>>>>> 77f5d317
     {
         return 0;
     }
@@ -1375,13 +1286,8 @@
     {
         if( getView()->IsLayerVisible( LAYER_SCHEMATIC_DRAWINGSHEET ) )
         {
-<<<<<<< HEAD
-            KIGFX::WS_PROXY_VIEW_ITEM* worksheet = m_frame->GetCanvas()->GetView()->GetWorksheet();
-            VECTOR2D                   cursorPos = getViewControls()->GetCursorPosition( false );
-=======
             DS_PROXY_VIEW_ITEM* ds = m_frame->GetCanvas()->GetView()->GetDrawingSheet();
             VECTOR2D            cursorPos = getViewControls()->GetCursorPosition( false );
->>>>>>> 77f5d317
 
             if( ds && ds->HitTestDrawingSheetItems( getView(), (wxPoint) cursorPos ) )
                 m_toolMgr->RunAction( ACTIONS::pageSettings );
@@ -1418,13 +1324,8 @@
     {
     case SCH_COMPONENT_T:
     {
-<<<<<<< HEAD
-        SCH_COMPONENT*           component = (SCH_COMPONENT*) item;
-        DIALOG_SYMBOL_PROPERTIES symbolPropsDialog( m_frame, component );
-=======
         SCH_COMPONENT*           symbol = (SCH_COMPONENT*) item;
         DIALOG_SYMBOL_PROPERTIES symbolPropsDialog( m_frame, symbol );
->>>>>>> 77f5d317
 
         // This dialog itself subsequently can invoke a KIWAY_PLAYER as a quasimodal
         // frame. Therefore this dialog as a modal frame parent, MUST be run under
@@ -1742,11 +1643,7 @@
         if( SCH_LINE* line = dyn_cast<SCH_LINE*>( item ) )
         {
             if( !line->IsEndPoint( cursorPos ) )
-<<<<<<< HEAD
-                lines.push_back( line );
-=======
             lines.push_back( line );
->>>>>>> 77f5d317
         }
     }
 
@@ -1754,11 +1651,7 @@
     m_frame->StartNewUndo();
 
     for( SCH_LINE* line : lines )
-<<<<<<< HEAD
-        m_frame->BreakSegment( line, cursorPos );
-=======
         m_frame->BreakSegment( line,  cursorPos );
->>>>>>> 77f5d317
 
     if( !lines.empty() )
     {
@@ -1880,40 +1773,6 @@
 
 void SCH_EDIT_TOOL::setTransitions()
 {
-<<<<<<< HEAD
-    Go( &SCH_EDIT_TOOL::Duplicate, ACTIONS::duplicate.MakeEvent() );
-    Go( &SCH_EDIT_TOOL::RepeatDrawItem, EE_ACTIONS::repeatDrawItem.MakeEvent() );
-    Go( &SCH_EDIT_TOOL::Rotate, EE_ACTIONS::rotateCW.MakeEvent() );
-    Go( &SCH_EDIT_TOOL::Rotate, EE_ACTIONS::rotateCCW.MakeEvent() );
-    Go( &SCH_EDIT_TOOL::Mirror, EE_ACTIONS::mirrorX.MakeEvent() );
-    Go( &SCH_EDIT_TOOL::Mirror, EE_ACTIONS::mirrorY.MakeEvent() );
-    Go( &SCH_EDIT_TOOL::DoDelete, ACTIONS::doDelete.MakeEvent() );
-    Go( &SCH_EDIT_TOOL::DeleteItemCursor, ACTIONS::deleteTool.MakeEvent() );
-
-    Go( &SCH_EDIT_TOOL::Properties, EE_ACTIONS::properties.MakeEvent() );
-    Go( &SCH_EDIT_TOOL::EditField, EE_ACTIONS::editReference.MakeEvent() );
-    Go( &SCH_EDIT_TOOL::EditField, EE_ACTIONS::editValue.MakeEvent() );
-    Go( &SCH_EDIT_TOOL::EditField, EE_ACTIONS::editFootprint.MakeEvent() );
-    Go( &SCH_EDIT_TOOL::AutoplaceFields, EE_ACTIONS::autoplaceFields.MakeEvent() );
-    Go( &SCH_EDIT_TOOL::ChangeSymbols, EE_ACTIONS::changeSymbols.MakeEvent() );
-    Go( &SCH_EDIT_TOOL::ChangeSymbols, EE_ACTIONS::updateSymbols.MakeEvent() );
-    Go( &SCH_EDIT_TOOL::ChangeSymbols, EE_ACTIONS::changeSymbol.MakeEvent() );
-    Go( &SCH_EDIT_TOOL::ChangeSymbols, EE_ACTIONS::updateSymbol.MakeEvent() );
-    Go( &SCH_EDIT_TOOL::ConvertDeMorgan, EE_ACTIONS::toggleDeMorgan.MakeEvent() );
-    Go( &SCH_EDIT_TOOL::ConvertDeMorgan, EE_ACTIONS::showDeMorganStandard.MakeEvent() );
-    Go( &SCH_EDIT_TOOL::ConvertDeMorgan, EE_ACTIONS::showDeMorganAlternate.MakeEvent() );
-    Go( &SCH_EDIT_TOOL::ChangeTextType, EE_ACTIONS::toLabel.MakeEvent() );
-    Go( &SCH_EDIT_TOOL::ChangeTextType, EE_ACTIONS::toHLabel.MakeEvent() );
-    Go( &SCH_EDIT_TOOL::ChangeTextType, EE_ACTIONS::toGLabel.MakeEvent() );
-    Go( &SCH_EDIT_TOOL::ChangeTextType, EE_ACTIONS::toText.MakeEvent() );
-
-    Go( &SCH_EDIT_TOOL::BreakWire, EE_ACTIONS::breakWire.MakeEvent() );
-    Go( &SCH_EDIT_TOOL::BreakWire, EE_ACTIONS::breakBus.MakeEvent() );
-
-    Go( &SCH_EDIT_TOOL::CleanupSheetPins, EE_ACTIONS::cleanupSheetPins.MakeEvent() );
-    Go( &SCH_EDIT_TOOL::GlobalEdit, EE_ACTIONS::editTextAndGraphics.MakeEvent() );
-    Go( &SCH_EDIT_TOOL::EditPageNumber, EE_ACTIONS::editPageNumber.MakeEvent() );
-=======
     Go( &SCH_EDIT_TOOL::Duplicate,          ACTIONS::duplicate.MakeEvent() );
     Go( &SCH_EDIT_TOOL::RepeatDrawItem,     EE_ACTIONS::repeatDrawItem.MakeEvent() );
     Go( &SCH_EDIT_TOOL::Rotate,             EE_ACTIONS::rotateCW.MakeEvent() );
@@ -1946,5 +1805,4 @@
     Go( &SCH_EDIT_TOOL::CleanupSheetPins,   EE_ACTIONS::cleanupSheetPins.MakeEvent() );
     Go( &SCH_EDIT_TOOL::GlobalEdit,         EE_ACTIONS::editTextAndGraphics.MakeEvent() );
     Go( &SCH_EDIT_TOOL::EditPageNumber,     EE_ACTIONS::editPageNumber.MakeEvent() );
->>>>>>> 77f5d317
 }