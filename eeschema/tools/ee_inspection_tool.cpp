--- conflicted
+++ resolved
@@ -228,36 +228,18 @@
             {
                 msg.Printf( _( "<b>Duplicate pin %s</b> %s at location <b>(%.3f, %.3f)</b>"
                                " conflicts with pin %s%s at location <b>(%.3f, %.3f)</b>"
-<<<<<<< HEAD
-                               " of converted" ),
+                               " of converted." ),
                             next->GetNumber(), nextName, next->GetPosition().x / 1000.0,
                             -next->GetPosition().y / 1000.0, pin->GetNumber(), pin->GetName(),
-=======
-                               " of converted." ),
-                            next->GetNumber(),
-                            nextName,
-                            next->GetPosition().x / 1000.0, -next->GetPosition().y / 1000.0,
-                            pin->GetNumber(),
-                            pin->GetName(),
->>>>>>> 81b83a8f
                             pin->GetPosition().x / 1000.0, -pin->GetPosition().y / 1000.0 );
             }
             else
             {
                 msg.Printf( _( "<b>Duplicate pin %s</b> %s at location <b>(%.3f, %.3f)</b>"
                                " conflicts with pin %s%s at location <b>(%.3f, %.3f)</b>"
-<<<<<<< HEAD
-                               " in units %c and %c of converted" ),
+                               " in units %c and %c of converted." ),
                             next->GetNumber(), nextName, next->GetPosition().x / 1000.0,
                             -next->GetPosition().y / 1000.0, pin->GetNumber(), pinName,
-=======
-                               " in units %c and %c of converted." ),
-                            next->GetNumber(),
-                            nextName,
-                            next->GetPosition().x / 1000.0, -next->GetPosition().y / 1000.0,
-                            pin->GetNumber(),
-                            pinName,
->>>>>>> 81b83a8f
                             pin->GetPosition().x / 1000.0, -pin->GetPosition().y / 1000.0,
                             'A' + next->GetUnit() - 1, 'A' + pin->GetUnit() - 1 );
             }
@@ -266,38 +248,19 @@
         {
             if( part->GetUnitCount() <= 1 )
             {
-<<<<<<< HEAD
-                msg.Printf( _( "<b>Duplicate pin %s</b>%s at location <b>(%.3f, %.3f)</b>"
-                               " conflicts with pin %s%s at location <b>(%.3f, %.3f)</b>" ),
+                msg.Printf( _( "<b>Duplicate pin %s</b> %s at location <b>(%.3f, %.3f)</b>"
+                               " conflicts with pin %s%s at location <b>(%.3f, %.3f)</b>." ),
                             next->GetNumber(), nextName, next->GetPosition().x / 1000.0,
                             -next->GetPosition().y / 1000.0, pin->GetNumber(), pinName,
-=======
-                msg.Printf( _( "<b>Duplicate pin %s</b> %s at location <b>(%.3f, %.3f)</b>"
-                               " conflicts with pin %s%s at location <b>(%.3f, %.3f)</b>." ),
-                            next->GetNumber(),
-                            nextName,
-                            next->GetPosition().x / 1000.0, -next->GetPosition().y / 1000.0,
-                            pin->GetNumber(),
-                            pinName,
->>>>>>> 81b83a8f
                             pin->GetPosition().x / 1000.0, -pin->GetPosition().y / 1000.0 );
             }
             else
             {
                 msg.Printf( _( "<b>Duplicate pin %s</b> %s at location <b>(%.3f, %.3f)</b>"
                                " conflicts with pin %s%s at location <b>(%.3f, %.3f)</b>"
-<<<<<<< HEAD
-                               " in units %c and %c" ),
+                               " in units %c and %c." ),
                             next->GetNumber(), nextName, next->GetPosition().x / 1000.0,
                             -next->GetPosition().y / 1000.0, pin->GetNumber(), pinName,
-=======
-                               " in units %c and %c." ),
-                            next->GetNumber(),
-                            nextName,
-                            next->GetPosition().x / 1000.0, -next->GetPosition().y / 1000.0,
-                            pin->GetNumber(),
-                            pinName,
->>>>>>> 81b83a8f
                             pin->GetPosition().x / 1000.0, -pin->GetPosition().y / 1000.0,
                             'A' + next->GetUnit() - 1, 'A' + pin->GetUnit() - 1 );
             }
@@ -309,18 +272,6 @@
 
     for( LIB_PIN* pin : pinList )
     {
-<<<<<<< HEAD
-        if( ( ( pin->GetPosition().x % clamped_grid_size ) == 0 )
-            && ( ( pin->GetPosition().y % clamped_grid_size ) == 0 ) )
-        {
-            continue;
-        }
-
-        // "pin" is off grid here.
-        offgrid_error++;
-
-=======
->>>>>>> 81b83a8f
         wxString pinName = pin->GetName();
 
         if( pinName.IsEmpty() || pinName == "~" )
@@ -328,63 +279,43 @@
         else
             pinName = "'" + pinName + "'";
 
-        if( !part->IsPower()
-                && pin->GetType() == ELECTRICAL_PINTYPE::PT_POWER_IN
-                && !pin->IsVisible() )
+        if( !part->IsPower() && pin->GetType() == ELECTRICAL_PINTYPE::PT_POWER_IN
+            && !pin->IsVisible() )
         {
             // hidden power pin
             if( part->HasConversion() && pin->GetConvert() )
             {
-<<<<<<< HEAD
-                msg.Printf( _( "<b>Off grid pin %s</b>%s at location <b>(%.3f, %.3f)</b>"
-                               " of converted" ),
+                if( part->GetUnitCount() <= 1 )
+                {
+                    msg.Printf( _( "<b>Hidden power pin %s</b> %s at location <b>(%.3f, %.3f)</b>"
+                                   " of converted." ),
+                                pin->GetNumber(), pinName, pin->GetPosition().x / 1000.0,
+                                -pin->GetPosition().y / 1000.0 );
+                }
+                else
+                {
+                    msg.Printf( _( "<b>Hidden power pin %s</b> %s at location <b>(%.3f, %.3f)</b>"
+                                   " in unit %c of converted." ),
+                                pin->GetNumber(), pinName, pin->GetPosition().x / 1000.0,
+                                -pin->GetPosition().y / 1000.0, 'A' + pin->GetUnit() - 1 );
+                }
+            }
+            else
+            {
+                if( part->GetUnitCount() <= 1 )
+                {
+                    msg.Printf(
+                            _( "<b>Hidden power pin %s</b> %s at location <b>(%.3f, %.3f)</b>." ),
                             pin->GetNumber(), pinName, pin->GetPosition().x / 1000.0,
                             -pin->GetPosition().y / 1000.0 );
-            }
-            else
-            {
-                msg.Printf( _( "<b>Off grid pin %s</b>%s at location <b>(%.3f, %.3f)</b>"
-                               " in symbol %c of converted" ),
-                            pin->GetNumber(), pinName, pin->GetPosition().x / 1000.0,
-                            -pin->GetPosition().y / 1000.0, 'A' + pin->GetUnit() - 1 );
-=======
-                if( part->GetUnitCount() <= 1 )
-                {
-                    msg.Printf( _( "<b>Hidden power pin %s</b> %s at location <b>(%.3f, %.3f)</b>"
-                                   " of converted." ),
-                                pin->GetNumber(),
-                                pinName,
-                                pin->GetPosition().x / 1000.0, -pin->GetPosition().y / 1000.0 );
-                }
-                else
-                {
-                    msg.Printf( _( "<b>Hidden power pin %s</b> %s at location <b>(%.3f, %.3f)</b>"
-                                   " in unit %c of converted." ),
-                                pin->GetNumber(),
-                                pinName,
-                                pin->GetPosition().x / 1000.0, -pin->GetPosition().y / 1000.0,
-                                'A' + pin->GetUnit() - 1 );
-                }
-            }
-            else
-            {
-                if( part->GetUnitCount() <= 1 )
-                {
-                    msg.Printf( _( "<b>Hidden power pin %s</b> %s at location <b>(%.3f, %.3f)</b>." ),
-                                pin->GetNumber(),
-                                pinName,
-                                pin->GetPosition().x / 1000.0, -pin->GetPosition().y / 1000.0 );
                 }
                 else
                 {
                     msg.Printf( _( "<b>Hidden power pin %s</b> %s at location <b>(%.3f, %.3f)</b>"
                                    " in unit %c." ),
-                                pin->GetNumber(),
-                                pinName,
-                                pin->GetPosition().x / 1000.0, -pin->GetPosition().y / 1000.0,
-                                'A' + pin->GetUnit() - 1 );
-                }
->>>>>>> 81b83a8f
+                                pin->GetNumber(), pinName, pin->GetPosition().x / 1000.0,
+                                -pin->GetPosition().y / 1000.0, 'A' + pin->GetUnit() - 1 );
+                }
             }
 
             msg += wxT( "<br>" );
@@ -393,40 +324,25 @@
             messages.push_back( msg );
         }
 
-        if( ( (pin->GetPosition().x % clamped_grid_size) != 0 )
-                || ( (pin->GetPosition().y % clamped_grid_size) != 0 ) )
+        if( ( ( pin->GetPosition().x % clamped_grid_size ) != 0 )
+            || ( ( pin->GetPosition().y % clamped_grid_size ) != 0 ) )
         {
             // pin is off grid
             if( part->HasConversion() && pin->GetConvert() )
             {
-<<<<<<< HEAD
-                msg.Printf( _( "<b>Off grid pin %s</b>%s at location <b>(%.3f, %.3f)</b>" ),
-                            pin->GetNumber(), pinName, pin->GetPosition().x / 1000.0,
-                            -pin->GetPosition().y / 1000.0 );
-            }
-            else
-            {
-                msg.Printf( _( "<b>Off grid pin %s</b>%s at location <b>(%.3f, %.3f)</b>"
-                               " in symbol %c" ),
-                            pin->GetNumber(), pinName, pin->GetPosition().x / 1000.0,
-                            -pin->GetPosition().y / 1000.0, 'A' + pin->GetUnit() - 1 );
-=======
                 if( part->GetUnitCount() <= 1 )
                 {
                     msg.Printf( _( "<b>Off grid pin %s</b> %s at location <b>(%.3f, %.3f)</b>"
                                    " of converted." ),
-                                pin->GetNumber(),
-                                pinName,
-                                pin->GetPosition().x / 1000.0, -pin->GetPosition().y / 1000.0 );
+                                pin->GetNumber(), pinName, pin->GetPosition().x / 1000.0,
+                                -pin->GetPosition().y / 1000.0 );
                 }
                 else
                 {
                     msg.Printf( _( "<b>Off grid pin %s</b> %s at location <b>(%.3f, %.3f)</b>"
                                    " in unit %c of converted." ),
-                                pin->GetNumber(),
-                                pinName,
-                                pin->GetPosition().x / 1000.0, -pin->GetPosition().y / 1000.0,
-                                'A' + pin->GetUnit() - 1 );
+                                pin->GetNumber(), pinName, pin->GetPosition().x / 1000.0,
+                                -pin->GetPosition().y / 1000.0, 'A' + pin->GetUnit() - 1 );
                 }
             }
             else
@@ -434,20 +350,16 @@
                 if( part->GetUnitCount() <= 1 )
                 {
                     msg.Printf( _( "<b>Off grid pin %s</b> %s at location <b>(%.3f, %.3f)</b>." ),
-                                pin->GetNumber(),
-                                pinName,
-                                pin->GetPosition().x / 1000.0, -pin->GetPosition().y / 1000.0 );
+                                pin->GetNumber(), pinName, pin->GetPosition().x / 1000.0,
+                                -pin->GetPosition().y / 1000.0 );
                 }
                 else
                 {
                     msg.Printf( _( "<b>Off grid pin %s</b> %s at location <b>(%.3f, %.3f)</b>"
                                    " in unit %c." ),
-                                pin->GetNumber(),
-                                pinName,
-                                pin->GetPosition().x / 1000.0, -pin->GetPosition().y / 1000.0,
-                                'A' + pin->GetUnit() - 1 );
-                }
->>>>>>> 81b83a8f
+                                pin->GetNumber(), pinName, pin->GetPosition().x / 1000.0,
+                                -pin->GetPosition().y / 1000.0, 'A' + pin->GetUnit() - 1 );
+                }
             }
 
             msg += wxT( "<br><br>" );
