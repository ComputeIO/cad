/*
 * This program source code file is part of KiCad, a free EDA CAD application.
 *
 * Copyright (C) 2004-2021 KiCad Developers, see AUTHORS.txt for contributors.
 *
 * This program is free software; you can redistribute it and/or
 * modify it under the terms of the GNU General Public License
 * as published by the Free Software Foundation; either version 2
 * of the License, or (at your option) any later version.
 *
 * This program is distributed in the hope that it will be useful,
 * but WITHOUT ANY WARRANTY; without even the implied warranty of
 * MERCHANTABILITY or FITNESS FOR A PARTICULAR PURPOSE.  See the
 * GNU General Public License for more details.
 *
 * You should have received a copy of the GNU General Public License
 * along with this program; if not, you may find one here:
 * http://www.gnu.org/licenses/old-licenses/gpl-2.0.html
 * or you may search the http://www.gnu.org website for the version 2 license,
 * or you may write to the Free Software Foundation, Inc.,
 * 51 Franklin Street, Fifth Floor, Boston, MA  02110-1301, USA
 */

#include <algorithm>

#include <confirm.h>
#include <reporter.h>
#include <sch_edit_frame.h>
#include <schematic.h>
#include <erc_settings.h>
#include <sch_reference_list.h>
#include <class_library.h>


void SCH_EDIT_FRAME::mapExistingAnnotation( std::map<wxString, wxString>& aMap )
{
    SCH_REFERENCE_LIST references;

    Schematic().GetSheets().GetSymbols( references );

    for( size_t i = 0; i < references.GetCount(); i++ )
    {
        SCH_COMPONENT*  symbol = references[i].GetSymbol();
        SCH_SHEET_PATH* curr_sheetpath = &references[i].GetSheetPath();
        KIID_PATH       curr_full_uuid = curr_sheetpath->Path();

        curr_full_uuid.push_back( symbol->m_Uuid );

        wxString ref = symbol->GetRef( curr_sheetpath );

        if( symbol->GetUnitCount() > 1 )
            ref << LIB_PART::SubReference( symbol->GetUnitSelection( curr_sheetpath ) );

        if( symbol->IsAnnotated( curr_sheetpath ) )
            aMap[curr_full_uuid.AsString()] = ref;
    }
}


void SCH_EDIT_FRAME::DeleteAnnotation( bool aCurrentSheetOnly, bool* aAppendUndo )
{
<<<<<<< HEAD
    auto clearAnnotation = [&]( SCH_SCREEN* aScreen, SCH_SHEET_PATH* aSheet )
    {
        for( SCH_ITEM* item : aScreen->Items().OfType( SCH_COMPONENT_T ) )
        {
            SCH_COMPONENT* component = static_cast<SCH_COMPONENT*>( item );

            SaveCopyInUndoList( aScreen, component, UNDO_REDO::CHANGED, *aAppendUndo );
            *aAppendUndo = true;
            component->ClearAnnotation( aSheet );
        }
    };
=======
    auto clearAnnotation =
            [&]( SCH_SCREEN* aScreen, SCH_SHEET_PATH* aSheet )
            {
                for( SCH_ITEM* item : aScreen->Items().OfType( SCH_COMPONENT_T ) )
                {
                    SCH_COMPONENT* symbol = static_cast<SCH_COMPONENT*>( item );

                    SaveCopyInUndoList( aScreen, symbol, UNDO_REDO::CHANGED, *aAppendUndo );
                    *aAppendUndo = true;
                    symbol->ClearAnnotation( aSheet );
                }
            };
>>>>>>> 77f5d317

    if( aCurrentSheetOnly )
    {
        clearAnnotation( GetScreen(), &GetCurrentSheet() );
    }
    else
    {
        for( const SCH_SHEET_PATH& sheet : Schematic().GetSheets() )
            clearAnnotation( sheet.LastScreen(), nullptr );
    }

    // Update the references for the sheet that is currently being displayed.
    GetCurrentSheet().UpdateAllScreenReferences();

    SyncView();
    GetCanvas()->Refresh();
    OnModify();

    // Must go after OnModify() so the connectivity graph has been updated
    UpdateNetHighlightStatus();
}


<<<<<<< HEAD
void SCH_EDIT_FRAME::AnnotateComponents( bool aAnnotateSchematic, ANNOTATE_ORDER_T aSortOption,
                                         ANNOTATE_OPTION_T aAlgoOption, int aStartNumber,
                                         bool aResetAnnotation, bool aRepairTimestamps,
                                         bool aLockUnits, REPORTER& aReporter )
=======
void SCH_EDIT_FRAME::AnnotateSymbols( bool              aAnnotateSchematic,
                                      ANNOTATE_ORDER_T  aSortOption,
                                      ANNOTATE_OPTION_T aAlgoOption,
                                      int               aStartNumber,
                                      bool              aResetAnnotation,
                                      bool              aRepairTimestamps,
                                      bool              aLockUnits,
                                      REPORTER&         aReporter )
>>>>>>> 77f5d317
{
    SCH_REFERENCE_LIST references;
    SCH_SCREENS        screens( Schematic().Root() );
    SCH_SHEET_LIST     sheets = Schematic().GetSheets();
    bool               appendUndo = false;

    // Map of locked symbols
    SCH_MULTI_UNIT_REFERENCE_MAP lockedSymbols;

    // Map of previous annotation for building info messages
    std::map<wxString, wxString> previousAnnotation;

    // Test for and replace duplicate time stamps in symbols and sheets.  Duplicate
    // time stamps can happen with old schematics, schematic conversions, or manual
    // editing of files.
    if( aRepairTimestamps )
    {
        int count = screens.ReplaceDuplicateTimeStamps();

        if( count )
        {
            wxString msg;
            msg.Printf( _( "%d duplicate time stamps were found and replaced." ), count );
            aReporter.ReportTail( msg, RPT_SEVERITY_WARNING );
        }
    }

    // If units must be locked, collect all the sets that must be annotated together.
    if( aLockUnits )
    {
        if( aAnnotateSchematic )
            sheets.GetMultiUnitSymbols( lockedSymbols );
        else
            GetCurrentSheet().GetMultiUnitSymbols( lockedSymbols );
    }

    // Store previous annotations for building info messages
    mapExistingAnnotation( previousAnnotation );

    // If it is an annotation for all the symbols, reset previous annotation.
    if( aResetAnnotation )
        DeleteAnnotation( !aAnnotateSchematic, &appendUndo );

    // Set sheet number and number of sheets.
    SetSheetNumberAndCount();

    // Build symbol list
    if( aAnnotateSchematic )
        sheets.GetSymbols( references );
    else
        GetCurrentSheet().GetSymbols( references );

    // Break full symbol reference into name (prefix) and number:
    // example: IC1 become IC, and 1
    references.SplitReferences();

    switch( aSortOption )
    {
    default:
    case SORT_BY_X_POSITION: references.SortByXCoordinate(); break;
    case SORT_BY_Y_POSITION: references.SortByYCoordinate(); break;
    }

    bool useSheetNum = false;
    int  idStep = 100;

    switch( aAlgoOption )
    {
    default:
    case INCREMENTAL_BY_REF: break;

    case SHEET_NUMBER_X_100: useSheetNum = true; break;

    case SHEET_NUMBER_X_1000:
        useSheetNum = true;
        idStep = 1000;
        break;
    }

    // Recalculate and update reference numbers in schematic
    references.Annotate( useSheetNum, idStep, aStartNumber, lockedSymbols );

    for( size_t i = 0; i < references.GetCount(); i++ )
    {
        SCH_REFERENCE&  ref = references[i];
        SCH_COMPONENT*  symbol = ref.GetSymbol();
        SCH_SHEET_PATH* sheet = &ref.GetSheetPath();

        SaveCopyInUndoList( sheet->LastScreen(), symbol, UNDO_REDO::CHANGED, appendUndo );
        appendUndo = true;
        ref.Annotate();

        KIID_PATH full_uuid = sheet->Path();
        full_uuid.push_back( symbol->m_Uuid );

        wxString prevRef = previousAnnotation[full_uuid.AsString()];
        wxString newRef = symbol->GetRef( sheet );

        if( symbol->GetUnitCount() > 1 )
            newRef << LIB_PART::SubReference( symbol->GetUnitSelection( sheet ) );

        wxString msg;

        if( prevRef.Length() )
        {
            if( newRef == prevRef )
                continue;

            if( symbol->GetUnitCount() > 1 )
                msg.Printf( _( "Updated %s (unit %s) from %s to %s" ),
                            symbol->GetValue( sheet, true ),
                            LIB_PART::SubReference( symbol->GetUnit(), false ), prevRef, newRef );
            else
                msg.Printf( _( "Updated %s from %s to %s" ), symbol->GetValue( sheet, true ),
                            prevRef, newRef );
        }
        else
        {
            if( symbol->GetUnitCount() > 1 )
                msg.Printf( _( "Annotated %s (unit %s) as %s" ), symbol->GetValue( sheet, true ),
                            LIB_PART::SubReference( symbol->GetUnit(), false ), newRef );
            else
                msg.Printf( _( "Annotated %s as %s" ), symbol->GetValue( sheet, true ), newRef );
        }

        aReporter.Report( msg, RPT_SEVERITY_ACTION );
    }

    // Final control (just in case ... ).
    if( !CheckAnnotate(
                [&aReporter]( ERCE_T, const wxString& aMsg, SCH_REFERENCE*, SCH_REFERENCE* )
                {
                    aReporter.Report( aMsg, RPT_SEVERITY_ERROR );
                },
                !aAnnotateSchematic ) )
    {
        aReporter.ReportTail( _( "Annotation complete." ), RPT_SEVERITY_ACTION );
    }

    // Update on screen references, that can be modified by previous calculations:
    GetCurrentSheet().UpdateAllScreenReferences();
    SetSheetNumberAndCount();

    SyncView();
    GetCanvas()->Refresh();
    OnModify();

    // Must go after OnModify() so the connectivity graph has been updated
    UpdateNetHighlightStatus();
}


int SCH_EDIT_FRAME::CheckAnnotate( ANNOTATION_ERROR_HANDLER aErrorHandler, bool aOneSheetOnly )
{
    SCH_REFERENCE_LIST referenceList;
    constexpr bool     includePowerSymbols = false;

    // Build the list of symbols
    if( !aOneSheetOnly )
        Schematic().GetSheets().GetSymbols( referenceList, includePowerSymbols );
    else
        GetCurrentSheet().GetSymbols( referenceList );

    // Empty schematic does not need annotation
    if( referenceList.GetCount() == 0 )
        return 0;

    return referenceList.CheckAnnotation( aErrorHandler );
}<|MERGE_RESOLUTION|>--- conflicted
+++ resolved
@@ -59,19 +59,6 @@
 
 void SCH_EDIT_FRAME::DeleteAnnotation( bool aCurrentSheetOnly, bool* aAppendUndo )
 {
-<<<<<<< HEAD
-    auto clearAnnotation = [&]( SCH_SCREEN* aScreen, SCH_SHEET_PATH* aSheet )
-    {
-        for( SCH_ITEM* item : aScreen->Items().OfType( SCH_COMPONENT_T ) )
-        {
-            SCH_COMPONENT* component = static_cast<SCH_COMPONENT*>( item );
-
-            SaveCopyInUndoList( aScreen, component, UNDO_REDO::CHANGED, *aAppendUndo );
-            *aAppendUndo = true;
-            component->ClearAnnotation( aSheet );
-        }
-    };
-=======
     auto clearAnnotation =
             [&]( SCH_SCREEN* aScreen, SCH_SHEET_PATH* aSheet )
             {
@@ -84,7 +71,6 @@
                     symbol->ClearAnnotation( aSheet );
                 }
             };
->>>>>>> 77f5d317
 
     if( aCurrentSheetOnly )
     {
@@ -108,12 +94,6 @@
 }
 
 
-<<<<<<< HEAD
-void SCH_EDIT_FRAME::AnnotateComponents( bool aAnnotateSchematic, ANNOTATE_ORDER_T aSortOption,
-                                         ANNOTATE_OPTION_T aAlgoOption, int aStartNumber,
-                                         bool aResetAnnotation, bool aRepairTimestamps,
-                                         bool aLockUnits, REPORTER& aReporter )
-=======
 void SCH_EDIT_FRAME::AnnotateSymbols( bool              aAnnotateSchematic,
                                       ANNOTATE_ORDER_T  aSortOption,
                                       ANNOTATE_OPTION_T aAlgoOption,
@@ -122,7 +102,6 @@
                                       bool              aRepairTimestamps,
                                       bool              aLockUnits,
                                       REPORTER&         aReporter )
->>>>>>> 77f5d317
 {
     SCH_REFERENCE_LIST references;
     SCH_SCREENS        screens( Schematic().Root() );
