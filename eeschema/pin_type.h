--- conflicted
+++ resolved
@@ -72,34 +72,16 @@
 
 // UI
 
-<<<<<<< HEAD
-wxString   PinShapeGetText( GRAPHIC_PINSHAPE shape );
-BITMAP_DEF PinShapeGetBitmap( GRAPHIC_PINSHAPE shape );
-
-wxString   ElectricalPinTypeGetText( ELECTRICAL_PINTYPE );
-BITMAP_DEF ElectricalPinTypeGetBitmap( ELECTRICAL_PINTYPE );
-=======
 wxString PinShapeGetText( GRAPHIC_PINSHAPE shape );
 BITMAPS PinShapeGetBitmap( GRAPHIC_PINSHAPE shape );
 
 wxString ElectricalPinTypeGetText( ELECTRICAL_PINTYPE );
 BITMAPS ElectricalPinTypeGetBitmap( ELECTRICAL_PINTYPE );
->>>>>>> 77f5d317
 
 wxString PinOrientationName( unsigned aPinOrientationCode );
 int      PinOrientationCode( int index );
 int      PinOrientationIndex( int code );
 
-<<<<<<< HEAD
-const wxArrayString&           PinTypeNames();
-const std::vector<BITMAP_DEF>& PinTypeIcons();
-
-const wxArrayString&           PinShapeNames();
-const std::vector<BITMAP_DEF>& PinShapeIcons();
-
-const wxArrayString&           PinOrientationNames();
-const std::vector<BITMAP_DEF>& PinOrientationIcons();
-=======
 const wxArrayString& PinTypeNames();
 const std::vector<BITMAPS>& PinTypeIcons();
 
@@ -108,6 +90,5 @@
 
 const wxArrayString& PinOrientationNames();
 const std::vector<BITMAPS>& PinOrientationIcons();
->>>>>>> 77f5d317
 
 #endif