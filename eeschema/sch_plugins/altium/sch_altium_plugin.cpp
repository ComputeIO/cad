--- conflicted
+++ resolved
@@ -741,9 +741,6 @@
 
 void SetTextPositioning( EDA_TEXT* text, ASCH_LABEL_JUSTIFICATION justification, ASCH_RECORD_ORIENTATION orientation )
 {
-    int    vjustify, hjustify;
-    double angle = TEXT_ANGLE_HORIZ;
-
     switch( justification )
     {
     default:
@@ -751,29 +748,17 @@
     case ASCH_LABEL_JUSTIFICATION::BOTTOM_LEFT:
     case ASCH_LABEL_JUSTIFICATION::BOTTOM_CENTER:
     case ASCH_LABEL_JUSTIFICATION::BOTTOM_RIGHT:
-<<<<<<< HEAD
         text->Align( TEXT_ATTRIBUTES::V_BOTTOM );
-=======
-        vjustify = EDA_TEXT_VJUSTIFY_T::GR_TEXT_VJUSTIFY_BOTTOM;
->>>>>>> 11becc5a
         break;
     case ASCH_LABEL_JUSTIFICATION::CENTER_LEFT:
     case ASCH_LABEL_JUSTIFICATION::CENTER_CENTER:
     case ASCH_LABEL_JUSTIFICATION::CENTER_RIGHT:
-<<<<<<< HEAD
         text->Align( TEXT_ATTRIBUTES::V_CENTER );
-=======
-        vjustify = EDA_TEXT_VJUSTIFY_T::GR_TEXT_VJUSTIFY_CENTER;
->>>>>>> 11becc5a
         break;
     case ASCH_LABEL_JUSTIFICATION::TOP_LEFT:
     case ASCH_LABEL_JUSTIFICATION::TOP_CENTER:
     case ASCH_LABEL_JUSTIFICATION::TOP_RIGHT:
-<<<<<<< HEAD
         text->Align( TEXT_ATTRIBUTES::V_TOP );
-=======
-        vjustify = EDA_TEXT_VJUSTIFY_T::GR_TEXT_VJUSTIFY_TOP;
->>>>>>> 11becc5a
         break;
     }
 
@@ -784,55 +769,35 @@
     case ASCH_LABEL_JUSTIFICATION::BOTTOM_LEFT:
     case ASCH_LABEL_JUSTIFICATION::CENTER_LEFT:
     case ASCH_LABEL_JUSTIFICATION::TOP_LEFT:
-<<<<<<< HEAD
         text->Align( TEXT_ATTRIBUTES::H_LEFT );
-=======
-        hjustify = EDA_TEXT_HJUSTIFY_T::GR_TEXT_HJUSTIFY_LEFT;
->>>>>>> 11becc5a
         break;
     case ASCH_LABEL_JUSTIFICATION::BOTTOM_CENTER:
     case ASCH_LABEL_JUSTIFICATION::CENTER_CENTER:
     case ASCH_LABEL_JUSTIFICATION::TOP_CENTER:
-<<<<<<< HEAD
         text->Align( TEXT_ATTRIBUTES::H_CENTER );
-=======
-        hjustify = EDA_TEXT_HJUSTIFY_T::GR_TEXT_HJUSTIFY_CENTER;
->>>>>>> 11becc5a
         break;
     case ASCH_LABEL_JUSTIFICATION::BOTTOM_RIGHT:
     case ASCH_LABEL_JUSTIFICATION::CENTER_RIGHT:
     case ASCH_LABEL_JUSTIFICATION::TOP_RIGHT:
-<<<<<<< HEAD
         text->Align( TEXT_ATTRIBUTES::H_RIGHT );
-=======
-        hjustify = EDA_TEXT_HJUSTIFY_T::GR_TEXT_HJUSTIFY_RIGHT;
         break;
     }
 
     switch( orientation )
     {
     case ASCH_RECORD_ORIENTATION::RIGHTWARDS:
-        angle = TEXT_ANGLE_HORIZ;
+        text->SetTextAngle( EDA_ANGLE::ANGLE_0 );
         break;
     case ASCH_RECORD_ORIENTATION::LEFTWARDS:
-        vjustify *= -1;
-        hjustify *= -1;
-        angle = TEXT_ANGLE_HORIZ;
+        text->SetTextAngle( EDA_ANGLE::ANGLE_180 );
         break;
     case ASCH_RECORD_ORIENTATION::UPWARDS:
-        angle = TEXT_ANGLE_VERT;
+        text->SetTextAngle( EDA_ANGLE::ANGLE_90 );
         break;
     case ASCH_RECORD_ORIENTATION::DOWNWARDS:
-        vjustify *= -1;
-        hjustify *= -1;
-        angle = TEXT_ANGLE_VERT;
->>>>>>> 11becc5a
-        break;
-    }
-
-    text->SetVertJustify( static_cast<EDA_TEXT_VJUSTIFY_T>( vjustify ) );
-    text->SetHorizJustify( static_cast<EDA_TEXT_HJUSTIFY_T>( hjustify ) );
-    text->SetTextAngle( angle );
+        text->SetTextAngle( EDA_ANGLE::ANGLE_270 );
+        break;
+    }
 }
 
 
@@ -1864,7 +1829,6 @@
     {
     case ASCH_RECORD_ORIENTATION::RIGHTWARDS:
         symbol->SetOrientation( SYMBOL_ORIENTATION_T::SYM_ORIENT_90 );
-<<<<<<< HEAD
         valueField->SetTextAngle( -900. );
         valueField->Align( TEXT_ATTRIBUTES::H_LEFT );
         break;
@@ -1882,25 +1846,6 @@
         symbol->SetOrientation( SYMBOL_ORIENTATION_T::SYM_ORIENT_0 );
         valueField->SetTextAngle( 0. );
         valueField->Align( TEXT_ATTRIBUTES::H_CENTER );
-=======
-        valueField->SetTextAngle( TEXT_ANGLE_VERT );
-        valueField->SetHorizJustify( EDA_TEXT_HJUSTIFY_T::GR_TEXT_HJUSTIFY_RIGHT );
-        break;
-    case ASCH_RECORD_ORIENTATION::UPWARDS:
-        symbol->SetOrientation( SYMBOL_ORIENTATION_T::SYM_ORIENT_180 );
-        valueField->SetTextAngle( TEXT_ANGLE_HORIZ );
-        valueField->SetHorizJustify( EDA_TEXT_HJUSTIFY_T::GR_TEXT_HJUSTIFY_CENTER );
-        break;
-    case ASCH_RECORD_ORIENTATION::LEFTWARDS:
-        symbol->SetOrientation( SYMBOL_ORIENTATION_T::SYM_ORIENT_270 );
-        valueField->SetTextAngle( TEXT_ANGLE_VERT );
-        valueField->SetHorizJustify( EDA_TEXT_HJUSTIFY_T::GR_TEXT_HJUSTIFY_RIGHT );
-        break;
-    case ASCH_RECORD_ORIENTATION::DOWNWARDS:
-        symbol->SetOrientation( SYMBOL_ORIENTATION_T::SYM_ORIENT_0 );
-        valueField->SetTextAngle( TEXT_ANGLE_HORIZ );
-        valueField->SetHorizJustify( EDA_TEXT_HJUSTIFY_T::GR_TEXT_HJUSTIFY_CENTER );
->>>>>>> 11becc5a
         break;
     default:
         m_reporter->Report( _( "Pin has unexpected orientation." ), RPT_SEVERITY_WARNING );
@@ -2265,13 +2210,7 @@
     sheetNameField.SetPosition( elem.location + m_sheetOffset );
     sheetNameField.SetText( elem.text );
     sheetNameField.SetVisible( !elem.isHidden );
-<<<<<<< HEAD
-    sheetNameField.Align( TEXT_ATTRIBUTES::H_LEFT, TEXT_ATTRIBUTES::V_BOTTOM );
-
-    SetFieldOrientation( sheetNameField, elem.orientation );
-=======
     SetTextPositioning( &sheetNameField, ASCH_LABEL_JUSTIFICATION::BOTTOM_LEFT, elem.orientation );
->>>>>>> 11becc5a
 }
 
 
@@ -2303,13 +2242,7 @@
 
     filenameField.SetText( elem.text );
     filenameField.SetVisible( !elem.isHidden );
-<<<<<<< HEAD
-    filenameField.Align( TEXT_ATTRIBUTES::H_LEFT, TEXT_ATTRIBUTES::V_BOTTOM );
-
-    SetFieldOrientation( filenameField, elem.orientation );
-=======
     SetTextPositioning( &filenameField, ASCH_LABEL_JUSTIFICATION::BOTTOM_LEFT, elem.orientation );
->>>>>>> 11becc5a
 }
 
 
@@ -2338,13 +2271,7 @@
 
     refField->SetPosition( elem.location + m_sheetOffset );
     refField->SetVisible( true );
-<<<<<<< HEAD
-    refField->Align( TEXT_ATTRIBUTES::H_LEFT, TEXT_ATTRIBUTES::V_BOTTOM );
-
-    SetFieldOrientation( *refField, elem.orientation );
-=======
     SetTextPositioning( refField, elem.justification, elem.orientation );
->>>>>>> 11becc5a
 }
 
 
@@ -2436,23 +2363,9 @@
 
         wxString kicadText = AltiumSpecialStringsToKiCadVariables( elem.text, variableMap );
         field->SetText( kicadText );
-<<<<<<< HEAD
-        field->SetVisible( !elem.isHidden );
-        field->Align( TEXT_ATTRIBUTES::H_LEFT );
-
-        switch( elem.orientation )
-        {
-        case ASCH_RECORD_ORIENTATION::RIGHTWARDS: field->SetTextAngle( 0 );   break;
-        case ASCH_RECORD_ORIENTATION::UPWARDS:    field->SetTextAngle( 90 );  break;
-        case ASCH_RECORD_ORIENTATION::LEFTWARDS:  field->SetTextAngle( 180 ); break;
-        case ASCH_RECORD_ORIENTATION::DOWNWARDS:  field->SetTextAngle( 270 ); break;
-        default:                                                              break;
-        }
-=======
         field->SetPosition( elem.location + m_sheetOffset );
         field->SetVisible( !elem.isHidden );
         SetTextPositioning( field, elem.justification, elem.orientation );
->>>>>>> 11becc5a
     }
 }
 
