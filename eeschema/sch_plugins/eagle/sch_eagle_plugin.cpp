/*
 * This program source code file is part of KiCad, a free EDA CAD application.
 *
 * Copyright (C) 2017 CERN
 * Copyright (C) 2017-2021 Kicad Developers, see AUTHORS.txt for contributors.
 *
 * @author Alejandro García Montoro <alejandro.garciamontoro@gmail.com>
 * @author Maciej Suminski <maciej.suminski@cern.ch>
 * @author Russell Oliver <roliver8143@gmail.com>
 *
 * This program is free software; you can redistribute it and/or
 * modify it under the terms of the GNU General Public License
 * as published by the Free Software Foundation; either version 3
 * of the License, or (at your option) any later version.
 *
 * This program is distributed in the hope that it will be useful,
 * but WITHOUT ANY WARRANTY; without even the implied warranty of
 * MERCHANTABILITY or FITNESS FOR A PARTICULAR PURPOSE.  See the
 * GNU General Public License for more details.
 *
 * You should have received a copy of the GNU General Public License along
 * with this program.  If not, see <http://www.gnu.org/licenses/>.
 */

#include <sch_plugins/eagle/sch_eagle_plugin.h>

#include <locale_io.h>
#include <properties.h>

#include <algorithm>
#include <memory>
#include <wx/filename.h>
#include <wx/tokenzr.h>
#include <wx/wfstream.h>
#include <wx/xml/xml.h>

#include <class_library.h>
#include <plugins/eagle/eagle_parser.h>
#include <kicad_string.h>
#include <lib_arc.h>
#include <lib_circle.h>
#include <lib_id.h>
#include <lib_item.h>
#include <lib_pin.h>
#include <lib_polyline.h>
#include <lib_rectangle.h>
#include <lib_text.h>
#include <project.h>
#include <sch_bus_entry.h>
#include <sch_symbol.h>
#include <project/net_settings.h>
#include <sch_edit_frame.h>
#include <sch_junction.h>
#include <sch_plugins/legacy/sch_legacy_plugin.h>
#include <sch_marker.h>
#include <sch_screen.h>
#include <sch_sheet.h>
#include <sch_sheet_path.h>
#include <sch_text.h>
#include <schematic.h>
#include <symbol_lib_table.h>
#include <wildcards_and_files_ext.h>


// Eagle schematic axes are aligned with x increasing left to right and Y increasing bottom to top
// KiCad schematic axes are aligned with x increasing left to right and Y increasing top to bottom.

using namespace std;

/**
 * Map of EAGLE pin type values to KiCad pin type values
 */
static const std::map<wxString, ELECTRICAL_PINTYPE> pinDirectionsMap = {
    { "sup", ELECTRICAL_PINTYPE::PT_POWER_IN },
    { "pas", ELECTRICAL_PINTYPE::PT_PASSIVE },
    { "out", ELECTRICAL_PINTYPE::PT_OUTPUT },
    { "in", ELECTRICAL_PINTYPE::PT_INPUT },
    { "nc", ELECTRICAL_PINTYPE::PT_NC },
    { "io", ELECTRICAL_PINTYPE::PT_BIDI },
    { "oc", ELECTRICAL_PINTYPE::PT_OPENCOLLECTOR },
    { "hiz", ELECTRICAL_PINTYPE::PT_TRISTATE },
    { "pwr", ELECTRICAL_PINTYPE::PT_POWER_IN },
};


/**
 * Provide an easy access to the children of an XML node via their names.
 *
 * @param aCurrentNode is a pointer to a wxXmlNode, whose children will be mapped.
 * @param aName the name of the specific child names to be counted.
 * @return number of children with the give node name.
 */
static int countChildren( wxXmlNode* aCurrentNode, const wxString& aName )
{
    // Map node_name -> node_pointer
    int count = 0;

    // Loop through all children counting them if they match the given name
    aCurrentNode = aCurrentNode->GetChildren();

    while( aCurrentNode )
    {
        if( aCurrentNode->GetName() == aName )
            count++;

        // Get next child
        aCurrentNode = aCurrentNode->GetNext();
    }

    return count;
}


///< Compute a bounding box for all items in a schematic sheet
static EDA_RECT getSheetBbox( SCH_SHEET* aSheet )
{
    EDA_RECT bbox;

    for( auto item : aSheet->GetScreen()->Items() )
        bbox.Merge( item->GetBoundingBox() );

    return bbox;
}


///< Extract the net name part from a pin name (e.g. return 'GND' for pin named 'GND@2')
static inline wxString extractNetName( const wxString& aPinName )
{
    return aPinName.BeforeFirst( '@' );
}


wxString SCH_EAGLE_PLUGIN::getLibName()
{
    if( m_libName.IsEmpty() )
    {
        // Try to come up with a meaningful name
        m_libName = m_schematic->Prj().GetProjectName();

        if( m_libName.IsEmpty() )
        {
            wxFileName fn( m_rootSheet->GetFileName() );
            m_libName = fn.GetName();
        }

        if( m_libName.IsEmpty() )
            m_libName = "noname";

        m_libName += "-eagle-import";
        m_libName = LIB_ID::FixIllegalChars( m_libName, true );
    }

    return m_libName;
}


wxFileName SCH_EAGLE_PLUGIN::getLibFileName()
{
    wxFileName fn( m_schematic->Prj().GetProjectPath(), getLibName(), KiCadSymbolLibFileExtension );

    return fn;
}


void SCH_EAGLE_PLUGIN::loadLayerDefs( wxXmlNode* aLayers )
{
    std::vector<ELAYER> eagleLayers;

    // Get the first layer and iterate
    wxXmlNode* layerNode = aLayers->GetChildren();

    while( layerNode )
    {
        ELAYER elayer( layerNode );
        eagleLayers.push_back( elayer );

        layerNode = layerNode->GetNext();
    }

    // match layers based on their names
    for( const auto& elayer : eagleLayers )
    {
        /**
         * Layers in KiCad schematics are not actually layers, but abstract groups mainly used to
         * decide item colors.
         *
         * <layers>
         *     <layer number="90" name="Modules" color="5" fill="1" visible="yes" active="yes"/>
         *     <layer number="91" name="Nets" color="2" fill="1" visible="yes" active="yes"/>
         *     <layer number="92" name="Busses" color="1" fill="1" visible="yes" active="yes"/>
         *     <layer number="93" name="Pins" color="2" fill="1" visible="no" active="yes"/>
         *     <layer number="94" name="Symbols" color="4" fill="1" visible="yes" active="yes"/>
         *     <layer number="95" name="Names" color="7" fill="1" visible="yes" active="yes"/>
         *     <layer number="96" name="Values" color="7" fill="1" visible="yes" active="yes"/>
         *     <layer number="97" name="Info" color="7" fill="1" visible="yes" active="yes"/>
         *     <layer number="98" name="Guide" color="6" fill="1" visible="yes" active="yes"/>
         * </layers>
         */

        if( elayer.name == "Nets" )
        {
            m_layerMap[elayer.number] = LAYER_WIRE;
        }
        else if( elayer.name == "Info" || elayer.name == "Guide" )
        {
            m_layerMap[elayer.number] = LAYER_NOTES;
        }
        else if( elayer.name == "Busses" )
        {
            m_layerMap[elayer.number] = LAYER_BUS;
        }
    }
}


SCH_LAYER_ID SCH_EAGLE_PLUGIN::kiCadLayer( int aEagleLayer )
{
    auto it = m_layerMap.find( aEagleLayer );
    return it == m_layerMap.end() ? LAYER_NOTES : it->second;
}


// Return the KiCad symbol orientation based on eagle rotation degrees.
static SYMBOL_ORIENTATION_T kiCadComponentRotation( float eagleDegrees )
{
    int roti = int( eagleDegrees );

    switch( roti )
    {
    default:
        wxASSERT_MSG( false, wxString::Format( "Unhandled orientation (%d degrees)", roti ) );
        KI_FALLTHROUGH;

<<<<<<< HEAD
    case 0: return CMP_ORIENT_0;

    case 90: return CMP_ORIENT_90;

    case 180: return CMP_ORIENT_180;

    case 270: return CMP_ORIENT_270;
=======
    case 0:
        return SYM_ORIENT_0;

    case 90:
        return SYM_ORIENT_90;

    case 180:
        return SYM_ORIENT_180;

    case 270:
        return SYM_ORIENT_270;
>>>>>>> 5492fafd
    }

    return SYM_ORIENT_0;
}


// Calculate text alignment based on the given Eagle text alignment parameters.
static void eagleToKicadAlignment( EDA_TEXT* aText, int aEagleAlignment, int aRelDegress,
                                   bool aMirror, bool aSpin, int aAbsDegress )
{
    int align = aEagleAlignment;

    if( aRelDegress == 90 )
    {
        aText->SetTextAngle( 900 );
    }
    else if( aRelDegress == 180 )
        align = -align;
    else if( aRelDegress == 270 )
    {
        aText->SetTextAngle( 900 );
        align = -align;
    }

    if( aMirror == true )
    {
        if( aAbsDegress == 90 || aAbsDegress == 270 )
        {
            if( align == ETEXT::BOTTOM_RIGHT )
                align = ETEXT::TOP_RIGHT;
            else if( align == ETEXT::BOTTOM_LEFT )
                align = ETEXT::TOP_LEFT;
            else if( align == ETEXT::TOP_LEFT )
                align = ETEXT::BOTTOM_LEFT;
            else if( align == ETEXT::TOP_RIGHT )
                align = ETEXT::BOTTOM_RIGHT;
        }
        else if( aAbsDegress == 0 || aAbsDegress == 180 )
        {
            if( align == ETEXT::BOTTOM_RIGHT )
                align = ETEXT::BOTTOM_LEFT;
            else if( align == ETEXT::BOTTOM_LEFT )
                align = ETEXT::BOTTOM_RIGHT;
            else if( align == ETEXT::TOP_LEFT )
                align = ETEXT::TOP_RIGHT;
            else if( align == ETEXT::TOP_RIGHT )
                align = ETEXT::TOP_LEFT;
            else if( align == ETEXT::CENTER_LEFT )
                align = ETEXT::CENTER_RIGHT;
            else if( align == ETEXT::CENTER_RIGHT )
                align = ETEXT::CENTER_LEFT;
        }
    }

    switch( align )
    {
    case ETEXT::CENTER: aText->Align( TEXT_ATTRIBUTES::H_CENTER, TEXT_ATTRIBUTES::V_CENTER ); break;

    case ETEXT::CENTER_LEFT:
        aText->Align( TEXT_ATTRIBUTES::H_LEFT, TEXT_ATTRIBUTES::V_CENTER );
        break;

    case ETEXT::CENTER_RIGHT:
        aText->Align( TEXT_ATTRIBUTES::H_RIGHT, TEXT_ATTRIBUTES::V_CENTER );
        break;

    case ETEXT::TOP_CENTER:
        aText->Align( TEXT_ATTRIBUTES::H_CENTER, TEXT_ATTRIBUTES::V_TOP );
        break;

    case ETEXT::TOP_LEFT: aText->Align( TEXT_ATTRIBUTES::H_LEFT, TEXT_ATTRIBUTES::V_TOP ); break;

    case ETEXT::TOP_RIGHT: aText->Align( TEXT_ATTRIBUTES::H_RIGHT, TEXT_ATTRIBUTES::V_TOP ); break;

    case ETEXT::BOTTOM_CENTER:
        aText->Align( TEXT_ATTRIBUTES::H_CENTER, TEXT_ATTRIBUTES::V_BOTTOM );
        break;

    case ETEXT::BOTTOM_LEFT:
        aText->Align( TEXT_ATTRIBUTES::H_LEFT, TEXT_ATTRIBUTES::V_BOTTOM );
        break;

    case ETEXT::BOTTOM_RIGHT:
    default: aText->Align( TEXT_ATTRIBUTES::H_RIGHT, TEXT_ATTRIBUTES::V_BOTTOM ); break;
    }
}


SCH_EAGLE_PLUGIN::SCH_EAGLE_PLUGIN()
{
    m_rootSheet = nullptr;
    m_currentSheet = nullptr;
    m_schematic = nullptr;

    m_reporter = &WXLOG_REPORTER::GetInstance();
}


SCH_EAGLE_PLUGIN::~SCH_EAGLE_PLUGIN()
{
}


const wxString SCH_EAGLE_PLUGIN::GetName() const
{
    return "EAGLE";
}


const wxString SCH_EAGLE_PLUGIN::GetFileExtension() const
{
    return "sch";
}


const wxString SCH_EAGLE_PLUGIN::GetLibraryFileExtension() const
{
    return "lbr";
}


int SCH_EAGLE_PLUGIN::GetModifyHash() const
{
    return 0;
}


SCH_SHEET* SCH_EAGLE_PLUGIN::Load( const wxString& aFileName, SCHEMATIC* aSchematic,
                                   SCH_SHEET* aAppendToMe, const PROPERTIES* aProperties )
{
    wxASSERT( !aFileName || aSchematic != nullptr );
    LOCALE_IO toggle; // toggles on, then off, the C locale.

    m_filename = aFileName;
    m_schematic = aSchematic;

    // Load the document
    wxXmlDocument      xmlDocument;
    wxFFileInputStream stream( m_filename.GetFullPath() );

    if( !stream.IsOk() || !xmlDocument.Load( stream ) )
    {
        THROW_IO_ERROR(
                wxString::Format( _( "Unable to read file \"%s\"" ), m_filename.GetFullPath() ) );
    }

    // Delete on exception, if I own m_rootSheet, according to aAppendToMe
    unique_ptr<SCH_SHEET> deleter( aAppendToMe ? nullptr : m_rootSheet );

    wxFileName newFilename( m_filename );
    newFilename.SetExt( KiCadSchematicFileExtension );

    if( aAppendToMe )
    {
        wxCHECK_MSG( aSchematic->IsValid(), nullptr, "Can't append to a schematic with no root!" );
        m_rootSheet = &aSchematic->Root();
    }
    else
    {
        m_rootSheet = new SCH_SHEET( aSchematic );
        m_rootSheet->SetFileName( newFilename.GetFullPath() );
    }

    if( !m_rootSheet->GetScreen() )
    {
        SCH_SCREEN* screen = new SCH_SCREEN( m_schematic );
        screen->SetFileName( newFilename.GetFullPath() );
        m_rootSheet->SetScreen( screen );
    }

    SYMBOL_LIB_TABLE* libTable = m_schematic->Prj().SchSymbolLibTable();

    wxCHECK_MSG( libTable, NULL, "Could not load symbol lib table." );

    m_pi.set( SCH_IO_MGR::FindPlugin( SCH_IO_MGR::SCH_KICAD ) );
    m_properties = std::make_unique<PROPERTIES>();
    ( *m_properties )[SCH_LEGACY_PLUGIN::PropBuffering] = "";

    /// @note No check is being done here to see if the existing symbol library exists so this
    ///       will overwrite the existing one.
    if( !libTable->HasLibrary( getLibName() ) )
    {
        // Create a new empty symbol library.
        m_pi->CreateSymbolLib( getLibFileName().GetFullPath() );
        wxString libTableUri = "${KIPRJMOD}/" + getLibFileName().GetFullName();

        // Add the new library to the project symbol library table.
        libTable->InsertRow(
                new SYMBOL_LIB_TABLE_ROW( getLibName(), libTableUri, wxString( "KiCad" ) ) );

        // Save project symbol library table.
        wxFileName fn( m_schematic->Prj().GetProjectPath(),
                       SYMBOL_LIB_TABLE::GetSymbolLibTableFileName() );

        // So output formatter goes out of scope and closes the file before reloading.
        {
            FILE_OUTPUTFORMATTER formatter( fn.GetFullPath() );
            libTable->Format( &formatter, 0 );
        }

        // Reload the symbol library table.
        m_schematic->Prj().SetElem( PROJECT::ELEM_SYMBOL_LIB_TABLE, NULL );
        m_schematic->Prj().SchSymbolLibTable();
    }

    // Retrieve the root as current node
    wxXmlNode* currentNode = xmlDocument.GetRoot();

    // If the attribute is found, store the Eagle version;
    // otherwise, store the dummy "0.0" version.
    m_version = currentNode->GetAttribute( "version", "0.0" );

    // Map all children into a readable dictionary
    NODE_MAP children = MapChildren( currentNode );

    // Load drawing
    loadDrawing( children["drawing"] );

    m_pi->SaveLibrary( getLibFileName().GetFullPath() );

    SCH_SCREENS allSheets( m_rootSheet );
    allSheets.UpdateSymbolLinks(); // Update all symbol library links for all sheets.

    return m_rootSheet;
}


void SCH_EAGLE_PLUGIN::loadDrawing( wxXmlNode* aDrawingNode )
{
    // Map all children into a readable dictionary
    NODE_MAP drawingChildren = MapChildren( aDrawingNode );

    // Board nodes should not appear in .sch files
    // wxXmlNode* board = drawingChildren["board"]

    // wxXmlNode* grid = drawingChildren["grid"]

    auto layers = drawingChildren["layers"];

    if( layers )
        loadLayerDefs( layers );

    // wxXmlNode* library = drawingChildren["library"]

    // wxXmlNode* settings = drawingChildren["settings"]

    // Load schematic
    auto schematic = drawingChildren["schematic"];

    if( schematic )
        loadSchematic( schematic );
}


void SCH_EAGLE_PLUGIN::countNets( wxXmlNode* aSchematicNode )
{
    // Map all children into a readable dictionary
    NODE_MAP schematicChildren = MapChildren( aSchematicNode );

    // Loop through all the sheets
    wxXmlNode* sheetNode = getChildrenNodes( schematicChildren, "sheets" );

    while( sheetNode )
    {
        NODE_MAP sheetChildren = MapChildren( sheetNode );

        // Loop through all nets
        // From the DTD: "Net is an electrical connection in a schematic."
        wxXmlNode* netNode = getChildrenNodes( sheetChildren, "nets" );

        while( netNode )
        {
            wxString netName = netNode->GetAttribute( "name" );

            if( m_netCounts.count( netName ) )
                m_netCounts[netName] = m_netCounts[netName] + 1;
            else
                m_netCounts[netName] = 1;

            // Get next net
            netNode = netNode->GetNext();
        }

        sheetNode = sheetNode->GetNext();
    }
}


void SCH_EAGLE_PLUGIN::loadSchematic( wxXmlNode* aSchematicNode )
{
    // Map all children into a readable dictionary
    NODE_MAP   schematicChildren = MapChildren( aSchematicNode );
    wxXmlNode* partNode = getChildrenNodes( schematicChildren, "parts" );
    wxXmlNode* libraryNode = getChildrenNodes( schematicChildren, "libraries" );
    wxXmlNode* sheetNode = getChildrenNodes( schematicChildren, "sheets" );

    if( !partNode || !libraryNode || !sheetNode )
        return;

    while( partNode )
    {
        std::unique_ptr<EPART> epart = std::make_unique<EPART>( partNode );

        // N.B. Eagle parts are case-insensitive in matching but we keep the display case
        m_partlist[epart->name.Upper()] = std::move( epart );
        partNode = partNode->GetNext();
    }

    // Loop through all the libraries
    while( libraryNode )
    {
        // Read the library name
        wxString libName = libraryNode->GetAttribute( "name" );

        EAGLE_LIBRARY* elib = &m_eagleLibs[libName];
        elib->name = libName;

        loadLibrary( libraryNode, &m_eagleLibs[libName] );

        libraryNode = libraryNode->GetNext();
    }

    m_pi->SaveLibrary( getLibFileName().GetFullPath() );

    // find all nets and count how many sheets they appear on.
    // local labels will be used for nets found only on that sheet.
    countNets( aSchematicNode );

    // Loop through all the sheets
    int sheet_count = countChildren( sheetNode->GetParent(), "sheet" );

    // If eagle schematic has multiple sheets then create corresponding subsheets on the root sheet
    if( sheet_count > 1 )
    {
        int x, y, i;
        i = 1;
        x = 1;
        y = 1;

        while( sheetNode )
        {
            wxPoint                    pos = wxPoint( x * Mils2iu( 1000 ), y * Mils2iu( 1000 ) );
            std::unique_ptr<SCH_SHEET> sheet = std::make_unique<SCH_SHEET>( m_rootSheet, pos );
            SCH_SCREEN*                screen = new SCH_SCREEN( m_schematic );

            sheet->SetScreen( screen );
            sheet->GetScreen()->SetFileName( sheet->GetFileName() );

            m_currentSheet = sheet.get();
            loadSheet( sheetNode, i );
            m_rootSheet->GetScreen()->Append( sheet.release() );

            sheetNode = sheetNode->GetNext();
            x += 2;

            if( x > 10 ) // start next row
            {
                x = 1;
                y += 2;
            }

            i++;
        }
    }
    else
    {
        while( sheetNode )
        {
            m_currentSheet = m_rootSheet;
            loadSheet( sheetNode, 0 );
            sheetNode = sheetNode->GetNext();
        }
    }

    // Handle the missing symbol units that need to be instantiated
    // to create the missing implicit connections

    // Calculate the already placed items bounding box and the page size to determine
    // placement for the new symbols
    wxSize   pageSizeIU = m_rootSheet->GetScreen()->GetPageSettings().GetSizeIU();
    EDA_RECT sheetBbox = getSheetBbox( m_rootSheet );
    wxPoint  newCmpPosition( sheetBbox.GetLeft(), sheetBbox.GetBottom() );
    int      maxY = sheetBbox.GetY();

    SCH_SHEET_PATH sheetpath;
    m_rootSheet->LocatePathOfScreen( m_rootSheet->GetScreen(), &sheetpath );

    for( auto& cmp : m_missingCmps )
    {
        const SCH_SYMBOL* origSymbol = cmp.second.cmp;

        for( auto unitEntry : cmp.second.units )
        {
            if( unitEntry.second == false )
                continue; // unit has been already processed

<<<<<<< HEAD
            // Instantiate the missing component unit
            int            unit = unitEntry.first;
            const wxString reference = origCmp->GetField( REFERENCE_FIELD )->GetText();
            std::unique_ptr<SCH_COMPONENT> component( (SCH_COMPONENT*) origCmp->Duplicate() );
=======
            // Instantiate the missing symbol unit
            int            unit      = unitEntry.first;
            const wxString reference = origSymbol->GetField( REFERENCE_FIELD )->GetText();
            std::unique_ptr<SCH_SYMBOL> symbol( (SCH_SYMBOL*) origSymbol->Duplicate() );
>>>>>>> 5492fafd

            symbol->SetUnitSelection( &sheetpath, unit );
            symbol->SetUnit( unit );
            symbol->SetOrientation( 0 );
            symbol->AddHierarchicalReference( sheetpath.Path(), reference, unit );

            // Calculate the placement position
<<<<<<< HEAD
            EDA_RECT cmpBbox = component->GetBoundingBox();
            int      posY = newCmpPosition.y + cmpBbox.GetHeight();
            component->SetPosition( wxPoint( newCmpPosition.x, posY ) );
=======
            EDA_RECT cmpBbox = symbol->GetBoundingBox();
            int      posY    = newCmpPosition.y + cmpBbox.GetHeight();
            symbol->SetPosition( wxPoint( newCmpPosition.x, posY ) );
>>>>>>> 5492fafd
            newCmpPosition.x += cmpBbox.GetWidth();
            maxY = std::max( maxY, posY );

            if( newCmpPosition.x >= pageSizeIU.GetWidth() )            // reached the page boundary?
                newCmpPosition = wxPoint( sheetBbox.GetLeft(), maxY ); // then start a new row

            // Add the global net labels to recreate the implicit connections
            addImplicitConnections( symbol.get(), m_rootSheet->GetScreen(), false );
            m_rootSheet->GetScreen()->Append( symbol.release() );
        }
    }

    m_missingCmps.clear();
}


void SCH_EAGLE_PLUGIN::loadSheet( wxXmlNode* aSheetNode, int aSheetIndex )
{
    // Map all children into a readable dictionary
    NODE_MAP sheetChildren = MapChildren( aSheetNode );

    // Get description node
    wxXmlNode* descriptionNode = getChildrenNodes( sheetChildren, "description" );

    wxString    des;
    std::string filename;
    SCH_FIELD&  sheetNameField = m_currentSheet->GetFields()[SHEETNAME];
    SCH_FIELD&  filenameField = m_currentSheet->GetFields()[SHEETFILENAME];

    if( descriptionNode )
    {
        des = descriptionNode->GetContent();
        des.Replace( "\n", "_", true );
        sheetNameField.SetText( des );
        filename = des.ToStdString();
    }
    else
    {
        filename = wxString::Format( "%s_%d", m_filename.GetName(), aSheetIndex );
        sheetNameField.SetText( filename );
    }

    ReplaceIllegalFileNameChars( &filename );
    replace( filename.begin(), filename.end(), ' ', '_' );

    wxString fn = wxString( filename + "." + KiCadSchematicFileExtension );
    filenameField.SetText( fn );
    wxFileName fileName( fn );
    m_currentSheet->GetScreen()->SetFileName( fileName.GetFullPath() );
    m_currentSheet->AutoplaceFields( m_currentSheet->GetScreen(), true );


    // Loop through all of the symbol instances.
    wxXmlNode* instanceNode = getChildrenNodes( sheetChildren, "instances" );

    while( instanceNode )
    {
        loadInstance( instanceNode );
        instanceNode = instanceNode->GetNext();
    }

    // Loop through all buses
    // From the DTD: "Buses receive names which determine which signals they include.
    // A bus is a drawing object. It does not create any electrical connections.
    // These are always created by means of the nets and their names."
    wxXmlNode* busNode = getChildrenNodes( sheetChildren, "busses" );

    while( busNode )
    {
        // Get the bus name
        wxString busName = translateEagleBusName( busNode->GetAttribute( "name" ) );

        // Load segments of this bus
        loadSegments( busNode, busName, wxString() );

        // Get next bus
        busNode = busNode->GetNext();
    }

    // Loop through all nets
    // From the DTD: "Net is an electrical connection in a schematic."
    wxXmlNode* netNode = getChildrenNodes( sheetChildren, "nets" );

    while( netNode )
    {
        // Get the net name and class
        wxString netName = netNode->GetAttribute( "name" );
        wxString netClass = netNode->GetAttribute( "class" );

        // Load segments of this net
        loadSegments( netNode, netName, netClass );

        // Get next net
        netNode = netNode->GetNext();
    }

    adjustNetLabels(); // needs to be called before addBusEntries()
    addBusEntries();

    /*  moduleinst is a design block definition and is an EagleCad 8 feature,
     *
     *  // Loop through all moduleinsts
     *  wxXmlNode* moduleinstNode = getChildrenNodes( sheetChildren, "moduleinsts" );
     *
     *  while( moduleinstNode )
     *  {
     *   loadModuleinst( moduleinstNode );
     *   moduleinstNode = moduleinstNode->GetNext();
     *  }
     */

    wxXmlNode* plainNode = getChildrenNodes( sheetChildren, "plain" );

    while( plainNode )
    {
        wxString nodeName = plainNode->GetName();

        if( nodeName == "text" )
        {
            m_currentSheet->GetScreen()->Append( loadPlainText( plainNode ) );
        }
        else if( nodeName == "wire" )
        {
            m_currentSheet->GetScreen()->Append( loadWire( plainNode ) );
        }
        else if( nodeName == "frame" )
        {
            std::vector<SCH_LINE*> lines;

            loadFrame( plainNode, lines );

            for( SCH_LINE* line : lines )
                m_currentSheet->GetScreen()->Append( line );
        }

        plainNode = plainNode->GetNext();
    }

    // Calculate the new sheet size.
    EDA_RECT sheetBoundingBox = getSheetBbox( m_currentSheet );
    wxSize   targetSheetSize = sheetBoundingBox.GetSize();
    targetSheetSize.IncBy( Mils2iu( 1500 ), Mils2iu( 1500 ) );

    // Get current Eeschema sheet size.
    wxSize    pageSizeIU = m_currentSheet->GetScreen()->GetPageSettings().GetSizeIU();
    PAGE_INFO pageInfo = m_currentSheet->GetScreen()->GetPageSettings();

    // Increase if necessary
    if( pageSizeIU.x < targetSheetSize.x )
        pageInfo.SetWidthMils( Iu2Mils( targetSheetSize.x ) );

    if( pageSizeIU.y < targetSheetSize.y )
        pageInfo.SetHeightMils( Iu2Mils( targetSheetSize.y ) );

    // Set the new sheet size.
    m_currentSheet->GetScreen()->SetPageSettings( pageInfo );

    pageSizeIU = m_currentSheet->GetScreen()->GetPageSettings().GetSizeIU();
    wxPoint sheetcentre( pageSizeIU.x / 2, pageSizeIU.y / 2 );
    wxPoint itemsCentre = sheetBoundingBox.Centre();

    // round the translation to nearest 100mil to place it on the grid.
    wxPoint translation = sheetcentre - itemsCentre;
    translation.x = translation.x - translation.x % Mils2iu( 100 );
    translation.y = translation.y - translation.y % Mils2iu( 100 );

    // Add global net labels for the named power input pins in this sheet
<<<<<<< HEAD
    for( auto item : m_currentSheet->GetScreen()->Items().OfType( SCH_COMPONENT_T ) )
        addImplicitConnections( static_cast<SCH_COMPONENT*>( item ), m_currentSheet->GetScreen(),
=======
    for( auto item : m_currentSheet->GetScreen()->Items().OfType( SCH_SYMBOL_T ) )
        addImplicitConnections( static_cast<SCH_SYMBOL*>( item ), m_currentSheet->GetScreen(),
>>>>>>> 5492fafd
                                true );

    m_connPoints.clear();

    // Translate the items.
    std::vector<SCH_ITEM*> allItems;

    std::copy( m_currentSheet->GetScreen()->Items().begin(),
               m_currentSheet->GetScreen()->Items().end(), std::back_inserter( allItems ) );

    for( auto item : allItems )
    {
        item->SetPosition( item->GetPosition() + translation );
        item->ClearFlags();
        m_currentSheet->GetScreen()->Update( item );
    }
}


void SCH_EAGLE_PLUGIN::loadFrame( wxXmlNode* aFrameNode, std::vector<SCH_LINE*>& aLines )
{
    EFRAME eframe( aFrameNode );

    wxPoint corner1( eframe.x1.ToSchUnits(), -eframe.y1.ToSchUnits() );
    wxPoint corner3( eframe.x2.ToSchUnits(), -eframe.y2.ToSchUnits() );
    wxPoint corner2( corner3.x, corner1.y );
    wxPoint corner4( corner1.x, corner3.y );

    SCH_LINE* line = new SCH_LINE();
    line->SetLineStyle( PLOT_DASH_TYPE::SOLID );
    line->SetStartPoint( corner1 );
    line->SetEndPoint( corner2 );
    aLines.push_back( line );

    line = new SCH_LINE();
    line->SetLineStyle( PLOT_DASH_TYPE::SOLID );
    line->SetStartPoint( corner2 );
    line->SetEndPoint( corner3 );
    aLines.push_back( line );

    line = new SCH_LINE();
    line->SetLineStyle( PLOT_DASH_TYPE::SOLID );
    line->SetStartPoint( corner3 );
    line->SetEndPoint( corner4 );
    aLines.push_back( line );

    line = new SCH_LINE();
    line->SetLineStyle( PLOT_DASH_TYPE::SOLID );
    line->SetStartPoint( corner4 );
    line->SetEndPoint( corner1 );
    aLines.push_back( line );
}


void SCH_EAGLE_PLUGIN::loadSegments( wxXmlNode* aSegmentsNode, const wxString& netName,
                                     const wxString& aNetClass )
{
    // Loop through all segments
    wxXmlNode*  currentSegment = aSegmentsNode->GetChildren();
    SCH_SCREEN* screen = m_currentSheet->GetScreen();

    int segmentCount = countChildren( aSegmentsNode, "segment" );

    // wxCHECK( screen, [>void<] );
    while( currentSegment )
    {
        bool      labelled = false; // has a label been added to this continuously connected segment
        NODE_MAP  segmentChildren = MapChildren( currentSegment );
        SCH_LINE* firstWire = nullptr;
        m_segments.emplace_back();
        SEG_DESC& segDesc = m_segments.back();

        // Loop through all segment children
        wxXmlNode* segmentAttribute = currentSegment->GetChildren();

        while( segmentAttribute )
        {
            if( segmentAttribute->GetName() == "wire" )
            {
                SCH_LINE* wire = loadWire( segmentAttribute );

                if( !firstWire )
                    firstWire = wire;

                // Test for intersections with other wires
                SEG thisWire( wire->GetStartPoint(), wire->GetEndPoint() );

                for( auto& desc : m_segments )
                {
                    if( !desc.labels.empty() && desc.labels.front()->GetText() == netName )
                        continue; // no point in saving intersections of the same net

                    for( const auto& seg : desc.segs )
                    {
                        auto intersection = thisWire.Intersect( seg, true );

                        if( intersection )
                            m_wireIntersections.push_back( *intersection );
                    }
                }

                segDesc.segs.push_back( thisWire );
                screen->Append( wire );
            }

            segmentAttribute = segmentAttribute->GetNext();
        }

        segmentAttribute = currentSegment->GetChildren();

        while( segmentAttribute )
        {
            wxString nodeName = segmentAttribute->GetName();

            if( nodeName == "junction" )
            {
                screen->Append( loadJunction( segmentAttribute ) );
            }
            else if( nodeName == "label" )
            {
                SCH_TEXT* label = loadLabel( segmentAttribute, netName );
                screen->Append( label );
                wxASSERT( segDesc.labels.empty()
                          || segDesc.labels.front()->GetText() == label->GetText() );
                segDesc.labels.push_back( label );
                labelled = true;
            }
            else if( nodeName == "pinref" )
            {
                segmentAttribute->GetAttribute( "gate" ); // REQUIRED
                segmentAttribute->GetAttribute( "part" ); // REQUIRED
                segmentAttribute->GetAttribute( "pin" );  // REQUIRED
            }
            else if( nodeName == "wire" )
            {
                // already handled;
            }
            else // DEFAULT
            {
                // THROW_IO_ERROR( wxString::Format( _( "XML node \"%s\" unknown" ), nodeName ) );
            }

            // Get next segment attribute
            segmentAttribute = segmentAttribute->GetNext();
        }

        // Add a small label to the net segment if it hasn't been labeled already or is not
        // connect to a power symbol with a pin on the same net.  This preserves the named net
        // feature of Eagle schematics.
        if( !labelled && firstWire )
        {
            std::unique_ptr<SCH_TEXT> label;

            // Add a global label if the net appears on more than one Eagle sheet
            if( m_netCounts[netName.ToStdString()] > 1 )
                label.reset( new SCH_GLOBALLABEL );
            else if( segmentCount > 1 )
                label.reset( new SCH_LABEL );

            if( label )
            {
                label->SetPosition( firstWire->GetStartPoint() );
                label->SetText( escapeName( netName ) );
                label->SetTextSize( wxSize( Mils2iu( 40 ), Mils2iu( 40 ) ) );
                label->SetAlignedAngle( EDA_ANGLE::ANGLE_180 );
                screen->Append( label.release() );
            }
        }

        currentSegment = currentSegment->GetNext();
    }
}


SCH_LINE* SCH_EAGLE_PLUGIN::loadWire( wxXmlNode* aWireNode )
{
    std::unique_ptr<SCH_LINE> wire = std::make_unique<SCH_LINE>();

    auto ewire = EWIRE( aWireNode );

    wire->SetLayer( kiCadLayer( ewire.layer ) );

    wxPoint begin, end;

    begin.x = ewire.x1.ToSchUnits();
    begin.y = -ewire.y1.ToSchUnits();
    end.x = ewire.x2.ToSchUnits();
    end.y = -ewire.y2.ToSchUnits();

    wire->SetStartPoint( begin );
    wire->SetEndPoint( end );

    m_connPoints[begin].emplace( wire.get() );
    m_connPoints[end].emplace( wire.get() );

    return wire.release();
}


SCH_JUNCTION* SCH_EAGLE_PLUGIN::loadJunction( wxXmlNode* aJunction )
{
    std::unique_ptr<SCH_JUNCTION> junction = std::make_unique<SCH_JUNCTION>();

    auto    ejunction = EJUNCTION( aJunction );
    wxPoint pos( ejunction.x.ToSchUnits(), -ejunction.y.ToSchUnits() );

    junction->SetPosition( pos );

    return junction.release();
}


SCH_TEXT* SCH_EAGLE_PLUGIN::loadLabel( wxXmlNode* aLabelNode, const wxString& aNetName )
{
    auto    elabel = ELABEL( aLabelNode, aNetName );
    wxPoint elabelpos( elabel.x.ToSchUnits(), -elabel.y.ToSchUnits() );

    // Determine if the label is local or global depending on
    // the number of sheets the net appears in
    bool                      global = m_netCounts[aNetName] > 1;
    std::unique_ptr<SCH_TEXT> label;

    wxSize textSize;

    if( global )
    {
        label = std::make_unique<SCH_GLOBALLABEL>();
        textSize = wxSize( KiROUND( elabel.size.ToSchUnits() * 0.75 ),
                           KiROUND( elabel.size.ToSchUnits() * 0.75 ) );
    }
    else
    {
        label = std::make_unique<SCH_LABEL>();
        textSize = wxSize( KiROUND( elabel.size.ToSchUnits() * 0.85 ),
                           KiROUND( elabel.size.ToSchUnits() * 0.85 ) );
    }

    label->SetPosition( elabelpos );
    label->SetText( escapeName( elabel.netname ) );
    label->SetTextSize( textSize );
    label->SetAlignedAngle( EDA_ANGLE::ANGLE_0 );

    if( elabel.rot )
    {
        int spin = KiROUND( elabel.rot->degrees / 90 ) % 4;
        label->SetLegacySpinStyle( spin );

        if( elabel.rot->mirror )
            label->MirrorAcrossYAxis();
    }

    return label.release();
}


std::pair<VECTOR2I, const SEG*>
SCH_EAGLE_PLUGIN::findNearestLinePoint( const wxPoint&          aPoint,
                                        const std::vector<SEG>& aLines ) const
{
    VECTOR2I   nearestPoint;
    const SEG* nearestLine = nullptr;

    float d, mindistance = std::numeric_limits<float>::max();

    // Find the nearest start, middle or end of a line from the list of lines.
    for( const SEG& line : aLines )
    {
        auto testpoint = line.A;
        d = sqrt( abs( ( ( aPoint.x - testpoint.x ) ^ 2 ) + ( ( aPoint.y - testpoint.y ) ^ 2 ) ) );

        if( d < mindistance )
        {
            mindistance = d;
            nearestPoint = testpoint;
            nearestLine = &line;
        }

        testpoint = line.Center();
        d = sqrt( abs( ( ( aPoint.x - testpoint.x ) ^ 2 ) + ( ( aPoint.y - testpoint.y ) ^ 2 ) ) );

        if( d < mindistance )
        {
            mindistance = d;
            nearestPoint = testpoint;
            nearestLine = &line;
        }

        testpoint = line.B;
        d = sqrt( abs( ( ( aPoint.x - testpoint.x ) ^ 2 ) + ( ( aPoint.y - testpoint.y ) ^ 2 ) ) );

        if( d < mindistance )
        {
            mindistance = d;
            nearestPoint = testpoint;
            nearestLine = &line;
        }
    }

    return std::make_pair( nearestPoint, nearestLine );
}


void SCH_EAGLE_PLUGIN::loadInstance( wxXmlNode* aInstanceNode )
{
    auto einstance = EINSTANCE( aInstanceNode );

    SCH_SCREEN* screen = m_currentSheet->GetScreen();

    // Find the part in the list for the sheet.
    // Assign the symbol its value from the part entry
    // Calculate the unit number from the gate entry of the instance
    // Assign the LIB_ID from device set and device names

    auto part_it = m_partlist.find( einstance.part.Upper() );

    if( part_it == m_partlist.end() )
    {
        m_reporter->Report(
                wxString::Format( _( "Error parsing Eagle file. Could not find '%s' "
                                     "instance but it is referenced in the schematic." ),
                                  einstance.part ),
                RPT_SEVERITY_ERROR );

        return;
    }

    EPART* epart = part_it->second.get();

    wxString libraryname = epart->library;
    wxString gatename = epart->deviceset + epart->device + einstance.gate;
    wxString symbolname = wxString( epart->deviceset + epart->device );
    symbolname.Replace( "*", "" );
    wxString kisymbolname = fixSymbolName( symbolname );

    int unit = m_eagleLibs[libraryname].GateUnit[gatename];

    wxString       package;
    EAGLE_LIBRARY* elib = &m_eagleLibs[libraryname];

    auto p = elib->package.find( kisymbolname );

    if( p != elib->package.end() )
        package = p->second;

    LIB_PART* part =
            m_pi->LoadSymbol( getLibFileName().GetFullPath(), kisymbolname, m_properties.get() );

    if( !part )
    {
        m_reporter->Report( wxString::Format( _( "Could not find '%s' in the imported library." ),
                                              kisymbolname ),
                            RPT_SEVERITY_ERROR );
        return;
    }

    LIB_ID                      libId( getLibName(), kisymbolname );
    std::unique_ptr<SCH_SYMBOL> symbol = std::make_unique<SCH_SYMBOL>();
    symbol->SetLibId( libId );
    symbol->SetUnit( unit );
    symbol->SetPosition( wxPoint( einstance.x.ToSchUnits(), -einstance.y.ToSchUnits() ) );
    symbol->GetField( FOOTPRINT_FIELD )->SetText( package );

    if( einstance.rot )
    {
        symbol->SetOrientation( kiCadComponentRotation( einstance.rot->degrees ) );

        if( einstance.rot->mirror )
            symbol->MirrorHorizontally( einstance.x.ToSchUnits() );
    }

    std::vector<LIB_FIELD*> partFields;
    part->GetFields( partFields );

    for( const LIB_FIELD* field : partFields )
    {
<<<<<<< HEAD
        component->GetFieldById( field->GetId() )->ImportValues( *field );
        component->GetFieldById( field->GetId() )
                ->SetTextPos( component->GetPosition() + field->GetTextPos() );
=======
        symbol->GetFieldById( field->GetId() )->ImportValues( *field );
        symbol->GetFieldById( field->GetId() )->SetTextPos( symbol->GetPosition()
                                                            + field->GetTextPos() );
>>>>>>> 5492fafd
    }

    // If there is no footprint assigned, then prepend the reference value
    // with a hash character to mute netlist updater complaints
    wxString reference = package.IsEmpty() ? '#' + einstance.part : einstance.part;

    // EAGLE allows references to be single digits.  This breaks KiCad netlisting, which requires
    // parts to have non-digit + digit annotation.  If the reference begins with a number,
    // we prepend 'UNK' (unknown) for the symbol designator
    if( reference.find_first_not_of( "0123456789" ) == wxString::npos )
        reference.Prepend( "UNK" );

    SCH_SHEET_PATH sheetpath;
    m_rootSheet->LocatePathOfScreen( screen, &sheetpath );
    wxString current_sheetpath = sheetpath.PathAsString() + symbol->m_Uuid.AsString();

    symbol->GetField( REFERENCE_FIELD )->SetText( reference );
    symbol->AddHierarchicalReference( current_sheetpath, reference, unit );

    if( epart->value )
        symbol->GetField( VALUE_FIELD )->SetText( *epart->value );
    else
        symbol->GetField( VALUE_FIELD )->SetText( kisymbolname );

    // Set the visibility of fields.
<<<<<<< HEAD
    component->GetField( REFERENCE_FIELD )
            ->SetVisible( part->GetFieldById( REFERENCE_FIELD )->IsVisible() );
    component->GetField( VALUE_FIELD )
            ->SetVisible( part->GetFieldById( VALUE_FIELD )->IsVisible() );
=======
    symbol->GetField( REFERENCE_FIELD )->SetVisible(
            part->GetFieldById( REFERENCE_FIELD )->IsVisible() );
    symbol->GetField( VALUE_FIELD )->SetVisible( part->GetFieldById( VALUE_FIELD )->IsVisible() );
>>>>>>> 5492fafd

    for( const auto& a : epart->attribute )
    {
        auto field = symbol->AddField( *symbol->GetField( VALUE_FIELD ) );
        field->SetName( a.first );
        field->SetText( a.second );
        field->SetVisible( false );
    }

    for( const auto& a : epart->variant )
    {
        auto field = symbol->AddField( *symbol->GetField( VALUE_FIELD ) );
        field->SetName( "VARIANT_" + a.first );
        field->SetText( a.second );
        field->SetVisible( false );
    }

    bool valueAttributeFound = false;
    bool nameAttributeFound = false;

    wxXmlNode* attributeNode = aInstanceNode->GetChildren();

    // Parse attributes for the instance
    while( attributeNode )
    {
        if( attributeNode->GetName() == "attribute" )
        {
            auto       attr = EATTR( attributeNode );
            SCH_FIELD* field = NULL;

            if( attr.name.Lower() == "name" )
            {
<<<<<<< HEAD
                field = component->GetField( REFERENCE_FIELD );
=======
                field              = symbol->GetField( REFERENCE_FIELD );
>>>>>>> 5492fafd
                nameAttributeFound = true;
            }
            else if( attr.name.Lower() == "value" )
            {
<<<<<<< HEAD
                field = component->GetField( VALUE_FIELD );
=======
                field               = symbol->GetField( VALUE_FIELD );
>>>>>>> 5492fafd
                valueAttributeFound = true;
            }
            else
            {
                field = symbol->FindField( attr.name );

                if( field )
                    field->SetVisible( false );
            }

            if( field )
            {
                field->SetPosition( wxPoint( attr.x->ToSchUnits(), -attr.y->ToSchUnits() ) );
                int  align = attr.align ? *attr.align : ETEXT::BOTTOM_LEFT;
                int  absdegrees = attr.rot ? attr.rot->degrees : 0;
                bool mirror = attr.rot ? attr.rot->mirror : false;

                if( einstance.rot && einstance.rot->mirror )
                    mirror = !mirror;

                bool spin = attr.rot ? attr.rot->spin : false;

                if( attr.display == EATTR::Off || attr.display == EATTR::NAME )
                    field->SetVisible( false );

                int rotation = einstance.rot ? einstance.rot->degrees : 0;
                int reldegrees = ( absdegrees - rotation + 360.0 );
                reldegrees %= 360;

                eagleToKicadAlignment( (EDA_TEXT*) field, align, reldegrees, mirror, spin,
                                       absdegrees );
            }
        }
        else if( attributeNode->GetName() == "variant" )
        {
            wxString variant, value;

            if( attributeNode->GetAttribute( "name", &variant )
                && attributeNode->GetAttribute( "value", &value ) )
            {
                auto field = symbol->AddField( *symbol->GetField( VALUE_FIELD ) );
                field->SetName( "VARIANT_" + variant );
                field->SetText( value );
                field->SetVisible( false );
            }
        }

        attributeNode = attributeNode->GetNext();
    }

    if( einstance.smashed && einstance.smashed.Get() )
    {
        if( !valueAttributeFound )
            symbol->GetField( VALUE_FIELD )->SetVisible( false );

        if( !nameAttributeFound )
            symbol->GetField( REFERENCE_FIELD )->SetVisible( false );
    }

    // Save the pin positions
    SYMBOL_LIB_TABLE& schLibTable = *m_schematic->Prj().SchSymbolLibTable();
<<<<<<< HEAD
    LIB_PART*         libSymbol = schLibTable.LoadSymbol( component->GetLibId() );
=======
    LIB_PART* libSymbol = schLibTable.LoadSymbol( symbol->GetLibId() );
>>>>>>> 5492fafd

    wxCHECK( libSymbol, /*void*/ );

    symbol->SetLibSymbol( new LIB_PART( *libSymbol ) );

    std::vector<LIB_PIN*> pins;
    symbol->GetLibPins( pins );

    for( const auto& pin : pins )
        m_connPoints[symbol->GetPinPhysicalPosition( pin )].emplace( pin );

    symbol->ClearFlags();

    screen->Append( symbol.release() );
}


EAGLE_LIBRARY* SCH_EAGLE_PLUGIN::loadLibrary( wxXmlNode*     aLibraryNode,
                                              EAGLE_LIBRARY* aEagleLibrary )
{
    NODE_MAP libraryChildren = MapChildren( aLibraryNode );

    // Loop through the symbols and load each of them
    wxXmlNode* symbolNode = getChildrenNodes( libraryChildren, "symbols" );

    while( symbolNode )
    {
        wxString symbolName = symbolNode->GetAttribute( "name" );
        aEagleLibrary->SymbolNodes[symbolName] = symbolNode;
        symbolNode = symbolNode->GetNext();
    }

    // Loop through the device sets and load each of them
    wxXmlNode* devicesetNode = getChildrenNodes( libraryChildren, "devicesets" );

    while( devicesetNode )
    {
        // Get Device set information
        EDEVICE_SET edeviceset = EDEVICE_SET( devicesetNode );

        wxString prefix = edeviceset.prefix ? edeviceset.prefix.Get() : "";

        NODE_MAP   aDeviceSetChildren = MapChildren( devicesetNode );
        wxXmlNode* deviceNode = getChildrenNodes( aDeviceSetChildren, "devices" );

        // For each device in the device set:
        while( deviceNode )
        {
            // Get device information
            EDEVICE edevice = EDEVICE( deviceNode );

            // Create symbol name from deviceset and device names.
            wxString symbolName = edeviceset.name + edevice.name;
            symbolName.Replace( "*", "" );
            wxASSERT( !symbolName.IsEmpty() );
            symbolName = fixSymbolName( symbolName );

            if( edevice.package )
                aEagleLibrary->package[symbolName] = edevice.package.Get();

            // Create KiCad symbol.
            unique_ptr<LIB_PART> kpart( new LIB_PART( symbolName ) );

            // Process each gate in the deviceset for this device.
            wxXmlNode* gateNode = getChildrenNodes( aDeviceSetChildren, "gates" );
            int        gates_count = countChildren( aDeviceSetChildren["gates"], "gate" );
            kpart->SetUnitCount( gates_count );
            kpart->LockUnits( true );

            LIB_FIELD* reference = kpart->GetFieldById( REFERENCE_FIELD );

            if( prefix.length() == 0 )
                reference->SetVisible( false );
            else
                // If there is no footprint assigned, then prepend the reference value
                // with a hash character to mute netlist updater complaints
                reference->SetText( edevice.package ? prefix : '#' + prefix );

            int  gateindex = 1;
            bool ispower = false;

            while( gateNode )
            {
                EGATE egate = EGATE( gateNode );

                aEagleLibrary->GateUnit[edeviceset.name + edevice.name + egate.name] = gateindex;

                ispower = loadSymbol( aEagleLibrary->SymbolNodes[egate.symbol], kpart, &edevice,
                                      gateindex, egate.name );

                gateindex++;
                gateNode = gateNode->GetNext();
            } // gateNode

            kpart->SetUnitCount( gates_count );

            if( gates_count == 1 && ispower )
                kpart->SetPower();

            wxString name = fixSymbolName( kpart->GetName() );
            kpart->SetName( name );
            m_pi->SaveSymbol( getLibFileName().GetFullPath(), new LIB_PART( *kpart.get() ),
                              m_properties.get() );
            aEagleLibrary->KiCadSymbols.insert( name, kpart.release() );

            deviceNode = deviceNode->GetNext();
        } // devicenode

        devicesetNode = devicesetNode->GetNext();
    } // devicesetNode

    return aEagleLibrary;
}


bool SCH_EAGLE_PLUGIN::loadSymbol( wxXmlNode* aSymbolNode, std::unique_ptr<LIB_PART>& aPart,
                                   EDEVICE* aDevice, int aGateNumber, const wxString& aGateName )
{
    wxString               symbolName = aSymbolNode->GetAttribute( "name" );
    std::vector<LIB_ITEM*> items;

    wxXmlNode* currentNode = aSymbolNode->GetChildren();

    bool foundName = false;
    bool foundValue = false;
    bool ispower = false;
    int  pincount = 0;

    while( currentNode )
    {
        wxString nodeName = currentNode->GetName();

        if( nodeName == "circle" )
        {
            aPart->AddDrawItem( loadSymbolCircle( aPart, currentNode, aGateNumber ) );
        }
        else if( nodeName == "pin" )
        {
            EPIN                     ePin = EPIN( currentNode );
            std::unique_ptr<LIB_PIN> pin( loadPin( aPart, currentNode, &ePin, aGateNumber ) );
            pincount++;

            pin->SetType( ELECTRICAL_PINTYPE::PT_BIDI );

            if( ePin.direction )
            {
                for( const auto& pinDir : pinDirectionsMap )
                {
                    if( ePin.direction->Lower() == pinDir.first )
                    {
                        pin->SetType( pinDir.second );

                        if( pinDir.first == "sup" ) // power supply symbol
                            ispower = true;

                        break;
                    }
                }
            }


            if( aDevice->connects.size() != 0 )
            {
                for( const auto& connect : aDevice->connects )
                {
                    if( connect.gate == aGateName && pin->GetName() == connect.pin )
                    {
                        wxArrayString pads = wxSplit( wxString( connect.pad ), ' ' );

                        pin->SetUnit( aGateNumber );
                        pin->SetName( escapeName( pin->GetName() ) );

                        if( pads.GetCount() > 1 )
                        {
                            pin->SetNumberTextSize( 0 );
                        }

                        for( unsigned i = 0; i < pads.GetCount(); i++ )
                        {
                            LIB_PIN* apin = new LIB_PIN( *pin );

                            wxString padname( pads[i] );
                            apin->SetNumber( padname );
                            aPart->AddDrawItem( apin );
                        }

                        break;
                    }
                }
            }
            else
            {
                pin->SetUnit( aGateNumber );
                pin->SetNumber( wxString::Format( "%i", pincount ) );
                aPart->AddDrawItem( pin.release() );
            }
        }
        else if( nodeName == "polygon" )
        {
            aPart->AddDrawItem( loadSymbolPolyLine( aPart, currentNode, aGateNumber ) );
        }
        else if( nodeName == "rectangle" )
        {
            aPart->AddDrawItem( loadSymbolRectangle( aPart, currentNode, aGateNumber ) );
        }
        else if( nodeName == "text" )
        {
            std::unique_ptr<LIB_TEXT> libtext( loadSymbolText( aPart, currentNode, aGateNumber ) );

            if( libtext->GetText().Upper() == ">NAME" )
            {
                LIB_FIELD* field = aPart->GetFieldById( REFERENCE_FIELD );
                loadFieldAttributes( field, libtext.get() );
                foundName = true;
            }
            else if( libtext->GetText().Upper() == ">VALUE" )
            {
                LIB_FIELD* field = aPart->GetFieldById( VALUE_FIELD );
                loadFieldAttributes( field, libtext.get() );
                foundValue = true;
            }
            else
            {
                aPart->AddDrawItem( libtext.release() );
            }
        }
        else if( nodeName == "wire" )
        {
            aPart->AddDrawItem( loadSymbolWire( aPart, currentNode, aGateNumber ) );
        }
        else if( nodeName == "frame" )
        {
            std::vector<LIB_ITEM*> frameItems;

            loadFrame( currentNode, frameItems );

            for( LIB_ITEM* item : frameItems )
            {
                item->SetParent( aPart.get() );
                aPart->AddDrawItem( item );
            }
        }

        /*
         *  else if( nodeName == "description" )
         *  {
         *  }
         *  else if( nodeName == "dimension" )
         *  {
         *  }
         */

        currentNode = currentNode->GetNext();
    }

    if( foundName == false )
        aPart->GetFieldById( REFERENCE_FIELD )->SetVisible( false );

    if( foundValue == false )
        aPart->GetFieldById( VALUE_FIELD )->SetVisible( false );

    return pincount == 1 ? ispower : false;
}


LIB_CIRCLE* SCH_EAGLE_PLUGIN::loadSymbolCircle( std::unique_ptr<LIB_PART>& aPart,
                                                wxXmlNode* aCircleNode, int aGateNumber )
{
    // Parse the circle properties
    ECIRCLE c( aCircleNode );

    unique_ptr<LIB_CIRCLE> circle( new LIB_CIRCLE( aPart.get() ) );

    circle->SetPosition( wxPoint( c.x.ToSchUnits(), c.y.ToSchUnits() ) );
    circle->SetRadius( c.radius.ToSchUnits() );
    circle->SetWidth( c.width.ToSchUnits() );
    circle->SetUnit( aGateNumber );

    return circle.release();
}


LIB_RECTANGLE* SCH_EAGLE_PLUGIN::loadSymbolRectangle( std::unique_ptr<LIB_PART>& aPart,
                                                      wxXmlNode* aRectNode, int aGateNumber )
{
    ERECT rect( aRectNode );

    unique_ptr<LIB_RECTANGLE> rectangle( new LIB_RECTANGLE( aPart.get() ) );

    rectangle->SetPosition( wxPoint( rect.x1.ToSchUnits(), rect.y1.ToSchUnits() ) );
    rectangle->SetEnd( wxPoint( rect.x2.ToSchUnits(), rect.y2.ToSchUnits() ) );

    rectangle->SetUnit( aGateNumber );

    // Eagle rectangles are filled by definition.
    rectangle->SetFillMode( FILL_TYPE::FILLED_SHAPE );

    return rectangle.release();
}


LIB_ITEM* SCH_EAGLE_PLUGIN::loadSymbolWire( std::unique_ptr<LIB_PART>& aPart, wxXmlNode* aWireNode,
                                            int aGateNumber )
{
    auto ewire = EWIRE( aWireNode );

    wxPoint begin, end;

    begin.x = ewire.x1.ToSchUnits();
    begin.y = ewire.y1.ToSchUnits();
    end.x = ewire.x2.ToSchUnits();
    end.y = ewire.y2.ToSchUnits();

    if( begin == end )
        return nullptr;

    // if the wire is an arc
    if( ewire.curve )
    {
        std::unique_ptr<LIB_ARC> arc = std::make_unique<LIB_ARC>( aPart.get() );
        wxPoint                  center = ConvertArcCenter( begin, end, *ewire.curve * -1 );

        double radius = sqrt( abs( ( ( center.x - begin.x ) * ( center.x - begin.x ) )
                                   + ( ( center.y - begin.y ) * ( center.y - begin.y ) ) ) )
                        * 2;

        // this emulates the filled semicircles created by a thick arc with flat ends caps.
        if( ewire.width.ToSchUnits() * 2 > radius )
        {
            wxPoint centerStartVector = begin - center;
            wxPoint centerEndVector = end - center;

            centerStartVector.x = centerStartVector.x * ewire.width.ToSchUnits() * 2 / radius;
            centerStartVector.y = centerStartVector.y * ewire.width.ToSchUnits() * 2 / radius;

            centerEndVector.x = centerEndVector.x * ewire.width.ToSchUnits() * 2 / radius;
            centerEndVector.y = centerEndVector.y * ewire.width.ToSchUnits() * 2 / radius;

            begin = center + centerStartVector;
            end = center + centerEndVector;

            radius = sqrt( abs( ( ( center.x - begin.x ) * ( center.x - begin.x ) )
                                + ( ( center.y - begin.y ) * ( center.y - begin.y ) ) ) )
                     * 2;

            arc->SetWidth( 1 );
            arc->SetFillMode( FILL_TYPE::FILLED_SHAPE );
        }
        else
        {
            arc->SetWidth( ewire.width.ToSchUnits() );
        }

        arc->SetPosition( center );

        if( *ewire.curve > 0 )
        {
            arc->SetStart( begin );
            arc->SetEnd( end );
        }
        else
        {
            arc->SetStart( end );
            arc->SetEnd( begin );
        }

        arc->SetRadius( radius );
        arc->CalcRadiusAngles();
        arc->SetUnit( aGateNumber );

        return (LIB_ITEM*) arc.release();
    }
    else
    {
        std::unique_ptr<LIB_POLYLINE> polyLine = std::make_unique<LIB_POLYLINE>( aPart.get() );

        polyLine->AddPoint( begin );
        polyLine->AddPoint( end );
        polyLine->SetUnit( aGateNumber );
        polyLine->SetWidth( ewire.width.ToSchUnits() );

        return (LIB_ITEM*) polyLine.release();
    }
}


LIB_POLYLINE* SCH_EAGLE_PLUGIN::loadSymbolPolyLine( std::unique_ptr<LIB_PART>& aPart,
                                                    wxXmlNode* aPolygonNode, int aGateNumber )
{
    std::unique_ptr<LIB_POLYLINE> polyLine = std::make_unique<LIB_POLYLINE>( aPart.get() );

    EPOLYGON   epoly( aPolygonNode );
    wxXmlNode* vertex = aPolygonNode->GetChildren();
    wxPoint    pt;

    while( vertex )
    {
        if( vertex->GetName() == "vertex" ) // skip <xmlattr> node
        {
            EVERTEX evertex( vertex );
            pt = wxPoint( evertex.x.ToSchUnits(), evertex.y.ToSchUnits() );
            polyLine->AddPoint( pt );
        }

        vertex = vertex->GetNext();
    }

    polyLine->SetFillMode( FILL_TYPE::FILLED_SHAPE );
    polyLine->SetUnit( aGateNumber );

    return polyLine.release();
}


LIB_PIN* SCH_EAGLE_PLUGIN::loadPin( std::unique_ptr<LIB_PART>& aPart, wxXmlNode* aPin, EPIN* aEPin,
                                    int aGateNumber )
{
    std::unique_ptr<LIB_PIN> pin = std::make_unique<LIB_PIN>( aPart.get() );
    pin->SetPosition( wxPoint( aEPin->x.ToSchUnits(), aEPin->y.ToSchUnits() ) );
    pin->SetName( aEPin->name );
    pin->SetUnit( aGateNumber );

    int roti = aEPin->rot ? aEPin->rot->degrees : 0;

    switch( roti )
    {
    default:
        wxASSERT_MSG( false, wxString::Format( "Unhandled orientation (%d degrees)", roti ) );
        KI_FALLTHROUGH;

    case 0: pin->SetOrientation( 'R' ); break;

    case 90: pin->SetOrientation( 'U' ); break;

    case 180: pin->SetOrientation( 'L' ); break;

    case 270: pin->SetOrientation( 'D' ); break;
    }

    pin->SetLength( Mils2iu( 300 ) ); // Default pin length when not defined.

    if( aEPin->length )
    {
        wxString length = aEPin->length.Get();

        if( length == "short" )
            pin->SetLength( Mils2iu( 100 ) );
        else if( length == "middle" )
            pin->SetLength( Mils2iu( 200 ) );
        else if( length == "long" )
            pin->SetLength( Mils2iu( 300 ) );
        else if( length == "point" )
            pin->SetLength( Mils2iu( 0 ) );
    }

    // emulate the visibility of pin elements
    if( aEPin->visible )
    {
        wxString visible = aEPin->visible.Get();

        if( visible == "off" )
        {
            pin->SetNameTextSize( 0 );
            pin->SetNumberTextSize( 0 );
        }
        else if( visible == "pad" )
        {
            pin->SetNameTextSize( 0 );
        }
        else if( visible == "pin" )
        {
            pin->SetNumberTextSize( 0 );
        }

        /*
         *  else if( visible == "both" )
         *  {
         *  }
         */
    }

    if( aEPin->function )
    {
        wxString function = aEPin->function.Get();

        if( function == "dot" )
        {
            pin->SetShape( GRAPHIC_PINSHAPE::INVERTED );
        }
        else if( function == "clk" )
        {
            pin->SetShape( GRAPHIC_PINSHAPE::CLOCK );
        }
        else if( function == "dotclk" )
        {
            pin->SetShape( GRAPHIC_PINSHAPE::INVERTED_CLOCK );
        }
    }

    return pin.release();
}


LIB_TEXT* SCH_EAGLE_PLUGIN::loadSymbolText( std::unique_ptr<LIB_PART>& aPart, wxXmlNode* aLibText,
                                            int aGateNumber )
{
    std::unique_ptr<LIB_TEXT> libtext = std::make_unique<LIB_TEXT>( aPart.get() );
    ETEXT                     etext( aLibText );

    libtext->SetUnit( aGateNumber );
    libtext->SetPosition( wxPoint( etext.x.ToSchUnits(), etext.y.ToSchUnits() ) );

    // Eagle supports multiple line text in library symbols.  Legacy library symbol text cannot
    // contain CRs or LFs.
    //
    // @todo Split this into multiple text objects and offset the Y position so that it looks
    //       more like the original Eagle schematic.
    wxString text = aLibText->GetNodeContent();
    std::replace( text.begin(), text.end(), '\n', '_' );
    std::replace( text.begin(), text.end(), '\r', '_' );

    libtext->SetText( text.IsEmpty() ? "~~" : text );
    loadTextAttributes( libtext.get(), etext );

    return libtext.release();
}


void SCH_EAGLE_PLUGIN::loadFrame( wxXmlNode* aFrameNode, std::vector<LIB_ITEM*>& aItems )
{
    EFRAME eframe( aFrameNode );

    int xMin = eframe.x1.ToSchUnits();
    int xMax = eframe.x2.ToSchUnits();
    int yMin = eframe.y1.ToSchUnits();
    int yMax = eframe.y2.ToSchUnits();

    if( xMin > xMax )
        std::swap( xMin, xMax );

    if( yMin > yMax )
        std::swap( yMin, yMax );

    LIB_POLYLINE* lines = new LIB_POLYLINE( nullptr );
    lines->AddPoint( wxPoint( xMin, yMin ) );
    lines->AddPoint( wxPoint( xMax, yMin ) );
    lines->AddPoint( wxPoint( xMax, yMax ) );
    lines->AddPoint( wxPoint( xMin, yMax ) );
    lines->AddPoint( wxPoint( xMin, yMin ) );
    aItems.push_back( lines );

    if( !eframe.border_left )
    {
        lines = new LIB_POLYLINE( nullptr );
        lines->AddPoint( wxPoint( xMin + Mils2iu( 150 ), yMin + Mils2iu( 150 ) ) );
        lines->AddPoint( wxPoint( xMin + Mils2iu( 150 ), yMax - Mils2iu( 150 ) ) );
        aItems.push_back( lines );

        int    i;
        int    height = yMax - yMin;
        int    x1 = xMin;
        int    x2 = x1 + Mils2iu( 150 );
        int    legendPosX = xMin + Mils2iu( 75 );
        double rowSpacing = height / double( eframe.rows );
        double legendPosY = yMax - ( rowSpacing / 2 );

        for( i = 1; i < eframe.rows; i++ )
        {
            int newY = KiROUND( yMin + ( rowSpacing * (double) i ) );
            lines = new LIB_POLYLINE( nullptr );
            lines->AddPoint( wxPoint( x1, newY ) );
            lines->AddPoint( wxPoint( x2, newY ) );
            aItems.push_back( lines );
        }

        char legendChar = 'A';

        for( i = 0; i < eframe.rows; i++ )
        {
            LIB_TEXT* legendText = new LIB_TEXT( nullptr );
            legendText->SetPosition( wxPoint( legendPosX, KiROUND( legendPosY ) ) );
            legendText->SetText( wxString( legendChar ) );
            legendText->SetTextSize( wxSize( Mils2iu( 90 ), Mils2iu( 100 ) ) );
            aItems.push_back( legendText );
            legendChar++;
            legendPosY -= rowSpacing;
        }
    }

    if( !eframe.border_right )
    {
        lines = new LIB_POLYLINE( nullptr );
        lines->AddPoint( wxPoint( xMax - Mils2iu( 150 ), yMin + Mils2iu( 150 ) ) );
        lines->AddPoint( wxPoint( xMax - Mils2iu( 150 ), yMax - Mils2iu( 150 ) ) );
        aItems.push_back( lines );

        int    i;
        int    height = yMax - yMin;
        int    x1 = xMax - Mils2iu( 150 );
        int    x2 = xMax;
        int    legendPosX = xMax - Mils2iu( 75 );
        double rowSpacing = height / double( eframe.rows );
        double legendPosY = yMax - ( rowSpacing / 2 );

        for( i = 1; i < eframe.rows; i++ )
        {
            int newY = KiROUND( yMin + ( rowSpacing * (double) i ) );
            lines = new LIB_POLYLINE( nullptr );
            lines->AddPoint( wxPoint( x1, newY ) );
            lines->AddPoint( wxPoint( x2, newY ) );
            aItems.push_back( lines );
        }

        char legendChar = 'A';

        for( i = 0; i < eframe.rows; i++ )
        {
            LIB_TEXT* legendText = new LIB_TEXT( nullptr );
            legendText->SetPosition( wxPoint( legendPosX, KiROUND( legendPosY ) ) );
            legendText->SetText( wxString( legendChar ) );
            legendText->SetTextSize( wxSize( Mils2iu( 90 ), Mils2iu( 100 ) ) );
            aItems.push_back( legendText );
            legendChar++;
            legendPosY -= rowSpacing;
        }
    }

    if( !eframe.border_top )
    {
        lines = new LIB_POLYLINE( nullptr );
        lines->AddPoint( wxPoint( xMax - Mils2iu( 150 ), yMax - Mils2iu( 150 ) ) );
        lines->AddPoint( wxPoint( xMin + Mils2iu( 150 ), yMax - Mils2iu( 150 ) ) );
        aItems.push_back( lines );

        int    i;
        int    width = xMax - xMin;
        int    y1 = yMin;
        int    y2 = yMin + Mils2iu( 150 );
        int    legendPosY = yMax - Mils2iu( 75 );
        double columnSpacing = width / double( eframe.columns );
        double legendPosX = xMin + ( columnSpacing / 2 );

        for( i = 1; i < eframe.columns; i++ )
        {
            int newX = KiROUND( xMin + ( columnSpacing * (double) i ) );
            lines = new LIB_POLYLINE( nullptr );
            lines->AddPoint( wxPoint( newX, y1 ) );
            lines->AddPoint( wxPoint( newX, y2 ) );
            aItems.push_back( lines );
        }

        char legendChar = '1';

        for( i = 0; i < eframe.columns; i++ )
        {
            LIB_TEXT* legendText = new LIB_TEXT( nullptr );
            legendText->SetPosition( wxPoint( KiROUND( legendPosX ), legendPosY ) );
            legendText->SetText( wxString( legendChar ) );
            legendText->SetTextSize( wxSize( Mils2iu( 90 ), Mils2iu( 100 ) ) );
            aItems.push_back( legendText );
            legendChar++;
            legendPosX += columnSpacing;
        }
    }

    if( !eframe.border_bottom )
    {
        lines = new LIB_POLYLINE( nullptr );
        lines->AddPoint( wxPoint( xMax - Mils2iu( 150 ), yMin + Mils2iu( 150 ) ) );
        lines->AddPoint( wxPoint( xMin + Mils2iu( 150 ), yMin + Mils2iu( 150 ) ) );
        aItems.push_back( lines );

        int    i;
        int    width = xMax - xMin;
        int    y1 = yMax - Mils2iu( 150 );
        int    y2 = yMax;
        int    legendPosY = yMin + Mils2iu( 75 );
        double columnSpacing = width / double( eframe.columns );
        double legendPosX = xMin + ( columnSpacing / 2 );

        for( i = 1; i < eframe.columns; i++ )
        {
            int newX = KiROUND( xMin + ( columnSpacing * (double) i ) );
            lines = new LIB_POLYLINE( nullptr );
            lines->AddPoint( wxPoint( newX, y1 ) );
            lines->AddPoint( wxPoint( newX, y2 ) );
            aItems.push_back( lines );
        }

        char legendChar = '1';

        for( i = 0; i < eframe.columns; i++ )
        {
            LIB_TEXT* legendText = new LIB_TEXT( nullptr );
            legendText->SetPosition( wxPoint( KiROUND( legendPosX ), legendPosY ) );
            legendText->SetText( wxString( legendChar ) );
            legendText->SetTextSize( wxSize( Mils2iu( 90 ), Mils2iu( 100 ) ) );
            aItems.push_back( legendText );
            legendChar++;
            legendPosX += columnSpacing;
        }
    }
}


SCH_TEXT* SCH_EAGLE_PLUGIN::loadPlainText( wxXmlNode* aSchText )
{
    std::unique_ptr<SCH_TEXT> schtext = std::make_unique<SCH_TEXT>();
    ETEXT                     etext = ETEXT( aSchText );

    const wxString& thetext = aSchText->GetNodeContent();

    wxString          adjustedText;
    wxStringTokenizer tokenizer( thetext, "\r\n" );

    // Strip the whitespace from both ends of each line.
    while( tokenizer.HasMoreTokens() )
    {
        wxString tmp = tokenizer.GetNextToken().Trim();

        tmp = tmp.Trim( false );

        if( tokenizer.HasMoreTokens() )
            tmp += wxT( "\n" );

        adjustedText += tmp;
    }

    schtext->SetText( adjustedText.IsEmpty() ? "\" \"" : escapeName( adjustedText ) );
    schtext->SetPosition( wxPoint( etext.x.ToSchUnits(), -etext.y.ToSchUnits() ) );
    loadTextAttributes( schtext.get(), etext );
    schtext->SetItalic( false );

    return schtext.release();
}


void SCH_EAGLE_PLUGIN::loadTextAttributes( EDA_TEXT* aText, const ETEXT& aAttribs ) const
{
    aText->SetTextSize( aAttribs.ConvertSize() );

    if( aAttribs.ratio )
    {
        if( aAttribs.ratio.CGet() > 12 )
        {
            aText->SetBold( true );
            aText->SetTextThickness( GetPenSizeForBold( aText->GetTextWidth() ) );
        }
    }

    int  align = aAttribs.align ? *aAttribs.align : ETEXT::BOTTOM_LEFT;
    int  degrees = aAttribs.rot ? aAttribs.rot->degrees : 0;
    bool mirror = aAttribs.rot ? aAttribs.rot->mirror : false;
    bool spin = aAttribs.rot ? aAttribs.rot->spin : false;

    eagleToKicadAlignment( aText, align, degrees, mirror, spin, 0 );
}


void SCH_EAGLE_PLUGIN::loadFieldAttributes( LIB_FIELD* aField, const LIB_TEXT* aText ) const
{
    aField->SetTextPos( aText->GetPosition() );
    aField->SetTextSize( aText->GetTextSize() );
    aField->SetTextAngle( aText->GetTextAngle() );
    aField->SetBold( aText->IsBold() );
    aField->Align( aText->GetHorizontalAlignment(), aText->GetVerticalAlignment() );
    aField->SetVisible( true );
}


void SCH_EAGLE_PLUGIN::adjustNetLabels()
{
    // Eagle supports detached labels, so a label does not need to be placed on a wire
    // to be associated with it. KiCad needs to move them, so the labels actually touch the
    // corresponding wires.

    // Sort the intersection points to speed up the search process
    std::sort( m_wireIntersections.begin(), m_wireIntersections.end() );

    auto onIntersection = [&]( const VECTOR2I& aPos )
    {
        return std::binary_search( m_wireIntersections.begin(), m_wireIntersections.end(), aPos );
    };

    for( auto& segDesc : m_segments )
    {
        for( SCH_TEXT* label : segDesc.labels )
        {
            VECTOR2I   labelPos( label->GetPosition() );
            const SEG* segAttached = segDesc.LabelAttached( label );

            if( segAttached && !onIntersection( labelPos ) )
                continue; // label is placed correctly


            // Move the label to the nearest wire
            if( !segAttached )
            {
                std::tie( labelPos, segAttached ) =
                        findNearestLinePoint( label->GetPosition(), segDesc.segs );

                if( !segAttached ) // we cannot do anything
                    continue;
            }


            // Create a vector pointing in the direction of the wire, 50 mils long
            VECTOR2I wireDirection( segAttached->B - segAttached->A );
            wireDirection = wireDirection.Resize( Mils2iu( 50 ) );
            const VECTOR2I origPos( labelPos );

            // Flags determining the search direction
            bool checkPositive = true, checkNegative = true, move = false;
            int  trial = 0;

            // Be sure the label is not placed on a wire intersection
            while( ( !move || onIntersection( labelPos ) ) && ( checkPositive || checkNegative ) )
            {
                move = false;

                // Move along the attached wire to find the new label position
                if( trial % 2 == 1 )
                {
                    labelPos = wxPoint( origPos + wireDirection * trial / 2 );
                    move = checkPositive = segAttached->Contains( labelPos );
                }
                else
                {
                    labelPos = wxPoint( origPos - wireDirection * trial / 2 );
                    move = checkNegative = segAttached->Contains( labelPos );
                }

                ++trial;
            }

            if( move )
                label->SetPosition( wxPoint( labelPos ) );
        }
    }

    m_segments.clear();
    m_wireIntersections.clear();
}


bool SCH_EAGLE_PLUGIN::CheckHeader( const wxString& aFileName )
{
    // Open file and check first line
    wxTextFile tempFile;

    tempFile.Open( aFileName );
    wxString firstline;

    // read the first line
    firstline = tempFile.GetFirstLine();
    wxString secondline = tempFile.GetNextLine();
    wxString thirdline = tempFile.GetNextLine();
    tempFile.Close();

    return firstline.StartsWith( "<?xml" ) && secondline.StartsWith( "<!DOCTYPE eagle SYSTEM" )
           && thirdline.StartsWith( "<eagle version" );
}


void SCH_EAGLE_PLUGIN::moveLabels( SCH_ITEM* aWire, const wxPoint& aNewEndPoint )
{
    for( auto item : m_currentSheet->GetScreen()->Items().Overlapping( aWire->GetBoundingBox() ) )
    {
        if( item->Type() == SCH_LABEL_T || item->Type() == SCH_GLOBAL_LABEL_T )
        {
            if( TestSegmentHit( item->GetPosition(), ( (SCH_LINE*) aWire )->GetStartPoint(),
                                ( (SCH_LINE*) aWire )->GetEndPoint(), 0 ) )
            {
                item->SetPosition( aNewEndPoint );
            }
        }
    }
}


void SCH_EAGLE_PLUGIN::addBusEntries()
{
    // Add bus entry symbols
    // TODO: Cleanup this function and break into pieces

    // for each wire segment, compare each end with all busses.
    // If the wire end is found to end on a bus segment, place a bus entry symbol.

    for( auto it1 = m_currentSheet->GetScreen()->Items().OfType( SCH_LINE_T ).begin();
         it1 != m_currentSheet->GetScreen()->Items().end(); ++it1 )
    {
        SCH_LINE* bus = static_cast<SCH_LINE*>( *it1 );

        // Check line type for wire
        if( bus->GetLayer() != LAYER_BUS )
            continue;

        wxPoint busstart = bus->GetStartPoint();
        wxPoint busend = bus->GetEndPoint();

        auto it2 = it1;
        ++it2;

        for( ; it2 != m_currentSheet->GetScreen()->Items().end(); ++it2 )
        {
            SCH_LINE* line = static_cast<SCH_LINE*>( *it2 );

            // Check line type for bus
            if( ( (SCH_LINE*) *it2 )->GetLayer() == LAYER_WIRE )
            {
                // Get points of both segments.
                wxPoint linestart = line->GetStartPoint();
                wxPoint lineend = line->GetEndPoint();

                // Test for horizontal wire and vertical bus
                if( linestart.y == lineend.y && busstart.x == busend.x )
                {
                    if( TestSegmentHit( linestart, busstart, busend, 0 ) )
                    {
                        // Wire start is on a bus.
                        // Wire start is on the vertical bus

                        // if the end of the wire is to the left of the bus
                        if( lineend.x < busstart.x )
                        {
                            // |
                            // ---|
                            // |
                            if( TestSegmentHit( linestart + wxPoint( 0, -100 ), busstart, busend,
                                                0 ) )
                            {
                                SCH_BUS_WIRE_ENTRY* busEntry = new SCH_BUS_WIRE_ENTRY(
                                        linestart + wxPoint( -100, 0 ), true );
                                busEntry->SetFlags( IS_NEW );
                                m_currentSheet->GetScreen()->Append( busEntry );
                                moveLabels( line, linestart + wxPoint( -100, 0 ) );
                                line->SetStartPoint( linestart + wxPoint( -100, 0 ) );
                            }
                            else if( TestSegmentHit( linestart + wxPoint( 0, 100 ), busstart,
                                                     busend, 0 ) )
                            {
                                SCH_BUS_WIRE_ENTRY* busEntry = new SCH_BUS_WIRE_ENTRY(
                                        linestart + wxPoint( -100, 0 ), false );
                                busEntry->SetFlags( IS_NEW );
                                m_currentSheet->GetScreen()->Append( busEntry );
                                moveLabels( line, linestart + wxPoint( -100, 0 ) );
                                line->SetStartPoint( linestart + wxPoint( -100, 0 ) );
                            }
                            else
                            {
                                std::shared_ptr<ERC_ITEM> ercItem = ERC_ITEM::Create( 0 );
                                ercItem->SetErrorMessage( _( "Bus Entry needed" ) );

                                SCH_MARKER* marker = new SCH_MARKER( ercItem, linestart );
                                m_currentSheet->GetScreen()->Append( marker );
                            }
                        }
                        // else the wire end is to the right of the bus
                        // Wire is to the right of the bus
                        // |
                        // |----
                        // |
                        else
                        {
                            // test is bus exists above the wire
                            if( TestSegmentHit( linestart + wxPoint( 0, -100 ), busstart, busend,
                                                0 ) )
                            {
                                SCH_BUS_WIRE_ENTRY* busEntry = new SCH_BUS_WIRE_ENTRY(
                                        linestart + wxPoint( 0, -100 ), false );
                                busEntry->SetFlags( IS_NEW );
                                m_currentSheet->GetScreen()->Append( busEntry );
                                moveLabels( line, linestart + wxPoint( 100, 0 ) );
                                line->SetStartPoint( linestart + wxPoint( 100, 0 ) );
                            }
                            // test is bus exists below the wire
                            else if( TestSegmentHit( linestart + wxPoint( 0, 100 ), busstart,
                                                     busend, 0 ) )
                            {
                                SCH_BUS_WIRE_ENTRY* busEntry = new SCH_BUS_WIRE_ENTRY(
                                        linestart + wxPoint( 0, 100 ), true );
                                busEntry->SetFlags( IS_NEW );
                                m_currentSheet->GetScreen()->Append( busEntry );
                                moveLabels( line, linestart + wxPoint( 100, 0 ) );
                                line->SetStartPoint( linestart + wxPoint( 100, 0 ) );
                            }
                            else
                            {
                                std::shared_ptr<ERC_ITEM> ercItem = ERC_ITEM::Create( 0 );
                                ercItem->SetErrorMessage( _( "Bus Entry needed" ) );

                                SCH_MARKER* marker = new SCH_MARKER( ercItem, linestart );
                                m_currentSheet->GetScreen()->Append( marker );
                            }
                        }
                    }

                    // Same thing but test end of the wire instead.
                    if( TestSegmentHit( lineend, busstart, busend, 0 ) )
                    {
                        // Wire end is on the vertical bus

                        // if the start of the wire is to the left of the bus
                        if( linestart.x < busstart.x )
                        {
                            // Test if bus exists above the wire
                            if( TestSegmentHit( lineend + wxPoint( 0, 100 ), busstart, busend, 0 ) )
                            {
                                // |
                                // ___/|
                                SCH_BUS_WIRE_ENTRY* busEntry = new SCH_BUS_WIRE_ENTRY(
                                        lineend + wxPoint( -100, 0 ), false );
                                busEntry->SetFlags( IS_NEW );
                                m_currentSheet->GetScreen()->Append( busEntry );
                                moveLabels( line, lineend + wxPoint( -100, 0 ) );
                                line->SetEndPoint( lineend + wxPoint( -100, 0 ) );
                            }
                            // Test if bus exists below the wire
                            else if( TestSegmentHit( lineend + wxPoint( 0, -100 ), busstart, busend,
                                                     0 ) )
                            {
                                SCH_BUS_WIRE_ENTRY* busEntry = new SCH_BUS_WIRE_ENTRY(
                                        lineend + wxPoint( -100, 0 ), true );
                                busEntry->SetFlags( IS_NEW );
                                m_currentSheet->GetScreen()->Append( busEntry );
                                moveLabels( line, lineend + wxPoint( -100, 0 ) );
                                line->SetEndPoint( lineend + wxPoint( -100, 0 ) );
                            }
                            else
                            {
                                std::shared_ptr<ERC_ITEM> ercItem = ERC_ITEM::Create( 0 );
                                ercItem->SetErrorMessage( _( "Bus Entry needed" ) );

                                SCH_MARKER* marker = new SCH_MARKER( ercItem, lineend );
                                m_currentSheet->GetScreen()->Append( marker );
                            }
                        }
                        // else the start of the wire is to the right of the bus
                        // |
                        // |----
                        // |
                        else
                        {
                            // test if bus existed above the wire
                            if( TestSegmentHit( lineend + wxPoint( 0, -100 ), busstart, busend,
                                                0 ) )
                            {
                                SCH_BUS_WIRE_ENTRY* busEntry = new SCH_BUS_WIRE_ENTRY(
                                        lineend + wxPoint( 0, -100 ), false );
                                busEntry->SetFlags( IS_NEW );
                                m_currentSheet->GetScreen()->Append( busEntry );
                                moveLabels( line, lineend + wxPoint( 100, 0 ) );
                                line->SetEndPoint( lineend + wxPoint( 100, 0 ) );
                            }
                            // test if bus existed below the wire
                            else if( TestSegmentHit( lineend + wxPoint( 0, 100 ), busstart, busend,
                                                     0 ) )
                            {
                                SCH_BUS_WIRE_ENTRY* busEntry =
                                        new SCH_BUS_WIRE_ENTRY( lineend + wxPoint( 0, 100 ), true );
                                busEntry->SetFlags( IS_NEW );
                                m_currentSheet->GetScreen()->Append( busEntry );
                                moveLabels( line, lineend + wxPoint( 100, 0 ) );
                                line->SetEndPoint( lineend + wxPoint( 100, 0 ) );
                            }
                            else
                            {
                                std::shared_ptr<ERC_ITEM> ercItem = ERC_ITEM::Create( 0 );
                                ercItem->SetErrorMessage( _( "Bus Entry needed" ) );

                                SCH_MARKER* marker = new SCH_MARKER( ercItem, lineend );
                                m_currentSheet->GetScreen()->Append( marker );
                            }
                        }
                    }
                } // if( linestart.y == lineend.y && busstart.x == busend.x)

                // Test for horizontal wire and vertical bus
                if( linestart.x == lineend.x && busstart.y == busend.y )
                {
                    if( TestSegmentHit( linestart, busstart, busend, 0 ) )
                    {
                        // Wire start is on the bus
                        // If wire end is above the bus,
                        if( lineend.y < busstart.y )
                        {
                            // Test for bus existence to the left of the wire
                            if( TestSegmentHit( linestart + wxPoint( -100, 0 ), busstart, busend,
                                                0 ) )
                            {
                                SCH_BUS_WIRE_ENTRY* busEntry = new SCH_BUS_WIRE_ENTRY(
                                        linestart + wxPoint( -100, 0 ), true );
                                busEntry->SetFlags( IS_NEW );
                                m_currentSheet->GetScreen()->Append( busEntry );
                                moveLabels( line, linestart + wxPoint( 0, -100 ) );
                                line->SetStartPoint( linestart + wxPoint( 0, -100 ) );
                            }
                            else if( TestSegmentHit( linestart + wxPoint( 100, 0 ), busstart,
                                                     busend, 0 ) )
                            {
                                SCH_BUS_WIRE_ENTRY* busEntry = new SCH_BUS_WIRE_ENTRY(
                                        linestart + wxPoint( 0, 100 ), false );
                                busEntry->SetFlags( IS_NEW );
                                m_currentSheet->GetScreen()->Append( busEntry );
                                moveLabels( line, linestart + wxPoint( 0, -100 ) );
                                line->SetStartPoint( linestart + wxPoint( 0, -100 ) );
                            }
                            else
                            {
                                std::shared_ptr<ERC_ITEM> ercItem = ERC_ITEM::Create( 0 );
                                ercItem->SetErrorMessage( _( "Bus Entry needed" ) );

                                SCH_MARKER* marker = new SCH_MARKER( ercItem, linestart );
                                m_currentSheet->GetScreen()->Append( marker );
                            }
                        }
                        else // wire end is below the bus.
                        {
                            // Test for bus existence to the left of the wire
                            if( TestSegmentHit( linestart + wxPoint( -100, 0 ), busstart, busend,
                                                0 ) )
                            {
                                SCH_BUS_WIRE_ENTRY* busEntry = new SCH_BUS_WIRE_ENTRY(
                                        linestart + wxPoint( -100, 0 ), false );
                                busEntry->SetFlags( IS_NEW );
                                m_currentSheet->GetScreen()->Append( busEntry );
                                moveLabels( line, linestart + wxPoint( 0, 100 ) );
                                line->SetStartPoint( linestart + wxPoint( 0, 100 ) );
                            }
                            else if( TestSegmentHit( linestart + wxPoint( 100, 0 ), busstart,
                                                     busend, 0 ) )
                            {
                                SCH_BUS_WIRE_ENTRY* busEntry = new SCH_BUS_WIRE_ENTRY(
                                        linestart + wxPoint( 100, 0 ), true );
                                busEntry->SetFlags( IS_NEW );
                                m_currentSheet->GetScreen()->Append( busEntry );
                                moveLabels( line, linestart + wxPoint( 0, 100 ) );
                                line->SetStartPoint( linestart + wxPoint( 0, 100 ) );
                            }
                            else
                            {
                                std::shared_ptr<ERC_ITEM> ercItem = ERC_ITEM::Create( 0 );
                                ercItem->SetErrorMessage( _( "Bus Entry needed" ) );

                                SCH_MARKER* marker = new SCH_MARKER( ercItem, linestart );
                                m_currentSheet->GetScreen()->Append( marker );
                            }
                        }
                    }

                    if( TestSegmentHit( lineend, busstart, busend, 0 ) )
                    {
                        // Wire end is on the bus
                        // If wire start is above the bus,

                        if( linestart.y < busstart.y )
                        {
                            // Test for bus existence to the left of the wire
                            if( TestSegmentHit( lineend + wxPoint( -100, 0 ), busstart, busend,
                                                0 ) )
                            {
                                SCH_BUS_WIRE_ENTRY* busEntry = new SCH_BUS_WIRE_ENTRY(
                                        lineend + wxPoint( -100, 0 ), true );
                                busEntry->SetFlags( IS_NEW );
                                m_currentSheet->GetScreen()->Append( busEntry );
                                moveLabels( line, lineend + wxPoint( 0, -100 ) );
                                line->SetEndPoint( lineend + wxPoint( 0, -100 ) );
                            }
                            else if( TestSegmentHit( lineend + wxPoint( 100, 0 ), busstart, busend,
                                                     0 ) )
                            {
                                SCH_BUS_WIRE_ENTRY* busEntry = new SCH_BUS_WIRE_ENTRY(
                                        lineend + wxPoint( 0, -100 ), false );
                                busEntry->SetFlags( IS_NEW );
                                m_currentSheet->GetScreen()->Append( busEntry );
                                moveLabels( line, lineend + wxPoint( 0, -100 ) );
                                line->SetEndPoint( lineend + wxPoint( 0, -100 ) );
                            }
                            else
                            {
                                std::shared_ptr<ERC_ITEM> ercItem = ERC_ITEM::Create( 0 );
                                ercItem->SetErrorMessage( _( "Bus Entry needed" ) );

                                SCH_MARKER* marker = new SCH_MARKER( ercItem, lineend );
                                m_currentSheet->GetScreen()->Append( marker );
                            }
                        }
                        else // wire end is below the bus.
                        {
                            // Test for bus existence to the left of the wire
                            if( TestSegmentHit( lineend + wxPoint( -100, 0 ), busstart, busend,
                                                0 ) )
                            {
                                SCH_BUS_WIRE_ENTRY* busEntry = new SCH_BUS_WIRE_ENTRY(
                                        lineend + wxPoint( -100, 0 ), false );
                                busEntry->SetFlags( IS_NEW );
                                m_currentSheet->GetScreen()->Append( busEntry );
                                moveLabels( line, lineend + wxPoint( 0, 100 ) );
                                line->SetEndPoint( lineend + wxPoint( 0, 100 ) );
                            }
                            else if( TestSegmentHit( lineend + wxPoint( 100, 0 ), busstart, busend,
                                                     0 ) )
                            {
                                SCH_BUS_WIRE_ENTRY* busEntry =
                                        new SCH_BUS_WIRE_ENTRY( lineend + wxPoint( 0, 100 ), true );
                                busEntry->SetFlags( IS_NEW );
                                m_currentSheet->GetScreen()->Append( busEntry );
                                moveLabels( line, lineend + wxPoint( 0, 100 ) );
                                line->SetEndPoint( lineend + wxPoint( 0, 100 ) );
                            }
                            else
                            {
                                std::shared_ptr<ERC_ITEM> ercItem = ERC_ITEM::Create( 0 );
                                ercItem->SetErrorMessage( _( "Bus Entry needed" ) );

                                SCH_MARKER* marker = new SCH_MARKER( ercItem, lineend );
                                m_currentSheet->GetScreen()->Append( marker );
                            }
                        }
                    }
                }

                linestart = line->GetStartPoint();
                lineend = line->GetEndPoint();
                busstart = bus->GetStartPoint();
                busend = bus->GetEndPoint();

                // bus entry wire isn't horizontal or vertical
                if( TestSegmentHit( linestart, busstart, busend, 0 ) )
                {
                    wxPoint wirevector = linestart - lineend;

                    if( wirevector.x > 0 )
                    {
                        if( wirevector.y > 0 )
                        {
                            wxPoint             p = linestart + wxPoint( -100, -100 );
                            SCH_BUS_WIRE_ENTRY* busEntry = new SCH_BUS_WIRE_ENTRY( p, false );
                            busEntry->SetFlags( IS_NEW );
                            m_currentSheet->GetScreen()->Append( busEntry );
                            moveLabels( line, p );

                            if( p == lineend ) // wire is overlapped by bus entry symbol
                            {
                                m_currentSheet->GetScreen()->DeleteItem( line );
                                line = nullptr;
                            }
                            else
                            {
                                line->SetStartPoint( p );
                            }
                        }
                        else
                        {
                            wxPoint             p = linestart + wxPoint( -100, 100 );
                            SCH_BUS_WIRE_ENTRY* busEntry = new SCH_BUS_WIRE_ENTRY( p, true );
                            busEntry->SetFlags( IS_NEW );
                            m_currentSheet->GetScreen()->Append( busEntry );

                            moveLabels( line, p );

                            if( p == lineend ) // wire is overlapped by bus entry symbol
                            {
                                m_currentSheet->GetScreen()->DeleteItem( line );
                                line = nullptr;
                            }
                            else
                            {
                                line->SetStartPoint( p );
                            }
                        }
                    }
                    else
                    {
                        if( wirevector.y > 0 )
                        {
                            SCH_BUS_WIRE_ENTRY* busEntry =
                                    new SCH_BUS_WIRE_ENTRY( linestart, true );
                            busEntry->SetFlags( IS_NEW );
                            m_currentSheet->GetScreen()->Append( busEntry );

                            moveLabels( line, linestart + wxPoint( 100, -100 ) );

                            if( linestart + wxPoint( 100, -100 )
                                == lineend ) // wire is overlapped by bus entry symbol
                            {
                                m_currentSheet->GetScreen()->DeleteItem( line );
                                line = nullptr;
                            }
                            else
                            {
                                line->SetStartPoint( linestart + wxPoint( 100, -100 ) );
                            }
                        }
                        else
                        {
                            SCH_BUS_WIRE_ENTRY* busEntry =
                                    new SCH_BUS_WIRE_ENTRY( linestart, false );
                            busEntry->SetFlags( IS_NEW );
                            m_currentSheet->GetScreen()->Append( busEntry );
                            moveLabels( line, linestart + wxPoint( 100, 100 ) );

                            if( linestart + wxPoint( 100, 100 )
                                == lineend ) // wire is overlapped by bus entry symbol
                            {
                                m_currentSheet->GetScreen()->DeleteItem( line );
                                line = nullptr;
                            }
                            else
                            {
                                line->SetStartPoint( linestart + wxPoint( 100, 100 ) );
                            }
                        }
                    }
                }

                if( line && TestSegmentHit( lineend, busstart, busend, 0 ) )
                {
                    wxPoint wirevector = linestart - lineend;

                    if( wirevector.x > 0 )
                    {
                        if( wirevector.y > 0 )
                        {
                            wxPoint             p = lineend + wxPoint( 100, 100 );
                            SCH_BUS_WIRE_ENTRY* busEntry = new SCH_BUS_WIRE_ENTRY( lineend, false );
                            busEntry->SetFlags( IS_NEW );
                            m_currentSheet->GetScreen()->Append( busEntry );

                            moveLabels( line, p );

                            if( p == linestart ) // wire is overlapped by bus entry symbol
                            {
                                m_currentSheet->GetScreen()->DeleteItem( line );
                            }
                            else
                            {
                                line->SetEndPoint( p );
                            }
                        }
                        else
                        {
                            wxPoint             p = lineend + wxPoint( 100, -100 );
                            SCH_BUS_WIRE_ENTRY* busEntry = new SCH_BUS_WIRE_ENTRY( lineend, true );
                            busEntry->SetFlags( IS_NEW );
                            m_currentSheet->GetScreen()->Append( busEntry );

                            moveLabels( line, p );

                            if( p == linestart ) // wire is overlapped by bus entry symbol
                            {
                                m_currentSheet->GetScreen()->DeleteItem( line );
                            }
                            else
                            {
                                line->SetEndPoint( p );
                            }
                        }
                    }
                    else
                    {
                        if( wirevector.y > 0 )
                        {
                            wxPoint             p = lineend + wxPoint( -100, 100 );
                            SCH_BUS_WIRE_ENTRY* busEntry = new SCH_BUS_WIRE_ENTRY( p, true );
                            busEntry->SetFlags( IS_NEW );
                            m_currentSheet->GetScreen()->Append( busEntry );
                            moveLabels( line, p );

                            if( p == linestart ) // wire is overlapped by bus entry symbol
                            {
                                m_currentSheet->GetScreen()->DeleteItem( line );
                            }
                            else
                            {
                                line->SetEndPoint( p );
                            }
                        }
                        else
                        {
                            wxPoint             p = lineend + wxPoint( -100, -100 );
                            SCH_BUS_WIRE_ENTRY* busEntry = new SCH_BUS_WIRE_ENTRY( p, false );
                            busEntry->SetFlags( IS_NEW );
                            m_currentSheet->GetScreen()->Append( busEntry );
                            moveLabels( line, p );

                            if( p == linestart ) // wire is overlapped by bus entry symbol
                            {
                                m_currentSheet->GetScreen()->DeleteItem( line );
                            }
                            else
                            {
                                line->SetEndPoint( p );
                            }
                        }
                    }
                }
            }
        }
    } // for ( bus ..
}


const SEG* SCH_EAGLE_PLUGIN::SEG_DESC::LabelAttached( const SCH_TEXT* aLabel ) const
{
    VECTOR2I labelPos( aLabel->GetPosition() );

    for( const auto& seg : segs )
    {
        if( seg.Contains( labelPos ) )
            return &seg;
    }

    return nullptr;
}


// TODO could be used to place junctions, instead of IsJunctionNeeded()
// (see SCH_EDIT_FRAME::importFile())
<<<<<<< HEAD
bool SCH_EAGLE_PLUGIN::checkConnections( const SCH_COMPONENT* aComponent,
                                         const LIB_PIN*       aPin ) const
{
    wxPoint pinPosition = aComponent->GetPinPhysicalPosition( aPin );
    auto    pointIt = m_connPoints.find( pinPosition );
=======
bool SCH_EAGLE_PLUGIN::checkConnections( const SCH_SYMBOL* aSymbol, const LIB_PIN* aPin ) const
{
    wxPoint pinPosition = aSymbol->GetPinPhysicalPosition( aPin );
    auto    pointIt     = m_connPoints.find( pinPosition );
>>>>>>> 5492fafd

    if( pointIt == m_connPoints.end() )
        return false;

    const auto& items = pointIt->second;
    wxASSERT( items.find( aPin ) != items.end() );
    return items.size() > 1;
}


<<<<<<< HEAD
void SCH_EAGLE_PLUGIN::addImplicitConnections( SCH_COMPONENT* aComponent, SCH_SCREEN* aScreen,
=======
void SCH_EAGLE_PLUGIN::addImplicitConnections( SCH_SYMBOL* aSymbol, SCH_SCREEN* aScreen,
>>>>>>> 5492fafd
                                               bool aUpdateSet )
{
    wxCHECK( aSymbol->GetPartRef(), /*void*/ );

    // Normally power parts also have power input pins,
    // but they already force net names on the attached wires
    if( aSymbol->GetPartRef()->IsPower() )
        return;

<<<<<<< HEAD
    int                   unit = aComponent->GetUnit();
    const wxString        reference = aComponent->GetField( REFERENCE_FIELD )->GetText();
=======
    int                   unit      = aSymbol->GetUnit();
    const wxString        reference = aSymbol->GetField( REFERENCE_FIELD )->GetText();
>>>>>>> 5492fafd
    std::vector<LIB_PIN*> pins;
    aSymbol->GetPartRef()->GetPins( pins );
    std::set<int> missingUnits;

    // Search all units for pins creating implicit connections
    for( const auto& pin : pins )
    {
        if( pin->GetType() == ELECTRICAL_PINTYPE::PT_POWER_IN )
        {
            bool pinInUnit = !unit || pin->GetUnit() == unit; // pin belongs to the tested unit

            // Create a global net label only if there are no other wires/pins attached
            if( pinInUnit )
            {
                if( !checkConnections( aSymbol, pin ) )
                {
                    // Create a net label to force the net name on the pin
                    SCH_GLOBALLABEL* netLabel = new SCH_GLOBALLABEL;
                    netLabel->SetPosition( aSymbol->GetPinPhysicalPosition( pin ) );
                    netLabel->SetText( extractNetName( pin->GetName() ) );
                    netLabel->SetTextSize( wxSize( Mils2iu( 40 ), Mils2iu( 40 ) ) );
                    netLabel->SetAlignedAngle( EDA_ANGLE::ANGLE_180 );
                    aScreen->Append( netLabel );
                }
            }
            else if( aUpdateSet )
            {
                // Found a pin creating implicit connection information in another unit.
                // Such units will be instantiated if they do not appear in another sheet and
                // processed later.
                wxASSERT( pin->GetUnit() );
                missingUnits.insert( pin->GetUnit() );
            }
        }
    }

    if( aUpdateSet && aSymbol->GetPartRef()->GetUnitCount() > 1 )
    {
        auto cmpIt = m_missingCmps.find( reference );

        // The first unit found has always already been processed.
        if( cmpIt == m_missingCmps.end() )
        {
            EAGLE_MISSING_CMP& entry = m_missingCmps[reference];
<<<<<<< HEAD
            entry.cmp = aComponent;
=======
            entry.cmp                = aSymbol;
>>>>>>> 5492fafd
            entry.units.emplace( unit, false );
        }
        else
        {
            // Set the flag indicating this unit has been processed.
            cmpIt->second.units[unit] = false;
        }

        if( !missingUnits.empty() ) // Save the units that need later processing
        {
            EAGLE_MISSING_CMP& entry = m_missingCmps[reference];
<<<<<<< HEAD
            entry.cmp = aComponent;
=======
            entry.cmp                = aSymbol;
>>>>>>> 5492fafd

            // Add units that haven't already been processed.
            for( int i : missingUnits )
            {
                if( entry.units.find( i ) != entry.units.end() )
                    entry.units.emplace( i, true );
            }
        }
    }
}


wxString SCH_EAGLE_PLUGIN::fixSymbolName( const wxString& aName )
{
    wxString ret = LIB_ID::FixIllegalChars( aName );

    return ret;
}


wxString SCH_EAGLE_PLUGIN::translateEagleBusName( const wxString& aEagleName ) const
{
    if( NET_SETTINGS::ParseBusVector( aEagleName, nullptr, nullptr ) )
        return aEagleName;

    wxString ret = "{";

    wxStringTokenizer tokenizer( aEagleName, "," );

    while( tokenizer.HasMoreTokens() )
    {
        wxString member = tokenizer.GetNextToken();

        // In Eagle, overbar text is automatically stopped at the end of the net name, even when
        // that net name is part of a bus definition.  In KiCad, we don't (currently) do that, so
        // if there is an odd number of overbar markers in this net name, we need to append one
        // to close it out before appending the space.

        if( member.Freq( '!' ) % 2 > 0 )
            member << "!";

        ret << member << " ";
    }

    ret.Trim( true );
    ret << "}";

    return ret;
}<|MERGE_RESOLUTION|>--- conflicted
+++ resolved
@@ -231,15 +231,6 @@
         wxASSERT_MSG( false, wxString::Format( "Unhandled orientation (%d degrees)", roti ) );
         KI_FALLTHROUGH;
 
-<<<<<<< HEAD
-    case 0: return CMP_ORIENT_0;
-
-    case 90: return CMP_ORIENT_90;
-
-    case 180: return CMP_ORIENT_180;
-
-    case 270: return CMP_ORIENT_270;
-=======
     case 0:
         return SYM_ORIENT_0;
 
@@ -251,7 +242,6 @@
 
     case 270:
         return SYM_ORIENT_270;
->>>>>>> 5492fafd
     }
 
     return SYM_ORIENT_0;
@@ -648,17 +638,10 @@
             if( unitEntry.second == false )
                 continue; // unit has been already processed
 
-<<<<<<< HEAD
-            // Instantiate the missing component unit
-            int            unit = unitEntry.first;
-            const wxString reference = origCmp->GetField( REFERENCE_FIELD )->GetText();
-            std::unique_ptr<SCH_COMPONENT> component( (SCH_COMPONENT*) origCmp->Duplicate() );
-=======
             // Instantiate the missing symbol unit
             int            unit      = unitEntry.first;
             const wxString reference = origSymbol->GetField( REFERENCE_FIELD )->GetText();
             std::unique_ptr<SCH_SYMBOL> symbol( (SCH_SYMBOL*) origSymbol->Duplicate() );
->>>>>>> 5492fafd
 
             symbol->SetUnitSelection( &sheetpath, unit );
             symbol->SetUnit( unit );
@@ -666,15 +649,10 @@
             symbol->AddHierarchicalReference( sheetpath.Path(), reference, unit );
 
             // Calculate the placement position
-<<<<<<< HEAD
-            EDA_RECT cmpBbox = component->GetBoundingBox();
-            int      posY = newCmpPosition.y + cmpBbox.GetHeight();
-            component->SetPosition( wxPoint( newCmpPosition.x, posY ) );
-=======
             EDA_RECT cmpBbox = symbol->GetBoundingBox();
             int      posY    = newCmpPosition.y + cmpBbox.GetHeight();
             symbol->SetPosition( wxPoint( newCmpPosition.x, posY ) );
->>>>>>> 5492fafd
+
             newCmpPosition.x += cmpBbox.GetWidth();
             maxY = std::max( maxY, posY );
 
@@ -842,13 +820,8 @@
     translation.y = translation.y - translation.y % Mils2iu( 100 );
 
     // Add global net labels for the named power input pins in this sheet
-<<<<<<< HEAD
-    for( auto item : m_currentSheet->GetScreen()->Items().OfType( SCH_COMPONENT_T ) )
-        addImplicitConnections( static_cast<SCH_COMPONENT*>( item ), m_currentSheet->GetScreen(),
-=======
     for( auto item : m_currentSheet->GetScreen()->Items().OfType( SCH_SYMBOL_T ) )
         addImplicitConnections( static_cast<SCH_SYMBOL*>( item ), m_currentSheet->GetScreen(),
->>>>>>> 5492fafd
                                 true );
 
     m_connPoints.clear();
@@ -1224,15 +1197,9 @@
 
     for( const LIB_FIELD* field : partFields )
     {
-<<<<<<< HEAD
-        component->GetFieldById( field->GetId() )->ImportValues( *field );
-        component->GetFieldById( field->GetId() )
-                ->SetTextPos( component->GetPosition() + field->GetTextPos() );
-=======
         symbol->GetFieldById( field->GetId() )->ImportValues( *field );
         symbol->GetFieldById( field->GetId() )->SetTextPos( symbol->GetPosition()
                                                             + field->GetTextPos() );
->>>>>>> 5492fafd
     }
 
     // If there is no footprint assigned, then prepend the reference value
@@ -1258,16 +1225,9 @@
         symbol->GetField( VALUE_FIELD )->SetText( kisymbolname );
 
     // Set the visibility of fields.
-<<<<<<< HEAD
-    component->GetField( REFERENCE_FIELD )
-            ->SetVisible( part->GetFieldById( REFERENCE_FIELD )->IsVisible() );
-    component->GetField( VALUE_FIELD )
-            ->SetVisible( part->GetFieldById( VALUE_FIELD )->IsVisible() );
-=======
     symbol->GetField( REFERENCE_FIELD )->SetVisible(
             part->GetFieldById( REFERENCE_FIELD )->IsVisible() );
     symbol->GetField( VALUE_FIELD )->SetVisible( part->GetFieldById( VALUE_FIELD )->IsVisible() );
->>>>>>> 5492fafd
 
     for( const auto& a : epart->attribute )
     {
@@ -1300,20 +1260,12 @@
 
             if( attr.name.Lower() == "name" )
             {
-<<<<<<< HEAD
-                field = component->GetField( REFERENCE_FIELD );
-=======
                 field              = symbol->GetField( REFERENCE_FIELD );
->>>>>>> 5492fafd
                 nameAttributeFound = true;
             }
             else if( attr.name.Lower() == "value" )
             {
-<<<<<<< HEAD
-                field = component->GetField( VALUE_FIELD );
-=======
                 field               = symbol->GetField( VALUE_FIELD );
->>>>>>> 5492fafd
                 valueAttributeFound = true;
             }
             else
@@ -1375,11 +1327,7 @@
 
     // Save the pin positions
     SYMBOL_LIB_TABLE& schLibTable = *m_schematic->Prj().SchSymbolLibTable();
-<<<<<<< HEAD
-    LIB_PART*         libSymbol = schLibTable.LoadSymbol( component->GetLibId() );
-=======
     LIB_PART* libSymbol = schLibTable.LoadSymbol( symbol->GetLibId() );
->>>>>>> 5492fafd
 
     wxCHECK( libSymbol, /*void*/ );
 
@@ -2799,18 +2747,10 @@
 
 // TODO could be used to place junctions, instead of IsJunctionNeeded()
 // (see SCH_EDIT_FRAME::importFile())
-<<<<<<< HEAD
-bool SCH_EAGLE_PLUGIN::checkConnections( const SCH_COMPONENT* aComponent,
-                                         const LIB_PIN*       aPin ) const
-{
-    wxPoint pinPosition = aComponent->GetPinPhysicalPosition( aPin );
-    auto    pointIt = m_connPoints.find( pinPosition );
-=======
 bool SCH_EAGLE_PLUGIN::checkConnections( const SCH_SYMBOL* aSymbol, const LIB_PIN* aPin ) const
 {
     wxPoint pinPosition = aSymbol->GetPinPhysicalPosition( aPin );
     auto    pointIt     = m_connPoints.find( pinPosition );
->>>>>>> 5492fafd
 
     if( pointIt == m_connPoints.end() )
         return false;
@@ -2821,11 +2761,7 @@
 }
 
 
-<<<<<<< HEAD
-void SCH_EAGLE_PLUGIN::addImplicitConnections( SCH_COMPONENT* aComponent, SCH_SCREEN* aScreen,
-=======
 void SCH_EAGLE_PLUGIN::addImplicitConnections( SCH_SYMBOL* aSymbol, SCH_SCREEN* aScreen,
->>>>>>> 5492fafd
                                                bool aUpdateSet )
 {
     wxCHECK( aSymbol->GetPartRef(), /*void*/ );
@@ -2835,13 +2771,8 @@
     if( aSymbol->GetPartRef()->IsPower() )
         return;
 
-<<<<<<< HEAD
-    int                   unit = aComponent->GetUnit();
-    const wxString        reference = aComponent->GetField( REFERENCE_FIELD )->GetText();
-=======
     int                   unit      = aSymbol->GetUnit();
     const wxString        reference = aSymbol->GetField( REFERENCE_FIELD )->GetText();
->>>>>>> 5492fafd
     std::vector<LIB_PIN*> pins;
     aSymbol->GetPartRef()->GetPins( pins );
     std::set<int> missingUnits;
@@ -2886,11 +2817,7 @@
         if( cmpIt == m_missingCmps.end() )
         {
             EAGLE_MISSING_CMP& entry = m_missingCmps[reference];
-<<<<<<< HEAD
-            entry.cmp = aComponent;
-=======
             entry.cmp                = aSymbol;
->>>>>>> 5492fafd
             entry.units.emplace( unit, false );
         }
         else
@@ -2902,11 +2829,7 @@
         if( !missingUnits.empty() ) // Save the units that need later processing
         {
             EAGLE_MISSING_CMP& entry = m_missingCmps[reference];
-<<<<<<< HEAD
-            entry.cmp = aComponent;
-=======
             entry.cmp                = aSymbol;
->>>>>>> 5492fafd
 
             // Add units that haven't already been processed.
             for( int i : missingUnits )
