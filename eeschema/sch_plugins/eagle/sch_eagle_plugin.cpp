--- conflicted
+++ resolved
@@ -418,13 +418,8 @@
 
     if( !stream.IsOk() || !xmlDocument.Load( stream ) )
     {
-<<<<<<< HEAD
-        THROW_IO_ERROR(
-                wxString::Format( _( "Unable to read file \"%s\"" ), m_filename.GetFullPath() ) );
-=======
         THROW_IO_ERROR( wxString::Format( _( "Unable to read file '%s'." ),
                                           m_filename.GetFullPath() ) );
->>>>>>> ff219063
     }
 
     // Delete on exception, if I own m_rootSheet, according to aAppendToMe
@@ -656,13 +651,8 @@
             // Read the library name
             wxString libName = libraryNode->GetAttribute( "name" );
 
-<<<<<<< HEAD
-        EAGLE_LIBRARY* elib = &m_eagleLibs[libName];
-        elib->name = libName;
-=======
             EAGLE_LIBRARY* elib = &m_eagleLibs[libName];
             elib->name          = libName;
->>>>>>> ff219063
 
             loadLibrary( libraryNode, &m_eagleLibs[libName] );
 
@@ -1460,11 +1450,7 @@
 }
 
 
-<<<<<<< HEAD
-EAGLE_LIBRARY* SCH_EAGLE_PLUGIN::loadLibrary( wxXmlNode*     aLibraryNode,
-=======
 EAGLE_LIBRARY* SCH_EAGLE_PLUGIN::loadLibrary( wxXmlNode* aLibraryNode,
->>>>>>> ff219063
                                               EAGLE_LIBRARY* aEagleLibrary )
 {
     NODE_MAP libraryChildren = MapChildren( aLibraryNode );
@@ -1489,13 +1475,8 @@
 
         wxString prefix = edeviceset.prefix ? edeviceset.prefix.Get() : "";
 
-<<<<<<< HEAD
-        NODE_MAP   aDeviceSetChildren = MapChildren( devicesetNode );
-        wxXmlNode* deviceNode = getChildrenNodes( aDeviceSetChildren, "devices" );
-=======
         NODE_MAP   deviceSetChildren = MapChildren( devicesetNode );
         wxXmlNode* deviceNode        = getChildrenNodes( deviceSetChildren, "devices" );
->>>>>>> ff219063
 
         // For each device in the device set:
         while( deviceNode )
@@ -1516,13 +1497,8 @@
             unique_ptr<LIB_SYMBOL> kpart( new LIB_SYMBOL( symbolName ) );
 
             // Process each gate in the deviceset for this device.
-<<<<<<< HEAD
-            wxXmlNode* gateNode = getChildrenNodes( aDeviceSetChildren, "gates" );
-            int        gates_count = countChildren( aDeviceSetChildren["gates"], "gate" );
-=======
             wxXmlNode* gateNode    = getChildrenNodes( deviceSetChildren, "gates" );
             int        gates_count = countChildren( deviceSetChildren["gates"], "gate" );
->>>>>>> ff219063
             kpart->SetUnitCount( gates_count );
             kpart->LockUnits( true );
 
@@ -2346,30 +2322,18 @@
     // for each wire segment, compare each end with all busses.
     // If the wire end is found to end on a bus segment, place a bus entry symbol.
 
-<<<<<<< HEAD
-    for( auto it1 = m_currentSheet->GetScreen()->Items().OfType( SCH_LINE_T ).begin();
-         it1 != m_currentSheet->GetScreen()->Items().end(); ++it1 )
-    {
-        SCH_LINE* bus = static_cast<SCH_LINE*>( *it1 );
-=======
     std::vector<SCH_LINE*> buses;
     std::vector<SCH_LINE*> wires;
->>>>>>> ff219063
 
     for( SCH_ITEM* ii : m_currentSheet->GetScreen()->Items().OfType( SCH_LINE_T ) )
     {
         SCH_LINE* line = static_cast<SCH_LINE*>( ii );
 
-<<<<<<< HEAD
-        wxPoint busstart = bus->GetStartPoint();
-        wxPoint busend = bus->GetEndPoint();
-=======
         if( line->IsBus() )
             buses.push_back( line );
         else if( line->IsWire() )
             wires.push_back( line );
     }
->>>>>>> ff219063
 
     for( SCH_LINE* wire : wires )
     {
@@ -2396,13 +2360,7 @@
 
             if( wireStart.y == wireEnd.y && busStart.x == busEnd.x )
             {
-<<<<<<< HEAD
-                // Get points of both segments.
-                wxPoint linestart = line->GetStartPoint();
-                wxPoint lineend = line->GetEndPoint();
-=======
                 // Horizontal wire and vertical bus
->>>>>>> ff219063
 
                 if( testBusHit( wireStart ) )
                 {
@@ -2419,39 +2377,6 @@
 
                         if( testBusHit( wireStart + entrySize( 0, -1 )  ) )
                         {
-<<<<<<< HEAD
-                            // |
-                            // ---|
-                            // |
-                            if( TestSegmentHit( linestart + wxPoint( 0, -100 ), busstart, busend,
-                                                0 ) )
-                            {
-                                SCH_BUS_WIRE_ENTRY* busEntry = new SCH_BUS_WIRE_ENTRY(
-                                        linestart + wxPoint( -100, 0 ), true );
-                                busEntry->SetFlags( IS_NEW );
-                                m_currentSheet->GetScreen()->Append( busEntry );
-                                moveLabels( line, linestart + wxPoint( -100, 0 ) );
-                                line->SetStartPoint( linestart + wxPoint( -100, 0 ) );
-                            }
-                            else if( TestSegmentHit( linestart + wxPoint( 0, 100 ), busstart,
-                                                     busend, 0 ) )
-                            {
-                                SCH_BUS_WIRE_ENTRY* busEntry = new SCH_BUS_WIRE_ENTRY(
-                                        linestart + wxPoint( -100, 0 ), false );
-                                busEntry->SetFlags( IS_NEW );
-                                m_currentSheet->GetScreen()->Append( busEntry );
-                                moveLabels( line, linestart + wxPoint( -100, 0 ) );
-                                line->SetStartPoint( linestart + wxPoint( -100, 0 ) );
-                            }
-                            else
-                            {
-                                std::shared_ptr<ERC_ITEM> ercItem = ERC_ITEM::Create( 0 );
-                                ercItem->SetErrorMessage( _( "Bus Entry needed" ) );
-
-                                SCH_MARKER* marker = new SCH_MARKER( ercItem, linestart );
-                                m_currentSheet->GetScreen()->Append( marker );
-                            }
-=======
                             /* there is room above the wire for the bus entry
                              *         ⎥⎢
                              *   _____/⎥⎢
@@ -2475,46 +2400,12 @@
                             m_currentSheet->GetScreen()->Append( busEntry );
                             moveLabels( wire, p );
                             wire->SetStartPoint( p );
->>>>>>> ff219063
                         }
                         else
                         {
-<<<<<<< HEAD
-                            // test is bus exists above the wire
-                            if( TestSegmentHit( linestart + wxPoint( 0, -100 ), busstart, busend,
-                                                0 ) )
-                            {
-                                SCH_BUS_WIRE_ENTRY* busEntry = new SCH_BUS_WIRE_ENTRY(
-                                        linestart + wxPoint( 0, -100 ), false );
-                                busEntry->SetFlags( IS_NEW );
-                                m_currentSheet->GetScreen()->Append( busEntry );
-                                moveLabels( line, linestart + wxPoint( 100, 0 ) );
-                                line->SetStartPoint( linestart + wxPoint( 100, 0 ) );
-                            }
-                            // test is bus exists below the wire
-                            else if( TestSegmentHit( linestart + wxPoint( 0, 100 ), busstart,
-                                                     busend, 0 ) )
-                            {
-                                SCH_BUS_WIRE_ENTRY* busEntry = new SCH_BUS_WIRE_ENTRY(
-                                        linestart + wxPoint( 0, 100 ), true );
-                                busEntry->SetFlags( IS_NEW );
-                                m_currentSheet->GetScreen()->Append( busEntry );
-                                moveLabels( line, linestart + wxPoint( 100, 0 ) );
-                                line->SetStartPoint( linestart + wxPoint( 100, 0 ) );
-                            }
-                            else
-                            {
-                                std::shared_ptr<ERC_ITEM> ercItem = ERC_ITEM::Create( 0 );
-                                ercItem->SetErrorMessage( _( "Bus Entry needed" ) );
-
-                                SCH_MARKER* marker = new SCH_MARKER( ercItem, linestart );
-                                m_currentSheet->GetScreen()->Append( marker );
-                            }
-=======
                             auto        ercItem = ERC_ITEM::Create( ERCE_BUS_ENTRY_NEEDED );
                             SCH_MARKER* marker = new SCH_MARKER( ercItem, wireStart );
                             m_currentSheet->GetScreen()->Append( marker );
->>>>>>> ff219063
                         }
                     }
                     else
@@ -2541,39 +2432,6 @@
                         }
                         else if( testBusHit( wireStart + entrySize( 0, 1 ) ) )
                         {
-<<<<<<< HEAD
-                            // Test if bus exists above the wire
-                            if( TestSegmentHit( lineend + wxPoint( 0, 100 ), busstart, busend, 0 ) )
-                            {
-                                // |
-                                // ___/|
-                                SCH_BUS_WIRE_ENTRY* busEntry = new SCH_BUS_WIRE_ENTRY(
-                                        lineend + wxPoint( -100, 0 ), false );
-                                busEntry->SetFlags( IS_NEW );
-                                m_currentSheet->GetScreen()->Append( busEntry );
-                                moveLabels( line, lineend + wxPoint( -100, 0 ) );
-                                line->SetEndPoint( lineend + wxPoint( -100, 0 ) );
-                            }
-                            // Test if bus exists below the wire
-                            else if( TestSegmentHit( lineend + wxPoint( 0, -100 ), busstart, busend,
-                                                     0 ) )
-                            {
-                                SCH_BUS_WIRE_ENTRY* busEntry = new SCH_BUS_WIRE_ENTRY(
-                                        lineend + wxPoint( -100, 0 ), true );
-                                busEntry->SetFlags( IS_NEW );
-                                m_currentSheet->GetScreen()->Append( busEntry );
-                                moveLabels( line, lineend + wxPoint( -100, 0 ) );
-                                line->SetEndPoint( lineend + wxPoint( -100, 0 ) );
-                            }
-                            else
-                            {
-                                std::shared_ptr<ERC_ITEM> ercItem = ERC_ITEM::Create( 0 );
-                                ercItem->SetErrorMessage( _( "Bus Entry needed" ) );
-
-                                SCH_MARKER* marker = new SCH_MARKER( ercItem, lineend );
-                                m_currentSheet->GetScreen()->Append( marker );
-                            }
-=======
                             /* There is room below the wire for the bus entry
                              *   ⎥⎢ _____
                              *   ⎥⎢/
@@ -2584,46 +2442,12 @@
                             m_currentSheet->GetScreen()->Append( busEntry );
                             moveLabels( wire, p );
                             wire->SetStartPoint( p );
->>>>>>> ff219063
                         }
                         else
                         {
-<<<<<<< HEAD
-                            // test if bus existed above the wire
-                            if( TestSegmentHit( lineend + wxPoint( 0, -100 ), busstart, busend,
-                                                0 ) )
-                            {
-                                SCH_BUS_WIRE_ENTRY* busEntry = new SCH_BUS_WIRE_ENTRY(
-                                        lineend + wxPoint( 0, -100 ), false );
-                                busEntry->SetFlags( IS_NEW );
-                                m_currentSheet->GetScreen()->Append( busEntry );
-                                moveLabels( line, lineend + wxPoint( 100, 0 ) );
-                                line->SetEndPoint( lineend + wxPoint( 100, 0 ) );
-                            }
-                            // test if bus existed below the wire
-                            else if( TestSegmentHit( lineend + wxPoint( 0, 100 ), busstart, busend,
-                                                     0 ) )
-                            {
-                                SCH_BUS_WIRE_ENTRY* busEntry =
-                                        new SCH_BUS_WIRE_ENTRY( lineend + wxPoint( 0, 100 ), true );
-                                busEntry->SetFlags( IS_NEW );
-                                m_currentSheet->GetScreen()->Append( busEntry );
-                                moveLabels( line, lineend + wxPoint( 100, 0 ) );
-                                line->SetEndPoint( lineend + wxPoint( 100, 0 ) );
-                            }
-                            else
-                            {
-                                std::shared_ptr<ERC_ITEM> ercItem = ERC_ITEM::Create( 0 );
-                                ercItem->SetErrorMessage( _( "Bus Entry needed" ) );
-
-                                SCH_MARKER* marker = new SCH_MARKER( ercItem, lineend );
-                                m_currentSheet->GetScreen()->Append( marker );
-                            }
-=======
                             auto        ercItem = ERC_ITEM::Create( ERCE_BUS_ENTRY_NEEDED );
                             SCH_MARKER* marker = new SCH_MARKER( ercItem, wireStart );
                             m_currentSheet->GetScreen()->Append( marker );
->>>>>>> ff219063
                         }
                     }
 
@@ -2699,37 +2523,6 @@
                         }
                         else if( testBusHit( wireEnd + entrySize( 0, 1 ) ) )
                         {
-<<<<<<< HEAD
-                            // Test for bus existence to the left of the wire
-                            if( TestSegmentHit( linestart + wxPoint( -100, 0 ), busstart, busend,
-                                                0 ) )
-                            {
-                                SCH_BUS_WIRE_ENTRY* busEntry = new SCH_BUS_WIRE_ENTRY(
-                                        linestart + wxPoint( -100, 0 ), true );
-                                busEntry->SetFlags( IS_NEW );
-                                m_currentSheet->GetScreen()->Append( busEntry );
-                                moveLabels( line, linestart + wxPoint( 0, -100 ) );
-                                line->SetStartPoint( linestart + wxPoint( 0, -100 ) );
-                            }
-                            else if( TestSegmentHit( linestart + wxPoint( 100, 0 ), busstart,
-                                                     busend, 0 ) )
-                            {
-                                SCH_BUS_WIRE_ENTRY* busEntry = new SCH_BUS_WIRE_ENTRY(
-                                        linestart + wxPoint( 0, 100 ), false );
-                                busEntry->SetFlags( IS_NEW );
-                                m_currentSheet->GetScreen()->Append( busEntry );
-                                moveLabels( line, linestart + wxPoint( 0, -100 ) );
-                                line->SetStartPoint( linestart + wxPoint( 0, -100 ) );
-                            }
-                            else
-                            {
-                                std::shared_ptr<ERC_ITEM> ercItem = ERC_ITEM::Create( 0 );
-                                ercItem->SetErrorMessage( _( "Bus Entry needed" ) );
-
-                                SCH_MARKER* marker = new SCH_MARKER( ercItem, linestart );
-                                m_currentSheet->GetScreen()->Append( marker );
-                            }
-=======
                             /* There is room below the wire for the bus entry
                              *   ⎥⎢ _____
                              *   ⎥⎢/
@@ -2740,45 +2533,12 @@
                             m_currentSheet->GetScreen()->Append( busEntry );
                             moveLabels( wire, p );
                             wire->SetEndPoint( p );
->>>>>>> ff219063
                         }
                         else
                         {
-<<<<<<< HEAD
-                            // Test for bus existence to the left of the wire
-                            if( TestSegmentHit( linestart + wxPoint( -100, 0 ), busstart, busend,
-                                                0 ) )
-                            {
-                                SCH_BUS_WIRE_ENTRY* busEntry = new SCH_BUS_WIRE_ENTRY(
-                                        linestart + wxPoint( -100, 0 ), false );
-                                busEntry->SetFlags( IS_NEW );
-                                m_currentSheet->GetScreen()->Append( busEntry );
-                                moveLabels( line, linestart + wxPoint( 0, 100 ) );
-                                line->SetStartPoint( linestart + wxPoint( 0, 100 ) );
-                            }
-                            else if( TestSegmentHit( linestart + wxPoint( 100, 0 ), busstart,
-                                                     busend, 0 ) )
-                            {
-                                SCH_BUS_WIRE_ENTRY* busEntry = new SCH_BUS_WIRE_ENTRY(
-                                        linestart + wxPoint( 100, 0 ), true );
-                                busEntry->SetFlags( IS_NEW );
-                                m_currentSheet->GetScreen()->Append( busEntry );
-                                moveLabels( line, linestart + wxPoint( 0, 100 ) );
-                                line->SetStartPoint( linestart + wxPoint( 0, 100 ) );
-                            }
-                            else
-                            {
-                                std::shared_ptr<ERC_ITEM> ercItem = ERC_ITEM::Create( 0 );
-                                ercItem->SetErrorMessage( _( "Bus Entry needed" ) );
-
-                                SCH_MARKER* marker = new SCH_MARKER( ercItem, linestart );
-                                m_currentSheet->GetScreen()->Append( marker );
-                            }
-=======
                             auto        ercItem = ERC_ITEM::Create( ERCE_BUS_ENTRY_NEEDED );
                             SCH_MARKER* marker = new SCH_MARKER( ercItem, wireEnd );
                             m_currentSheet->GetScreen()->Append( marker );
->>>>>>> ff219063
                         }
                     }
 
@@ -2850,37 +2610,6 @@
 
                         if( testBusHit( wireStart + entrySize( -1, 0 ) ) )
                         {
-<<<<<<< HEAD
-                            // Test for bus existence to the left of the wire
-                            if( TestSegmentHit( lineend + wxPoint( -100, 0 ), busstart, busend,
-                                                0 ) )
-                            {
-                                SCH_BUS_WIRE_ENTRY* busEntry = new SCH_BUS_WIRE_ENTRY(
-                                        lineend + wxPoint( -100, 0 ), true );
-                                busEntry->SetFlags( IS_NEW );
-                                m_currentSheet->GetScreen()->Append( busEntry );
-                                moveLabels( line, lineend + wxPoint( 0, -100 ) );
-                                line->SetEndPoint( lineend + wxPoint( 0, -100 ) );
-                            }
-                            else if( TestSegmentHit( lineend + wxPoint( 100, 0 ), busstart, busend,
-                                                     0 ) )
-                            {
-                                SCH_BUS_WIRE_ENTRY* busEntry = new SCH_BUS_WIRE_ENTRY(
-                                        lineend + wxPoint( 0, -100 ), false );
-                                busEntry->SetFlags( IS_NEW );
-                                m_currentSheet->GetScreen()->Append( busEntry );
-                                moveLabels( line, lineend + wxPoint( 0, -100 ) );
-                                line->SetEndPoint( lineend + wxPoint( 0, -100 ) );
-                            }
-                            else
-                            {
-                                std::shared_ptr<ERC_ITEM> ercItem = ERC_ITEM::Create( 0 );
-                                ercItem->SetErrorMessage( _( "Bus Entry needed" ) );
-
-                                SCH_MARKER* marker = new SCH_MARKER( ercItem, lineend );
-                                m_currentSheet->GetScreen()->Append( marker );
-                            }
-=======
                             /* there is room to the left of the wire for the bus entry
                              *  =======
                              *     \
@@ -2892,7 +2621,6 @@
                             m_currentSheet->GetScreen()->Append( busEntry );
                             moveLabels( wire, p );
                             wire->SetStartPoint( p );
->>>>>>> ff219063
                         }
                         else if( testBusHit( wireStart + entrySize( 1, 0 ) ) )
                         {
@@ -2910,41 +2638,9 @@
                         }
                         else
                         {
-<<<<<<< HEAD
-                            // Test for bus existence to the left of the wire
-                            if( TestSegmentHit( lineend + wxPoint( -100, 0 ), busstart, busend,
-                                                0 ) )
-                            {
-                                SCH_BUS_WIRE_ENTRY* busEntry = new SCH_BUS_WIRE_ENTRY(
-                                        lineend + wxPoint( -100, 0 ), false );
-                                busEntry->SetFlags( IS_NEW );
-                                m_currentSheet->GetScreen()->Append( busEntry );
-                                moveLabels( line, lineend + wxPoint( 0, 100 ) );
-                                line->SetEndPoint( lineend + wxPoint( 0, 100 ) );
-                            }
-                            else if( TestSegmentHit( lineend + wxPoint( 100, 0 ), busstart, busend,
-                                                     0 ) )
-                            {
-                                SCH_BUS_WIRE_ENTRY* busEntry =
-                                        new SCH_BUS_WIRE_ENTRY( lineend + wxPoint( 0, 100 ), true );
-                                busEntry->SetFlags( IS_NEW );
-                                m_currentSheet->GetScreen()->Append( busEntry );
-                                moveLabels( line, lineend + wxPoint( 0, 100 ) );
-                                line->SetEndPoint( lineend + wxPoint( 0, 100 ) );
-                            }
-                            else
-                            {
-                                std::shared_ptr<ERC_ITEM> ercItem = ERC_ITEM::Create( 0 );
-                                ercItem->SetErrorMessage( _( "Bus Entry needed" ) );
-
-                                SCH_MARKER* marker = new SCH_MARKER( ercItem, lineend );
-                                m_currentSheet->GetScreen()->Append( marker );
-                            }
-=======
                             auto        ercItem = ERC_ITEM::Create( ERCE_BUS_ENTRY_NEEDED );
                             SCH_MARKER* marker = new SCH_MARKER( ercItem, wireStart );
                             m_currentSheet->GetScreen()->Append( marker );
->>>>>>> ff219063
                         }
                     }
 
@@ -3045,19 +2741,12 @@
                         }
                     }
 
-<<<<<<< HEAD
-                linestart = line->GetStartPoint();
-                lineend = line->GetEndPoint();
-                busstart = bus->GetStartPoint();
-                busend = bus->GetEndPoint();
-=======
                     break;
                 }
             }
             else
             {
                 // Wire isn't horizontal or vertical
->>>>>>> ff219063
 
                 if( testBusHit( wireStart ) )
                 {
@@ -3067,13 +2756,8 @@
                     {
                         if( wirevector.y > 0 )
                         {
-<<<<<<< HEAD
-                            wxPoint             p = linestart + wxPoint( -100, -100 );
-                            SCH_BUS_WIRE_ENTRY* busEntry = new SCH_BUS_WIRE_ENTRY( p, false );
-=======
                             wxPoint             p = wireStart + entrySize( -1, -1 );
                             SCH_BUS_WIRE_ENTRY* busEntry = new SCH_BUS_WIRE_ENTRY( p, 2 );
->>>>>>> ff219063
                             busEntry->SetFlags( IS_NEW );
                             m_currentSheet->GetScreen()->Append( busEntry );
 
@@ -3082,13 +2766,8 @@
                         }
                         else
                         {
-<<<<<<< HEAD
-                            wxPoint             p = linestart + wxPoint( -100, 100 );
-                            SCH_BUS_WIRE_ENTRY* busEntry = new SCH_BUS_WIRE_ENTRY( p, true );
-=======
                             wxPoint             p = wireStart + entrySize( -1, 1 );
                             SCH_BUS_WIRE_ENTRY* busEntry = new SCH_BUS_WIRE_ENTRY( p, 1 );
->>>>>>> ff219063
                             busEntry->SetFlags( IS_NEW );
                             m_currentSheet->GetScreen()->Append( busEntry );
 
@@ -3100,25 +2779,6 @@
                     {
                         if( wirevector.y > 0 )
                         {
-<<<<<<< HEAD
-                            SCH_BUS_WIRE_ENTRY* busEntry =
-                                    new SCH_BUS_WIRE_ENTRY( linestart, true );
-                            busEntry->SetFlags( IS_NEW );
-                            m_currentSheet->GetScreen()->Append( busEntry );
-
-                            moveLabels( line, linestart + wxPoint( 100, -100 ) );
-
-                            if( linestart + wxPoint( 100, -100 )
-                                == lineend ) // wire is overlapped by bus entry symbol
-                            {
-                                m_currentSheet->GetScreen()->DeleteItem( line );
-                                line = nullptr;
-                            }
-                            else
-                            {
-                                line->SetStartPoint( linestart + wxPoint( 100, -100 ) );
-                            }
-=======
                             wxPoint             p = wireStart + entrySize( 1, -1 );
                             SCH_BUS_WIRE_ENTRY* busEntry = new SCH_BUS_WIRE_ENTRY( p, 3 );
                             busEntry->SetFlags( IS_NEW );
@@ -3126,7 +2786,6 @@
 
                             moveLabels( wire, p );
                             wire->SetStartPoint( p );
->>>>>>> ff219063
                         }
                         else
                         {
@@ -3134,24 +2793,9 @@
                             SCH_BUS_WIRE_ENTRY* busEntry = new SCH_BUS_WIRE_ENTRY( p, 4 );
                             busEntry->SetFlags( IS_NEW );
                             m_currentSheet->GetScreen()->Append( busEntry );
-<<<<<<< HEAD
-                            moveLabels( line, linestart + wxPoint( 100, 100 ) );
-
-                            if( linestart + wxPoint( 100, 100 )
-                                == lineend ) // wire is overlapped by bus entry symbol
-                            {
-                                m_currentSheet->GetScreen()->DeleteItem( line );
-                                line = nullptr;
-                            }
-                            else
-                            {
-                                line->SetStartPoint( linestart + wxPoint( 100, 100 ) );
-                            }
-=======
 
                             moveLabels( wire, p );
                             wire->SetStartPoint( p );
->>>>>>> ff219063
                         }
                     }
 
@@ -3165,13 +2809,8 @@
                     {
                         if( wirevector.y > 0 )
                         {
-<<<<<<< HEAD
-                            wxPoint             p = lineend + wxPoint( 100, 100 );
-                            SCH_BUS_WIRE_ENTRY* busEntry = new SCH_BUS_WIRE_ENTRY( lineend, false );
-=======
                             wxPoint             p = wireEnd + entrySize( 1, 1 );
                             SCH_BUS_WIRE_ENTRY* busEntry = new SCH_BUS_WIRE_ENTRY( p, 4 );
->>>>>>> ff219063
                             busEntry->SetFlags( IS_NEW );
                             m_currentSheet->GetScreen()->Append( busEntry );
 
@@ -3180,13 +2819,8 @@
                         }
                         else
                         {
-<<<<<<< HEAD
-                            wxPoint             p = lineend + wxPoint( 100, -100 );
-                            SCH_BUS_WIRE_ENTRY* busEntry = new SCH_BUS_WIRE_ENTRY( lineend, true );
-=======
                             wxPoint             p = wireEnd + entrySize( 1, -1 );
                             SCH_BUS_WIRE_ENTRY* busEntry = new SCH_BUS_WIRE_ENTRY( p, 3 );
->>>>>>> ff219063
                             busEntry->SetFlags( IS_NEW );
                             m_currentSheet->GetScreen()->Append( busEntry );
 
@@ -3198,13 +2832,8 @@
                     {
                         if( wirevector.y > 0 )
                         {
-<<<<<<< HEAD
-                            wxPoint             p = lineend + wxPoint( -100, 100 );
-                            SCH_BUS_WIRE_ENTRY* busEntry = new SCH_BUS_WIRE_ENTRY( p, true );
-=======
                             wxPoint             p = wireEnd + entrySize( -1, 1 );
                             SCH_BUS_WIRE_ENTRY* busEntry = new SCH_BUS_WIRE_ENTRY( p, 1 );
->>>>>>> ff219063
                             busEntry->SetFlags( IS_NEW );
                             m_currentSheet->GetScreen()->Append( busEntry );
 
@@ -3213,13 +2842,8 @@
                         }
                         else
                         {
-<<<<<<< HEAD
-                            wxPoint             p = lineend + wxPoint( -100, -100 );
-                            SCH_BUS_WIRE_ENTRY* busEntry = new SCH_BUS_WIRE_ENTRY( p, false );
-=======
                             wxPoint             p = wireEnd + entrySize( -1, -1 );
                             SCH_BUS_WIRE_ENTRY* busEntry = new SCH_BUS_WIRE_ENTRY( p, 2 );
->>>>>>> ff219063
                             busEntry->SetFlags( IS_NEW );
                             m_currentSheet->GetScreen()->Append( busEntry );
 
