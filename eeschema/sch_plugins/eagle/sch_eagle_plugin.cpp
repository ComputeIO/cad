/*
 * This program source code file is part of KiCad, a free EDA CAD application.
 *
 * Copyright (C) 2017 CERN
 * Copyright (C) 2017-2021 Kicad Developers, see AUTHORS.txt for contributors.
 *
 * @author Alejandro García Montoro <alejandro.garciamontoro@gmail.com>
 * @author Maciej Suminski <maciej.suminski@cern.ch>
 * @author Russell Oliver <roliver8143@gmail.com>
 *
 * This program is free software; you can redistribute it and/or
 * modify it under the terms of the GNU General Public License
 * as published by the Free Software Foundation; either version 3
 * of the License, or (at your option) any later version.
 *
 * This program is distributed in the hope that it will be useful,
 * but WITHOUT ANY WARRANTY; without even the implied warranty of
 * MERCHANTABILITY or FITNESS FOR A PARTICULAR PURPOSE.  See the
 * GNU General Public License for more details.
 *
 * You should have received a copy of the GNU General Public License along
 * with this program.  If not, see <http://www.gnu.org/licenses/>.
 */

#include <sch_plugins/eagle/sch_eagle_plugin.h>

#include <locale_io.h>
#include <properties.h>

#include <algorithm>
#include <memory>
#include <wx/filename.h>
#include <wx/tokenzr.h>
#include <wx/wfstream.h>
#include <wx/xml/xml.h>
#include <wx/msgdlg.h>

#include <symbol_library.h>
#include <plugins/eagle/eagle_parser.h>
#include <kicad_string.h>
#include <lib_arc.h>
#include <lib_circle.h>
#include <lib_id.h>
#include <lib_item.h>
#include <lib_pin.h>
#include <lib_polyline.h>
#include <lib_rectangle.h>
#include <lib_text.h>
#include <project.h>
#include <sch_bus_entry.h>
#include <sch_symbol.h>
#include <project/net_settings.h>
#include <sch_edit_frame.h>
#include <sch_junction.h>
#include <sch_plugins/legacy/sch_legacy_plugin.h>
#include <sch_marker.h>
#include <sch_screen.h>
#include <sch_sheet.h>
#include <sch_sheet_path.h>
#include <sch_text.h>
#include <schematic.h>
#include <symbol_lib_table.h>
#include <wildcards_and_files_ext.h>
#include <widgets/progress_reporter.h>


// Eagle schematic axes are aligned with x increasing left to right and Y increasing bottom to top
// KiCad schematic axes are aligned with x increasing left to right and Y increasing top to bottom.

using namespace std;

/**
 * Map of EAGLE pin type values to KiCad pin type values
 */
static const std::map<wxString, ELECTRICAL_PINTYPE> pinDirectionsMap = {
    { "sup", ELECTRICAL_PINTYPE::PT_POWER_IN },
    { "pas", ELECTRICAL_PINTYPE::PT_PASSIVE },
    { "out", ELECTRICAL_PINTYPE::PT_OUTPUT },
    { "in", ELECTRICAL_PINTYPE::PT_INPUT },
    { "nc", ELECTRICAL_PINTYPE::PT_NC },
    { "io", ELECTRICAL_PINTYPE::PT_BIDI },
    { "oc", ELECTRICAL_PINTYPE::PT_OPENCOLLECTOR },
    { "hiz", ELECTRICAL_PINTYPE::PT_TRISTATE },
    { "pwr", ELECTRICAL_PINTYPE::PT_POWER_IN },
};


/**
 * Provide an easy access to the children of an XML node via their names.
 *
 * @param aCurrentNode is a pointer to a wxXmlNode, whose children will be mapped.
 * @param aName the name of the specific child names to be counted.
 * @return number of children with the give node name.
 */
static int countChildren( wxXmlNode* aCurrentNode, const wxString& aName )
{
    // Map node_name -> node_pointer
    int count = 0;

    // Loop through all children counting them if they match the given name
    aCurrentNode = aCurrentNode->GetChildren();

    while( aCurrentNode )
    {
        if( aCurrentNode->GetName() == aName )
            count++;

        // Get next child
        aCurrentNode = aCurrentNode->GetNext();
    }

    return count;
}


///< Compute a bounding box for all items in a schematic sheet
static EDA_RECT getSheetBbox( SCH_SHEET* aSheet )
{
    EDA_RECT bbox;

    for( auto item : aSheet->GetScreen()->Items() )
        bbox.Merge( item->GetBoundingBox() );

    return bbox;
}


///< Extract the net name part from a pin name (e.g. return 'GND' for pin named 'GND@2')
static inline wxString extractNetName( const wxString& aPinName )
{
    return aPinName.BeforeFirst( '@' );
}


wxString SCH_EAGLE_PLUGIN::getLibName()
{
    if( m_libName.IsEmpty() )
    {
        // Try to come up with a meaningful name
        m_libName = m_schematic->Prj().GetProjectName();

        if( m_libName.IsEmpty() )
        {
            wxFileName fn( m_rootSheet->GetFileName() );
            m_libName = fn.GetName();
        }

        if( m_libName.IsEmpty() )
            m_libName = "noname";

        m_libName += "-eagle-import";
        m_libName = LIB_ID::FixIllegalChars( m_libName, true );
    }

    return m_libName;
}


wxFileName SCH_EAGLE_PLUGIN::getLibFileName()
{
    wxFileName fn( m_schematic->Prj().GetProjectPath(), getLibName(), KiCadSymbolLibFileExtension );

    return fn;
}


void SCH_EAGLE_PLUGIN::loadLayerDefs( wxXmlNode* aLayers )
{
    std::vector<ELAYER> eagleLayers;

    // Get the first layer and iterate
    wxXmlNode* layerNode = aLayers->GetChildren();

    while( layerNode )
    {
        ELAYER elayer( layerNode );
        eagleLayers.push_back( elayer );

        layerNode = layerNode->GetNext();
    }

    // match layers based on their names
    for( const auto& elayer : eagleLayers )
    {
        /**
         * Layers in KiCad schematics are not actually layers, but abstract groups mainly used to
         * decide item colors.
         *
         * <layers>
         *     <layer number="90" name="Modules" color="5" fill="1" visible="yes" active="yes"/>
         *     <layer number="91" name="Nets" color="2" fill="1" visible="yes" active="yes"/>
         *     <layer number="92" name="Busses" color="1" fill="1" visible="yes" active="yes"/>
         *     <layer number="93" name="Pins" color="2" fill="1" visible="no" active="yes"/>
         *     <layer number="94" name="Symbols" color="4" fill="1" visible="yes" active="yes"/>
         *     <layer number="95" name="Names" color="7" fill="1" visible="yes" active="yes"/>
         *     <layer number="96" name="Values" color="7" fill="1" visible="yes" active="yes"/>
         *     <layer number="97" name="Info" color="7" fill="1" visible="yes" active="yes"/>
         *     <layer number="98" name="Guide" color="6" fill="1" visible="yes" active="yes"/>
         * </layers>
         */

        if( elayer.name == "Nets" )
        {
            m_layerMap[elayer.number] = LAYER_WIRE;
        }
        else if( elayer.name == "Info" || elayer.name == "Guide" )
        {
            m_layerMap[elayer.number] = LAYER_NOTES;
        }
        else if( elayer.name == "Busses" )
        {
            m_layerMap[elayer.number] = LAYER_BUS;
        }
    }
}


SCH_LAYER_ID SCH_EAGLE_PLUGIN::kiCadLayer( int aEagleLayer )
{
    auto it = m_layerMap.find( aEagleLayer );
    return it == m_layerMap.end() ? LAYER_NOTES : it->second;
}


// Return the KiCad symbol orientation based on eagle rotation degrees.
static SYMBOL_ORIENTATION_T kiCadComponentRotation( float eagleDegrees )
{
    int roti = int( eagleDegrees );

    switch( roti )
    {
    default:
        wxASSERT_MSG( false, wxString::Format( "Unhandled orientation (%d degrees)", roti ) );
        KI_FALLTHROUGH;

    case 0:
        return SYM_ORIENT_0;

    case 90:
        return SYM_ORIENT_90;

    case 180:
        return SYM_ORIENT_180;

    case 270:
        return SYM_ORIENT_270;
    }

    return SYM_ORIENT_0;
}


// Calculate text alignment based on the given Eagle text alignment parameters.
static void eagleToKicadAlignment( EDA_TEXT* aText, int aEagleAlignment, int aRelDegress,
                                   bool aMirror, bool aSpin, int aAbsDegress )
{
    int align = aEagleAlignment;

    if( aRelDegress == 90 )
    {
        aText->SetTextAngle( 900 );
    }
    else if( aRelDegress == 180 )
        align = -align;
    else if( aRelDegress == 270 )
    {
        aText->SetTextAngle( 900 );
        align = -align;
    }

    if( aMirror == true )
    {
        if( aAbsDegress == 90 || aAbsDegress == 270 )
        {
            if( align == ETEXT::BOTTOM_RIGHT )
                align = ETEXT::TOP_RIGHT;
            else if( align == ETEXT::BOTTOM_LEFT )
                align = ETEXT::TOP_LEFT;
            else if( align == ETEXT::TOP_LEFT )
                align = ETEXT::BOTTOM_LEFT;
            else if( align == ETEXT::TOP_RIGHT )
                align = ETEXT::BOTTOM_RIGHT;
        }
        else if( aAbsDegress == 0 || aAbsDegress == 180 )
        {
            if( align == ETEXT::BOTTOM_RIGHT )
                align = ETEXT::BOTTOM_LEFT;
            else if( align == ETEXT::BOTTOM_LEFT )
                align = ETEXT::BOTTOM_RIGHT;
            else if( align == ETEXT::TOP_LEFT )
                align = ETEXT::TOP_RIGHT;
            else if( align == ETEXT::TOP_RIGHT )
                align = ETEXT::TOP_LEFT;
            else if( align == ETEXT::CENTER_LEFT )
                align = ETEXT::CENTER_RIGHT;
            else if( align == ETEXT::CENTER_RIGHT )
                align = ETEXT::CENTER_LEFT;
        }
    }

    switch( align )
    {
    case ETEXT::CENTER: aText->Align( TEXT_ATTRIBUTES::H_CENTER, TEXT_ATTRIBUTES::V_CENTER ); break;

    case ETEXT::CENTER_LEFT:
        aText->Align( TEXT_ATTRIBUTES::H_LEFT, TEXT_ATTRIBUTES::V_CENTER );
        break;

    case ETEXT::CENTER_RIGHT:
        aText->Align( TEXT_ATTRIBUTES::H_RIGHT, TEXT_ATTRIBUTES::V_CENTER );
        break;

    case ETEXT::TOP_CENTER:
        aText->Align( TEXT_ATTRIBUTES::H_CENTER, TEXT_ATTRIBUTES::V_TOP );
        break;

    case ETEXT::TOP_LEFT: aText->Align( TEXT_ATTRIBUTES::H_LEFT, TEXT_ATTRIBUTES::V_TOP ); break;

    case ETEXT::TOP_RIGHT: aText->Align( TEXT_ATTRIBUTES::H_RIGHT, TEXT_ATTRIBUTES::V_TOP ); break;

    case ETEXT::BOTTOM_CENTER:
        aText->Align( TEXT_ATTRIBUTES::H_CENTER, TEXT_ATTRIBUTES::V_BOTTOM );
        break;

    case ETEXT::BOTTOM_LEFT:
        aText->Align( TEXT_ATTRIBUTES::H_LEFT, TEXT_ATTRIBUTES::V_BOTTOM );
        break;

    case ETEXT::BOTTOM_RIGHT:
    default: aText->Align( TEXT_ATTRIBUTES::H_RIGHT, TEXT_ATTRIBUTES::V_BOTTOM ); break;
    }
}


SCH_EAGLE_PLUGIN::SCH_EAGLE_PLUGIN() :
    m_progressReporter( nullptr ),
    m_doneCount( 0 ),
    m_lastProgressCount( 0 ),
    m_totalCount( 0 )
{
    m_rootSheet = nullptr;
    m_currentSheet = nullptr;
    m_schematic = nullptr;

    m_reporter = &WXLOG_REPORTER::GetInstance();
}


SCH_EAGLE_PLUGIN::~SCH_EAGLE_PLUGIN()
{
}


const wxString SCH_EAGLE_PLUGIN::GetName() const
{
    return "EAGLE";
}


const wxString SCH_EAGLE_PLUGIN::GetFileExtension() const
{
    return "sch";
}


const wxString SCH_EAGLE_PLUGIN::GetLibraryFileExtension() const
{
    return "lbr";
}


int SCH_EAGLE_PLUGIN::GetModifyHash() const
{
    return 0;
}


void SCH_EAGLE_PLUGIN::checkpoint()
{
    const unsigned PROGRESS_DELTA = 5;

    if( m_progressReporter )
    {
        if( ++m_doneCount > m_lastProgressCount + PROGRESS_DELTA )
        {
            m_progressReporter->SetCurrentProgress( ( (double) m_doneCount )
                                                            / std::max( 1U, m_totalCount ) );

            if( !m_progressReporter->KeepRefreshing() )
                THROW_IO_ERROR( ( "Open canceled by user." ) );

            m_lastProgressCount = m_doneCount;
        }
    }
}


SCH_SHEET* SCH_EAGLE_PLUGIN::Load( const wxString& aFileName, SCHEMATIC* aSchematic,
                                   SCH_SHEET* aAppendToMe, const PROPERTIES* aProperties )
{
    wxASSERT( !aFileName || aSchematic != nullptr );
    LOCALE_IO toggle; // toggles on, then off, the C locale.

    m_filename = aFileName;
    m_schematic = aSchematic;

    if( m_progressReporter )
    {
        m_progressReporter->Report( wxString::Format( _( "Loading %s..." ), aFileName ) );

        if( !m_progressReporter->KeepRefreshing() )
            THROW_IO_ERROR( ( "Open canceled by user." ) );
    }

    // Load the document
    wxXmlDocument      xmlDocument;
    wxFFileInputStream stream( m_filename.GetFullPath() );

    if( !stream.IsOk() || !xmlDocument.Load( stream ) )
    {
        THROW_IO_ERROR( wxString::Format( _( "Unable to read file '%s'." ),
                                          m_filename.GetFullPath() ) );
    }

    // Delete on exception, if I own m_rootSheet, according to aAppendToMe
    unique_ptr<SCH_SHEET> deleter( aAppendToMe ? nullptr : m_rootSheet );

    wxFileName newFilename( m_filename );
    newFilename.SetExt( KiCadSchematicFileExtension );

    if( aAppendToMe )
    {
        wxCHECK_MSG( aSchematic->IsValid(), nullptr, "Can't append to a schematic with no root!" );
        m_rootSheet = &aSchematic->Root();
    }
    else
    {
        m_rootSheet = new SCH_SHEET( aSchematic );
        m_rootSheet->SetFileName( newFilename.GetFullPath() );
    }

    if( !m_rootSheet->GetScreen() )
    {
        SCH_SCREEN* screen = new SCH_SCREEN( m_schematic );
        screen->SetFileName( newFilename.GetFullPath() );
        m_rootSheet->SetScreen( screen );
    }

    SYMBOL_LIB_TABLE* libTable = m_schematic->Prj().SchSymbolLibTable();

    wxCHECK_MSG( libTable, nullptr, "Could not load symbol lib table." );

    m_pi.set( SCH_IO_MGR::FindPlugin( SCH_IO_MGR::SCH_KICAD ) );
    m_properties = std::make_unique<PROPERTIES>();
    ( *m_properties )[SCH_LEGACY_PLUGIN::PropBuffering] = "";

    /// @note No check is being done here to see if the existing symbol library exists so this
    ///       will overwrite the existing one.
    if( !libTable->HasLibrary( getLibName() ) )
    {
        // Create a new empty symbol library.
        m_pi->CreateSymbolLib( getLibFileName().GetFullPath() );
        wxString libTableUri = "${KIPRJMOD}/" + getLibFileName().GetFullName();

        // Add the new library to the project symbol library table.
        libTable->InsertRow(
                new SYMBOL_LIB_TABLE_ROW( getLibName(), libTableUri, wxString( "KiCad" ) ) );

        // Save project symbol library table.
        wxFileName fn( m_schematic->Prj().GetProjectPath(),
                       SYMBOL_LIB_TABLE::GetSymbolLibTableFileName() );

        // So output formatter goes out of scope and closes the file before reloading.
        {
            FILE_OUTPUTFORMATTER formatter( fn.GetFullPath() );
            libTable->Format( &formatter, 0 );
        }

        // Reload the symbol library table.
        m_schematic->Prj().SetElem( PROJECT::ELEM_SYMBOL_LIB_TABLE, nullptr );
        m_schematic->Prj().SchSymbolLibTable();
    }

    // Retrieve the root as current node
    wxXmlNode* currentNode = xmlDocument.GetRoot();

    // If the attribute is found, store the Eagle version;
    // otherwise, store the dummy "0.0" version.
    m_version = currentNode->GetAttribute( "version", "0.0" );

    // Map all children into a readable dictionary
    NODE_MAP children = MapChildren( currentNode );

    // Load drawing
    loadDrawing( children["drawing"] );

    m_pi->SaveLibrary( getLibFileName().GetFullPath() );

    SCH_SCREENS allSheets( m_rootSheet );
    allSheets.UpdateSymbolLinks(); // Update all symbol library links for all sheets.

    return m_rootSheet;
}


void SCH_EAGLE_PLUGIN::loadDrawing( wxXmlNode* aDrawingNode )
{
    // Map all children into a readable dictionary
    NODE_MAP drawingChildren = MapChildren( aDrawingNode );

    // Board nodes should not appear in .sch files
    // wxXmlNode* board = drawingChildren["board"]

    // wxXmlNode* grid = drawingChildren["grid"]

    auto layers = drawingChildren["layers"];

    if( layers )
        loadLayerDefs( layers );

    // wxXmlNode* library = drawingChildren["library"]

    // wxXmlNode* settings = drawingChildren["settings"]

    // Load schematic
    auto schematic = drawingChildren["schematic"];

    if( schematic )
        loadSchematic( schematic );
}


void SCH_EAGLE_PLUGIN::countNets( wxXmlNode* aSchematicNode )
{
    // Map all children into a readable dictionary
    NODE_MAP schematicChildren = MapChildren( aSchematicNode );

    // Loop through all the sheets
    wxXmlNode* sheetNode = getChildrenNodes( schematicChildren, "sheets" );

    while( sheetNode )
    {
        NODE_MAP sheetChildren = MapChildren( sheetNode );

        // Loop through all nets
        // From the DTD: "Net is an electrical connection in a schematic."
        wxXmlNode* netNode = getChildrenNodes( sheetChildren, "nets" );

        while( netNode )
        {
            wxString netName = netNode->GetAttribute( "name" );

            if( m_netCounts.count( netName ) )
                m_netCounts[netName] = m_netCounts[netName] + 1;
            else
                m_netCounts[netName] = 1;

            // Get next net
            netNode = netNode->GetNext();
        }

        sheetNode = sheetNode->GetNext();
    }
}


void SCH_EAGLE_PLUGIN::loadSchematic( wxXmlNode* aSchematicNode )
{
    // Map all children into a readable dictionary
    NODE_MAP   schematicChildren = MapChildren( aSchematicNode );
    wxXmlNode* partNode = getChildrenNodes( schematicChildren, "parts" );
    wxXmlNode* libraryNode = getChildrenNodes( schematicChildren, "libraries" );
    wxXmlNode* sheetNode = getChildrenNodes( schematicChildren, "sheets" );

    if( !sheetNode )
        return;

    auto count_nodes = []( wxXmlNode* aNode ) -> unsigned
            {
                unsigned count = 0;

                while( aNode )
                {
                    count++;
                    aNode = aNode->GetNext();
                }

                return count;
            };

    if( m_progressReporter )
    {
        m_totalCount = 0;
        m_doneCount = 0;

        m_totalCount += count_nodes( partNode );

        while( libraryNode )
        {
            NODE_MAP libraryChildren = MapChildren( libraryNode );
            wxXmlNode* devicesetNode = getChildrenNodes( libraryChildren, "devicesets" );

            while( devicesetNode )
            {
                NODE_MAP deviceSetChildren = MapChildren( devicesetNode );
                wxXmlNode* deviceNode = getChildrenNodes( deviceSetChildren, "devices" );
                wxXmlNode* gateNode = getChildrenNodes( deviceSetChildren, "gates" );

                m_totalCount += count_nodes( deviceNode ) * count_nodes( gateNode );

                devicesetNode = devicesetNode->GetNext();
            }

            libraryNode = libraryNode->GetNext();
        }

        // Rewind
        libraryNode = getChildrenNodes( schematicChildren, "libraries" );

        while( sheetNode )
        {
            NODE_MAP sheetChildren = MapChildren( sheetNode );

            m_totalCount += count_nodes( getChildrenNodes( sheetChildren, "instances" ) );
            m_totalCount += count_nodes( getChildrenNodes( sheetChildren, "busses" ) );
            m_totalCount += count_nodes( getChildrenNodes( sheetChildren, "nets" ) );
            m_totalCount += count_nodes( getChildrenNodes( sheetChildren, "plain" ) );

            sheetNode = sheetNode->GetNext();
        }

        // Rewind
        sheetNode = getChildrenNodes( schematicChildren, "sheets" );
    }

    while( partNode )
    {
        checkpoint();

        std::unique_ptr<EPART> epart = std::make_unique<EPART>( partNode );

        // N.B. Eagle parts are case-insensitive in matching but we keep the display case
        m_partlist[epart->name.Upper()] = std::move( epart );
        partNode = partNode->GetNext();
    }

    if( libraryNode )
    {
        while( libraryNode )
        {
            // Read the library name
            wxString libName = libraryNode->GetAttribute( "name" );

            EAGLE_LIBRARY* elib = &m_eagleLibs[libName];
            elib->name          = libName;

            loadLibrary( libraryNode, &m_eagleLibs[libName] );

            libraryNode = libraryNode->GetNext();
        }
        m_pi->SaveLibrary( getLibFileName().GetFullPath() );
    }

    // find all nets and count how many sheets they appear on.
    // local labels will be used for nets found only on that sheet.
    countNets( aSchematicNode );

    // Loop through all the sheets
    int sheet_count = countChildren( sheetNode->GetParent(), "sheet" );

    // If eagle schematic has multiple sheets then create corresponding subsheets on the root sheet
    if( sheet_count > 1 )
    {
        int x, y, i;
        i = 1;
        x = 1;
        y = 1;

        while( sheetNode )
        {
            wxPoint                    pos = wxPoint( x * Mils2iu( 1000 ), y * Mils2iu( 1000 ) );
            std::unique_ptr<SCH_SHEET> sheet = std::make_unique<SCH_SHEET>( m_rootSheet, pos );
            SCH_SCREEN*                screen = new SCH_SCREEN( m_schematic );

            sheet->SetScreen( screen );
            sheet->GetScreen()->SetFileName( sheet->GetFileName() );

            m_currentSheet = sheet.get();
            loadSheet( sheetNode, i );
            m_rootSheet->GetScreen()->Append( sheet.release() );

            sheetNode = sheetNode->GetNext();
            x += 2;

            if( x > 10 ) // start next row
            {
                x = 1;
                y += 2;
            }

            i++;
        }
    }
    else
    {
        while( sheetNode )
        {
            m_currentSheet = m_rootSheet;
            loadSheet( sheetNode, 0 );
            sheetNode = sheetNode->GetNext();
        }
    }

    // Handle the missing symbol units that need to be instantiated
    // to create the missing implicit connections

    // Calculate the already placed items bounding box and the page size to determine
    // placement for the new symbols
    wxSize   pageSizeIU = m_rootSheet->GetScreen()->GetPageSettings().GetSizeIU();
    EDA_RECT sheetBbox = getSheetBbox( m_rootSheet );
    wxPoint  newCmpPosition( sheetBbox.GetLeft(), sheetBbox.GetBottom() );
    int      maxY = sheetBbox.GetY();

    SCH_SHEET_PATH sheetpath;
    m_rootSheet->LocatePathOfScreen( m_rootSheet->GetScreen(), &sheetpath );

    for( auto& cmp : m_missingCmps )
    {
        const SCH_SYMBOL* origSymbol = cmp.second.cmp;

        for( auto unitEntry : cmp.second.units )
        {
            if( unitEntry.second == false )
                continue; // unit has been already processed

            // Instantiate the missing symbol unit
            int            unit      = unitEntry.first;
            const wxString reference = origSymbol->GetField( REFERENCE_FIELD )->GetText();
            std::unique_ptr<SCH_SYMBOL> symbol( (SCH_SYMBOL*) origSymbol->Duplicate() );

            symbol->SetUnitSelection( &sheetpath, unit );
            symbol->SetUnit( unit );
            symbol->SetOrientation( 0 );
            symbol->AddHierarchicalReference( sheetpath.Path(), reference, unit );

            // Calculate the placement position
            EDA_RECT cmpBbox = symbol->GetBoundingBox();
            int      posY    = newCmpPosition.y + cmpBbox.GetHeight();
            symbol->SetPosition( wxPoint( newCmpPosition.x, posY ) );

            newCmpPosition.x += cmpBbox.GetWidth();
            maxY = std::max( maxY, posY );

            if( newCmpPosition.x >= pageSizeIU.GetWidth() )            // reached the page boundary?
                newCmpPosition = wxPoint( sheetBbox.GetLeft(), maxY ); // then start a new row

            // Add the global net labels to recreate the implicit connections
            addImplicitConnections( symbol.get(), m_rootSheet->GetScreen(), false );
            m_rootSheet->GetScreen()->Append( symbol.release() );
        }
    }

    m_missingCmps.clear();
}


void SCH_EAGLE_PLUGIN::loadSheet( wxXmlNode* aSheetNode, int aSheetIndex )
{
    // Map all children into a readable dictionary
    NODE_MAP sheetChildren = MapChildren( aSheetNode );

    // Get description node
    wxXmlNode* descriptionNode = getChildrenNodes( sheetChildren, "description" );

    wxString    des;
    std::string filename;
    SCH_FIELD&  sheetNameField = m_currentSheet->GetFields()[SHEETNAME];
    SCH_FIELD&  filenameField = m_currentSheet->GetFields()[SHEETFILENAME];

    if( descriptionNode )
    {
        des = descriptionNode->GetContent();
        des.Replace( "\n", "_", true );
        sheetNameField.SetText( des );
        filename = des.ToStdString();
    }
    else
    {
        filename = wxString::Format( "%s_%d", m_filename.GetName(), aSheetIndex );
        sheetNameField.SetText( filename );
    }

    ReplaceIllegalFileNameChars( &filename );
    replace( filename.begin(), filename.end(), ' ', '_' );

    wxFileName fn( m_filename );
    fn.SetName( filename );
    fn.SetExt( KiCadSchematicFileExtension );

    filenameField.SetText( fn.GetFullName() );
    m_currentSheet->GetScreen()->SetFileName( fn.GetFullPath() );
    m_currentSheet->AutoplaceFields( m_currentSheet->GetScreen(), true );


    // Loop through all of the symbol instances.
    wxXmlNode* instanceNode = getChildrenNodes( sheetChildren, "instances" );

    while( instanceNode )
    {
        checkpoint();

        loadInstance( instanceNode );
        instanceNode = instanceNode->GetNext();
    }

    // Loop through all buses
    // From the DTD: "Buses receive names which determine which signals they include.
    // A bus is a drawing object. It does not create any electrical connections.
    // These are always created by means of the nets and their names."
    wxXmlNode* busNode = getChildrenNodes( sheetChildren, "busses" );

    while( busNode )
    {
        checkpoint();

        // Get the bus name
        wxString busName = translateEagleBusName( busNode->GetAttribute( "name" ) );

        // Load segments of this bus
        loadSegments( busNode, busName, wxString() );

        // Get next bus
        busNode = busNode->GetNext();
    }

    // Loop through all nets
    // From the DTD: "Net is an electrical connection in a schematic."
    wxXmlNode* netNode = getChildrenNodes( sheetChildren, "nets" );

    while( netNode )
    {
        checkpoint();

        // Get the net name and class
        wxString netName = netNode->GetAttribute( "name" );
        wxString netClass = netNode->GetAttribute( "class" );

        // Load segments of this net
        loadSegments( netNode, netName, netClass );

        // Get next net
        netNode = netNode->GetNext();
    }

    adjustNetLabels(); // needs to be called before addBusEntries()
    addBusEntries();

    /*  moduleinst is a design block definition and is an EagleCad 8 feature,
     *
     *  // Loop through all moduleinsts
     *  wxXmlNode* moduleinstNode = getChildrenNodes( sheetChildren, "moduleinsts" );
     *
     *  while( moduleinstNode )
     *  {
     *   loadModuleinst( moduleinstNode );
     *   moduleinstNode = moduleinstNode->GetNext();
     *  }
     */

    wxXmlNode* plainNode = getChildrenNodes( sheetChildren, "plain" );

    while( plainNode )
    {
        checkpoint();

        wxString nodeName = plainNode->GetName();

        if( nodeName == "text" )
        {
            m_currentSheet->GetScreen()->Append( loadPlainText( plainNode ) );
        }
        else if( nodeName == "wire" )
        {
            m_currentSheet->GetScreen()->Append( loadWire( plainNode ) );
        }
        else if( nodeName == "frame" )
        {
            std::vector<SCH_LINE*> lines;

            loadFrame( plainNode, lines );

            for( SCH_LINE* line : lines )
                m_currentSheet->GetScreen()->Append( line );
        }

        plainNode = plainNode->GetNext();
    }

    // Calculate the new sheet size.
    EDA_RECT sheetBoundingBox = getSheetBbox( m_currentSheet );
    wxSize   targetSheetSize = sheetBoundingBox.GetSize();
    targetSheetSize.IncBy( Mils2iu( 1500 ), Mils2iu( 1500 ) );

    // Get current Eeschema sheet size.
    wxSize    pageSizeIU = m_currentSheet->GetScreen()->GetPageSettings().GetSizeIU();
    PAGE_INFO pageInfo = m_currentSheet->GetScreen()->GetPageSettings();

    // Increase if necessary
    if( pageSizeIU.x < targetSheetSize.x )
        pageInfo.SetWidthMils( Iu2Mils( targetSheetSize.x ) );

    if( pageSizeIU.y < targetSheetSize.y )
        pageInfo.SetHeightMils( Iu2Mils( targetSheetSize.y ) );

    // Set the new sheet size.
    m_currentSheet->GetScreen()->SetPageSettings( pageInfo );

    pageSizeIU = m_currentSheet->GetScreen()->GetPageSettings().GetSizeIU();
    wxPoint sheetcentre( pageSizeIU.x / 2, pageSizeIU.y / 2 );
    wxPoint itemsCentre = sheetBoundingBox.Centre();

    // round the translation to nearest 100mil to place it on the grid.
    wxPoint translation = sheetcentre - itemsCentre;
    translation.x = translation.x - translation.x % Mils2iu( 100 );
    translation.y = translation.y - translation.y % Mils2iu( 100 );

    // Add global net labels for the named power input pins in this sheet
    for( auto item : m_currentSheet->GetScreen()->Items().OfType( SCH_SYMBOL_T ) )
        addImplicitConnections( static_cast<SCH_SYMBOL*>( item ), m_currentSheet->GetScreen(),
                                true );

    m_connPoints.clear();

    // Translate the items.
    std::vector<SCH_ITEM*> allItems;

    std::copy( m_currentSheet->GetScreen()->Items().begin(),
               m_currentSheet->GetScreen()->Items().end(), std::back_inserter( allItems ) );

    for( auto item : allItems )
    {
        item->SetPosition( item->GetPosition() + translation );
        item->ClearFlags();
        m_currentSheet->GetScreen()->Update( item );
    }
}


void SCH_EAGLE_PLUGIN::loadFrame( wxXmlNode* aFrameNode, std::vector<SCH_LINE*>& aLines )
{
    EFRAME eframe( aFrameNode );

    wxPoint corner1( eframe.x1.ToSchUnits(), -eframe.y1.ToSchUnits() );
    wxPoint corner3( eframe.x2.ToSchUnits(), -eframe.y2.ToSchUnits() );
    wxPoint corner2( corner3.x, corner1.y );
    wxPoint corner4( corner1.x, corner3.y );

    SCH_LINE* line = new SCH_LINE();
    line->SetLineStyle( PLOT_DASH_TYPE::SOLID );
    line->SetStartPoint( corner1 );
    line->SetEndPoint( corner2 );
    aLines.push_back( line );

    line = new SCH_LINE();
    line->SetLineStyle( PLOT_DASH_TYPE::SOLID );
    line->SetStartPoint( corner2 );
    line->SetEndPoint( corner3 );
    aLines.push_back( line );

    line = new SCH_LINE();
    line->SetLineStyle( PLOT_DASH_TYPE::SOLID );
    line->SetStartPoint( corner3 );
    line->SetEndPoint( corner4 );
    aLines.push_back( line );

    line = new SCH_LINE();
    line->SetLineStyle( PLOT_DASH_TYPE::SOLID );
    line->SetStartPoint( corner4 );
    line->SetEndPoint( corner1 );
    aLines.push_back( line );
}


void SCH_EAGLE_PLUGIN::loadSegments( wxXmlNode* aSegmentsNode, const wxString& netName,
                                     const wxString& aNetClass )
{
    // Loop through all segments
    wxXmlNode*  currentSegment = aSegmentsNode->GetChildren();
    SCH_SCREEN* screen = m_currentSheet->GetScreen();

    int segmentCount = countChildren( aSegmentsNode, "segment" );

    // wxCHECK( screen, [>void<] );
    while( currentSegment )
    {
        bool      labelled = false; // has a label been added to this continuously connected segment
        NODE_MAP  segmentChildren = MapChildren( currentSegment );
        SCH_LINE* firstWire = nullptr;
        m_segments.emplace_back();
        SEG_DESC& segDesc = m_segments.back();

        // Loop through all segment children
        wxXmlNode* segmentAttribute = currentSegment->GetChildren();

        while( segmentAttribute )
        {
            if( segmentAttribute->GetName() == "wire" )
            {
                SCH_LINE* wire = loadWire( segmentAttribute );

                if( !firstWire )
                    firstWire = wire;

                // Test for intersections with other wires
                SEG thisWire( wire->GetStartPoint(), wire->GetEndPoint() );

                for( auto& desc : m_segments )
                {
                    if( !desc.labels.empty() && desc.labels.front()->GetText() == netName )
                        continue; // no point in saving intersections of the same net

                    for( const auto& seg : desc.segs )
                    {
                        auto intersection = thisWire.Intersect( seg, true );

                        if( intersection )
                            m_wireIntersections.push_back( *intersection );
                    }
                }

                segDesc.segs.push_back( thisWire );
                screen->Append( wire );
            }

            segmentAttribute = segmentAttribute->GetNext();
        }

        segmentAttribute = currentSegment->GetChildren();

        while( segmentAttribute )
        {
            wxString nodeName = segmentAttribute->GetName();

            if( nodeName == "junction" )
            {
                screen->Append( loadJunction( segmentAttribute ) );
            }
            else if( nodeName == "label" )
            {
                SCH_TEXT* label = loadLabel( segmentAttribute, netName );
                screen->Append( label );
                wxASSERT( segDesc.labels.empty()
                          || segDesc.labels.front()->GetText() == label->GetText() );
                segDesc.labels.push_back( label );
                labelled = true;
            }
            else if( nodeName == "pinref" )
            {
                segmentAttribute->GetAttribute( "gate" ); // REQUIRED
                segmentAttribute->GetAttribute( "part" ); // REQUIRED
                segmentAttribute->GetAttribute( "pin" );  // REQUIRED
            }
            else if( nodeName == "wire" )
            {
                // already handled;
            }
            else // DEFAULT
            {
                // THROW_IO_ERROR( wxString::Format( _( "XML node \"%s\" unknown" ), nodeName ) );
            }

            // Get next segment attribute
            segmentAttribute = segmentAttribute->GetNext();
        }

        // Add a small label to the net segment if it hasn't been labeled already or is not
        // connect to a power symbol with a pin on the same net.  This preserves the named net
        // feature of Eagle schematics.
        if( !labelled && firstWire )
        {
            std::unique_ptr<SCH_TEXT> label;

            // Add a global label if the net appears on more than one Eagle sheet
            if( m_netCounts[netName.ToStdString()] > 1 )
                label.reset( new SCH_GLOBALLABEL );
            else if( segmentCount > 1 )
                label.reset( new SCH_LABEL );

            if( label )
            {
                label->SetPosition( firstWire->GetStartPoint() );
                label->SetText( escapeName( netName ) );
                label->SetTextSize( wxSize( Mils2iu( 40 ), Mils2iu( 40 ) ) );
                label->SetAlignedAngle( EDA_ANGLE::ANGLE_180 );
                screen->Append( label.release() );
            }
        }

        currentSegment = currentSegment->GetNext();
    }
}


SCH_LINE* SCH_EAGLE_PLUGIN::loadWire( wxXmlNode* aWireNode )
{
    std::unique_ptr<SCH_LINE> wire = std::make_unique<SCH_LINE>();

    auto ewire = EWIRE( aWireNode );

    wire->SetLayer( kiCadLayer( ewire.layer ) );

    wxPoint begin, end;

    begin.x = ewire.x1.ToSchUnits();
    begin.y = -ewire.y1.ToSchUnits();
    end.x = ewire.x2.ToSchUnits();
    end.y = -ewire.y2.ToSchUnits();

    wire->SetStartPoint( begin );
    wire->SetEndPoint( end );

    m_connPoints[begin].emplace( wire.get() );
    m_connPoints[end].emplace( wire.get() );

    return wire.release();
}


SCH_JUNCTION* SCH_EAGLE_PLUGIN::loadJunction( wxXmlNode* aJunction )
{
    std::unique_ptr<SCH_JUNCTION> junction = std::make_unique<SCH_JUNCTION>();

    auto    ejunction = EJUNCTION( aJunction );
    wxPoint pos( ejunction.x.ToSchUnits(), -ejunction.y.ToSchUnits() );

    junction->SetPosition( pos );

    return junction.release();
}


SCH_TEXT* SCH_EAGLE_PLUGIN::loadLabel( wxXmlNode* aLabelNode, const wxString& aNetName )
{
    auto    elabel = ELABEL( aLabelNode, aNetName );
    wxPoint elabelpos( elabel.x.ToSchUnits(), -elabel.y.ToSchUnits() );

    // Determine if the label is local or global depending on
    // the number of sheets the net appears in
    bool                      global = m_netCounts[aNetName] > 1;
    std::unique_ptr<SCH_TEXT> label;

    wxSize textSize;

    if( global )
    {
        label = std::make_unique<SCH_GLOBALLABEL>();
        textSize = wxSize( KiROUND( elabel.size.ToSchUnits() * 0.75 ),
                           KiROUND( elabel.size.ToSchUnits() * 0.75 ) );
    }
    else
    {
        label = std::make_unique<SCH_LABEL>();
        textSize = wxSize( KiROUND( elabel.size.ToSchUnits() * 0.85 ),
                           KiROUND( elabel.size.ToSchUnits() * 0.85 ) );
    }

    label->SetPosition( elabelpos );
    label->SetText( escapeName( elabel.netname ) );
    label->SetTextSize( textSize );
    label->SetAlignedAngle( EDA_ANGLE::ANGLE_0 );

    if( elabel.rot )
    {
        int spin = KiROUND( elabel.rot->degrees / 90 ) % 4;
        label->SetLegacySpinStyle( spin );

        if( elabel.rot->mirror )
            label->MirrorAcrossYAxis();
    }

    return label.release();
}


std::pair<VECTOR2I, const SEG*>
SCH_EAGLE_PLUGIN::findNearestLinePoint( const wxPoint&          aPoint,
                                        const std::vector<SEG>& aLines ) const
{
    VECTOR2I   nearestPoint;
    const SEG* nearestLine = nullptr;

    float d, mindistance = std::numeric_limits<float>::max();

    // Find the nearest start, middle or end of a line from the list of lines.
    for( const SEG& line : aLines )
    {
        auto testpoint = line.A;
        d = sqrt( abs( ( ( aPoint.x - testpoint.x ) ^ 2 ) + ( ( aPoint.y - testpoint.y ) ^ 2 ) ) );

        if( d < mindistance )
        {
            mindistance = d;
            nearestPoint = testpoint;
            nearestLine = &line;
        }

        testpoint = line.Center();
        d = sqrt( abs( ( ( aPoint.x - testpoint.x ) ^ 2 ) + ( ( aPoint.y - testpoint.y ) ^ 2 ) ) );

        if( d < mindistance )
        {
            mindistance = d;
            nearestPoint = testpoint;
            nearestLine = &line;
        }

        testpoint = line.B;
        d = sqrt( abs( ( ( aPoint.x - testpoint.x ) ^ 2 ) + ( ( aPoint.y - testpoint.y ) ^ 2 ) ) );

        if( d < mindistance )
        {
            mindistance = d;
            nearestPoint = testpoint;
            nearestLine = &line;
        }
    }

    return std::make_pair( nearestPoint, nearestLine );
}


void SCH_EAGLE_PLUGIN::loadInstance( wxXmlNode* aInstanceNode )
{
    auto einstance = EINSTANCE( aInstanceNode );

    SCH_SCREEN* screen = m_currentSheet->GetScreen();

    // Find the part in the list for the sheet.
    // Assign the symbol its value from the part entry
    // Calculate the unit number from the gate entry of the instance
    // Assign the LIB_ID from device set and device names

    auto part_it = m_partlist.find( einstance.part.Upper() );

    if( part_it == m_partlist.end() )
    {
        m_reporter->Report(
                wxString::Format( _( "Error parsing Eagle file. Could not find '%s' "
                                     "instance but it is referenced in the schematic." ),
                                  einstance.part ),
                RPT_SEVERITY_ERROR );

        return;
    }

    EPART* epart = part_it->second.get();

    wxString libraryname = epart->library;
    wxString gatename = epart->deviceset + epart->device + einstance.gate;
    wxString symbolname = wxString( epart->deviceset + epart->device );
    symbolname.Replace( "*", "" );
    wxString kisymbolname = fixSymbolName( symbolname );

    int unit = m_eagleLibs[libraryname].GateUnit[gatename];

    wxString       package;
    EAGLE_LIBRARY* elib = &m_eagleLibs[libraryname];

    auto p = elib->package.find( kisymbolname );

    if( p != elib->package.end() )
        package = p->second;

    LIB_SYMBOL* part =
            m_pi->LoadSymbol( getLibFileName().GetFullPath(), kisymbolname, m_properties.get() );

    if( !part )
    {
        m_reporter->Report( wxString::Format( _( "Could not find '%s' in the imported library." ),
                                              kisymbolname ),
                            RPT_SEVERITY_ERROR );
        return;
    }

    LIB_ID                      libId( getLibName(), kisymbolname );
    std::unique_ptr<SCH_SYMBOL> symbol = std::make_unique<SCH_SYMBOL>();
    symbol->SetLibId( libId );
    symbol->SetUnit( unit );
    symbol->SetPosition( wxPoint( einstance.x.ToSchUnits(), -einstance.y.ToSchUnits() ) );
    symbol->GetField( FOOTPRINT_FIELD )->SetText( package );

    if( einstance.rot )
    {
        symbol->SetOrientation( kiCadComponentRotation( einstance.rot->degrees ) );

        if( einstance.rot->mirror )
            symbol->MirrorHorizontally( einstance.x.ToSchUnits() );
    }

    std::vector<LIB_FIELD*> partFields;
    part->GetFields( partFields );

    for( const LIB_FIELD* field : partFields )
    {
        symbol->GetFieldById( field->GetId() )->ImportValues( *field );
        symbol->GetFieldById( field->GetId() )->SetTextPos( symbol->GetPosition()
                                                            + field->GetTextPos() );
    }

    // If there is no footprint assigned, then prepend the reference value
    // with a hash character to mute netlist updater complaints
    wxString reference = package.IsEmpty() ? '#' + einstance.part : einstance.part;

    // EAGLE allows references to be single digits.  This breaks KiCad netlisting, which requires
    // parts to have non-digit + digit annotation.  If the reference begins with a number,
    // we prepend 'UNK' (unknown) for the symbol designator
    if( reference.find_first_not_of( "0123456789" ) == wxString::npos )
        reference.Prepend( "UNK" );

    SCH_SHEET_PATH sheetpath;
    m_rootSheet->LocatePathOfScreen( screen, &sheetpath );
    wxString current_sheetpath = sheetpath.PathAsString() + symbol->m_Uuid.AsString();

    symbol->GetField( REFERENCE_FIELD )->SetText( reference );
    symbol->AddHierarchicalReference( current_sheetpath, reference, unit );

    if( epart->value )
        symbol->GetField( VALUE_FIELD )->SetText( *epart->value );
    else
        symbol->GetField( VALUE_FIELD )->SetText( kisymbolname );

    // Set the visibility of fields.
    symbol->GetField( REFERENCE_FIELD )->SetVisible(
            part->GetFieldById( REFERENCE_FIELD )->IsVisible() );
    symbol->GetField( VALUE_FIELD )->SetVisible( part->GetFieldById( VALUE_FIELD )->IsVisible() );

    for( const auto& a : epart->attribute )
    {
        auto field = symbol->AddField( *symbol->GetField( VALUE_FIELD ) );
        field->SetName( a.first );
        field->SetText( a.second );
        field->SetVisible( false );
    }

    for( const auto& a : epart->variant )
    {
        auto field = symbol->AddField( *symbol->GetField( VALUE_FIELD ) );
        field->SetName( "VARIANT_" + a.first );
        field->SetText( a.second );
        field->SetVisible( false );
    }

    bool valueAttributeFound = false;
    bool nameAttributeFound = false;

    wxXmlNode* attributeNode = aInstanceNode->GetChildren();

    // Parse attributes for the instance
    while( attributeNode )
    {
        if( attributeNode->GetName() == "attribute" )
        {
<<<<<<< HEAD
            auto       attr = EATTR( attributeNode );
            SCH_FIELD* field = NULL;
=======
            auto       attr  = EATTR( attributeNode );
            SCH_FIELD* field = nullptr;
>>>>>>> cf00319c

            if( attr.name.Lower() == "name" )
            {
                field              = symbol->GetField( REFERENCE_FIELD );
                nameAttributeFound = true;
            }
            else if( attr.name.Lower() == "value" )
            {
                field               = symbol->GetField( VALUE_FIELD );
                valueAttributeFound = true;
            }
            else
            {
                field = symbol->FindField( attr.name );

                if( field )
                    field->SetVisible( false );
            }

            if( field )
            {
                field->SetPosition( wxPoint( attr.x->ToSchUnits(), -attr.y->ToSchUnits() ) );
                int  align = attr.align ? *attr.align : ETEXT::BOTTOM_LEFT;
                int  absdegrees = attr.rot ? attr.rot->degrees : 0;
                bool mirror = attr.rot ? attr.rot->mirror : false;

                if( einstance.rot && einstance.rot->mirror )
                    mirror = !mirror;

                bool spin = attr.rot ? attr.rot->spin : false;

                if( attr.display == EATTR::Off || attr.display == EATTR::NAME )
                    field->SetVisible( false );

                int rotation = einstance.rot ? einstance.rot->degrees : 0;
                int reldegrees = ( absdegrees - rotation + 360.0 );
                reldegrees %= 360;

                eagleToKicadAlignment( (EDA_TEXT*) field, align, reldegrees, mirror, spin,
                                       absdegrees );
            }
        }
        else if( attributeNode->GetName() == "variant" )
        {
            wxString variant, value;

            if( attributeNode->GetAttribute( "name", &variant )
                && attributeNode->GetAttribute( "value", &value ) )
            {
                auto field = symbol->AddField( *symbol->GetField( VALUE_FIELD ) );
                field->SetName( "VARIANT_" + variant );
                field->SetText( value );
                field->SetVisible( false );
            }
        }

        attributeNode = attributeNode->GetNext();
    }

    if( einstance.smashed && einstance.smashed.Get() )
    {
        if( !valueAttributeFound )
            symbol->GetField( VALUE_FIELD )->SetVisible( false );

        if( !nameAttributeFound )
            symbol->GetField( REFERENCE_FIELD )->SetVisible( false );
    }

    // Save the pin positions
    SYMBOL_LIB_TABLE& schLibTable = *m_schematic->Prj().SchSymbolLibTable();
    LIB_SYMBOL* libSymbol = schLibTable.LoadSymbol( symbol->GetLibId() );

    wxCHECK( libSymbol, /*void*/ );

    symbol->SetLibSymbol( new LIB_SYMBOL( *libSymbol ) );

    std::vector<LIB_PIN*> pins;
    symbol->GetLibPins( pins );

    for( const auto& pin : pins )
        m_connPoints[symbol->GetPinPhysicalPosition( pin )].emplace( pin );

    symbol->ClearFlags();

    screen->Append( symbol.release() );
}


EAGLE_LIBRARY* SCH_EAGLE_PLUGIN::loadLibrary( wxXmlNode* aLibraryNode,
                                              EAGLE_LIBRARY* aEagleLibrary )
{
    NODE_MAP libraryChildren = MapChildren( aLibraryNode );

    // Loop through the symbols and load each of them
    wxXmlNode* symbolNode = getChildrenNodes( libraryChildren, "symbols" );

    while( symbolNode )
    {
        wxString symbolName = symbolNode->GetAttribute( "name" );
        aEagleLibrary->SymbolNodes[symbolName] = symbolNode;
        symbolNode = symbolNode->GetNext();
    }

    // Loop through the device sets and load each of them
    wxXmlNode* devicesetNode = getChildrenNodes( libraryChildren, "devicesets" );

    while( devicesetNode )
    {
        // Get Device set information
        EDEVICE_SET edeviceset = EDEVICE_SET( devicesetNode );

        wxString prefix = edeviceset.prefix ? edeviceset.prefix.Get() : "";

        NODE_MAP   deviceSetChildren = MapChildren( devicesetNode );
        wxXmlNode* deviceNode        = getChildrenNodes( deviceSetChildren, "devices" );

        // For each device in the device set:
        while( deviceNode )
        {
            // Get device information
            EDEVICE edevice = EDEVICE( deviceNode );

            // Create symbol name from deviceset and device names.
            wxString symbolName = edeviceset.name + edevice.name;
            symbolName.Replace( "*", "" );
            wxASSERT( !symbolName.IsEmpty() );
            symbolName = fixSymbolName( symbolName );

            if( edevice.package )
                aEagleLibrary->package[symbolName] = edevice.package.Get();

            // Create KiCad symbol.
            unique_ptr<LIB_SYMBOL> kpart( new LIB_SYMBOL( symbolName ) );

            // Process each gate in the deviceset for this device.
            wxXmlNode* gateNode    = getChildrenNodes( deviceSetChildren, "gates" );
            int        gates_count = countChildren( deviceSetChildren["gates"], "gate" );
            kpart->SetUnitCount( gates_count );
            kpart->LockUnits( true );

            LIB_FIELD* reference = kpart->GetFieldById( REFERENCE_FIELD );

            if( prefix.length() == 0 )
                reference->SetVisible( false );
            else
                // If there is no footprint assigned, then prepend the reference value
                // with a hash character to mute netlist updater complaints
                reference->SetText( edevice.package ? prefix : '#' + prefix );

            int  gateindex = 1;
            bool ispower = false;

            while( gateNode )
            {
                checkpoint();

                EGATE egate = EGATE( gateNode );

                aEagleLibrary->GateUnit[edeviceset.name + edevice.name + egate.name] = gateindex;
                ispower = loadSymbol( aEagleLibrary->SymbolNodes[egate.symbol], kpart, &edevice,
                                      gateindex, egate.name );

                gateindex++;
                gateNode = gateNode->GetNext();
            } // gateNode

            kpart->SetUnitCount( gates_count );

            if( gates_count == 1 && ispower )
                kpart->SetPower();

            wxString name = fixSymbolName( kpart->GetName() );
            kpart->SetName( name );
            m_pi->SaveSymbol( getLibFileName().GetFullPath(), new LIB_SYMBOL( *kpart.get() ),
                    m_properties.get() );
            aEagleLibrary->KiCadSymbols.insert( name, kpart.release() );

            deviceNode = deviceNode->GetNext();
        } // devicenode

        devicesetNode = devicesetNode->GetNext();
    } // devicesetNode

    return aEagleLibrary;
}


bool SCH_EAGLE_PLUGIN::loadSymbol( wxXmlNode* aSymbolNode, std::unique_ptr<LIB_SYMBOL>& aSymbol,
        EDEVICE* aDevice, int aGateNumber, const wxString& aGateName )
{
    wxString               symbolName = aSymbolNode->GetAttribute( "name" );
    std::vector<LIB_ITEM*> items;

    wxXmlNode* currentNode = aSymbolNode->GetChildren();

    bool foundName = false;
    bool foundValue = false;
    bool ispower = false;
    int  pincount = 0;

    while( currentNode )
    {
        wxString nodeName = currentNode->GetName();

        if( nodeName == "circle" )
        {
            aSymbol->AddDrawItem( loadSymbolCircle( aSymbol, currentNode, aGateNumber ) );
        }
        else if( nodeName == "pin" )
        {
            EPIN                     ePin = EPIN( currentNode );
            std::unique_ptr<LIB_PIN> pin( loadPin( aSymbol, currentNode, &ePin, aGateNumber ) );
            pincount++;

            pin->SetType( ELECTRICAL_PINTYPE::PT_BIDI );

            if( ePin.direction )
            {
                for( const auto& pinDir : pinDirectionsMap )
                {
                    if( ePin.direction->Lower() == pinDir.first )
                    {
                        pin->SetType( pinDir.second );

                        if( pinDir.first == "sup" ) // power supply symbol
                            ispower = true;

                        break;
                    }
                }
            }

            if( aDevice->connects.size() != 0 )
            {
                for( const auto& connect : aDevice->connects )
                {
                    if( connect.gate == aGateName && pin->GetName() == connect.pin )
                    {
                        wxArrayString pads = wxSplit( wxString( connect.pad ), ' ' );

                        pin->SetUnit( aGateNumber );
                        pin->SetName( escapeName( pin->GetName() ) );

                        if( pads.GetCount() > 1 )
                        {
                            pin->SetNumberTextSize( 0 );
                        }

                        for( unsigned i = 0; i < pads.GetCount(); i++ )
                        {
                            LIB_PIN* apin = new LIB_PIN( *pin );

                            wxString padname( pads[i] );
                            apin->SetNumber( padname );
                            aSymbol->AddDrawItem( apin );
                        }

                        break;
                    }
                }
            }
            else
            {
                pin->SetUnit( aGateNumber );
                pin->SetNumber( wxString::Format( "%i", pincount ) );
                aSymbol->AddDrawItem( pin.release() );
            }
        }
        else if( nodeName == "polygon" )
        {
            aSymbol->AddDrawItem( loadSymbolPolyLine( aSymbol, currentNode, aGateNumber ) );
        }
        else if( nodeName == "rectangle" )
        {
            aSymbol->AddDrawItem( loadSymbolRectangle( aSymbol, currentNode, aGateNumber ) );
        }
        else if( nodeName == "text" )
        {
            std::unique_ptr<LIB_TEXT> libtext( loadSymbolText( aSymbol, currentNode,
                                                               aGateNumber ) );

            if( libtext->GetText().Upper() == ">NAME" )
            {
                LIB_FIELD* field = aSymbol->GetFieldById( REFERENCE_FIELD );
                loadFieldAttributes( field, libtext.get() );
                foundName = true;
            }
            else if( libtext->GetText().Upper() == ">VALUE" )
            {
                LIB_FIELD* field = aSymbol->GetFieldById( VALUE_FIELD );
                loadFieldAttributes( field, libtext.get() );
                foundValue = true;
            }
            else
            {
                aSymbol->AddDrawItem( libtext.release() );
            }
        }
        else if( nodeName == "wire" )
        {
            aSymbol->AddDrawItem( loadSymbolWire( aSymbol, currentNode, aGateNumber ) );
        }
        else if( nodeName == "frame" )
        {
            std::vector<LIB_ITEM*> frameItems;

            loadFrame( currentNode, frameItems );

            for( LIB_ITEM* item : frameItems )
            {
                item->SetParent( aSymbol.get() );
                aSymbol->AddDrawItem( item );
            }
        }

        /*
         *  else if( nodeName == "description" )
         *  {
         *  }
         *  else if( nodeName == "dimension" )
         *  {
         *  }
         */

        currentNode = currentNode->GetNext();
    }

    if( foundName == false )
        aSymbol->GetFieldById( REFERENCE_FIELD )->SetVisible( false );

    if( foundValue == false )
        aSymbol->GetFieldById( VALUE_FIELD )->SetVisible( false );

    return pincount == 1 ? ispower : false;
}


LIB_CIRCLE* SCH_EAGLE_PLUGIN::loadSymbolCircle(
        std::unique_ptr<LIB_SYMBOL>& aSymbol, wxXmlNode* aCircleNode, int aGateNumber )
{
    // Parse the circle properties
    ECIRCLE c( aCircleNode );

    unique_ptr<LIB_CIRCLE> circle( new LIB_CIRCLE( aSymbol.get() ) );

    circle->SetPosition( wxPoint( c.x.ToSchUnits(), c.y.ToSchUnits() ) );
    circle->SetRadius( c.radius.ToSchUnits() );
    circle->SetWidth( c.width.ToSchUnits() );
    circle->SetUnit( aGateNumber );

    return circle.release();
}


LIB_RECTANGLE* SCH_EAGLE_PLUGIN::loadSymbolRectangle(
        std::unique_ptr<LIB_SYMBOL>& aSymbol, wxXmlNode* aRectNode, int aGateNumber )
{
    ERECT rect( aRectNode );

    unique_ptr<LIB_RECTANGLE> rectangle( new LIB_RECTANGLE( aSymbol.get() ) );

    rectangle->SetPosition( wxPoint( rect.x1.ToSchUnits(), rect.y1.ToSchUnits() ) );
    rectangle->SetEnd( wxPoint( rect.x2.ToSchUnits(), rect.y2.ToSchUnits() ) );

    rectangle->SetUnit( aGateNumber );

    // Eagle rectangles are filled by definition.
    rectangle->SetFillMode( FILL_TYPE::FILLED_SHAPE );

    return rectangle.release();
}


LIB_ITEM* SCH_EAGLE_PLUGIN::loadSymbolWire(
        std::unique_ptr<LIB_SYMBOL>& aSymbol, wxXmlNode* aWireNode, int aGateNumber )
{
    auto ewire = EWIRE( aWireNode );

    wxPoint begin, end;

    begin.x = ewire.x1.ToSchUnits();
    begin.y = ewire.y1.ToSchUnits();
    end.x = ewire.x2.ToSchUnits();
    end.y = ewire.y2.ToSchUnits();

    if( begin == end )
        return nullptr;

    // if the wire is an arc
    if( ewire.curve )
    {
        std::unique_ptr<LIB_ARC> arc    = std::make_unique<LIB_ARC>( aSymbol.get() );
        wxPoint                  center = ConvertArcCenter( begin, end, *ewire.curve * -1 );

        double radius = sqrt( abs( ( ( center.x - begin.x ) * ( center.x - begin.x ) )
                                   + ( ( center.y - begin.y ) * ( center.y - begin.y ) ) ) )
                        * 2;

        // this emulates the filled semicircles created by a thick arc with flat ends caps.
        if( ewire.width.ToSchUnits() * 2 > radius )
        {
            wxPoint centerStartVector = begin - center;
            wxPoint centerEndVector = end - center;

            centerStartVector.x = centerStartVector.x * ewire.width.ToSchUnits() * 2 / radius;
            centerStartVector.y = centerStartVector.y * ewire.width.ToSchUnits() * 2 / radius;

            centerEndVector.x = centerEndVector.x * ewire.width.ToSchUnits() * 2 / radius;
            centerEndVector.y = centerEndVector.y * ewire.width.ToSchUnits() * 2 / radius;

            begin = center + centerStartVector;
            end = center + centerEndVector;

            radius = sqrt( abs( ( ( center.x - begin.x ) * ( center.x - begin.x ) )
                                + ( ( center.y - begin.y ) * ( center.y - begin.y ) ) ) )
                     * 2;

            arc->SetWidth( 1 );
            arc->SetFillMode( FILL_TYPE::FILLED_SHAPE );
        }
        else
        {
            arc->SetWidth( ewire.width.ToSchUnits() );
        }

        arc->SetPosition( center );

        if( *ewire.curve > 0 )
        {
            arc->SetStart( begin );
            arc->SetEnd( end );
        }
        else
        {
            arc->SetStart( end );
            arc->SetEnd( begin );
        }

        arc->SetRadius( radius );
        arc->CalcRadiusAngles();
        arc->SetUnit( aGateNumber );

        return (LIB_ITEM*) arc.release();
    }
    else
    {
        std::unique_ptr<LIB_POLYLINE> polyLine = std::make_unique<LIB_POLYLINE>( aSymbol.get() );

        polyLine->AddPoint( begin );
        polyLine->AddPoint( end );
        polyLine->SetUnit( aGateNumber );
        polyLine->SetWidth( ewire.width.ToSchUnits() );

        return (LIB_ITEM*) polyLine.release();
    }
}


LIB_POLYLINE* SCH_EAGLE_PLUGIN::loadSymbolPolyLine(
        std::unique_ptr<LIB_SYMBOL>& aSymbol, wxXmlNode* aPolygonNode, int aGateNumber )
{
    std::unique_ptr<LIB_POLYLINE> polyLine = std::make_unique<LIB_POLYLINE>( aSymbol.get() );

    EPOLYGON   epoly( aPolygonNode );
    wxXmlNode* vertex = aPolygonNode->GetChildren();
    wxPoint    pt;

    while( vertex )
    {
        if( vertex->GetName() == "vertex" ) // skip <xmlattr> node
        {
            EVERTEX evertex( vertex );
            pt = wxPoint( evertex.x.ToSchUnits(), evertex.y.ToSchUnits() );
            polyLine->AddPoint( pt );
        }

        vertex = vertex->GetNext();
    }

    polyLine->SetFillMode( FILL_TYPE::FILLED_SHAPE );
    polyLine->SetUnit( aGateNumber );

    return polyLine.release();
}


LIB_PIN* SCH_EAGLE_PLUGIN::loadPin(
        std::unique_ptr<LIB_SYMBOL>& aSymbol, wxXmlNode* aPin, EPIN* aEPin, int aGateNumber )
{
    std::unique_ptr<LIB_PIN> pin = std::make_unique<LIB_PIN>( aSymbol.get() );
    pin->SetPosition( wxPoint( aEPin->x.ToSchUnits(), aEPin->y.ToSchUnits() ) );
    pin->SetName( aEPin->name );
    pin->SetUnit( aGateNumber );

    int roti = aEPin->rot ? aEPin->rot->degrees : 0;

    switch( roti )
    {
    default:
        wxASSERT_MSG( false, wxString::Format( "Unhandled orientation (%d degrees)", roti ) );
        KI_FALLTHROUGH;

    case 0: pin->SetOrientation( 'R' ); break;

    case 90: pin->SetOrientation( 'U' ); break;

    case 180: pin->SetOrientation( 'L' ); break;

    case 270: pin->SetOrientation( 'D' ); break;
    }

    pin->SetLength( Mils2iu( 300 ) ); // Default pin length when not defined.

    if( aEPin->length )
    {
        wxString length = aEPin->length.Get();

        if( length == "short" )
            pin->SetLength( Mils2iu( 100 ) );
        else if( length == "middle" )
            pin->SetLength( Mils2iu( 200 ) );
        else if( length == "long" )
            pin->SetLength( Mils2iu( 300 ) );
        else if( length == "point" )
            pin->SetLength( Mils2iu( 0 ) );
    }

    // emulate the visibility of pin elements
    if( aEPin->visible )
    {
        wxString visible = aEPin->visible.Get();

        if( visible == "off" )
        {
            pin->SetNameTextSize( 0 );
            pin->SetNumberTextSize( 0 );
        }
        else if( visible == "pad" )
        {
            pin->SetNameTextSize( 0 );
        }
        else if( visible == "pin" )
        {
            pin->SetNumberTextSize( 0 );
        }

        /*
         *  else if( visible == "both" )
         *  {
         *  }
         */
    }

    if( aEPin->function )
    {
        wxString function = aEPin->function.Get();

        if( function == "dot" )
        {
            pin->SetShape( GRAPHIC_PINSHAPE::INVERTED );
        }
        else if( function == "clk" )
        {
            pin->SetShape( GRAPHIC_PINSHAPE::CLOCK );
        }
        else if( function == "dotclk" )
        {
            pin->SetShape( GRAPHIC_PINSHAPE::INVERTED_CLOCK );
        }
    }

    return pin.release();
}


LIB_TEXT* SCH_EAGLE_PLUGIN::loadSymbolText(
        std::unique_ptr<LIB_SYMBOL>& aSymbol, wxXmlNode* aLibText, int aGateNumber )
{
    std::unique_ptr<LIB_TEXT> libtext = std::make_unique<LIB_TEXT>( aSymbol.get() );
    ETEXT                     etext( aLibText );

    libtext->SetUnit( aGateNumber );
    libtext->SetPosition( wxPoint( etext.x.ToSchUnits(), etext.y.ToSchUnits() ) );

    // Eagle supports multiple line text in library symbols.  Legacy library symbol text cannot
    // contain CRs or LFs.
    //
    // @todo Split this into multiple text objects and offset the Y position so that it looks
    //       more like the original Eagle schematic.
    wxString text = aLibText->GetNodeContent();
    std::replace( text.begin(), text.end(), '\n', '_' );
    std::replace( text.begin(), text.end(), '\r', '_' );

    libtext->SetText( text.IsEmpty() ? "~~" : text );
    loadTextAttributes( libtext.get(), etext );

    return libtext.release();
}


void SCH_EAGLE_PLUGIN::loadFrame( wxXmlNode* aFrameNode, std::vector<LIB_ITEM*>& aItems )
{
    EFRAME eframe( aFrameNode );

    int xMin = eframe.x1.ToSchUnits();
    int xMax = eframe.x2.ToSchUnits();
    int yMin = eframe.y1.ToSchUnits();
    int yMax = eframe.y2.ToSchUnits();

    if( xMin > xMax )
        std::swap( xMin, xMax );

    if( yMin > yMax )
        std::swap( yMin, yMax );

    LIB_POLYLINE* lines = new LIB_POLYLINE( nullptr );
    lines->AddPoint( wxPoint( xMin, yMin ) );
    lines->AddPoint( wxPoint( xMax, yMin ) );
    lines->AddPoint( wxPoint( xMax, yMax ) );
    lines->AddPoint( wxPoint( xMin, yMax ) );
    lines->AddPoint( wxPoint( xMin, yMin ) );
    aItems.push_back( lines );

    if( !eframe.border_left )
    {
        lines = new LIB_POLYLINE( nullptr );
        lines->AddPoint( wxPoint( xMin + Mils2iu( 150 ), yMin + Mils2iu( 150 ) ) );
        lines->AddPoint( wxPoint( xMin + Mils2iu( 150 ), yMax - Mils2iu( 150 ) ) );
        aItems.push_back( lines );

        int    i;
        int    height = yMax - yMin;
        int    x1 = xMin;
        int    x2 = x1 + Mils2iu( 150 );
        int    legendPosX = xMin + Mils2iu( 75 );
        double rowSpacing = height / double( eframe.rows );
        double legendPosY = yMax - ( rowSpacing / 2 );

        for( i = 1; i < eframe.rows; i++ )
        {
            int newY = KiROUND( yMin + ( rowSpacing * (double) i ) );
            lines = new LIB_POLYLINE( nullptr );
            lines->AddPoint( wxPoint( x1, newY ) );
            lines->AddPoint( wxPoint( x2, newY ) );
            aItems.push_back( lines );
        }

        char legendChar = 'A';

        for( i = 0; i < eframe.rows; i++ )
        {
            LIB_TEXT* legendText = new LIB_TEXT( nullptr );
            legendText->SetPosition( wxPoint( legendPosX, KiROUND( legendPosY ) ) );
            legendText->SetText( wxString( legendChar ) );
            legendText->SetTextSize( wxSize( Mils2iu( 90 ), Mils2iu( 100 ) ) );
            aItems.push_back( legendText );
            legendChar++;
            legendPosY -= rowSpacing;
        }
    }

    if( !eframe.border_right )
    {
        lines = new LIB_POLYLINE( nullptr );
        lines->AddPoint( wxPoint( xMax - Mils2iu( 150 ), yMin + Mils2iu( 150 ) ) );
        lines->AddPoint( wxPoint( xMax - Mils2iu( 150 ), yMax - Mils2iu( 150 ) ) );
        aItems.push_back( lines );

        int    i;
        int    height = yMax - yMin;
        int    x1 = xMax - Mils2iu( 150 );
        int    x2 = xMax;
        int    legendPosX = xMax - Mils2iu( 75 );
        double rowSpacing = height / double( eframe.rows );
        double legendPosY = yMax - ( rowSpacing / 2 );

        for( i = 1; i < eframe.rows; i++ )
        {
            int newY = KiROUND( yMin + ( rowSpacing * (double) i ) );
            lines = new LIB_POLYLINE( nullptr );
            lines->AddPoint( wxPoint( x1, newY ) );
            lines->AddPoint( wxPoint( x2, newY ) );
            aItems.push_back( lines );
        }

        char legendChar = 'A';

        for( i = 0; i < eframe.rows; i++ )
        {
            LIB_TEXT* legendText = new LIB_TEXT( nullptr );
            legendText->SetPosition( wxPoint( legendPosX, KiROUND( legendPosY ) ) );
            legendText->SetText( wxString( legendChar ) );
            legendText->SetTextSize( wxSize( Mils2iu( 90 ), Mils2iu( 100 ) ) );
            aItems.push_back( legendText );
            legendChar++;
            legendPosY -= rowSpacing;
        }
    }

    if( !eframe.border_top )
    {
        lines = new LIB_POLYLINE( nullptr );
        lines->AddPoint( wxPoint( xMax - Mils2iu( 150 ), yMax - Mils2iu( 150 ) ) );
        lines->AddPoint( wxPoint( xMin + Mils2iu( 150 ), yMax - Mils2iu( 150 ) ) );
        aItems.push_back( lines );

        int    i;
        int    width = xMax - xMin;
        int    y1 = yMin;
        int    y2 = yMin + Mils2iu( 150 );
        int    legendPosY = yMax - Mils2iu( 75 );
        double columnSpacing = width / double( eframe.columns );
        double legendPosX = xMin + ( columnSpacing / 2 );

        for( i = 1; i < eframe.columns; i++ )
        {
            int newX = KiROUND( xMin + ( columnSpacing * (double) i ) );
            lines = new LIB_POLYLINE( nullptr );
            lines->AddPoint( wxPoint( newX, y1 ) );
            lines->AddPoint( wxPoint( newX, y2 ) );
            aItems.push_back( lines );
        }

        char legendChar = '1';

        for( i = 0; i < eframe.columns; i++ )
        {
            LIB_TEXT* legendText = new LIB_TEXT( nullptr );
            legendText->SetPosition( wxPoint( KiROUND( legendPosX ), legendPosY ) );
            legendText->SetText( wxString( legendChar ) );
            legendText->SetTextSize( wxSize( Mils2iu( 90 ), Mils2iu( 100 ) ) );
            aItems.push_back( legendText );
            legendChar++;
            legendPosX += columnSpacing;
        }
    }

    if( !eframe.border_bottom )
    {
        lines = new LIB_POLYLINE( nullptr );
        lines->AddPoint( wxPoint( xMax - Mils2iu( 150 ), yMin + Mils2iu( 150 ) ) );
        lines->AddPoint( wxPoint( xMin + Mils2iu( 150 ), yMin + Mils2iu( 150 ) ) );
        aItems.push_back( lines );

        int    i;
        int    width = xMax - xMin;
        int    y1 = yMax - Mils2iu( 150 );
        int    y2 = yMax;
        int    legendPosY = yMin + Mils2iu( 75 );
        double columnSpacing = width / double( eframe.columns );
        double legendPosX = xMin + ( columnSpacing / 2 );

        for( i = 1; i < eframe.columns; i++ )
        {
            int newX = KiROUND( xMin + ( columnSpacing * (double) i ) );
            lines = new LIB_POLYLINE( nullptr );
            lines->AddPoint( wxPoint( newX, y1 ) );
            lines->AddPoint( wxPoint( newX, y2 ) );
            aItems.push_back( lines );
        }

        char legendChar = '1';

        for( i = 0; i < eframe.columns; i++ )
        {
            LIB_TEXT* legendText = new LIB_TEXT( nullptr );
            legendText->SetPosition( wxPoint( KiROUND( legendPosX ), legendPosY ) );
            legendText->SetText( wxString( legendChar ) );
            legendText->SetTextSize( wxSize( Mils2iu( 90 ), Mils2iu( 100 ) ) );
            aItems.push_back( legendText );
            legendChar++;
            legendPosX += columnSpacing;
        }
    }
}


SCH_TEXT* SCH_EAGLE_PLUGIN::loadPlainText( wxXmlNode* aSchText )
{
    std::unique_ptr<SCH_TEXT> schtext = std::make_unique<SCH_TEXT>();
    ETEXT                     etext = ETEXT( aSchText );

    const wxString& thetext = aSchText->GetNodeContent();

    wxString          adjustedText;
    wxStringTokenizer tokenizer( thetext, "\r\n" );

    // Strip the whitespace from both ends of each line.
    while( tokenizer.HasMoreTokens() )
    {
        wxString tmp = tokenizer.GetNextToken().Trim();

        tmp = tmp.Trim( false );

        if( tokenizer.HasMoreTokens() )
            tmp += wxT( "\n" );

        adjustedText += tmp;
    }

    schtext->SetText( adjustedText.IsEmpty() ? "\" \"" : escapeName( adjustedText ) );
    schtext->SetPosition( wxPoint( etext.x.ToSchUnits(), -etext.y.ToSchUnits() ) );
    loadTextAttributes( schtext.get(), etext );
    schtext->SetItalic( false );

    return schtext.release();
}


void SCH_EAGLE_PLUGIN::loadTextAttributes( EDA_TEXT* aText, const ETEXT& aAttribs ) const
{
    aText->SetTextSize( aAttribs.ConvertSize() );

    if( aAttribs.ratio )
    {
        if( aAttribs.ratio.CGet() > 12 )
        {
            aText->SetBold( true );
            aText->SetTextThickness( GetPenSizeForBold( aText->GetTextWidth() ) );
        }
    }

    int  align = aAttribs.align ? *aAttribs.align : ETEXT::BOTTOM_LEFT;
    int  degrees = aAttribs.rot ? aAttribs.rot->degrees : 0;
    bool mirror = aAttribs.rot ? aAttribs.rot->mirror : false;
    bool spin = aAttribs.rot ? aAttribs.rot->spin : false;

    eagleToKicadAlignment( aText, align, degrees, mirror, spin, 0 );
}


void SCH_EAGLE_PLUGIN::loadFieldAttributes( LIB_FIELD* aField, const LIB_TEXT* aText ) const
{
    aField->SetTextPos( aText->GetPosition() );
    aField->SetTextSize( aText->GetTextSize() );
    aField->SetTextAngle( aText->GetTextAngle() );
    aField->SetBold( aText->IsBold() );
    aField->Align( aText->GetHorizontalAlignment(), aText->GetVerticalAlignment() );
    aField->SetVisible( true );
}


void SCH_EAGLE_PLUGIN::adjustNetLabels()
{
    // Eagle supports detached labels, so a label does not need to be placed on a wire
    // to be associated with it. KiCad needs to move them, so the labels actually touch the
    // corresponding wires.

    // Sort the intersection points to speed up the search process
    std::sort( m_wireIntersections.begin(), m_wireIntersections.end() );

    auto onIntersection = [&]( const VECTOR2I& aPos )
    {
        return std::binary_search( m_wireIntersections.begin(), m_wireIntersections.end(), aPos );
    };

    for( auto& segDesc : m_segments )
    {
        for( SCH_TEXT* label : segDesc.labels )
        {
            VECTOR2I   labelPos( label->GetPosition() );
            const SEG* segAttached = segDesc.LabelAttached( label );

            if( segAttached && !onIntersection( labelPos ) )
                continue; // label is placed correctly

            // Move the label to the nearest wire
            if( !segAttached )
            {
                std::tie( labelPos, segAttached ) =
                        findNearestLinePoint( label->GetPosition(), segDesc.segs );

                if( !segAttached ) // we cannot do anything
                    continue;
            }

            // Create a vector pointing in the direction of the wire, 50 mils long
            VECTOR2I wireDirection( segAttached->B - segAttached->A );
            wireDirection = wireDirection.Resize( Mils2iu( 50 ) );
            const VECTOR2I origPos( labelPos );

            // Flags determining the search direction
            bool checkPositive = true, checkNegative = true, move = false;
            int  trial = 0;

            // Be sure the label is not placed on a wire intersection
            while( ( !move || onIntersection( labelPos ) ) && ( checkPositive || checkNegative ) )
            {
                move = false;

                // Move along the attached wire to find the new label position
                if( trial % 2 == 1 )
                {
                    labelPos = wxPoint( origPos + wireDirection * trial / 2 );
                    move = checkPositive = segAttached->Contains( labelPos );
                }
                else
                {
                    labelPos = wxPoint( origPos - wireDirection * trial / 2 );
                    move = checkNegative = segAttached->Contains( labelPos );
                }

                ++trial;
            }

            if( move )
                label->SetPosition( wxPoint( labelPos ) );
        }
    }

    m_segments.clear();
    m_wireIntersections.clear();
}


bool SCH_EAGLE_PLUGIN::CheckHeader( const wxString& aFileName )
{
    // Open file and check first line
    wxTextFile tempFile;

    tempFile.Open( aFileName );
    wxString firstline;

    // read the first line
    firstline = tempFile.GetFirstLine();
    wxString secondline = tempFile.GetNextLine();
    wxString thirdline = tempFile.GetNextLine();
    tempFile.Close();

    return firstline.StartsWith( "<?xml" ) && secondline.StartsWith( "<!DOCTYPE eagle SYSTEM" )
           && thirdline.StartsWith( "<eagle version" );
}


void SCH_EAGLE_PLUGIN::moveLabels( SCH_ITEM* aWire, const wxPoint& aNewEndPoint )
{
    for( auto item : m_currentSheet->GetScreen()->Items().Overlapping( aWire->GetBoundingBox() ) )
    {
        if( item->Type() == SCH_LABEL_T || item->Type() == SCH_GLOBAL_LABEL_T )
        {
            if( TestSegmentHit( item->GetPosition(), ( (SCH_LINE*) aWire )->GetStartPoint(),
                                ( (SCH_LINE*) aWire )->GetEndPoint(), 0 ) )
            {
                item->SetPosition( aNewEndPoint );
            }
        }
    }
}


void SCH_EAGLE_PLUGIN::addBusEntries()
{
    // Add bus entry symbols
    // TODO: Cleanup this function and break into pieces

    // for each wire segment, compare each end with all busses.
    // If the wire end is found to end on a bus segment, place a bus entry symbol.

    std::vector<SCH_LINE*> buses;
    std::vector<SCH_LINE*> wires;

    for( SCH_ITEM* ii : m_currentSheet->GetScreen()->Items().OfType( SCH_LINE_T ) )
    {
        SCH_LINE* line = static_cast<SCH_LINE*>( ii );

        if( line->IsBus() )
            buses.push_back( line );
        else if( line->IsWire() )
            wires.push_back( line );
    }

    for( SCH_LINE* wire : wires )
    {
        wxPoint wireStart = wire->GetStartPoint();
        wxPoint wireEnd   = wire->GetEndPoint();

        for( SCH_LINE* bus : buses )
        {
            wxPoint busStart = bus->GetStartPoint();
            wxPoint busEnd   = bus->GetEndPoint();

            auto entrySize =
                    []( int signX, int signY ) -> wxPoint
                    {
                        return wxPoint( Mils2iu( DEFAULT_SCH_ENTRY_SIZE ) * signX,
                                        Mils2iu( DEFAULT_SCH_ENTRY_SIZE ) * signY );
                    };

            auto testBusHit =
                    [&]( const wxPoint& aPt ) -> bool
                    {
                        return TestSegmentHit( aPt, busStart, busEnd, 0 );
                    };

            if( wireStart.y == wireEnd.y && busStart.x == busEnd.x )
            {
                // Horizontal wire and vertical bus

                if( testBusHit( wireStart ) )
                {
                    // Wire start is on the vertical bus

                    if( wireEnd.x < busStart.x )
                    {
                        /* the end of the wire is to the left of the bus
                         *         ⎥⎢
                         *   ——————⎥⎢
                         *         ⎥⎢
                         */
                        wxPoint p = wireStart + entrySize( -1, 0 );

                        if( testBusHit( wireStart + entrySize( 0, -1 )  ) )
                        {
                            /* there is room above the wire for the bus entry
                             *         ⎥⎢
                             *   _____/⎥⎢
                             *         ⎥⎢
                             */
                            SCH_BUS_WIRE_ENTRY* busEntry = new SCH_BUS_WIRE_ENTRY( p, 1 );
                            busEntry->SetFlags( IS_NEW );
                            m_currentSheet->GetScreen()->Append( busEntry );
                            moveLabels( wire, p );
                            wire->SetStartPoint( p );
                        }
                        else if( testBusHit( wireStart + entrySize( 0, 1 ) ) )
                        {
                            /* there is room below the wire for the bus entry
                             *   _____ ⎥⎢
                             *        \⎥⎢
                             *         ⎥⎢
                             */
                            SCH_BUS_WIRE_ENTRY* busEntry = new SCH_BUS_WIRE_ENTRY( p, 2 );
                            busEntry->SetFlags( IS_NEW );
                            m_currentSheet->GetScreen()->Append( busEntry );
                            moveLabels( wire, p );
                            wire->SetStartPoint( p );
                        }
                        else
                        {
                            auto        ercItem = ERC_ITEM::Create( ERCE_BUS_ENTRY_NEEDED );
                            SCH_MARKER* marker = new SCH_MARKER( ercItem, wireStart );
                            m_currentSheet->GetScreen()->Append( marker );
                        }
                    }
                    else
                    {
                        /* the wire end is to the right of the bus
                         *   ⎥⎢
                         *   ⎥⎢——————
                         *   ⎥⎢
                         */
                        wxPoint p = wireStart + entrySize( 1, 0 );

                        if( testBusHit( wireStart + entrySize( 0, -1 ) ) )
                        {
                            /* There is room above the wire for the bus entry
                             *   ⎥⎢
                             *   ⎥⎢\_____
                             *   ⎥⎢
                             */
                            SCH_BUS_WIRE_ENTRY* busEntry = new SCH_BUS_WIRE_ENTRY( p , 4 );
                            busEntry->SetFlags( IS_NEW );
                            m_currentSheet->GetScreen()->Append( busEntry );
                            moveLabels( wire, p );
                            wire->SetStartPoint( p );
                        }
                        else if( testBusHit( wireStart + entrySize( 0, 1 ) ) )
                        {
                            /* There is room below the wire for the bus entry
                             *   ⎥⎢ _____
                             *   ⎥⎢/
                             *   ⎥⎢
                             */
                            SCH_BUS_WIRE_ENTRY* busEntry = new SCH_BUS_WIRE_ENTRY( p, 3 );
                            busEntry->SetFlags( IS_NEW );
                            m_currentSheet->GetScreen()->Append( busEntry );
                            moveLabels( wire, p );
                            wire->SetStartPoint( p );
                        }
                        else
                        {
                            auto        ercItem = ERC_ITEM::Create( ERCE_BUS_ENTRY_NEEDED );
                            SCH_MARKER* marker = new SCH_MARKER( ercItem, wireStart );
                            m_currentSheet->GetScreen()->Append( marker );
                        }
                    }

                    break;
                }
                else if( testBusHit( wireEnd ) )
                {
                    // Wire end is on the vertical bus

                    if( wireStart.x < busStart.x )
                    {
                        /* start of the wire is to the left of the bus
                         *        ⎥⎢
                         *  ——————⎥⎢
                         *        ⎥⎢
                         */
                        wxPoint p = wireEnd + entrySize( -1, 0 );

                        if( testBusHit( wireEnd + entrySize( 0, -1 ) ) )
                        {
                            /* there is room above the wire for the bus entry
                             *         ⎥⎢
                             *   _____/⎥⎢
                             *         ⎥⎢
                             */
                            SCH_BUS_WIRE_ENTRY* busEntry = new SCH_BUS_WIRE_ENTRY( p, 1 );
                            busEntry->SetFlags( IS_NEW );
                            m_currentSheet->GetScreen()->Append( busEntry );
                            moveLabels( wire, p );
                            wire->SetEndPoint( p );
                        }
                        else if( testBusHit( wireEnd + entrySize( 0, -1 ) ) )
                        {
                            /* there is room below the wire for the bus entry
                             *   _____ ⎥⎢
                             *        \⎥⎢
                             *         ⎥⎢
                             */
                            SCH_BUS_WIRE_ENTRY* busEntry = new SCH_BUS_WIRE_ENTRY( p, 2 );
                            busEntry->SetFlags( IS_NEW );
                            m_currentSheet->GetScreen()->Append( busEntry );
                            moveLabels( wire, wireEnd + entrySize( -1, 0 ) );
                            wire->SetEndPoint( wireEnd + entrySize( -1, 0 ) );
                        }
                        else
                        {
                            auto        ercItem = ERC_ITEM::Create( ERCE_BUS_ENTRY_NEEDED );
                            SCH_MARKER* marker = new SCH_MARKER( ercItem, wireEnd );
                            m_currentSheet->GetScreen()->Append( marker );
                        }
                    }
                    else
                    {
                        /* the start of the wire is to the right of the bus
                         *   ⎥⎢
                         *   ⎥⎢——————
                         *   ⎥⎢
                         */
                        wxPoint p = wireEnd + entrySize( 1, 0 );

                        if( testBusHit( wireEnd + entrySize( 0, -1 ) ) )
                        {
                            /* There is room above the wire for the bus entry
                             *   ⎥⎢
                             *   ⎥⎢\_____
                             *   ⎥⎢
                             */
                            SCH_BUS_WIRE_ENTRY* busEntry = new SCH_BUS_WIRE_ENTRY( p, 4 );
                            busEntry->SetFlags( IS_NEW );
                            m_currentSheet->GetScreen()->Append( busEntry );
                            moveLabels( wire, p );
                            wire->SetEndPoint( p );
                        }
                        else if( testBusHit( wireEnd + entrySize( 0, 1 ) ) )
                        {
                            /* There is room below the wire for the bus entry
                             *   ⎥⎢ _____
                             *   ⎥⎢/
                             *   ⎥⎢
                             */
                            SCH_BUS_WIRE_ENTRY* busEntry = new SCH_BUS_WIRE_ENTRY( p, 3 );
                            busEntry->SetFlags( IS_NEW );
                            m_currentSheet->GetScreen()->Append( busEntry );
                            moveLabels( wire, p );
                            wire->SetEndPoint( p );
                        }
                        else
                        {
                            auto        ercItem = ERC_ITEM::Create( ERCE_BUS_ENTRY_NEEDED );
                            SCH_MARKER* marker = new SCH_MARKER( ercItem, wireEnd );
                            m_currentSheet->GetScreen()->Append( marker );
                        }
                    }

                    break;
                }
            }
            else if( wireStart.x == wireEnd.x && busStart.y == busEnd.y )
            {
                // Vertical wire and horizontal bus

                if( testBusHit( wireStart ) )
                {
                    // Wire start is on the bus

                    if( wireEnd.y < busStart.y )
                    {
                        /* the end of the wire is above the bus
                         *      |
                         *      |
                         *      |
                         *   =======
                         */
                        wxPoint p = wireStart + entrySize( 0, -1 );

                        if( testBusHit( wireStart + entrySize( -1, 0 ) ) )
                        {
                            /* there is room to the left of the wire for the bus entry
                             *      |
                             *      |
                             *     /
                             *  =======
                             */
                            SCH_BUS_WIRE_ENTRY* busEntry = new SCH_BUS_WIRE_ENTRY( p, 3 );
                            busEntry->SetFlags( IS_NEW );
                            m_currentSheet->GetScreen()->Append( busEntry );
                            moveLabels( wire, p );
                            wire->SetStartPoint( p );
                        }
                        else if( testBusHit( wireStart + entrySize( 1, 0 ) ) )
                        {
                            /* there is room to the right of the wire for the bus entry
                             *    |
                             *    |
                             *     \
                             *  =======
                             */
                            SCH_BUS_WIRE_ENTRY* busEntry = new SCH_BUS_WIRE_ENTRY( p, 2 );
                            busEntry->SetFlags( IS_NEW );
                            m_currentSheet->GetScreen()->Append( busEntry );
                            moveLabels( wire, p );
                            wire->SetStartPoint( p );
                        }
                        else
                        {
                            auto        ercItem = ERC_ITEM::Create( ERCE_BUS_ENTRY_NEEDED );
                            SCH_MARKER* marker = new SCH_MARKER( ercItem, wireStart );
                            m_currentSheet->GetScreen()->Append( marker );
                        }
                    }
                    else
                    {
                        /* wire end is below the bus
                         *   =======
                         *      |
                         *      |
                         *      |
                         */
                        wxPoint p = wireStart + entrySize( 0, 1 );

                        if( testBusHit( wireStart + entrySize( -1, 0 ) ) )
                        {
                            /* there is room to the left of the wire for the bus entry
                             *  =======
                             *     \
                             *      |
                             *      |
                             */
                            SCH_BUS_WIRE_ENTRY* busEntry = new SCH_BUS_WIRE_ENTRY( p, 4 );
                            busEntry->SetFlags( IS_NEW );
                            m_currentSheet->GetScreen()->Append( busEntry );
                            moveLabels( wire, p );
                            wire->SetStartPoint( p );
                        }
                        else if( testBusHit( wireStart + entrySize( 1, 0 ) ) )
                        {
                            /* there is room to the right of the wire for the bus entry
                             *  =======
                             *     /
                             *    |
                             *    |
                             */
                            SCH_BUS_WIRE_ENTRY* busEntry = new SCH_BUS_WIRE_ENTRY( p, 1 );
                            busEntry->SetFlags( IS_NEW );
                            m_currentSheet->GetScreen()->Append( busEntry );
                            moveLabels( wire, p );
                            wire->SetStartPoint( p );
                        }
                        else
                        {
                            auto        ercItem = ERC_ITEM::Create( ERCE_BUS_ENTRY_NEEDED );
                            SCH_MARKER* marker = new SCH_MARKER( ercItem, wireStart );
                            m_currentSheet->GetScreen()->Append( marker );
                        }
                    }

                    break;
                }
                else if( testBusHit( wireEnd ) )
                {
                    // Wire end is on the bus

                    if( wireStart.y < busStart.y )
                    {
                        /* the start of the wire is above the bus
                         *      |
                         *      |
                         *      |
                         *   =======
                         */
                        wxPoint p = wireEnd + entrySize( 0, -1 );

                        if( testBusHit( wireEnd + entrySize( -1, 0 ) ) )
                        {
                            /* there is room to the left of the wire for the bus entry
                             *      |
                             *      |
                             *     /
                             *  =======
                             */
                            SCH_BUS_WIRE_ENTRY* busEntry = new SCH_BUS_WIRE_ENTRY( p, 3 );
                            busEntry->SetFlags( IS_NEW );
                            m_currentSheet->GetScreen()->Append( busEntry );
                            moveLabels( wire, p );
                            wire->SetEndPoint( p );
                        }
                        else if( testBusHit( wireEnd + entrySize( 1, 0 ) ) )
                        {
                            /* there is room to the right of the wire for the bus entry
                             *    |
                             *    |
                             *     \
                             *  =======
                             */
                            SCH_BUS_WIRE_ENTRY* busEntry = new SCH_BUS_WIRE_ENTRY( p, 2 );
                            busEntry->SetFlags( IS_NEW );
                            m_currentSheet->GetScreen()->Append( busEntry );
                            moveLabels( wire, p );
                            wire->SetEndPoint( p );
                        }
                        else
                        {
                            auto        ercItem = ERC_ITEM::Create( ERCE_BUS_ENTRY_NEEDED );
                            SCH_MARKER* marker = new SCH_MARKER( ercItem, wireEnd );
                            m_currentSheet->GetScreen()->Append( marker );
                        }
                    }
                    else
                    {
                        /* wire start is below the bus
                         *   =======
                         *      |
                         *      |
                         *      |
                         */
                        wxPoint p = wireEnd + entrySize( 0, 1 );

                        if( testBusHit( wireEnd + entrySize( -1, 0 ) ) )
                        {
                            /* there is room to the left of the wire for the bus entry
                             *  =======
                             *     \
                             *      |
                             *      |
                             */
                            SCH_BUS_WIRE_ENTRY* busEntry = new SCH_BUS_WIRE_ENTRY( p, 4 );
                            busEntry->SetFlags( IS_NEW );
                            m_currentSheet->GetScreen()->Append( busEntry );
                            moveLabels( wire, p );
                            wire->SetEndPoint( p );
                        }
                        else if( testBusHit( wireEnd + entrySize( 1, 0 ) ) )
                        {
                            /* there is room to the right of the wire for the bus entry
                             *  =======
                             *     /
                             *    |
                             *    |
                             */
                            SCH_BUS_WIRE_ENTRY* busEntry = new SCH_BUS_WIRE_ENTRY( p, 1 );
                            busEntry->SetFlags( IS_NEW );
                            m_currentSheet->GetScreen()->Append( busEntry );
                            moveLabels( wire, p );
                            wire->SetEndPoint( p );
                        }
                        else
                        {
                            auto        ercItem = ERC_ITEM::Create( ERCE_BUS_ENTRY_NEEDED );
                            SCH_MARKER* marker = new SCH_MARKER( ercItem, wireEnd );
                            m_currentSheet->GetScreen()->Append( marker );
                        }
                    }

                    break;
                }
            }
            else
            {
                // Wire isn't horizontal or vertical

                if( testBusHit( wireStart ) )
                {
                    wxPoint wirevector = wireStart - wireEnd;

                    if( wirevector.x > 0 )
                    {
                        if( wirevector.y > 0 )
                        {
                            wxPoint             p = wireStart + entrySize( -1, -1 );
                            SCH_BUS_WIRE_ENTRY* busEntry = new SCH_BUS_WIRE_ENTRY( p, 2 );
                            busEntry->SetFlags( IS_NEW );
                            m_currentSheet->GetScreen()->Append( busEntry );

                            moveLabels( wire, p );
                            wire->SetStartPoint( p );
                        }
                        else
                        {
                            wxPoint             p = wireStart + entrySize( -1, 1 );
                            SCH_BUS_WIRE_ENTRY* busEntry = new SCH_BUS_WIRE_ENTRY( p, 1 );
                            busEntry->SetFlags( IS_NEW );
                            m_currentSheet->GetScreen()->Append( busEntry );

                            moveLabels( wire, p );
                            wire->SetStartPoint( p );
                        }
                    }
                    else
                    {
                        if( wirevector.y > 0 )
                        {
                            wxPoint             p = wireStart + entrySize( 1, -1 );
                            SCH_BUS_WIRE_ENTRY* busEntry = new SCH_BUS_WIRE_ENTRY( p, 3 );
                            busEntry->SetFlags( IS_NEW );
                            m_currentSheet->GetScreen()->Append( busEntry );

                            moveLabels( wire, p );
                            wire->SetStartPoint( p );
                        }
                        else
                        {
                            wxPoint             p = wireStart + entrySize( 1, 1 );
                            SCH_BUS_WIRE_ENTRY* busEntry = new SCH_BUS_WIRE_ENTRY( p, 4 );
                            busEntry->SetFlags( IS_NEW );
                            m_currentSheet->GetScreen()->Append( busEntry );

                            moveLabels( wire, p );
                            wire->SetStartPoint( p );
                        }
                    }

                    break;
                }
                else if( testBusHit( wireEnd ) )
                {
                    wxPoint wirevector = wireStart - wireEnd;

                    if( wirevector.x > 0 )
                    {
                        if( wirevector.y > 0 )
                        {
                            wxPoint             p = wireEnd + entrySize( 1, 1 );
                            SCH_BUS_WIRE_ENTRY* busEntry = new SCH_BUS_WIRE_ENTRY( p, 4 );
                            busEntry->SetFlags( IS_NEW );
                            m_currentSheet->GetScreen()->Append( busEntry );

                            moveLabels( wire, p );
                            wire->SetEndPoint( p );
                        }
                        else
                        {
                            wxPoint             p = wireEnd + entrySize( 1, -1 );
                            SCH_BUS_WIRE_ENTRY* busEntry = new SCH_BUS_WIRE_ENTRY( p, 3 );
                            busEntry->SetFlags( IS_NEW );
                            m_currentSheet->GetScreen()->Append( busEntry );

                            moveLabels( wire, p );
                            wire->SetEndPoint( p );
                        }
                    }
                    else
                    {
                        if( wirevector.y > 0 )
                        {
                            wxPoint             p = wireEnd + entrySize( -1, 1 );
                            SCH_BUS_WIRE_ENTRY* busEntry = new SCH_BUS_WIRE_ENTRY( p, 1 );
                            busEntry->SetFlags( IS_NEW );
                            m_currentSheet->GetScreen()->Append( busEntry );

                            moveLabels( wire, p );
                            wire->SetEndPoint( p );
                        }
                        else
                        {
                            wxPoint             p = wireEnd + entrySize( -1, -1 );
                            SCH_BUS_WIRE_ENTRY* busEntry = new SCH_BUS_WIRE_ENTRY( p, 2 );
                            busEntry->SetFlags( IS_NEW );
                            m_currentSheet->GetScreen()->Append( busEntry );

                            moveLabels( wire, p );
                            wire->SetEndPoint( p );
                        }
                    }

                    break;
                }
            }
        }
    }
}


const SEG* SCH_EAGLE_PLUGIN::SEG_DESC::LabelAttached( const SCH_TEXT* aLabel ) const
{
    VECTOR2I labelPos( aLabel->GetPosition() );

    for( const auto& seg : segs )
    {
        if( seg.Contains( labelPos ) )
            return &seg;
    }

    return nullptr;
}


// TODO could be used to place junctions, instead of IsJunctionNeeded()
// (see SCH_EDIT_FRAME::importFile())
bool SCH_EAGLE_PLUGIN::checkConnections( const SCH_SYMBOL* aSymbol, const LIB_PIN* aPin ) const
{
    wxPoint pinPosition = aSymbol->GetPinPhysicalPosition( aPin );
    auto    pointIt     = m_connPoints.find( pinPosition );

    if( pointIt == m_connPoints.end() )
        return false;

    const auto& items = pointIt->second;
    wxASSERT( items.find( aPin ) != items.end() );
    return items.size() > 1;
}


void SCH_EAGLE_PLUGIN::addImplicitConnections( SCH_SYMBOL* aSymbol, SCH_SCREEN* aScreen,
                                               bool aUpdateSet )
{
    wxCHECK( aSymbol->GetLibSymbolRef(), /*void*/ );

    // Normally power parts also have power input pins,
    // but they already force net names on the attached wires
    if( aSymbol->GetLibSymbolRef()->IsPower() )
        return;

    int                   unit      = aSymbol->GetUnit();
    const wxString        reference = aSymbol->GetField( REFERENCE_FIELD )->GetText();
    std::vector<LIB_PIN*> pins;
    aSymbol->GetLibSymbolRef()->GetPins( pins );
    std::set<int> missingUnits;

    // Search all units for pins creating implicit connections
    for( const auto& pin : pins )
    {
        if( pin->GetType() == ELECTRICAL_PINTYPE::PT_POWER_IN )
        {
            bool pinInUnit = !unit || pin->GetUnit() == unit; // pin belongs to the tested unit

            // Create a global net label only if there are no other wires/pins attached
            if( pinInUnit )
            {
                if( !checkConnections( aSymbol, pin ) )
                {
                    // Create a net label to force the net name on the pin
                    SCH_GLOBALLABEL* netLabel = new SCH_GLOBALLABEL;
                    netLabel->SetPosition( aSymbol->GetPinPhysicalPosition( pin ) );
                    netLabel->SetText( extractNetName( pin->GetName() ) );
                    netLabel->SetTextSize( wxSize( Mils2iu( 40 ), Mils2iu( 40 ) ) );
                    netLabel->SetAlignedAngle( EDA_ANGLE::ANGLE_180 );
                    aScreen->Append( netLabel );
                }
            }
            else if( aUpdateSet )
            {
                // Found a pin creating implicit connection information in another unit.
                // Such units will be instantiated if they do not appear in another sheet and
                // processed later.
                wxASSERT( pin->GetUnit() );
                missingUnits.insert( pin->GetUnit() );
            }
        }
    }

    if( aUpdateSet && aSymbol->GetLibSymbolRef()->GetUnitCount() > 1 )
    {
        auto cmpIt = m_missingCmps.find( reference );

        // The first unit found has always already been processed.
        if( cmpIt == m_missingCmps.end() )
        {
            EAGLE_MISSING_CMP& entry = m_missingCmps[reference];
            entry.cmp                = aSymbol;
            entry.units.emplace( unit, false );
        }
        else
        {
            // Set the flag indicating this unit has been processed.
            cmpIt->second.units[unit] = false;
        }

        if( !missingUnits.empty() ) // Save the units that need later processing
        {
            EAGLE_MISSING_CMP& entry = m_missingCmps[reference];
            entry.cmp                = aSymbol;

            // Add units that haven't already been processed.
            for( int i : missingUnits )
            {
                if( entry.units.find( i ) != entry.units.end() )
                    entry.units.emplace( i, true );
            }
        }
    }
}


wxString SCH_EAGLE_PLUGIN::fixSymbolName( const wxString& aName )
{
    wxString ret = EscapeString( aName, CTX_LIBID );

    return ret;
}


wxString SCH_EAGLE_PLUGIN::translateEagleBusName( const wxString& aEagleName ) const
{
    if( NET_SETTINGS::ParseBusVector( aEagleName, nullptr, nullptr ) )
        return aEagleName;

    wxString ret = "{";

    wxStringTokenizer tokenizer( aEagleName, "," );

    while( tokenizer.HasMoreTokens() )
    {
        wxString member = tokenizer.GetNextToken();

        // In Eagle, overbar text is automatically stopped at the end of the net name, even when
        // that net name is part of a bus definition.  In KiCad, we don't (currently) do that, so
        // if there is an odd number of overbar markers in this net name, we need to append one
        // to close it out before appending the space.

        if( member.Freq( '!' ) % 2 > 0 )
            member << "!";

        ret << member << " ";
    }

    ret.Trim( true );
    ret << "}";

    return ret;
}<|MERGE_RESOLUTION|>--- conflicted
+++ resolved
@@ -1360,13 +1360,8 @@
     {
         if( attributeNode->GetName() == "attribute" )
         {
-<<<<<<< HEAD
-            auto       attr = EATTR( attributeNode );
-            SCH_FIELD* field = NULL;
-=======
             auto       attr  = EATTR( attributeNode );
             SCH_FIELD* field = nullptr;
->>>>>>> cf00319c
 
             if( attr.name.Lower() == "name" )
             {
