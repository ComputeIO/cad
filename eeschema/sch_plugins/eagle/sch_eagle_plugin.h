--- conflicted
+++ resolved
@@ -137,15 +137,6 @@
                                      int aGateNumber );
     LIB_RECTANGLE* loadSymbolRectangle( std::unique_ptr<LIB_PART>& aPart, wxXmlNode* aRectNode,
                                         int aGateNumber );
-<<<<<<< HEAD
-    LIB_POLYLINE*  loadSymbolPolyLine( std::unique_ptr<LIB_PART>& aPart, wxXmlNode* aPolygonNode,
-                                       int aGateNumber );
-    LIB_ITEM*      loadSymbolWire( std::unique_ptr<LIB_PART>& aPart, wxXmlNode* aWireNode,
-                                   int aGateNumber );
-    LIB_PIN*  loadPin( std::unique_ptr<LIB_PART>& aPart, wxXmlNode*, EPIN* epin, int aGateNumber );
-    LIB_TEXT* loadSymbolText( std::unique_ptr<LIB_PART>& aPart, wxXmlNode* aLibText,
-                              int aGateNumber );
-=======
     LIB_ITEM*       loadSymbolWire( std::unique_ptr<LIB_PART>& aPart, wxXmlNode* aWireNode,
                                     int aGateNumber );
     LIB_PIN*        loadPin( std::unique_ptr<LIB_PART>& aPart, wxXmlNode*, EPIN* epin,
@@ -153,7 +144,6 @@
     LIB_TEXT*       loadSymbolText( std::unique_ptr<LIB_PART>& aPart, wxXmlNode* aLibText,
                                     int aGateNumber );
     void            loadFrame( wxXmlNode* aFrameNode, std::vector<LIB_ITEM*>& aLines );
->>>>>>> 77f5d317
 
     void            loadTextAttributes( EDA_TEXT* aText, const ETEXT& aAttribs ) const;
     void            loadFieldAttributes( LIB_FIELD* aField, const LIB_TEXT* aText ) const;
