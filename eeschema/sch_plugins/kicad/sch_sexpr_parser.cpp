/*
 * This program source code file is part of KiCad, a free EDA CAD application.
 *
 * Copyright (C) 2020 CERN
 * Copyright (C) 2021 KiCad Developers, see AUTHORS.txt for contributors.
 *
 * @author Wayne Stambaugh <stambaughw@gmail.com>
 *
 * This program is free software: you can redistribute it and/or modify it
 * under the terms of the GNU General Public License as published by the
 * Free Software Foundation, either version 3 of the License, or (at your
 * option) any later version.
 *
 * This program is distributed in the hope that it will be useful, but
 * WITHOUT ANY WARRANTY; without even the implied warranty of
 * MERCHANTABILITY or FITNESS FOR A PARTICULAR PURPOSE.  See the GNU
 * General Public License for more details.
 *
 * You should have received a copy of the GNU General Public License along
 * with this program.  If not, see <http://www.gnu.org/licenses/>.
 */

/**
 * @file sch_sexpr_parser.cpp
 * @brief Schematic and symbol library s-expression file format parser implementations.
 */

// For some reason wxWidgets is built with wxUSE_BASE64 unset so expose the wxWidgets
// base64 code.
#define wxUSE_BASE64 1
#include <wx/base64.h>
#include <wx/mstream.h>
#include <wx/tokenzr.h>

#include <lib_id.h>
#include <lib_arc.h>
#include <lib_bezier.h>
#include <lib_circle.h>
#include <lib_pin.h>
#include <lib_polyline.h>
#include <lib_rectangle.h>
#include <lib_text.h>
#include <math/util.h>                           // KiROUND, Clamp
#include <kicad_string.h>
#include <sch_bitmap.h>
#include <sch_bus_entry.h>
#include <sch_symbol.h>
#include <sch_edit_frame.h>          // SYM_ORIENT_XXX
#include <sch_field.h>
#include <sch_line.h>
#include <sch_junction.h>
#include <sch_no_connect.h>
#include <sch_screen.h>
#include <sch_sheet_pin.h>
#include <sch_plugins/kicad/sch_sexpr_parser.h>
#include <template_fieldnames.h>
#include <trigo.h>
#include <widgets/progress_reporter.h>


using namespace TSCHEMATIC_T;


SCH_SEXPR_PARSER::SCH_SEXPR_PARSER( LINE_READER* aLineReader, PROGRESS_REPORTER* aProgressReporter,
                                    unsigned aLineCount ) :
    SCHEMATIC_LEXER( aLineReader ),
    m_requiredVersion( 0 ),
    m_fieldId( 0 ),
    m_unit( 1 ),
    m_convert( 1 ),
    m_progressReporter( aProgressReporter ),
    m_lineReader( aLineReader ),
    m_lastProgressLine( 0 ),
    m_lineCount( aLineCount )
{
}


void SCH_SEXPR_PARSER::checkpoint()
{
    const unsigned PROGRESS_DELTA = 250;

    if( m_progressReporter )
    {
        unsigned curLine = m_lineReader->LineNumber();

        if( curLine > m_lastProgressLine + PROGRESS_DELTA )
        {
            m_progressReporter->SetCurrentProgress( ( (double) curLine )
                                                            / std::max( 1U, m_lineCount ) );

            if( !m_progressReporter->KeepRefreshing() )
                THROW_IO_ERROR( ( "Open cancelled by user." ) );

            m_lastProgressLine = curLine;
        }
    }
}


bool SCH_SEXPR_PARSER::parseBool()
{
    T token = NextTok();

    if( token == T_yes )
        return true;
    else if( token == T_no )
        return false;
    else
        Expecting( "yes or no" );

    return false;
}


void SCH_SEXPR_PARSER::ParseLib( LIB_SYMBOL_MAP& aSymbolLibMap )
{
    T token;

    NeedLEFT();
    NextTok();
    parseHeader( T_kicad_symbol_lib, SEXPR_SYMBOL_LIB_FILE_VERSION );

    for( token = NextTok(); token != T_RIGHT; token = NextTok() )
    {
        if( token != T_LEFT )
            Expecting( T_LEFT );

        token = NextTok();

        if( token == T_symbol )
        {
            m_unit = 1;
            m_convert = 1;
            LIB_SYMBOL* symbol = ParseSymbol( aSymbolLibMap, m_requiredVersion );
            aSymbolLibMap[symbol->GetName()] = symbol;
        }
        else
        {
            Expecting( "symbol" );
        }
    }
}


LIB_SYMBOL* SCH_SEXPR_PARSER::ParseSymbol( LIB_SYMBOL_MAP& aSymbolLibMap, int aFileVersion )
{
    wxCHECK_MSG( CurTok() == T_symbol, nullptr,
                 wxT( "Cannot parse " ) + GetTokenString( CurTok() ) + wxT( " as a symbol." ) );

    T token;
    long tmp;
    wxString name;
    wxString error;
    LIB_ITEM* item;
    LIB_FIELD* field;
    std::unique_ptr<LIB_SYMBOL> symbol = std::make_unique<LIB_SYMBOL>( wxEmptyString );
    std::set<int> fieldIDsRead;

    m_requiredVersion = aFileVersion;
    symbol->SetUnitCount( 1 );

    m_fieldId = MANDATORY_FIELDS;

    token = NextTok();

    if( !IsSymbol( token ) )
    {
        THROW_PARSE_ERROR( _( "Invalid symbol name" ), CurSource(), CurLine(), CurLineNumber(),
                           CurOffset() );
    }

    name = FromUTF8();

    LIB_ID id;

    if( id.Parse( name ) >= 0 )
    {
        THROW_PARSE_ERROR( _( "Invalid library identifier" ), CurSource(), CurLine(),
                           CurLineNumber(), CurOffset() );
    }

    m_symbolName = id.GetLibItemName().wx_str();
    symbol->SetName( m_symbolName );
    symbol->SetLibId( id );

    for( token = NextTok(); token != T_RIGHT; token = NextTok() )
    {
        if( token != T_LEFT )
            Expecting( T_LEFT );

        token = NextTok();

        switch( token )
        {
        case T_power:
            symbol->SetPower();
            NeedRIGHT();
            break;

        case T_pin_names: parsePinNames( symbol ); break;

        case T_pin_numbers:
            token = NextTok();

            if( token != T_hide )
                Expecting( "hide" );

            symbol->SetShowPinNumbers( false );
            NeedRIGHT();
            break;

        case T_in_bom:
            symbol->SetIncludeInBom( parseBool() );
            NeedRIGHT();
            break;

        case T_on_board:
            symbol->SetIncludeOnBoard( parseBool() );
            NeedRIGHT();
            break;

        case T_property:
            field = parseProperty( symbol );

            if( field )
            {
                // It would appear that at some point we allowed duplicate ids to slip through
                // when writing files.  The easiest (and most complete) solution is to disallow
                // multiple instances of the same id (for all files since the source of the error
                // *might* in fact be hand-edited files).
                //
                // While no longer used, -1 is still a valid id for user field.  It gets converted
                // to the next unused number on save.
                if( fieldIDsRead.count( field->GetId() ) )
                    field->SetId( -1 );
                else if( field )
                    fieldIDsRead.insert( field->GetId() );
            }

            break;

        case T_extends:
        {
            token = NextTok();

            if( !IsSymbol( token ) )
            {
<<<<<<< HEAD
                error.Printf(
                        _( "Invalid symbol extends name in\nfile: \"%s\"\nline: %d\noffset: %d" ),
                        CurSource().c_str(), CurLineNumber(), CurOffset() );
                THROW_IO_ERROR( error );
=======
                THROW_PARSE_ERROR( _( "Invalid parent symbol name" ), CurSource(), CurLine(),
                                   CurLineNumber(), CurOffset() );
>>>>>>> 91620131
            }

            name = FromUTF8();
            auto it = aSymbolLibMap.find( name );

            if( it == aSymbolLibMap.end() )
            {
<<<<<<< HEAD
                error.Printf( _( "No parent for extended symbol %s in\nfile: \"%s\"\nline: "
                                 "%d\noffset: %d" ),
                              name.c_str(), CurSource().c_str(), CurLineNumber(), CurOffset() );
                THROW_IO_ERROR( error );
=======
                error.Printf( _( "No parent for extended symbol %s" ), name.c_str() );
                THROW_PARSE_ERROR( error, CurSource(), CurLine(), CurLineNumber(), CurOffset() );
>>>>>>> 91620131
            }

            symbol->SetParent( it->second );
            NeedRIGHT();
            break;
        }

        case T_symbol:
        {
            token = NextTok();

            if( !IsSymbol( token ) )
            {
<<<<<<< HEAD
                error.Printf(
                        _( "Invalid symbol unit name in\nfile: \"%s\"\nline: %d\noffset: %d" ),
                        CurSource().c_str(), CurLineNumber(), CurOffset() );
                THROW_IO_ERROR( error );
=======
                THROW_PARSE_ERROR( _( "Invalid symbol unit name" ), CurSource(), CurLine(),
                                   CurLineNumber(), CurOffset() );
>>>>>>> 91620131
            }

            name = FromUTF8();

            if( !name.StartsWith( m_symbolName ) )
            {
<<<<<<< HEAD
                error.Printf( _( "Invalid symbol unit name prefix %s in\nfile: \"%s\"\n"
                                 "line: %d\noffset: %d" ),
                              name.c_str(), CurSource().c_str(), CurLineNumber(), CurOffset() );
                THROW_IO_ERROR( error );
=======
                error.Printf( _( "Invalid symbol unit name prefix %s" ), name.c_str() );
                THROW_PARSE_ERROR( error, CurSource(), CurLine(), CurLineNumber(), CurOffset() );
>>>>>>> 91620131
            }

            name = name.Right( name.Length() - m_symbolName.Length() - 1 );

            wxStringTokenizer tokenizer( name, "_" );

            if( tokenizer.CountTokens() != 2 )
            {
<<<<<<< HEAD
                error.Printf( _( "Invalid symbol unit name suffix %s in\nfile: \"%s\"\n"
                                 "line: %d\noffset: %d" ),
                              name.c_str(), CurSource().c_str(), CurLineNumber(), CurOffset() );
                THROW_IO_ERROR( error );
=======
                error.Printf( _( "Invalid symbol unit name suffix %s" ), name.c_str() );
                THROW_PARSE_ERROR( error, CurSource(), CurLine(), CurLineNumber(), CurOffset() );
>>>>>>> 91620131
            }

            if( !tokenizer.GetNextToken().ToLong( &tmp ) )
            {
<<<<<<< HEAD
                error.Printf(
                        _( "Invalid symbol unit number %s in\nfile: \"%s\"\nline: %d\noffset: %d" ),
                        name.c_str(), CurSource().c_str(), CurLineNumber(), CurOffset() );
                THROW_IO_ERROR( error );
=======
                error.Printf( _( "Invalid symbol unit number %s" ), name.c_str() );
                THROW_PARSE_ERROR( error, CurSource(), CurLine(), CurLineNumber(), CurOffset() );
>>>>>>> 91620131
            }

            m_unit = static_cast<int>( tmp );

            if( !tokenizer.GetNextToken().ToLong( &tmp ) )
            {
<<<<<<< HEAD
                error.Printf( _( "Invalid symbol convert number %s in\nfile: \"%s\"\nline: "
                                 "%d\noffset: %d" ),
                              name.c_str(), CurSource().c_str(), CurLineNumber(), CurOffset() );
                THROW_IO_ERROR( error );
=======
                error.Printf( _( "Invalid symbol convert number %s" ), name.c_str() );
                THROW_PARSE_ERROR( error, CurSource(), CurLine(), CurLineNumber(), CurOffset() );
>>>>>>> 91620131
            }

            m_convert = static_cast<int>( tmp );

            if( m_convert > 1 )
                symbol->SetConversion( true, false );

            if( m_unit > symbol->GetUnitCount() )
                symbol->SetUnitCount( m_unit, false );

            for( token = NextTok(); token != T_RIGHT; token = NextTok() )
            {
                if( token != T_LEFT )
                    Expecting( T_LEFT );

                token = NextTok();

                switch( token )
                {
                case T_arc:
                case T_bezier:
                case T_circle:
                case T_pin:
                case T_polyline:
                case T_rectangle:
                case T_text:
                    item = ParseDrawItem();

                    wxCHECK_MSG( item, nullptr, "Invalid draw item pointer." );

                    item->SetParent( symbol.get() );
                    symbol->AddDrawItem( item, false );
                    break;

                default: Expecting( "arc, bezier, circle, pin, polyline, rectangle, or text" );
                };
            }

            m_unit = 1;
            m_convert = 1;
            break;
        }

        case T_arc:
        case T_bezier:
        case T_circle:
        case T_pin:
        case T_polyline:
        case T_rectangle:
        case T_text:
            item = ParseDrawItem();

            wxCHECK_MSG( item, nullptr, "Invalid draw item pointer." );

            item->SetParent( symbol.get() );
            symbol->AddDrawItem( item, false );
            break;

        default:
            Expecting( "pin_names, pin_numbers, arc, bezier, circle, pin, polyline, "
                       "rectangle, or text" );
        }
    }

    symbol->GetDrawItems().sort();
    m_symbolName.clear();

    return symbol.release();
}


LIB_ITEM* SCH_SEXPR_PARSER::ParseDrawItem()
{
    switch( CurTok() )
    {
    case T_arc: return static_cast<LIB_ITEM*>( parseArc() ); break;

    case T_bezier: return static_cast<LIB_ITEM*>( parseBezier() ); break;

    case T_circle: return static_cast<LIB_ITEM*>( parseCircle() ); break;

    case T_pin: return static_cast<LIB_ITEM*>( parsePin() ); break;

    case T_polyline: return static_cast<LIB_ITEM*>( parsePolyLine() ); break;

    case T_rectangle: return static_cast<LIB_ITEM*>( parseRectangle() ); break;

    case T_text: return static_cast<LIB_TEXT*>( parseText() ); break;

    default: Expecting( "arc, bezier, circle, pin, polyline, rectangle, or text" );
    }

    return nullptr;
}


double SCH_SEXPR_PARSER::parseDouble()
{
<<<<<<< HEAD
    char*    tmp;
    wxString error;
=======
    char* tmp;
>>>>>>> 91620131

    // In case the file got saved with the wrong locale.
    if( strchr( CurText(), ',' ) != NULL )
    {
        THROW_PARSE_ERROR( _( "Floating point number with incorrect locale" ), CurSource(),
                           CurLine(), CurLineNumber(), CurOffset() );
    }

    errno = 0;

    double fval = strtod( CurText(), &tmp );

    if( errno )
    {
        THROW_PARSE_ERROR( _( "Invalid floating point number" ), CurSource(), CurLine(),
                           CurLineNumber(), CurOffset() );
    }

    if( CurText() == tmp )
    {
        THROW_PARSE_ERROR( _( "Missing floating point number" ), CurSource(), CurLine(),
                           CurLineNumber(), CurOffset() );
    }

    return fval;
}


int SCH_SEXPR_PARSER::parseInternalUnits()
{
    auto retval = parseDouble() * IU_PER_MM;

    // Schematic internal units are represented as integers.  Any values that are
    // larger or smaller than the schematic units represent undefined behavior for
    // the system.  Limit values to the largest that can be displayed on the screen.
    double int_limit = std::numeric_limits<int>::max() * 0.7071; // 0.7071 = roughly 1/sqrt(2)

    return KiROUND( Clamp<double>( -int_limit, retval, int_limit ) );
}


int SCH_SEXPR_PARSER::parseInternalUnits( const char* aExpected )
{
    auto retval = parseDouble( aExpected ) * IU_PER_MM;

    double int_limit = std::numeric_limits<int>::max() * 0.7071;

    return KiROUND( Clamp<double>( -int_limit, retval, int_limit ) );
}


void SCH_SEXPR_PARSER::parseStroke( STROKE_PARAMS& aStroke )
{
    wxCHECK_RET( CurTok() == T_stroke,
                 wxT( "Cannot parse " ) + GetTokenString( CurTok() ) + wxT( " as a stroke." ) );

    aStroke.SetWidth( Mils2iu( DEFAULT_LINE_THICKNESS ) );
    aStroke.SetPlotStyle( PLOT_DASH_TYPE::DEFAULT );
    aStroke.SetColor( COLOR4D::UNSPECIFIED );

    T token;

    for( token = NextTok(); token != T_RIGHT; token = NextTok() )
    {
        if( token != T_LEFT )
            Expecting( T_LEFT );

        token = NextTok();

        switch( token )
        {
        case T_width:
            aStroke.SetWidth( parseInternalUnits( "stroke width" ) );
            NeedRIGHT();
            break;

        case T_type:
        {
            token = NextTok();

            switch( token )
            {
            case T_dash: aStroke.SetPlotStyle( PLOT_DASH_TYPE::DASH ); break;
            case T_dot: aStroke.SetPlotStyle( PLOT_DASH_TYPE::DOT ); break;
            case T_dash_dot: aStroke.SetPlotStyle( PLOT_DASH_TYPE::DASHDOT ); break;
            case T_solid: aStroke.SetPlotStyle( PLOT_DASH_TYPE::SOLID ); break;
            case T_default: aStroke.SetPlotStyle( PLOT_DASH_TYPE::DEFAULT ); break;
            default: Expecting( "solid, dash, dash_dot, dot or default" );
            }

            NeedRIGHT();
            break;
        }

        case T_color:
        {
            COLOR4D color;

            color.r = parseInt( "red" ) / 255.0;
            color.g = parseInt( "green" ) / 255.0;
            color.b = parseInt( "blue" ) / 255.0;
            color.a = Clamp( parseDouble( "alpha" ), 0.0, 1.0 );

            aStroke.SetColor( color );
            NeedRIGHT();
            break;
        }

        default: Expecting( "width, type, or color" );
        }
    }
}


void SCH_SEXPR_PARSER::parseFill( FILL_PARAMS& aFill )
{
    wxCHECK_RET( CurTok() == T_fill,
                 wxT( "Cannot parse " ) + GetTokenString( CurTok() ) + wxT( " as fill." ) );

    aFill.m_FillType = FILL_TYPE::NO_FILL;
    aFill.m_Color = COLOR4D::UNSPECIFIED;

    T token;

    for( token = NextTok(); token != T_RIGHT; token = NextTok() )
    {
        if( token != T_LEFT )
            Expecting( T_LEFT );

        token = NextTok();

        switch( token )
        {
        case T_type:
        {
            token = NextTok();

            switch( token )
            {
            case T_none: aFill.m_FillType = FILL_TYPE::NO_FILL; break;
            case T_outline: aFill.m_FillType = FILL_TYPE::FILLED_SHAPE; break;
            case T_background: aFill.m_FillType = FILL_TYPE::FILLED_WITH_BG_BODYCOLOR; break;
            default: Expecting( "none, outline, or background" );
            }

            NeedRIGHT();
            break;
        }

        case T_color:
        {
            COLOR4D color;

            color.r = parseInt( "red" ) / 255.0;
            color.g = parseInt( "green" ) / 255.0;
            color.b = parseInt( "blue" ) / 255.0;
            color.a = Clamp( parseDouble( "alpha" ), 0.0, 1.0 );
            aFill.m_Color = color;
            NeedRIGHT();
            break;
        }

        default: Expecting( "type or color" );
        }
    }
}


void SCH_SEXPR_PARSER::parseEDA_TEXT( EDA_TEXT* aText, bool aConvertOverbarSyntax )
{
    wxCHECK_RET( aText && CurTok() == T_effects,
                 wxT( "Cannot parse " ) + GetTokenString( CurTok() ) + wxT( " as EDA_TEXT." ) );

    // In version 20210606 the notation for overbars was changed from `~...~` to `~{...}`.
    // We need to convert the old syntax to the new one.
    if( aConvertOverbarSyntax && m_requiredVersion < 20210606 )
        aText->SetText( ConvertToNewOverbarNotation( aText->GetText() ) );

    T token;

    for( token = NextTok(); token != T_RIGHT; token = NextTok() )
    {
        if( token == T_LEFT )
            token = NextTok();

        switch( token )
        {
        case T_font:
            for( token = NextTok(); token != T_RIGHT; token = NextTok() )
            {
                if( token == T_LEFT )
                    token = NextTok();

                switch( token )
                {
                case T_face:
                {
                    NeedSYMBOL();
                    wxString faceName = FromUTF8();
                    // GetFont() always returns a valid font (defaulting to newstroke)
                    KIFONT::FONT* font = KIFONT::FONT::GetFont( faceName );
                    aText->SetFont( font );
                    NeedRIGHT();
                    break;
                }

                case T_size:
                {
                    wxSize sz;
                    sz.SetHeight( parseInternalUnits( "text height" ) );
                    sz.SetWidth( parseInternalUnits( "text width" ) );
                    aText->SetTextSize( sz );
                    NeedRIGHT();
                    break;
                }

                case T_thickness:
                    aText->SetTextThickness( parseInternalUnits( "text thickness" ) );
                    NeedRIGHT();
                    break;

                case T_bold: aText->SetBold( true ); break;

                case T_italic: aText->SetItalic( true ); break;

                case T_line_spacing:
                {
                    aText->SetLineSpacing( parseDouble( "line spacing" ) );
                    NeedRIGHT();
                    break;
                }

                default: Expecting( "face, size, thickness, line_spacing, bold, or italic" );
                }
            }

            break;

        case T_justify:
            for( token = NextTok(); token != T_RIGHT; token = NextTok() )
            {
                switch( token )
                {
                case T_left: aText->Align( TEXT_ATTRIBUTES::H_LEFT ); break;
                case T_right: aText->Align( TEXT_ATTRIBUTES::H_RIGHT ); break;
                case T_top: aText->Align( TEXT_ATTRIBUTES::V_TOP ); break;
                case T_bottom: aText->Align( TEXT_ATTRIBUTES::V_BOTTOM ); break;
                case T_mirror: aText->SetMirrored( true ); break;
                default: Expecting( "left, right, top, bottom, hcenter, vcenter, or mirror" );
                }
            }

            break;

        case T_hide: aText->SetVisible( false ); break;

        default: Expecting( "font, justify, or hide" );
        }
    }
}


void SCH_SEXPR_PARSER::parseHeader( TSCHEMATIC_T::T aHeaderType, int aFileVersion )
{
    wxCHECK_RET( CurTok() == aHeaderType,
                 wxT( "Cannot parse " ) + GetTokenString( CurTok() ) + wxT( " as a header." ) );

    NeedLEFT();

    T tok = NextTok();

    if( tok == T_version )
    {
        m_requiredVersion = parseInt( FromUTF8().mb_str( wxConvUTF8 ) );

        if( m_requiredVersion > aFileVersion )
            throw FUTURE_FORMAT_ERROR( FromUTF8() );

        NeedRIGHT();

        // Skip the host name and host build version information.
        NeedLEFT();
        NeedSYMBOL();
        NeedSYMBOL();

        if( m_requiredVersion < 20200827 )
            NeedSYMBOL();

        NeedRIGHT();
    }
    else
    {
        m_requiredVersion = aFileVersion;

        // Skip the host name and host build version information.
        NeedSYMBOL();
        NeedSYMBOL();
        NeedRIGHT();
    }
}


void SCH_SEXPR_PARSER::parsePinNames( std::unique_ptr<LIB_SYMBOL>& aSymbol )
{
    wxCHECK_RET( CurTok() == T_pin_names, wxT( "Cannot parse " ) + GetTokenString( CurTok() )
                                                  + wxT( " as a pin_name token." ) );

    wxString error;

    T token = NextTok();

    if( token == T_LEFT )
    {
        token = NextTok();

        if( token != T_offset )
            Expecting( "offset" );

        aSymbol->SetPinNameOffset( parseInternalUnits( "pin name offset" ) );
        NeedRIGHT();
        token = NextTok(); // Either ) or hide
    }

    if( token == T_hide )
    {
        aSymbol->SetShowPinNames( false );
        NeedRIGHT();
    }
    else if( token != T_RIGHT )
    {
<<<<<<< HEAD
        error.Printf( _( "Invalid symbol names definition in\nfile: '%s'\nline: %d\noffset: %d" ),
                      CurSource().c_str(), CurLineNumber(), CurOffset() );
        THROW_IO_ERROR( error );
=======
        THROW_PARSE_ERROR( _( "Invalid pin names definition" ), CurSource(), CurLine(),
                           CurLineNumber(), CurOffset() );
>>>>>>> 91620131
    }
}


LIB_FIELD* SCH_SEXPR_PARSER::parseProperty( std::unique_ptr<LIB_SYMBOL>& aSymbol )
{
    wxCHECK_MSG( CurTok() == T_property, nullptr,
                 wxT( "Cannot parse " ) + GetTokenString( CurTok() ) + wxT( " as a property." ) );
    wxCHECK( aSymbol, nullptr );

    wxString error;
    wxString name;
    wxString value;
    std::unique_ptr<LIB_FIELD> field = std::make_unique<LIB_FIELD>( aSymbol.get(),
                                                                    MANDATORY_FIELDS );

    T token = NextTok();

    if( !IsSymbol( token ) )
    {
<<<<<<< HEAD
        error.Printf( _( "Invalid property name in\nfile: '%s'\nline: %d\noffset: %d" ),
                      CurSource().c_str(), CurLineNumber(), CurOffset() );
        THROW_IO_ERROR( error );
=======
        THROW_PARSE_ERROR( _( "Invalid property name" ), CurSource(), CurLine(), CurLineNumber(),
                           CurOffset() );
>>>>>>> 91620131
    }

    name = FromUTF8();

    if( name.IsEmpty() )
    {
<<<<<<< HEAD
        error.Printf( _( "Empty property name in\nfile: '%s'\nline: %d\noffset: %d" ),
                      CurSource().c_str(), CurLineNumber(), CurOffset() );
        THROW_IO_ERROR( error );
=======
        THROW_PARSE_ERROR( _( "Empty property name" ), CurSource(), CurLine(), CurLineNumber(),
                           CurOffset() );
>>>>>>> 91620131
    }

    field->SetName( name );
    token = NextTok();

    if( !IsSymbol( token ) )
    {
<<<<<<< HEAD
        error.Printf( _( "Invalid property value in\nfile: '%s'\nline: %d\noffset: %d" ),
                      CurSource().c_str(), CurLineNumber(), CurOffset() );
        THROW_IO_ERROR( error );
=======
        THROW_PARSE_ERROR( _( "Invalid property value" ), CurSource(), CurLine(), CurLineNumber(),
                           CurOffset() );
>>>>>>> 91620131
    }

    // Empty property values are valid.
    value = FromUTF8();

    field->SetText( value );

    for( token = NextTok(); token != T_RIGHT; token = NextTok() )
    {
        if( token != T_LEFT )
            Expecting( T_LEFT );

        token = NextTok();

        switch( token )
        {
        case T_id:
            field->SetId( parseInt( "field ID" ) );
            NeedRIGHT();
            break;

        case T_at:
            field->SetPosition( parseXY() );
            field->SetTextAngle( static_cast<int>( parseDouble( "text angle" ) * 10.0 ) );
            NeedRIGHT();
            break;

        //TODO OLA case T_effects: parseEDA_TEXT( static_cast<EDA_TEXT*>( field.get() ) ); break;
        case T_effects:
            parseEDA_TEXT( static_cast<EDA_TEXT*>( field.get() ), field->GetId() == VALUE_FIELD );
            break;

        default: Expecting( "id, at or effects" );
        }
    }

    LIB_FIELD* existingField;

    if( field->GetId() < MANDATORY_FIELDS )
    {
        existingField = aSymbol->GetFieldById( field->GetId() );

        *existingField = *field;
        return existingField;
    }
    else if( name == "ki_keywords" )
    {
        // Not a LIB_FIELD object yet.
        aSymbol->SetKeyWords( value );
        return nullptr;
    }
    else if( name == "ki_description" )
    {
        // Not a LIB_FIELD object yet.
        aSymbol->SetDescription( value );
        return nullptr;
    }
    else if( name == "ki_fp_filters" )
    {
        // Not a LIB_FIELD object yet.
        wxArrayString     filters;
        wxStringTokenizer tokenizer( value );

        while( tokenizer.HasMoreTokens() )
            filters.Add( tokenizer.GetNextToken() );

        aSymbol->SetFPFilters( filters );
        return nullptr;
    }
    else if( name == "ki_locked" )
    {
        // This is a temporary LIB_FIELD object until interchangeable units are determined on
        // the fly.
        aSymbol->LockUnits( true );
        return nullptr;
    }
    else
    {
        // At this point, a user field is read.
        existingField = aSymbol->FindField( field->GetCanonicalName() );

#if 1 // Enable it to modify the name of the field to add if already existing                      \
        // Disable it to skip the field having the same name as previous field
        if( existingField )
        {
            // We cannot handle 2 fields with the same name, so because the field name
            // is already in use, try to build a new name (oldname_x)
            wxString base_name = field->GetCanonicalName();

            // Arbitrary limit 10 attempts to find a new name
            for( int ii = 1; ii < 10 && existingField; ii++ )
            {
                wxString newname = base_name;
                newname << '_' << ii;

                existingField = aSymbol->FindField( newname );

                if( !existingField ) // the modified name is not found, use it
                    field->SetName( newname );
            }
        }
#endif
        if( !existingField )
        {
            aSymbol->AddDrawItem( field.get(), false );
            return field.release();
        }
        else
        {
            // We cannot handle 2 fields with the same name, so skip this one
            return nullptr;
        }
    }
}


LIB_ARC* SCH_SEXPR_PARSER::parseArc()
{
    wxCHECK_MSG( CurTok() == T_arc, nullptr,
                 wxT( "Cannot parse " ) + GetTokenString( CurTok() ) + wxT( " as an arc token." ) );

    T                        token;
    wxPoint                  startPoint;
    wxPoint                  midPoint;
    wxPoint                  endPoint;
    wxPoint                  pos;
    FILL_PARAMS              fill;
    bool                     hasMidPoint = false;
    std::unique_ptr<LIB_ARC> arc = std::make_unique<LIB_ARC>( nullptr );

    arc->SetUnit( m_unit );
    arc->SetConvert( m_convert );

    for( token = NextTok(); token != T_RIGHT; token = NextTok() )
    {
        if( token != T_LEFT )
            Expecting( T_LEFT );

        token = NextTok();

        switch( token )
        {
        case T_start:
            startPoint = parseXY();
            NeedRIGHT();
            break;

        case T_mid:
            midPoint = parseXY();
            NeedRIGHT();
            hasMidPoint = true;
            break;

        case T_end:
            endPoint = parseXY();
            NeedRIGHT();
            break;

        case T_radius:
            for( token = NextTok(); token != T_RIGHT; token = NextTok() )
            {
                if( token != T_LEFT )
                    Expecting( T_LEFT );

                token = NextTok();

                switch( token )
                {
                case T_at:
                    pos = parseXY();
                    NeedRIGHT();
                    break;

                case T_length:
                    arc->SetRadius( parseInternalUnits( "radius length" ) );
                    NeedRIGHT();
                    break;

                case T_angles:
                {
                    int angle1 = KiROUND( parseDouble( "start radius angle" ) * 10.0 );
                    int angle2 = KiROUND( parseDouble( "end radius angle" ) * 10.0 );

                    NORMALIZE_ANGLE_POS( angle1 );
                    NORMALIZE_ANGLE_POS( angle2 );
                    arc->SetFirstRadiusAngle( angle1 );
                    arc->SetSecondRadiusAngle( angle2 );
                    NeedRIGHT();
                    break;
                }

                default: Expecting( "at, length, or angle" );
                }
            }

            break;

        case T_stroke:
            NeedLEFT();
            token = NextTok();

            if( token != T_width )
                Expecting( "width" );

            arc->SetWidth( parseInternalUnits( "stroke width" ) );
            NeedRIGHT(); // Closes width token;
            NeedRIGHT(); // Closes stroke token;
            break;

        case T_fill:
            parseFill( fill );
            arc->SetFillMode( fill.m_FillType );
            break;

        default: Expecting( "start, end, radius, stroke, or fill" );
        }
    }

    arc->SetPosition( pos );
    arc->SetStart( startPoint );
    arc->SetEnd( endPoint );

    if( hasMidPoint )
    {
        VECTOR2I center = GetArcCenter( arc->GetStart(), midPoint, arc->GetEnd() );

        arc->SetPosition( wxPoint( center.x, center.y ) );

        // @todo Calculate the radius.

        arc->CalcRadiusAngles();
    }

    return arc.release();
}


LIB_BEZIER* SCH_SEXPR_PARSER::parseBezier()
{
    wxCHECK_MSG( CurTok() == T_bezier, nullptr,
                 wxT( "Cannot parse " ) + GetTokenString( CurTok() ) + wxT( " as a bezier." ) );

    T                           token;
    FILL_PARAMS                 fill;
    std::unique_ptr<LIB_BEZIER> bezier = std::make_unique<LIB_BEZIER>( nullptr );

    bezier->SetUnit( m_unit );
    bezier->SetConvert( m_convert );

    for( token = NextTok(); token != T_RIGHT; token = NextTok() )
    {
        if( token != T_LEFT )
            Expecting( T_LEFT );

        token = NextTok();

        switch( token )
        {
        case T_pts:
            for( token = NextTok(); token != T_RIGHT; token = NextTok() )
            {
                if( token != T_LEFT )
                    Expecting( T_LEFT );

                token = NextTok();

                if( token != T_xy )
                    Expecting( "xy" );

                bezier->AddPoint( parseXY() );

                NeedRIGHT();
            }

            break;

        case T_stroke:
            NeedLEFT();
            token = NextTok();

            if( token != T_width )
                Expecting( "width" );

            bezier->SetWidth( parseInternalUnits( "stroke width" ) );
            NeedRIGHT(); // Closes width token;
            NeedRIGHT(); // Closes stroke token;
            break;

        case T_fill:
            parseFill( fill );
            bezier->SetFillMode( fill.m_FillType );
            break;

        default: Expecting( "pts, stroke, or fill" );
        }
    }

    return bezier.release();
}


LIB_CIRCLE* SCH_SEXPR_PARSER::parseCircle()
{
    wxCHECK_MSG( CurTok() == T_circle, nullptr,
                 wxT( "Cannot parse " ) + GetTokenString( CurTok() )
                         + wxT( " as a circle token." ) );

    T                           token;
    FILL_PARAMS                 fill;
    std::unique_ptr<LIB_CIRCLE> circle = std::make_unique<LIB_CIRCLE>( nullptr );

    circle->SetUnit( m_unit );
    circle->SetConvert( m_convert );

    for( token = NextTok(); token != T_RIGHT; token = NextTok() )
    {
        if( token != T_LEFT )
            Expecting( T_LEFT );

        token = NextTok();

        switch( token )
        {
        case T_center:
            circle->SetPosition( parseXY() );
            NeedRIGHT();
            break;

        case T_radius:
            circle->SetRadius( parseInternalUnits( "radius length" ) );
            NeedRIGHT();
            break;

        case T_stroke:
            NeedLEFT();
            token = NextTok();

            if( token != T_width )
                Expecting( "width" );

            circle->SetWidth( parseInternalUnits( "stroke width" ) );
            NeedRIGHT(); // Closes width token;
            NeedRIGHT(); // Closes stroke token;
            break;

        case T_fill:
            parseFill( fill );
            circle->SetFillMode( fill.m_FillType );
            break;

        default: Expecting( "start, end, radius, stroke, or fill" );
        }
    }

    return circle.release();
}


LIB_PIN* SCH_SEXPR_PARSER::parsePin()
{
    auto parseType = [&]( T token ) -> ELECTRICAL_PINTYPE
    {
        switch( token )
        {
        case T_input: return ELECTRICAL_PINTYPE::PT_INPUT;
        case T_output: return ELECTRICAL_PINTYPE::PT_OUTPUT;
        case T_bidirectional: return ELECTRICAL_PINTYPE::PT_BIDI;
        case T_tri_state: return ELECTRICAL_PINTYPE::PT_TRISTATE;
        case T_passive: return ELECTRICAL_PINTYPE::PT_PASSIVE;
        case T_unspecified: return ELECTRICAL_PINTYPE::PT_UNSPECIFIED;
        case T_power_in: return ELECTRICAL_PINTYPE::PT_POWER_IN;
        case T_power_out: return ELECTRICAL_PINTYPE::PT_POWER_OUT;
        case T_open_collector: return ELECTRICAL_PINTYPE::PT_OPENCOLLECTOR;
        case T_open_emitter: return ELECTRICAL_PINTYPE::PT_OPENEMITTER;
        case T_unconnected:
        case T_no_connect: return ELECTRICAL_PINTYPE::PT_NC;
        case T_free: return ELECTRICAL_PINTYPE::PT_NIC;

        default:
            Expecting( "input, output, bidirectional, tri_state, passive, "
                       "unspecified, power_in, power_out, open_collector, "
                       "open_emitter, free or no_connect" );
            return ELECTRICAL_PINTYPE::PT_UNSPECIFIED;
        }
    };

    auto parseShape = [&]( T token ) -> GRAPHIC_PINSHAPE
    {
        switch( token )
        {
        case T_line: return GRAPHIC_PINSHAPE::LINE;
        case T_inverted: return GRAPHIC_PINSHAPE::INVERTED;
        case T_clock: return GRAPHIC_PINSHAPE::CLOCK;
        case T_inverted_clock: return GRAPHIC_PINSHAPE::INVERTED_CLOCK;
        case T_input_low: return GRAPHIC_PINSHAPE::INPUT_LOW;
        case T_clock_low: return GRAPHIC_PINSHAPE::CLOCK_LOW;
        case T_output_low: return GRAPHIC_PINSHAPE::OUTPUT_LOW;
        case T_edge_clock_high: return GRAPHIC_PINSHAPE::FALLING_EDGE_CLOCK;
        case T_non_logic: return GRAPHIC_PINSHAPE::NONLOGIC;

        default:
            Expecting( "line, inverted, clock, inverted_clock, input_low, "
                       "clock_low, output_low, edge_clock_high, non_logic" );
            return GRAPHIC_PINSHAPE::LINE;
        }
    };

    wxCHECK_MSG( CurTok() == T_pin, nullptr,
                 wxT( "Cannot parse " ) + GetTokenString( CurTok() ) + wxT( " as a pin token." ) );

    T                        token;
    wxString                 tmp;
    wxString                 error;
    std::unique_ptr<LIB_PIN> pin = std::make_unique<LIB_PIN>( nullptr );

    pin->SetUnit( m_unit );
    pin->SetConvert( m_convert );

    // Pin electrical type.
    token = NextTok();
    pin->SetType( parseType( token ) );

    // Pin shape.
    token = NextTok();
    pin->SetShape( parseShape( token ) );

    for( token = NextTok(); token != T_RIGHT; token = NextTok() )
    {
        if( token == T_hide )
        {
            pin->SetVisible( false );
            continue;
        }

        if( token != T_LEFT )
            Expecting( T_LEFT );

        token = NextTok();

        switch( token )
        {
        case T_at:
            pin->SetPosition( parseXY() );

            switch( parseInt( "pin orientation" ) )
            {
            case 0: pin->SetOrientation( PIN_RIGHT ); break;

            case 90: pin->SetOrientation( PIN_UP ); break;

            case 180: pin->SetOrientation( PIN_LEFT ); break;

            case 270: pin->SetOrientation( PIN_DOWN ); break;

            default: Expecting( "0, 90, 180, or 270" );
            }

            NeedRIGHT();
            break;

        case T_length:
            pin->SetLength( parseInternalUnits( "pin length" ) );
            NeedRIGHT();
            break;

        case T_name:
            token = NextTok();

            if( !IsSymbol( token ) )
            {
                THROW_PARSE_ERROR( _( "Invalid pin name" ), CurSource(), CurLine(), CurLineNumber(),
                                   CurOffset() );
            }

            if( m_requiredVersion < 20210606 )
                pin->SetName( ConvertToNewOverbarNotation( FromUTF8() ) );
            else
                pin->SetName( FromUTF8() );

            token = NextTok();

            if( token != T_RIGHT )
            {
                token = NextTok();

                if( token == T_effects )
                {
                    // The EDA_TEXT font effects formatting is used so use and EDA_TEXT object
                    // so duplicate parsing is not required.
                    EDA_TEXT text;

                    parseEDA_TEXT( &text, true );
                    pin->SetNameTextSize( text.GetTextHeight() );
                    NeedRIGHT();
                }
                else
                {
                    Expecting( "effects" );
                }
            }

            break;

        case T_number:
            token = NextTok();

            if( !IsSymbol( token ) )
            {
                THROW_PARSE_ERROR( _( "Invalid pin number" ), CurSource(), CurLine(),
                                   CurLineNumber(), CurOffset() );
            }

            pin->SetNumber( FromUTF8() );
            token = NextTok();

            if( token != T_RIGHT )
            {
                token = NextTok();

                if( token == T_effects )
                {
                    // The EDA_TEXT font effects formatting is used so use and EDA_TEXT object
                    // so duplicate parsing is not required.
                    EDA_TEXT text;

                    parseEDA_TEXT( &text, false );
                    pin->SetNumberTextSize( text.GetTextHeight() );
                    NeedRIGHT();
                }
                else
                {
                    Expecting( "effects" );
                }
            }

            break;

        case T_alternate:
        {
            LIB_PIN::ALT alt;

            token = NextTok();

            if( !IsSymbol( token ) )
            {
<<<<<<< HEAD
                error.Printf(
                        _( "Invalid alternate pin name in\nfile: \"%s\"\nline: %d\noffset: %d" ),
                        CurSource().c_str(), CurLineNumber(), CurOffset() );
                THROW_IO_ERROR( error );
=======
                THROW_PARSE_ERROR( _( "Invalid alternate pin name" ), CurSource(), CurLine(),
                                   CurLineNumber(), CurOffset() );
>>>>>>> 91620131
            }

            alt.m_Name = FromUTF8();

            token = NextTok();
            alt.m_Type = parseType( token );

            token = NextTok();
            alt.m_Shape = parseShape( token );

            pin->GetAlternates()[alt.m_Name] = alt;

            NeedRIGHT();
        }
        break;

        default: Expecting( "at, name, number, length, or alternate" );
        }
    }

    return pin.release();
}


LIB_POLYLINE* SCH_SEXPR_PARSER::parsePolyLine()
{
    wxCHECK_MSG( CurTok() == T_polyline, nullptr,
                 wxT( "Cannot parse " ) + GetTokenString( CurTok() ) + wxT( " as a polyline." ) );

    T                             token;
    FILL_PARAMS                   fill;
    std::unique_ptr<LIB_POLYLINE> polyLine = std::make_unique<LIB_POLYLINE>( nullptr );

    polyLine->SetUnit( m_unit );
    polyLine->SetConvert( m_convert );

    for( token = NextTok(); token != T_RIGHT; token = NextTok() )
    {
        if( token != T_LEFT )
            Expecting( T_LEFT );

        token = NextTok();

        switch( token )
        {
        case T_pts:
            for( token = NextTok(); token != T_RIGHT; token = NextTok() )
            {
                if( token != T_LEFT )
                    Expecting( T_LEFT );

                token = NextTok();

                if( token != T_xy )
                    Expecting( "xy" );

                polyLine->AddPoint( parseXY() );

                NeedRIGHT();
            }

            break;

        case T_stroke:
            NeedLEFT();
            token = NextTok();

            if( token != T_width )
                Expecting( "width" );

            polyLine->SetWidth( parseInternalUnits( "stroke width" ) );
            NeedRIGHT(); // Closes width token;
            NeedRIGHT(); // Closes stroke token;
            break;

        case T_fill:
            parseFill( fill );
            polyLine->SetFillMode( fill.m_FillType );
            break;

        default: Expecting( "pts, stroke, or fill" );
        }
    }

    return polyLine.release();
}


LIB_RECTANGLE* SCH_SEXPR_PARSER::parseRectangle()
{
    wxCHECK_MSG( CurTok() == T_rectangle, nullptr,
                 wxT( "Cannot parse " ) + GetTokenString( CurTok() )
                         + wxT( " as a rectangle token." ) );

    T                              token;
    FILL_PARAMS                    fill;
    std::unique_ptr<LIB_RECTANGLE> rectangle = std::make_unique<LIB_RECTANGLE>( nullptr );

    rectangle->SetUnit( m_unit );
    rectangle->SetConvert( m_convert );

    for( token = NextTok(); token != T_RIGHT; token = NextTok() )
    {
        if( token != T_LEFT )
            Expecting( T_LEFT );

        token = NextTok();

        switch( token )
        {
        case T_start:
            rectangle->SetPosition( parseXY() );
            NeedRIGHT();
            break;

        case T_end:
            rectangle->SetEnd( parseXY() );
            NeedRIGHT();
            break;

        case T_stroke:
            NeedLEFT();
            token = NextTok();

            if( token != T_width )
                Expecting( "width" );

            rectangle->SetWidth( parseInternalUnits( "stroke width" ) );
            NeedRIGHT(); // Closes width token;
            NeedRIGHT(); // Closes stroke token;
            break;

        case T_fill:
            parseFill( fill );
            rectangle->SetFillMode( fill.m_FillType );
            break;

        default: Expecting( "start, end, stroke, or fill" );
        }
    }

    return rectangle.release();
}


LIB_TEXT* SCH_SEXPR_PARSER::parseText()
{
    wxCHECK_MSG( CurTok() == T_text, nullptr,
                 wxT( "Cannot parse " ) + GetTokenString( CurTok() ) + wxT( " as a text token." ) );

<<<<<<< HEAD
    T                         token;
    wxString                  tmp;
    wxString                  error;
=======
    T token;
    wxString tmp;
>>>>>>> 91620131
    std::unique_ptr<LIB_TEXT> text = std::make_unique<LIB_TEXT>( nullptr );

    text->SetUnit( m_unit );
    text->SetConvert( m_convert );
    token = NextTok();

    if( !IsSymbol( token ) )
    {
        THROW_PARSE_ERROR( _( "Invalid text string" ), CurSource(), CurLine(), CurLineNumber(),
                           CurOffset() );
    }

    text->SetText( FromUTF8() );

    for( token = NextTok(); token != T_RIGHT; token = NextTok() )
    {
        if( token != T_LEFT )
            Expecting( T_LEFT );

        token = NextTok();

        switch( token )
        {
        case T_at:
            text->SetPosition( parseXY() );
            text->SetTextAngle( parseDouble( "text angle" ) );
            NeedRIGHT();
            break;

        case T_effects:
            parseEDA_TEXT( static_cast<EDA_TEXT*>( text.get() ), true );
            break;

        default: Expecting( "at or effects" );
        }
    }

    return text.release();
}


void SCH_SEXPR_PARSER::parsePAGE_INFO( PAGE_INFO& aPageInfo )
{
    wxCHECK_RET( ( CurTok() == T_page && m_requiredVersion <= 20200506 ) || CurTok() == T_paper,
                 wxT( "Cannot parse " ) + GetTokenString( CurTok() ) + wxT( " as a PAGE_INFO." ) );

    T token;

    NeedSYMBOL();

    wxString pageType = FromUTF8();

    if( !aPageInfo.SetType( pageType ) )
    {
        THROW_PARSE_ERROR( _( "Invalid page type" ), CurSource(), CurLine(), CurLineNumber(),
                           CurOffset() );
    }

    if( pageType == PAGE_INFO::Custom )
    {
        double width = parseDouble( "width" ); // width in mm

        // Perform some controls to avoid crashes if the size is edited by hands
        if( width < 100.0 )
            width = 100.0;
        else if( width > 1200.0 )
            width = 1200.0;

        double height = parseDouble( "height" ); // height in mm

        if( height < 100.0 )
            height = 100.0;
        else if( height > 1200.0 )
            height = 1200.0;

        aPageInfo.SetWidthMils( Mm2mils( width ) );
        aPageInfo.SetHeightMils( Mm2mils( height ) );
    }

    token = NextTok();

    if( token == T_portrait )
    {
        aPageInfo.SetPortrait( true );
        NeedRIGHT();
    }
    else if( token != T_RIGHT )
    {
        Expecting( "portrait" );
    }
}


void SCH_SEXPR_PARSER::parseTITLE_BLOCK( TITLE_BLOCK& aTitleBlock )
{
    wxCHECK_RET( CurTok() == T_title_block,
                 wxT( "Cannot parse " ) + GetTokenString( CurTok() ) + wxT( " as TITLE_BLOCK." ) );

    T token;

    for( token = NextTok(); token != T_RIGHT; token = NextTok() )
    {
        if( token != T_LEFT )
            Expecting( T_LEFT );

        token = NextTok();

        switch( token )
        {
        case T_title:
            NextTok();
            aTitleBlock.SetTitle( FromUTF8() );
            break;

        case T_date:
            NextTok();
            aTitleBlock.SetDate( FromUTF8() );
            break;

        case T_rev:
            NextTok();
            aTitleBlock.SetRevision( FromUTF8() );
            break;

        case T_company:
            NextTok();
            aTitleBlock.SetCompany( FromUTF8() );
            break;

        case T_comment:
        {
            int commentNumber = parseInt( "comment" );

            switch( commentNumber )
            {
            case 1:
                NextTok();
                aTitleBlock.SetComment( 0, FromUTF8() );
                break;

            case 2:
                NextTok();
                aTitleBlock.SetComment( 1, FromUTF8() );
                break;

            case 3:
                NextTok();
                aTitleBlock.SetComment( 2, FromUTF8() );
                break;

            case 4:
                NextTok();
                aTitleBlock.SetComment( 3, FromUTF8() );
                break;

            case 5:
                NextTok();
                aTitleBlock.SetComment( 4, FromUTF8() );
                break;

            case 6:
                NextTok();
                aTitleBlock.SetComment( 5, FromUTF8() );
                break;

            case 7:
                NextTok();
                aTitleBlock.SetComment( 6, FromUTF8() );
                break;

            case 8:
                NextTok();
                aTitleBlock.SetComment( 7, FromUTF8() );
                break;

            case 9:
                NextTok();
                aTitleBlock.SetComment( 8, FromUTF8() );
                break;

            default:
                THROW_PARSE_ERROR( _( "Invalid title block comment number" ), CurSource(),
                                   CurLine(), CurLineNumber(), CurOffset() );
            }

            break;
        }

        default: Expecting( "title, date, rev, company, or comment" );
        }

        NeedRIGHT();
    }
}


SCH_FIELD* SCH_SEXPR_PARSER::parseSchField( SCH_ITEM* aParent )
{
    wxCHECK_MSG( CurTok() == T_property, nullptr,
                 wxT( "Cannot parse " ) + GetTokenString( CurTok() )
                         + wxT( " as a property token." ) );

    T token = NextTok();

    if( !IsSymbol( token ) )
    {
        THROW_PARSE_ERROR( _( "Invalid property name" ), CurSource(), CurLine(), CurLineNumber(),
                           CurOffset() );
    }

    wxString name = FromUTF8();

    if( name.IsEmpty() )
    {
        THROW_PARSE_ERROR( _( "Empty property name" ), CurSource(), CurLine(), CurLineNumber(),
                           CurOffset() );
    }

    token = NextTok();

    if( !IsSymbol( token ) )
    {
        THROW_PARSE_ERROR( _( "Invalid property value" ), CurSource(), CurLine(), CurLineNumber(),
                           CurOffset() );
    }

    // Empty property values are valid.
    wxString value = FromUTF8();

    std::unique_ptr<SCH_FIELD> field =
            std::make_unique<SCH_FIELD>( wxDefaultPosition, -1, aParent, name );

    field->SetText( value );
    field->SetVisible( true );

    for( token = NextTok(); token != T_RIGHT; token = NextTok() )
    {
        if( token != T_LEFT )
            Expecting( T_LEFT );

        token = NextTok();

        switch( token )
        {
        case T_id:
            field->SetId( parseInt( "field ID" ) );
            NeedRIGHT();
            break;

        case T_at:
            field->SetPosition( parseXY() );
            field->SetTextAngle( static_cast<int>( parseDouble( "text angle" ) * 10.0 ) );
            NeedRIGHT();
            break;

        case T_effects:
            parseEDA_TEXT( static_cast<EDA_TEXT*>( field.get() ), field->GetId() == VALUE_FIELD );
            break;

        default: Expecting( "at or effects" );
        }
    }

    return field.release();
}


SCH_SHEET_PIN* SCH_SEXPR_PARSER::parseSchSheetPin( SCH_SHEET* aSheet )
{
    wxCHECK_MSG( aSheet != nullptr, nullptr, "" );
    wxCHECK_MSG( CurTok() == T_pin, nullptr,
                 wxT( "Cannot parse " ) + GetTokenString( CurTok() )
                         + wxT( " as a sheet pin token." ) );

    T token = NextTok();

    if( !IsSymbol( token ) )
    {
        THROW_PARSE_ERROR( _( "Invalid sheet pin name" ), CurSource(), CurLine(), CurLineNumber(),
                           CurOffset() );
    }

    wxString name = FromUTF8();

    if( name.IsEmpty() )
    {
        THROW_PARSE_ERROR( _( "Empty sheet pin name" ), CurSource(), CurLine(), CurLineNumber(),
                           CurOffset() );
    }

<<<<<<< HEAD
    std::unique_ptr<SCH_SHEET_PIN> sheetPin =
            std::make_unique<SCH_SHEET_PIN>( aSheet, wxPoint( 0, 0 ), name );
=======
    auto sheetPin = std::make_unique<SCH_SHEET_PIN>( aSheet, wxPoint( 0, 0 ), name );
>>>>>>> 91620131

    token = NextTok();

    switch( token )
    {
    case T_input: sheetPin->SetShape( PINSHEETLABEL_SHAPE::PS_INPUT ); break;
    case T_output: sheetPin->SetShape( PINSHEETLABEL_SHAPE::PS_OUTPUT ); break;
    case T_bidirectional: sheetPin->SetShape( PINSHEETLABEL_SHAPE::PS_BIDI ); break;
    case T_tri_state: sheetPin->SetShape( PINSHEETLABEL_SHAPE::PS_TRISTATE ); break;
    case T_passive: sheetPin->SetShape( PINSHEETLABEL_SHAPE::PS_UNSPECIFIED ); break;
    default: Expecting( "input, output, bidirectional, tri_state, or passive" );
    }

    for( token = NextTok(); token != T_RIGHT; token = NextTok() )
    {
        if( token != T_LEFT )
            Expecting( T_LEFT );

        token = NextTok();

        switch( token )
        {
        case T_at:
        {
            sheetPin->SetPosition( parseXY() );

            double angle = parseDouble( "sheet pin angle (side)" );

            if( angle == 0.0 )
                sheetPin->SetEdge( SHEET_SIDE::RIGHT );
            else if( angle == 90.0 )
                sheetPin->SetEdge( SHEET_SIDE::TOP );
            else if( angle == 180.0 )
                sheetPin->SetEdge( SHEET_SIDE::LEFT );
            else if( angle == 270.0 )
                sheetPin->SetEdge( SHEET_SIDE::BOTTOM );
            else
                Expecting( "0, 90, 180, or 270" );

            NeedRIGHT();
            break;
        }

        case T_effects:
            parseEDA_TEXT( static_cast<EDA_TEXT*>( sheetPin.get() ), true );
            break;

        case T_uuid:
            NeedSYMBOL();
            const_cast<KIID&>( sheetPin->m_Uuid ) = KIID( FromUTF8() );
            NeedRIGHT();
            break;

        default: Expecting( "at, uuid or effects" );
        }
    }

    return sheetPin.release();
}


void SCH_SEXPR_PARSER::parseSchSheetInstances( SCH_SHEET* aRootSheet, SCH_SCREEN* aScreen )
{
    wxCHECK_RET( CurTok() == T_sheet_instances, wxT( "Cannot parse " ) + GetTokenString( CurTok() )
                                                        + wxT( " as a instances token." ) );
    wxCHECK( aScreen, /* void */ );

    T token;

    for( token = NextTok(); token != T_RIGHT; token = NextTok() )
    {
        if( token != T_LEFT )
            Expecting( T_LEFT );

        token = NextTok();

        switch( token )
        {
        case T_path:
        {
            NeedSYMBOL();

            SCH_SHEET_INSTANCE instance;

            instance.m_Path = KIID_PATH( FromUTF8() );

            for( token = NextTok(); token != T_RIGHT; token = NextTok() )
            {
                if( token != T_LEFT )
                    Expecting( T_LEFT );

                token = NextTok();

                std::vector<wxString> whitespaces = { wxT( "\r" ), wxT( "\n" ), wxT( "\t" ),
                                                      wxT( " " ) };

                size_t numReplacements = 0;

                switch( token )
                {
                case T_page:
                    NeedSYMBOL();
                    instance.m_PageNumber = FromUTF8();

                    // Whitespaces are not permitted
                    for( wxString ch : whitespaces )
                        numReplacements += instance.m_PageNumber.Replace( ch, wxEmptyString );


                    // Empty page numbers are not permitted
                    if( instance.m_PageNumber.IsEmpty() )
                    {
                        // Use hash character instead
                        instance.m_PageNumber = wxT( "#" );
                        numReplacements++;
                    }

                    // Set the file as modified so the user can be warned.
                    if( numReplacements > 0 )
                        aScreen->SetContentModified();

                    NeedRIGHT();
                    break;

                default: Expecting( "path or page" );
                }
            }

            aScreen->m_sheetInstances.emplace_back( instance );
            break;
        }

        default: Expecting( "path" );
        }
    }

    // We don't store the root sheet's KIID, so pick it up from any sheet instance paths so
    // that it doesn't change on every round-trip.
    for( const SCH_SHEET_INSTANCE& instance : aScreen->m_sheetInstances )
    {
        if( instance.m_Path.size() > 0 )
        {
            const_cast<KIID&>( aRootSheet->m_Uuid ) = instance.m_Path[0];
            break;
        }
    }
}


void SCH_SEXPR_PARSER::parseSchSymbolInstances( SCH_SCREEN* aScreen )
{
    wxCHECK_RET( CurTok() == T_symbol_instances, wxT( "Cannot parse " ) + GetTokenString( CurTok() )
                                                         + wxT( " as a instances token." ) );
    wxCHECK( aScreen, /* void */ );

    T token;

    for( token = NextTok(); token != T_RIGHT; token = NextTok() )
    {
        if( token != T_LEFT )
            Expecting( T_LEFT );

        token = NextTok();

        switch( token )
        {
        case T_path:
        {
            NeedSYMBOL();

            SYMBOL_INSTANCE_REFERENCE instance;

            instance.m_Path = KIID_PATH( FromUTF8() );

            for( token = NextTok(); token != T_RIGHT; token = NextTok() )
            {
                if( token != T_LEFT )
                    Expecting( T_LEFT );

                token = NextTok();

                switch( token )
                {
                case T_reference:
                    NeedSYMBOL();
                    instance.m_Reference = FromUTF8();
                    NeedRIGHT();
                    break;

                case T_unit:
                    instance.m_Unit = parseInt( "symbol unit" );
                    NeedRIGHT();
                    break;

                case T_value:
                    NeedSYMBOL();
                    instance.m_Value = FromUTF8();
                    NeedRIGHT();
                    break;

                case T_footprint:
                    NeedSYMBOL();
                    instance.m_Footprint = FromUTF8();
                    NeedRIGHT();
                    break;

                default: Expecting( "path, unit, value or footprint" );
                }
            }

            aScreen->m_symbolInstances.emplace_back( instance );
            break;
        }

        default: Expecting( "path" );
        }
    }
}


void SCH_SEXPR_PARSER::ParseSchematic( SCH_SHEET* aSheet, bool aIsCopyableOnly, int aFileVersion )
{
    wxCHECK( aSheet != nullptr, /* void */ );

    SCH_SCREEN* screen = aSheet->GetScreen();

    wxCHECK( screen != nullptr, /* void */ );

    if( aIsCopyableOnly )
        m_requiredVersion = aFileVersion;

    T token;

    if( !aIsCopyableOnly )
    {
        NeedLEFT();
        NextTok();

        if( CurTok() != T_kicad_sch )
            Expecting( "kicad_sch" );

        parseHeader( T_kicad_sch, SEXPR_SCHEMATIC_FILE_VERSION );
    }

    screen->SetFileFormatVersionAtLoad( m_requiredVersion );

    for( token = NextTok(); token != T_RIGHT; token = NextTok() )
    {
        if( aIsCopyableOnly && token == T_EOF )
            break;

        if( token != T_LEFT )
            Expecting( T_LEFT );

        token = NextTok();

        checkpoint();

        if( !aIsCopyableOnly && token == T_page && m_requiredVersion <= 20200506 )
            token = T_paper;

        switch( token )
        {
        case T_uuid:
            NeedSYMBOL();
            screen->m_uuid = KIID( FromUTF8() );
            NeedRIGHT();
            break;

        case T_paper:
        {
            if( aIsCopyableOnly )
                Unexpected( T_paper );

            PAGE_INFO pageInfo;
            parsePAGE_INFO( pageInfo );
            screen->SetPageSettings( pageInfo );
            break;
        }

        case T_page:
        {
            if( aIsCopyableOnly )
                Unexpected( T_page );

            // Only saved for top-level sniffing in Kicad Manager frame and other external
            // tool usage with flat hierarchies
            NeedSYMBOLorNUMBER();
            NeedSYMBOLorNUMBER();
            NeedRIGHT();
            break;
        }

        case T_title_block:
        {
            if( aIsCopyableOnly )
                Unexpected( T_title_block );

            TITLE_BLOCK tb;
            parseTITLE_BLOCK( tb );
            screen->SetTitleBlock( tb );
            break;
        }

        case T_lib_symbols:
        {
            // Dummy map.  No derived symbols are allowed in the library cache.
            LIB_SYMBOL_MAP symbolLibMap;

            for( token = NextTok(); token != T_RIGHT; token = NextTok() )
            {
                if( token != T_LEFT )
                    Expecting( T_LEFT );

                token = NextTok();

                switch( token )
                {
                case T_symbol:
                    screen->AddLibSymbol( ParseSymbol( symbolLibMap, m_requiredVersion ) );
                    break;

                default: Expecting( "symbol" );
                }
            }

            break;
        }

        case T_symbol: screen->Append( static_cast<SCH_ITEM*>( parseSchematicSymbol() ) ); break;

        case T_image: screen->Append( static_cast<SCH_ITEM*>( parseImage() ) ); break;

        case T_sheet:
        {
            SCH_SHEET* sheet = parseSheet();

            // Set the parent to aSheet.  This effectively creates a method to find
            // the root sheet from any sheet so a pointer to the root sheet does not
            // need to be stored globally.  Note: this is not the same as a hierarchy.
            // Complex hierarchies can have multiple copies of a sheet.  This only
            // provides a simple tree to find the root sheet.
            sheet->SetParent( aSheet );
            screen->Append( static_cast<SCH_ITEM*>( sheet ) );
            break;
        }

        case T_junction: screen->Append( static_cast<SCH_ITEM*>( parseJunction() ) ); break;

        case T_no_connect: screen->Append( static_cast<SCH_ITEM*>( parseNoConnect() ) ); break;

        case T_bus_entry: screen->Append( static_cast<SCH_ITEM*>( parseBusEntry() ) ); break;

        case T_polyline:
        case T_bus:
        case T_wire: screen->Append( static_cast<SCH_ITEM*>( parseLine() ) ); break;

        case T_text:
        case T_label:
        case T_global_label:
        case T_hierarchical_label:
            screen->Append( static_cast<SCH_ITEM*>( parseSchText() ) );
            break;

        case T_sheet_instances: parseSchSheetInstances( aSheet, screen ); break;

        case T_symbol_instances: parseSchSymbolInstances( screen ); break;

        case T_bus_alias:
            if( aIsCopyableOnly )
                Unexpected( T_bus_alias );

            parseBusAlias( screen );
            break;

        default:
            Expecting( "symbol, paper, page, title_block, bitmap, sheet, junction, no_connect, "
                       "bus_entry, line, bus, text, label, global_label, hierarchical_label, "
                       "symbol_instances, or bus_alias" );
        }
    }

    screen->UpdateLocalLibSymbolLinks();
}


SCH_SYMBOL* SCH_SEXPR_PARSER::parseSchematicSymbol()
{
    wxCHECK_MSG( CurTok() == T_symbol, nullptr,
                 wxT( "Cannot parse " ) + GetTokenString( CurTok() ) + wxT( " as a symbol." ) );

    T token;
    wxString tmp;
    wxString libName;
    SCH_FIELD* field;
    std::unique_ptr<SCH_SYMBOL> symbol = std::make_unique<SCH_SYMBOL>();
    TRANSFORM transform;
    std::set<int> fieldIDsRead;

    // We'll reset this if we find a fields_autoplaced token
    symbol->ClearFieldsAutoplaced();

    m_fieldId = MANDATORY_FIELDS;

    for( token = NextTok(); token != T_RIGHT; token = NextTok() )
    {
        if( token != T_LEFT )
            Expecting( T_LEFT );

        token = NextTok();

        switch( token )
        {
        case T_lib_name:
        {
            LIB_ID libId;

            token = NextTok();

            if( !IsSymbol( token ) )
            {
                THROW_PARSE_ERROR( _( "Invalid symbol library name" ), CurSource(), CurLine(),
                                   CurLineNumber(), CurOffset() );
            }

            libName = FromUTF8();
            NeedRIGHT();
            break;
        }

        case T_lib_id:
        {
            token = NextTok();

            if( !IsSymbol( token ) && token != T_NUMBER )
                Expecting( "symbol|number" );

            LIB_ID libId;

            if( libId.Parse( FromUTF8() ) >= 0 )
            {
<<<<<<< HEAD
                error.Printf( _( "Invalid symbol library ID in\nfile: \"%s\"\nline: %d\n"
                                 "offset: %d" ),
                              CurSource(), CurLineNumber(), CurOffset() );
                THROW_IO_ERROR( error );
=======
                THROW_PARSE_ERROR( _( "Invalid symbol library ID" ), CurSource(), CurLine(),
                                   CurLineNumber(), CurOffset() );
>>>>>>> 91620131
            }

            symbol->SetLibId( libId );
            NeedRIGHT();
            break;
        }

        case T_at:
            symbol->SetPosition( parseXY() );

            switch( static_cast<int>( parseDouble( "symbol orientation" ) ) )
            {
            case 0: transform = TRANSFORM(); break;
            case 90: transform = TRANSFORM( 0, -1, -1, 0 ); break;
            case 180: transform = TRANSFORM( -1, 0, 0, 1 ); break;
            case 270: transform = TRANSFORM( 0, 1, 1, 0 ); break;
            default: Expecting( "0, 90, 180, or 270" );
            }

            symbol->SetTransform( transform );
            NeedRIGHT();
            break;

        case T_mirror:
            token = NextTok();

            if( token == T_x )
                symbol->SetOrientation( SYM_MIRROR_X );
            else if( token == T_y )
                symbol->SetOrientation( SYM_MIRROR_Y );
            else
                Expecting( "x or y" );

            NeedRIGHT();
            break;

        case T_unit:
            symbol->SetUnit( parseInt( "symbol unit" ) );
            NeedRIGHT();
            break;

        case T_convert:
            symbol->SetConvert( parseInt( "symbol convert" ) );
            NeedRIGHT();
            break;

        case T_in_bom:
            symbol->SetIncludeInBom( parseBool() );
            NeedRIGHT();
            break;

        case T_on_board:
            symbol->SetIncludeOnBoard( parseBool() );
            NeedRIGHT();
            break;

        case T_fields_autoplaced:
            symbol->SetFieldsAutoplaced();
            NeedRIGHT();
            break;

        case T_uuid:
            NeedSYMBOL();
            const_cast<KIID&>( symbol->m_Uuid ) = KIID( FromUTF8() );
            NeedRIGHT();
            break;

        case T_property:
            // The field parent symbol must be set and it's orientation must be set before
            // the field positions are set.
            field = parseSchField( symbol.get() );

            // It would appear that at some point we allowed duplicate ids to slip through
            // when writing files.  The easiest (and most complete) solution is to disallow
            // multiple instances of the same id (for all files since the source of the error
            // *might* in fact be hand-edited files).
            //
            // While no longer used, -1 is still a valid id for user field.  It gets converted
            // to the next unused number on save.
            if( fieldIDsRead.count( field->GetId() ) )
                field->SetId( -1 );
            else
                fieldIDsRead.insert( field->GetId() );

            // Set the default symbol reference prefix.
            if( field->GetId() == REFERENCE_FIELD )
            {
                wxString refDesignator = field->GetText();

                refDesignator.Replace( "~", " " );

                wxString prefix = refDesignator;

                while( prefix.Length() )
                {
                    if( ( prefix.Last() < '0' || prefix.Last() > '9' ) && prefix.Last() != '?' )
                        break;

                    prefix.RemoveLast();
                }

                // Avoid a prefix containing trailing/leading spaces
                prefix.Trim( true );
                prefix.Trim( false );

                if( prefix.IsEmpty() )
                    symbol->SetPrefix( wxString( "U" ) );
                else
                    symbol->SetPrefix( prefix );
            }

            if( symbol->GetFieldById( field->GetId() ) )
                *symbol->GetFieldById( field->GetId() ) = *field;
            else
                symbol->AddField( *field );

            delete field;
            break;

        case T_pin:
        {
            // Read an alternate pin designation
            wxString number;
            KIID     uuid;
            wxString alt;

            NeedSYMBOL();
            number = FromUTF8();

            for( token = NextTok(); token != T_RIGHT; token = NextTok() )
            {
                if( token != T_LEFT )
                    Expecting( T_LEFT );

                token = NextTok();

                switch( token )
                {
                case T_alternate:
                    NeedSYMBOL();
                    alt = FromUTF8();
                    NeedRIGHT();
                    break;

                case T_uuid:
                    NeedSYMBOL();

                    // First version to write out pin uuids accidentally wrote out the symbol's
                    // uuid for each pin, so ignore uuids coming from that version.
                    if( m_requiredVersion >= 20210126 )
                        uuid = KIID( FromUTF8() );

                    NeedRIGHT();
                    break;

                default: Expecting( "alternate or uuid" );
                }
            }

            symbol->GetRawPins().emplace_back(
                    std::make_unique<SCH_PIN>( symbol.get(), number, alt ) );

            const_cast<KIID&>( symbol->GetRawPins().back()->m_Uuid ) = uuid;
        }
        break;

        default: Expecting( "lib_id, lib_name, at, mirror, uuid, property, pin, or instances" );
        }
    }

    if( !libName.IsEmpty() && ( symbol->GetLibId().Format().wx_str() != libName ) )
        symbol->SetSchSymbolLibraryName( libName );

    // Ensure edit/status flags are cleared after these initializations:
    symbol->ClearFlags();

    return symbol.release();
}


SCH_BITMAP* SCH_SEXPR_PARSER::parseImage()
{
    wxCHECK_MSG( CurTok() == T_image, nullptr,
                 wxT( "Cannot parse " ) + GetTokenString( CurTok() ) + wxT( " as an image." ) );

    T                           token;
    std::unique_ptr<SCH_BITMAP> bitmap = std::make_unique<SCH_BITMAP>();

    for( token = NextTok(); token != T_RIGHT; token = NextTok() )
    {
        if( token != T_LEFT )
            Expecting( T_LEFT );

        token = NextTok();

        switch( token )
        {
        case T_at:
            bitmap->SetPosition( parseXY() );
            NeedRIGHT();
            break;

        case T_scale:
            bitmap->GetImage()->SetScale( parseDouble( "image scale factor" ) );

            if( !std::isnormal( bitmap->GetImage()->GetScale() ) )
                bitmap->GetImage()->SetScale( 1.0 );

            NeedRIGHT();
            break;

        case T_uuid:
            NeedSYMBOL();
            const_cast<KIID&>( bitmap->m_Uuid ) = KIID( FromUTF8() );
            NeedRIGHT();
            break;

        case T_data:
        {
            token = NextTok();

            wxString data;

            // Reserve 128K because most image files are going to be larger than the default
            // 1K that wxString reserves.
            data.reserve( 1 << 17 );

            while( token != T_RIGHT )
            {
                if( !IsSymbol( token ) )
                    Expecting( "base64 image data" );

                data += FromUTF8();
                token = NextTok();
            }

            wxMemoryBuffer       buffer = wxBase64Decode( data );
            wxMemoryOutputStream stream( buffer.GetData(), buffer.GetBufSize() );
            wxImage*             image = new wxImage();
            wxMemoryInputStream  istream( stream );
            image->LoadFile( istream, wxBITMAP_TYPE_PNG );
            bitmap->GetImage()->SetImage( image );
            bitmap->GetImage()->SetBitmap( new wxBitmap( *image ) );
            break;
        }

        default: Expecting( "at, scale, uuid or data" );
        }
    }

    return bitmap.release();
}


SCH_SHEET* SCH_SEXPR_PARSER::parseSheet()
{
    wxCHECK_MSG( CurTok() == T_sheet, nullptr,
                 wxT( "Cannot parse " ) + GetTokenString( CurTok() ) + wxT( " as a sheet." ) );

    T                          token;
    STROKE_PARAMS              stroke;
    FILL_PARAMS                fill;
    SCH_FIELD*                 field;
    std::vector<SCH_FIELD>     fields;
    std::unique_ptr<SCH_SHEET> sheet = std::make_unique<SCH_SHEET>();
    std::set<int>              fieldIDsRead;

    // We'll reset this if we find a fields_autoplaced token
    sheet->ClearFieldsAutoplaced();

    for( token = NextTok(); token != T_RIGHT; token = NextTok() )
    {
        if( token != T_LEFT )
            Expecting( T_LEFT );

        token = NextTok();

        switch( token )
        {
        case T_at:
            sheet->SetPosition( parseXY() );
            NeedRIGHT();
            break;

        case T_size:
        {
            wxSize size;
            size.SetWidth( parseInternalUnits( "sheet width" ) );
            size.SetHeight( parseInternalUnits( "sheet height" ) );
            sheet->SetSize( size );
            NeedRIGHT();
            break;
        }

        case T_fields_autoplaced:
            sheet->SetFieldsAutoplaced();
            NeedRIGHT();
            break;

        case T_stroke:
            parseStroke( stroke );
            sheet->SetBorderWidth( stroke.GetWidth() );
            sheet->SetBorderColor( stroke.GetColor() );
            break;

        case T_fill:
            parseFill( fill );
            sheet->SetBackgroundColor( fill.m_Color );
            break;

        case T_uuid:
            NeedSYMBOL();
            const_cast<KIID&>( sheet->m_Uuid ) = KIID( FromUTF8() );
            NeedRIGHT();
            break;

        case T_property:
            field = parseSchField( sheet.get() );

            if( m_requiredVersion <= 20200310 )
            {
                // Earlier versions had the wrong ids (and names) saved for sheet fields.
                // Fortunately they only saved the sheetname and sheetfilepath (and always
                // in that order), so we can hack in a recovery.
                if( fields.empty() )
                    field->SetId( SHEETNAME );
                else
                    field->SetId( SHEETFILENAME );
            }

            // It would appear the problem persists past 20200310, but this time with the
            // earlier ids being re-used for later (user) fields.  The easiest (and most
            // complete) solution is to disallow multiple instances of the same id (for all
            // files since the source of the error *might* in fact be hand-edited files).
            //
            // While no longer used, -1 is still a valid id for user field.  It gets converted
            // to the next unused number on save.
            if( fieldIDsRead.count( field->GetId() ) )
                field->SetId( -1 );
            else
                fieldIDsRead.insert( field->GetId() );

            fields.emplace_back( *field );
            delete field;
            break;

        case T_pin: sheet->AddPin( parseSchSheetPin( sheet.get() ) ); break;

        default: Expecting( "at, size, stroke, background, uuid, property, or pin" );
        }
    }

    sheet->SetFields( fields );

    return sheet.release();
}


SCH_JUNCTION* SCH_SEXPR_PARSER::parseJunction()
{
    wxCHECK_MSG( CurTok() == T_junction, nullptr,
                 wxT( "Cannot parse " ) + GetTokenString( CurTok() ) + wxT( " as a junction." ) );

    T                             token;
    std::unique_ptr<SCH_JUNCTION> junction = std::make_unique<SCH_JUNCTION>();

    for( token = NextTok(); token != T_RIGHT; token = NextTok() )
    {
        if( token != T_LEFT )
            Expecting( T_LEFT );

        token = NextTok();

        switch( token )
        {
        case T_at:
            junction->SetPosition( parseXY() );
            NeedRIGHT();
            break;

        case T_diameter:
            junction->SetDiameter( parseInternalUnits( "junction diameter" ) );
            NeedRIGHT();
            break;

        case T_color:
        {
            COLOR4D color;

            color.r = parseInt( "red" ) / 255.0;
            color.g = parseInt( "green" ) / 255.0;
            color.b = parseInt( "blue" ) / 255.0;
            color.a = Clamp( parseDouble( "alpha" ), 0.0, 1.0 );

            junction->SetColor( color );
            NeedRIGHT();
            break;
        }

        default: Expecting( "at" );
        }
    }

    return junction.release();
}


SCH_NO_CONNECT* SCH_SEXPR_PARSER::parseNoConnect()
{
    wxCHECK_MSG( CurTok() == T_no_connect, nullptr,
                 wxT( "Cannot parse " ) + GetTokenString( CurTok() ) + wxT( " as a no connect." ) );

    T                               token;
    std::unique_ptr<SCH_NO_CONNECT> no_connect = std::make_unique<SCH_NO_CONNECT>();

    for( token = NextTok(); token != T_RIGHT; token = NextTok() )
    {
        if( token != T_LEFT )
            Expecting( T_LEFT );

        token = NextTok();

        switch( token )
        {
        case T_at:
            no_connect->SetPosition( parseXY() );
            NeedRIGHT();
            break;

        case T_uuid:
            NeedSYMBOL();
            const_cast<KIID&>( no_connect->m_Uuid ) = KIID( FromUTF8() );
            NeedRIGHT();
            break;

        default: Expecting( "at or uuid" );
        }
    }

    return no_connect.release();
}


SCH_BUS_WIRE_ENTRY* SCH_SEXPR_PARSER::parseBusEntry()
{
    wxCHECK_MSG( CurTok() == T_bus_entry, nullptr,
                 wxT( "Cannot parse " ) + GetTokenString( CurTok() ) + wxT( " as a bus entry." ) );

    T                                   token;
    STROKE_PARAMS                       stroke;
    std::unique_ptr<SCH_BUS_WIRE_ENTRY> busEntry = std::make_unique<SCH_BUS_WIRE_ENTRY>();

    for( token = NextTok(); token != T_RIGHT; token = NextTok() )
    {
        if( token != T_LEFT )
            Expecting( T_LEFT );

        token = NextTok();

        switch( token )
        {
        case T_at:
            busEntry->SetPosition( parseXY() );
            NeedRIGHT();
            break;

        case T_size:
        {
            wxSize size;

            size.SetWidth( parseInternalUnits( "bus entry height" ) );
            size.SetHeight( parseInternalUnits( "bus entry width" ) );
            busEntry->SetSize( size );
            NeedRIGHT();
            break;
        }

        case T_stroke:
            parseStroke( stroke );
            busEntry->SetStroke( stroke );
            break;

        case T_uuid:
            NeedSYMBOL();
            const_cast<KIID&>( busEntry->m_Uuid ) = KIID( FromUTF8() );
            NeedRIGHT();
            break;

        default: Expecting( "at, size, uuid or stroke" );
        }
    }

    return busEntry.release();
}


SCH_LINE* SCH_SEXPR_PARSER::parseLine()
{
    T                         token;
    STROKE_PARAMS             stroke;
    std::unique_ptr<SCH_LINE> line = std::make_unique<SCH_LINE>();

    switch( CurTok() )
    {
    case T_polyline: line->SetLayer( LAYER_NOTES ); break;
    case T_wire: line->SetLayer( LAYER_WIRE ); break;
    case T_bus: line->SetLayer( LAYER_BUS ); break;
    default:
        wxCHECK_MSG( false, nullptr,
                     wxT( "Cannot parse " ) + GetTokenString( CurTok() ) + wxT( " as a line." ) );
    }

    for( token = NextTok(); token != T_RIGHT; token = NextTok() )
    {
        if( token != T_LEFT )
            Expecting( T_LEFT );

        token = NextTok();

        switch( token )
        {
        case T_pts:
            NeedLEFT();
            token = NextTok();

            if( token != T_xy )
                Expecting( "xy" );

            line->SetStartPoint( parseXY() );
            NeedRIGHT();
            NeedLEFT();
            token = NextTok();

            if( token != T_xy )
                Expecting( "xy" );

            line->SetEndPoint( parseXY() );
            NeedRIGHT();
            NeedRIGHT();
            break;

        case T_stroke:
            parseStroke( stroke );
            line->SetStroke( stroke );
            break;

        case T_uuid:
            NeedSYMBOL();
            const_cast<KIID&>( line->m_Uuid ) = KIID( FromUTF8() );
            NeedRIGHT();
            break;

        default: Expecting( "at, uuid or stroke" );
        }
    }

    return line.release();
}


SCH_TEXT* SCH_SEXPR_PARSER::parseSchText()
{
    T                         token;
    std::unique_ptr<SCH_TEXT> text;

    switch( CurTok() )
    {
    case T_text: text = std::make_unique<SCH_TEXT>(); break;
    case T_label: text = std::make_unique<SCH_LABEL>(); break;
    case T_global_label: text = std::make_unique<SCH_GLOBALLABEL>(); break;
    case T_hierarchical_label: text = std::make_unique<SCH_HIERLABEL>(); break;
    default:
        wxCHECK_MSG( false, nullptr, "Cannot parse " + GetTokenString( CurTok() ) + " as text." );
    }

    // We'll reset this if we find a fields_autoplaced token
    text->ClearFieldsAutoplaced();

    NeedSYMBOL();

    text->SetText( FromUTF8() );

    for( token = NextTok(); token != T_RIGHT; token = NextTok() )
    {
        if( token != T_LEFT )
            Expecting( T_LEFT );

        token = NextTok();

        switch( token )
        {
        case T_at:
        {
            text->SetPosition( parseXY() );

            int angle = static_cast<int>( parseDouble( "text angle" ) );
            switch( angle )
            {
            case 0:
            case 90:
            case 180:
            case 270: text->SetTextAngle( EDA_ANGLE( angle, EDA_ANGLE::DEGREES ) ); break;
            default:
                wxFAIL;
                text->SetTextAngle( EDA_ANGLE::HORIZONTAL );
                break;
            }

            NeedRIGHT();
            break;
        }

        case T_shape:
            if( text->Type() == SCH_TEXT_T || text->Type() == SCH_LABEL_T )
                Unexpected( T_shape );

            token = NextTok();

            switch( token )
            {
            case T_input: text->SetShape( PINSHEETLABEL_SHAPE::PS_INPUT ); break;
            case T_output: text->SetShape( PINSHEETLABEL_SHAPE::PS_OUTPUT ); break;
            case T_bidirectional: text->SetShape( PINSHEETLABEL_SHAPE::PS_BIDI ); break;
            case T_tri_state: text->SetShape( PINSHEETLABEL_SHAPE::PS_TRISTATE ); break;
            case T_passive: text->SetShape( PINSHEETLABEL_SHAPE::PS_UNSPECIFIED ); break;
            default: Expecting( "input, output, bidirectional, tri_state, or passive" );
            }

            NeedRIGHT();
            break;

        case T_fields_autoplaced:
            text->SetFieldsAutoplaced();
            NeedRIGHT();
            break;

        case T_effects:
            parseEDA_TEXT( static_cast<EDA_TEXT*>( text.get() ), true );

            // Spin style is defined differently for graphical text (#SCH_TEXT) objects.
            if( text->Type() == SCH_TEXT_T
                && text->GetHorizontalAlignment() == TEXT_ATTRIBUTES::H_RIGHT )
            {
                if( text->GetTextAngle() == TEXT_ANGLE_VERT )
                {
                    // The vertically aligned text angle is always 90 (labels use 270 for the
                    // down direction) combined with the text justification flags.
                    text->SetTextAngle( EDA_ANGLE::ANGLE_270 );
                }
                else if( text->GetTextAngle() == TEXT_ANGLE_HORIZ )
                {
                    // The horizontally aligned text angle is always 0 (labels use 180 for the
                    // left direction) combined with the text justification flags.
                    text->SetTextAngle( EDA_ANGLE::ANGLE_180 );
                }

            }

            break;

        case T_iref: // legacy format; current is a T_property (aka SCH_FIELD)
            if( text->Type() == SCH_GLOBAL_LABEL_T )
            {
                SCH_GLOBALLABEL* label = static_cast<SCH_GLOBALLABEL*>( text.get() );
                SCH_FIELD*       field = label->GetIntersheetRefs();

                field->SetTextPos( parseXY() );
                NeedRIGHT();

                field->SetVisible( true );
            }
            break;

        case T_uuid:
            NeedSYMBOL();
            const_cast<KIID&>( text->m_Uuid ) = KIID( FromUTF8() );
            NeedRIGHT();
            break;

        case T_property:
            if( text->Type() == SCH_GLOBAL_LABEL_T )
            {
                SCH_GLOBALLABEL* label = static_cast<SCH_GLOBALLABEL*>( text.get() );
                SCH_FIELD*       field = parseSchField( label );

                field->SetLayer( LAYER_GLOBLABEL );
                label->SetIntersheetRefs( *field );

                delete field;
            }
            break;

        default: Expecting( "at, shape, iref, uuid or effects" );
        }
    }

    return text.release();
}


void SCH_SEXPR_PARSER::parseBusAlias( SCH_SCREEN* aScreen )
{
    wxCHECK_RET( CurTok() == T_bus_alias,
                 wxT( "Cannot parse " ) + GetTokenString( CurTok() ) + wxT( " as a bus alias." ) );
    wxCHECK( aScreen, /* void */ );

    T token;
    std::shared_ptr<BUS_ALIAS> busAlias = std::make_shared<BUS_ALIAS>( aScreen );
    wxString alias;
    wxString member;

    NeedSYMBOL();

    alias = FromUTF8();

    if( m_requiredVersion < 20210621 )
        alias = ConvertToNewOverbarNotation( alias );

    busAlias->SetName( alias );

    NeedLEFT();
    token = NextTok();

    if( token != T_members )
        Expecting( "members" );

    token = NextTok();

    while( token != T_RIGHT )
    {
        if( !IsSymbol( token ) )
            Expecting( "quoted string" );

        member = FromUTF8();

        if( m_requiredVersion < 20210621 )
            member = ConvertToNewOverbarNotation( member );

        busAlias->AddMember( member );

        token = NextTok();
    }

    NeedRIGHT();

    aScreen->AddBusAlias( busAlias );
}<|MERGE_RESOLUTION|>--- conflicted
+++ resolved
@@ -246,15 +246,8 @@
 
             if( !IsSymbol( token ) )
             {
-<<<<<<< HEAD
-                error.Printf(
-                        _( "Invalid symbol extends name in\nfile: \"%s\"\nline: %d\noffset: %d" ),
-                        CurSource().c_str(), CurLineNumber(), CurOffset() );
-                THROW_IO_ERROR( error );
-=======
                 THROW_PARSE_ERROR( _( "Invalid parent symbol name" ), CurSource(), CurLine(),
                                    CurLineNumber(), CurOffset() );
->>>>>>> 91620131
             }
 
             name = FromUTF8();
@@ -262,15 +255,8 @@
 
             if( it == aSymbolLibMap.end() )
             {
-<<<<<<< HEAD
-                error.Printf( _( "No parent for extended symbol %s in\nfile: \"%s\"\nline: "
-                                 "%d\noffset: %d" ),
-                              name.c_str(), CurSource().c_str(), CurLineNumber(), CurOffset() );
-                THROW_IO_ERROR( error );
-=======
                 error.Printf( _( "No parent for extended symbol %s" ), name.c_str() );
                 THROW_PARSE_ERROR( error, CurSource(), CurLine(), CurLineNumber(), CurOffset() );
->>>>>>> 91620131
             }
 
             symbol->SetParent( it->second );
@@ -284,30 +270,16 @@
 
             if( !IsSymbol( token ) )
             {
-<<<<<<< HEAD
-                error.Printf(
-                        _( "Invalid symbol unit name in\nfile: \"%s\"\nline: %d\noffset: %d" ),
-                        CurSource().c_str(), CurLineNumber(), CurOffset() );
-                THROW_IO_ERROR( error );
-=======
                 THROW_PARSE_ERROR( _( "Invalid symbol unit name" ), CurSource(), CurLine(),
                                    CurLineNumber(), CurOffset() );
->>>>>>> 91620131
             }
 
             name = FromUTF8();
 
             if( !name.StartsWith( m_symbolName ) )
             {
-<<<<<<< HEAD
-                error.Printf( _( "Invalid symbol unit name prefix %s in\nfile: \"%s\"\n"
-                                 "line: %d\noffset: %d" ),
-                              name.c_str(), CurSource().c_str(), CurLineNumber(), CurOffset() );
-                THROW_IO_ERROR( error );
-=======
                 error.Printf( _( "Invalid symbol unit name prefix %s" ), name.c_str() );
                 THROW_PARSE_ERROR( error, CurSource(), CurLine(), CurLineNumber(), CurOffset() );
->>>>>>> 91620131
             }
 
             name = name.Right( name.Length() - m_symbolName.Length() - 1 );
@@ -316,43 +288,22 @@
 
             if( tokenizer.CountTokens() != 2 )
             {
-<<<<<<< HEAD
-                error.Printf( _( "Invalid symbol unit name suffix %s in\nfile: \"%s\"\n"
-                                 "line: %d\noffset: %d" ),
-                              name.c_str(), CurSource().c_str(), CurLineNumber(), CurOffset() );
-                THROW_IO_ERROR( error );
-=======
                 error.Printf( _( "Invalid symbol unit name suffix %s" ), name.c_str() );
                 THROW_PARSE_ERROR( error, CurSource(), CurLine(), CurLineNumber(), CurOffset() );
->>>>>>> 91620131
             }
 
             if( !tokenizer.GetNextToken().ToLong( &tmp ) )
             {
-<<<<<<< HEAD
-                error.Printf(
-                        _( "Invalid symbol unit number %s in\nfile: \"%s\"\nline: %d\noffset: %d" ),
-                        name.c_str(), CurSource().c_str(), CurLineNumber(), CurOffset() );
-                THROW_IO_ERROR( error );
-=======
                 error.Printf( _( "Invalid symbol unit number %s" ), name.c_str() );
                 THROW_PARSE_ERROR( error, CurSource(), CurLine(), CurLineNumber(), CurOffset() );
->>>>>>> 91620131
             }
 
             m_unit = static_cast<int>( tmp );
 
             if( !tokenizer.GetNextToken().ToLong( &tmp ) )
             {
-<<<<<<< HEAD
-                error.Printf( _( "Invalid symbol convert number %s in\nfile: \"%s\"\nline: "
-                                 "%d\noffset: %d" ),
-                              name.c_str(), CurSource().c_str(), CurLineNumber(), CurOffset() );
-                THROW_IO_ERROR( error );
-=======
                 error.Printf( _( "Invalid symbol convert number %s" ), name.c_str() );
                 THROW_PARSE_ERROR( error, CurSource(), CurLine(), CurLineNumber(), CurOffset() );
->>>>>>> 91620131
             }
 
             m_convert = static_cast<int>( tmp );
@@ -451,12 +402,7 @@
 
 double SCH_SEXPR_PARSER::parseDouble()
 {
-<<<<<<< HEAD
-    char*    tmp;
-    wxString error;
-=======
     char* tmp;
->>>>>>> 91620131
 
     // In case the file got saved with the wrong locale.
     if( strchr( CurText(), ',' ) != NULL )
@@ -787,14 +733,8 @@
     }
     else if( token != T_RIGHT )
     {
-<<<<<<< HEAD
-        error.Printf( _( "Invalid symbol names definition in\nfile: '%s'\nline: %d\noffset: %d" ),
-                      CurSource().c_str(), CurLineNumber(), CurOffset() );
-        THROW_IO_ERROR( error );
-=======
         THROW_PARSE_ERROR( _( "Invalid pin names definition" ), CurSource(), CurLine(),
                            CurLineNumber(), CurOffset() );
->>>>>>> 91620131
     }
 }
 
@@ -815,28 +755,16 @@
 
     if( !IsSymbol( token ) )
     {
-<<<<<<< HEAD
-        error.Printf( _( "Invalid property name in\nfile: '%s'\nline: %d\noffset: %d" ),
-                      CurSource().c_str(), CurLineNumber(), CurOffset() );
-        THROW_IO_ERROR( error );
-=======
         THROW_PARSE_ERROR( _( "Invalid property name" ), CurSource(), CurLine(), CurLineNumber(),
                            CurOffset() );
->>>>>>> 91620131
     }
 
     name = FromUTF8();
 
     if( name.IsEmpty() )
     {
-<<<<<<< HEAD
-        error.Printf( _( "Empty property name in\nfile: '%s'\nline: %d\noffset: %d" ),
-                      CurSource().c_str(), CurLineNumber(), CurOffset() );
-        THROW_IO_ERROR( error );
-=======
         THROW_PARSE_ERROR( _( "Empty property name" ), CurSource(), CurLine(), CurLineNumber(),
                            CurOffset() );
->>>>>>> 91620131
     }
 
     field->SetName( name );
@@ -844,14 +772,8 @@
 
     if( !IsSymbol( token ) )
     {
-<<<<<<< HEAD
-        error.Printf( _( "Invalid property value in\nfile: '%s'\nline: %d\noffset: %d" ),
-                      CurSource().c_str(), CurLineNumber(), CurOffset() );
-        THROW_IO_ERROR( error );
-=======
         THROW_PARSE_ERROR( _( "Invalid property value" ), CurSource(), CurLine(), CurLineNumber(),
                            CurOffset() );
->>>>>>> 91620131
     }
 
     // Empty property values are valid.
@@ -1397,15 +1319,8 @@
 
             if( !IsSymbol( token ) )
             {
-<<<<<<< HEAD
-                error.Printf(
-                        _( "Invalid alternate pin name in\nfile: \"%s\"\nline: %d\noffset: %d" ),
-                        CurSource().c_str(), CurLineNumber(), CurOffset() );
-                THROW_IO_ERROR( error );
-=======
                 THROW_PARSE_ERROR( _( "Invalid alternate pin name" ), CurSource(), CurLine(),
                                    CurLineNumber(), CurOffset() );
->>>>>>> 91620131
             }
 
             alt.m_Name = FromUTF8();
@@ -1556,14 +1471,8 @@
     wxCHECK_MSG( CurTok() == T_text, nullptr,
                  wxT( "Cannot parse " ) + GetTokenString( CurTok() ) + wxT( " as a text token." ) );
 
-<<<<<<< HEAD
-    T                         token;
-    wxString                  tmp;
-    wxString                  error;
-=======
     T token;
     wxString tmp;
->>>>>>> 91620131
     std::unique_ptr<LIB_TEXT> text = std::make_unique<LIB_TEXT>( nullptr );
 
     text->SetUnit( m_unit );
@@ -1854,12 +1763,7 @@
                            CurOffset() );
     }
 
-<<<<<<< HEAD
-    std::unique_ptr<SCH_SHEET_PIN> sheetPin =
-            std::make_unique<SCH_SHEET_PIN>( aSheet, wxPoint( 0, 0 ), name );
-=======
     auto sheetPin = std::make_unique<SCH_SHEET_PIN>( aSheet, wxPoint( 0, 0 ), name );
->>>>>>> 91620131
 
     token = NextTok();
 
@@ -2301,15 +2205,8 @@
 
             if( libId.Parse( FromUTF8() ) >= 0 )
             {
-<<<<<<< HEAD
-                error.Printf( _( "Invalid symbol library ID in\nfile: \"%s\"\nline: %d\n"
-                                 "offset: %d" ),
-                              CurSource(), CurLineNumber(), CurOffset() );
-                THROW_IO_ERROR( error );
-=======
                 THROW_PARSE_ERROR( _( "Invalid symbol library ID" ), CurSource(), CurLine(),
                                    CurLineNumber(), CurOffset() );
->>>>>>> 91620131
             }
 
             symbol->SetLibId( libId );
