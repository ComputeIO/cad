/*
 * This program source code file is part of KiCad, a free EDA CAD application.
 *
 * Copyright (C) 2020 CERN
 * Copyright (C) 2021 KiCad Developers, see AUTHORS.txt for contributors.
 *
 * @author Wayne Stambaugh <stambaughw@gmail.com>
 *
 * This program is free software: you can redistribute it and/or modify it
 * under the terms of the GNU General Public License as published by the
 * Free Software Foundation, either version 3 of the License, or (at your
 * option) any later version.
 *
 * This program is distributed in the hope that it will be useful, but
 * WITHOUT ANY WARRANTY; without even the implied warranty of
 * MERCHANTABILITY or FITNESS FOR A PARTICULAR PURPOSE.  See the GNU
 * General Public License for more details.
 *
 * You should have received a copy of the GNU General Public License along
 * with this program.  If not, see <http://www.gnu.org/licenses/>.
 */

/**
 * @file sch_sexpr_parser.cpp
 * @brief Schematic and symbol library s-expression file format parser implementations.
 */

// For some reason wxWidgets is built with wxUSE_BASE64 unset so expose the wxWidgets
// base64 code.
#define wxUSE_BASE64 1
#include <wx/base64.h>
#include <wx/mstream.h>
#include <wx/tokenzr.h>

#include <lib_id.h>
#include <lib_arc.h>
#include <lib_bezier.h>
#include <lib_circle.h>
#include <lib_pin.h>
#include <lib_polyline.h>
#include <lib_rectangle.h>
#include <lib_text.h>
#include <math/util.h>                           // KiROUND, Clamp
#include <kicad_string.h>
#include <sch_bitmap.h>
#include <sch_bus_entry.h>
#include <sch_symbol.h>
#include <sch_edit_frame.h>          // SYM_ORIENT_XXX
#include <sch_field.h>
#include <sch_line.h>
#include <sch_junction.h>
#include <sch_no_connect.h>
#include <sch_screen.h>
#include <sch_sheet_pin.h>
#include <sch_plugins/kicad/sch_sexpr_parser.h>
#include <template_fieldnames.h>
#include <trigo.h>
#include <widgets/progress_reporter.h>


using namespace TSCHEMATIC_T;


SCH_SEXPR_PARSER::SCH_SEXPR_PARSER( LINE_READER* aLineReader, PROGRESS_REPORTER* aProgressReporter,
                                    unsigned aLineCount ) :
    SCHEMATIC_LEXER( aLineReader ),
    m_requiredVersion( 0 ),
    m_fieldId( 0 ),
    m_unit( 1 ),
    m_convert( 1 ),
    m_progressReporter( aProgressReporter ),
    m_lineReader( aLineReader ),
    m_lastProgressLine( 0 ),
    m_lineCount( aLineCount )
{
}


void SCH_SEXPR_PARSER::checkpoint()
{
    const unsigned PROGRESS_DELTA = 250;

    if( m_progressReporter )
    {
        unsigned curLine = m_lineReader->LineNumber();

        if( curLine > m_lastProgressLine + PROGRESS_DELTA )
        {
            m_progressReporter->SetCurrentProgress( ( (double) curLine )
                                                            / std::max( 1U, m_lineCount ) );

            if( !m_progressReporter->KeepRefreshing() )
                THROW_IO_ERROR( ( "Open cancelled by user." ) );

            m_lastProgressLine = curLine;
        }
    }
}


bool SCH_SEXPR_PARSER::parseBool()
{
    T token = NextTok();

    if( token == T_yes )
        return true;
    else if( token == T_no )
        return false;
    else
        Expecting( "yes or no" );

    return false;
}


void SCH_SEXPR_PARSER::ParseLib( LIB_SYMBOL_MAP& aSymbolLibMap )
{
    T token;

    NeedLEFT();
    NextTok();
    parseHeader( T_kicad_symbol_lib, SEXPR_SYMBOL_LIB_FILE_VERSION );

    for( token = NextTok(); token != T_RIGHT; token = NextTok() )
    {
        if( token != T_LEFT )
            Expecting( T_LEFT );

        token = NextTok();

        if( token == T_symbol )
        {
            m_unit = 1;
            m_convert = 1;
            LIB_SYMBOL* symbol = ParseSymbol( aSymbolLibMap, m_requiredVersion );
            aSymbolLibMap[symbol->GetName()] = symbol;
        }
        else
        {
            Expecting( "symbol" );
        }
    }
}


LIB_SYMBOL* SCH_SEXPR_PARSER::ParseSymbol( LIB_SYMBOL_MAP& aSymbolLibMap, int aFileVersion )
{
    wxCHECK_MSG( CurTok() == T_symbol, nullptr,
                 wxT( "Cannot parse " ) + GetTokenString( CurTok() ) + wxT( " as a symbol." ) );

    T token;
    long tmp;
    wxString name;
    wxString error;
    LIB_ITEM* item;
    LIB_FIELD* field;
    std::unique_ptr<LIB_SYMBOL> symbol = std::make_unique<LIB_SYMBOL>( wxEmptyString );
    std::set<int> fieldIDsRead;

    m_requiredVersion = aFileVersion;
    symbol->SetUnitCount( 1 );

    m_fieldId = MANDATORY_FIELDS;

    token = NextTok();

    if( !IsSymbol( token ) )
    {
        THROW_PARSE_ERROR( _( "Invalid symbol name" ), CurSource(), CurLine(), CurLineNumber(),
                           CurOffset() );
    }

    name = FromUTF8();

    LIB_ID id;

    if( id.Parse( name ) >= 0 )
    {
        THROW_PARSE_ERROR( _( "Invalid library identifier" ), CurSource(), CurLine(),
                           CurLineNumber(), CurOffset() );
    }

    m_symbolName = id.GetLibItemName().wx_str();
    symbol->SetName( m_symbolName );
    symbol->SetLibId( id );

    for( token = NextTok(); token != T_RIGHT; token = NextTok() )
    {
        if( token != T_LEFT )
            Expecting( T_LEFT );

        token = NextTok();

        switch( token )
        {
        case T_power:
            symbol->SetPower();
            NeedRIGHT();
            break;

        case T_pin_names: parsePinNames( symbol ); break;

        case T_pin_numbers:
            token = NextTok();

            if( token != T_hide )
                Expecting( "hide" );

            symbol->SetShowPinNumbers( false );
            NeedRIGHT();
            break;

        case T_in_bom:
            symbol->SetIncludeInBom( parseBool() );
            NeedRIGHT();
            break;

        case T_on_board:
            symbol->SetIncludeOnBoard( parseBool() );
            NeedRIGHT();
            break;

        case T_property:
            field = parseProperty( symbol );

            if( field )
            {
                // It would appear that at some point we allowed duplicate ids to slip through
                // when writing files.  The easiest (and most complete) solution is to disallow
                // multiple instances of the same id (for all files since the source of the error
                // *might* in fact be hand-edited files).
                //
                // While no longer used, -1 is still a valid id for user field.  It gets converted
                // to the next unused number on save.
                if( fieldIDsRead.count( field->GetId() ) )
                    field->SetId( -1 );
                else if( field )
                    fieldIDsRead.insert( field->GetId() );
            }

            break;

        case T_extends:
        {
            token = NextTok();

            if( !IsSymbol( token ) )
            {
                THROW_PARSE_ERROR( _( "Invalid parent symbol name" ), CurSource(), CurLine(),
                                   CurLineNumber(), CurOffset() );
            }

            name = FromUTF8();
            auto it = aSymbolLibMap.find( name );

            if( it == aSymbolLibMap.end() )
            {
                error.Printf( _( "No parent for extended symbol %s" ), name.c_str() );
                THROW_PARSE_ERROR( error, CurSource(), CurLine(), CurLineNumber(), CurOffset() );
            }

            symbol->SetParent( it->second );
            NeedRIGHT();
            break;
        }

        case T_symbol:
        {
            token = NextTok();

            if( !IsSymbol( token ) )
            {
                THROW_PARSE_ERROR( _( "Invalid symbol unit name" ), CurSource(), CurLine(),
                                   CurLineNumber(), CurOffset() );
            }

            name = FromUTF8();

            if( !name.StartsWith( m_symbolName ) )
            {
                error.Printf( _( "Invalid symbol unit name prefix %s" ), name.c_str() );
                THROW_PARSE_ERROR( error, CurSource(), CurLine(), CurLineNumber(), CurOffset() );
            }

            name = name.Right( name.Length() - m_symbolName.Length() - 1 );

            wxStringTokenizer tokenizer( name, "_" );

            if( tokenizer.CountTokens() != 2 )
            {
                error.Printf( _( "Invalid symbol unit name suffix %s" ), name.c_str() );
                THROW_PARSE_ERROR( error, CurSource(), CurLine(), CurLineNumber(), CurOffset() );
            }

            if( !tokenizer.GetNextToken().ToLong( &tmp ) )
            {
                error.Printf( _( "Invalid symbol unit number %s" ), name.c_str() );
                THROW_PARSE_ERROR( error, CurSource(), CurLine(), CurLineNumber(), CurOffset() );
            }

            m_unit = static_cast<int>( tmp );

            if( !tokenizer.GetNextToken().ToLong( &tmp ) )
            {
                error.Printf( _( "Invalid symbol convert number %s" ), name.c_str() );
                THROW_PARSE_ERROR( error, CurSource(), CurLine(), CurLineNumber(), CurOffset() );
            }

            m_convert = static_cast<int>( tmp );

            if( m_convert > 1 )
                symbol->SetConversion( true, false );

            if( m_unit > symbol->GetUnitCount() )
                symbol->SetUnitCount( m_unit, false );

            for( token = NextTok(); token != T_RIGHT; token = NextTok() )
            {
                if( token != T_LEFT )
                    Expecting( T_LEFT );

                token = NextTok();

                switch( token )
                {
                case T_arc:
                case T_bezier:
                case T_circle:
                case T_pin:
                case T_polyline:
                case T_rectangle:
                case T_text:
                    item = ParseDrawItem();

                    wxCHECK_MSG( item, nullptr, "Invalid draw item pointer." );

                    item->SetParent( symbol.get() );
                    symbol->AddDrawItem( item, false );
                    break;

                default: Expecting( "arc, bezier, circle, pin, polyline, rectangle, or text" );
                };
            }

            m_unit = 1;
            m_convert = 1;
            break;
        }

        case T_arc:
        case T_bezier:
        case T_circle:
        case T_pin:
        case T_polyline:
        case T_rectangle:
        case T_text:
            item = ParseDrawItem();

            wxCHECK_MSG( item, nullptr, "Invalid draw item pointer." );

            item->SetParent( symbol.get() );
            symbol->AddDrawItem( item, false );
            break;

        default:
            Expecting( "pin_names, pin_numbers, arc, bezier, circle, pin, polyline, "
                       "rectangle, or text" );
        }
    }

    symbol->GetDrawItems().sort();
    m_symbolName.clear();

    return symbol.release();
}


LIB_ITEM* SCH_SEXPR_PARSER::ParseDrawItem()
{
    switch( CurTok() )
    {
    case T_arc: return static_cast<LIB_ITEM*>( parseArc() ); break;

    case T_bezier: return static_cast<LIB_ITEM*>( parseBezier() ); break;

    case T_circle: return static_cast<LIB_ITEM*>( parseCircle() ); break;

    case T_pin: return static_cast<LIB_ITEM*>( parsePin() ); break;

    case T_polyline: return static_cast<LIB_ITEM*>( parsePolyLine() ); break;

    case T_rectangle: return static_cast<LIB_ITEM*>( parseRectangle() ); break;

    case T_text: return static_cast<LIB_TEXT*>( parseText() ); break;

    default: Expecting( "arc, bezier, circle, pin, polyline, rectangle, or text" );
    }

    return nullptr;
}


double SCH_SEXPR_PARSER::parseDouble()
{
    char* tmp;

    // In case the file got saved with the wrong locale.
    if( strchr( CurText(), ',' ) != nullptr )
    {
        THROW_PARSE_ERROR( _( "Floating point number with incorrect locale" ), CurSource(),
                           CurLine(), CurLineNumber(), CurOffset() );
    }

    errno = 0;

    double fval = strtod( CurText(), &tmp );

    if( errno )
    {
        THROW_PARSE_ERROR( _( "Invalid floating point number" ), CurSource(), CurLine(),
                           CurLineNumber(), CurOffset() );
    }

    if( CurText() == tmp )
    {
        THROW_PARSE_ERROR( _( "Missing floating point number" ), CurSource(), CurLine(),
                           CurLineNumber(), CurOffset() );
    }

    return fval;
}


int SCH_SEXPR_PARSER::parseInternalUnits()
{
    auto retval = parseDouble() * IU_PER_MM;

    // Schematic internal units are represented as integers.  Any values that are
    // larger or smaller than the schematic units represent undefined behavior for
    // the system.  Limit values to the largest that can be displayed on the screen.
    double int_limit = std::numeric_limits<int>::max() * 0.7071; // 0.7071 = roughly 1/sqrt(2)

    return KiROUND( Clamp<double>( -int_limit, retval, int_limit ) );
}


int SCH_SEXPR_PARSER::parseInternalUnits( const char* aExpected )
{
    auto retval = parseDouble( aExpected ) * IU_PER_MM;

    double int_limit = std::numeric_limits<int>::max() * 0.7071;

    return KiROUND( Clamp<double>( -int_limit, retval, int_limit ) );
}


void SCH_SEXPR_PARSER::parseStroke( STROKE_PARAMS& aStroke )
{
    wxCHECK_RET( CurTok() == T_stroke,
                 wxT( "Cannot parse " ) + GetTokenString( CurTok() ) + wxT( " as a stroke." ) );

    aStroke.SetWidth( Mils2iu( DEFAULT_LINE_THICKNESS ) );
    aStroke.SetPlotStyle( PLOT_DASH_TYPE::DEFAULT );
    aStroke.SetColor( COLOR4D::UNSPECIFIED );

    T token;

    for( token = NextTok(); token != T_RIGHT; token = NextTok() )
    {
        if( token != T_LEFT )
            Expecting( T_LEFT );

        token = NextTok();

        switch( token )
        {
        case T_width:
            aStroke.SetWidth( parseInternalUnits( "stroke width" ) );
            NeedRIGHT();
            break;

        case T_type:
        {
            token = NextTok();

            switch( token )
            {
            case T_dash: aStroke.SetPlotStyle( PLOT_DASH_TYPE::DASH ); break;
            case T_dot: aStroke.SetPlotStyle( PLOT_DASH_TYPE::DOT ); break;
            case T_dash_dot: aStroke.SetPlotStyle( PLOT_DASH_TYPE::DASHDOT ); break;
            case T_solid: aStroke.SetPlotStyle( PLOT_DASH_TYPE::SOLID ); break;
            case T_default: aStroke.SetPlotStyle( PLOT_DASH_TYPE::DEFAULT ); break;
            default: Expecting( "solid, dash, dash_dot, dot or default" );
            }

            NeedRIGHT();
            break;
        }

        case T_color:
        {
            COLOR4D color;

            color.r = parseInt( "red" ) / 255.0;
            color.g = parseInt( "green" ) / 255.0;
            color.b = parseInt( "blue" ) / 255.0;
            color.a = Clamp( parseDouble( "alpha" ), 0.0, 1.0 );

            aStroke.SetColor( color );
            NeedRIGHT();
            break;
        }

        default: Expecting( "width, type, or color" );
        }
    }
}


void SCH_SEXPR_PARSER::parseFill( FILL_PARAMS& aFill )
{
    wxCHECK_RET( CurTok() == T_fill,
                 wxT( "Cannot parse " ) + GetTokenString( CurTok() ) + wxT( " as fill." ) );

    aFill.m_FillType = FILL_TYPE::NO_FILL;
    aFill.m_Color = COLOR4D::UNSPECIFIED;

    T token;

    for( token = NextTok(); token != T_RIGHT; token = NextTok() )
    {
        if( token != T_LEFT )
            Expecting( T_LEFT );

        token = NextTok();

        switch( token )
        {
        case T_type:
        {
            token = NextTok();

            switch( token )
            {
            case T_none: aFill.m_FillType = FILL_TYPE::NO_FILL; break;
            case T_outline: aFill.m_FillType = FILL_TYPE::FILLED_SHAPE; break;
            case T_background: aFill.m_FillType = FILL_TYPE::FILLED_WITH_BG_BODYCOLOR; break;
            default: Expecting( "none, outline, or background" );
            }

            NeedRIGHT();
            break;
        }

        case T_color:
        {
            COLOR4D color;

            color.r = parseInt( "red" ) / 255.0;
            color.g = parseInt( "green" ) / 255.0;
            color.b = parseInt( "blue" ) / 255.0;
            color.a = Clamp( parseDouble( "alpha" ), 0.0, 1.0 );
            aFill.m_Color = color;
            NeedRIGHT();
            break;
        }

        default: Expecting( "type or color" );
        }
    }
}


void SCH_SEXPR_PARSER::parseEDA_TEXT( EDA_TEXT* aText, bool aConvertOverbarSyntax )
{
    wxCHECK_RET( aText && CurTok() == T_effects,
                 wxT( "Cannot parse " ) + GetTokenString( CurTok() ) + wxT( " as EDA_TEXT." ) );

    // In version 20210606 the notation for overbars was changed from `~...~` to `~{...}`.
    // We need to convert the old syntax to the new one.
    if( aConvertOverbarSyntax && m_requiredVersion < 20210606 )
        aText->SetText( ConvertToNewOverbarNotation( aText->GetText() ) );

    T token;

    for( token = NextTok(); token != T_RIGHT; token = NextTok() )
    {
        if( token == T_LEFT )
            token = NextTok();

        switch( token )
        {
        case T_font:
            for( token = NextTok(); token != T_RIGHT; token = NextTok() )
            {
                if( token == T_LEFT )
                    token = NextTok();

                switch( token )
                {
                case T_face:
                {
                    NeedSYMBOL();
                    wxString faceName = FromUTF8();
                    // GetFont() always returns a valid font (defaulting to newstroke)
                    KIFONT::FONT* font = KIFONT::FONT::GetFont( faceName );
                    aText->SetFont( font );
                    NeedRIGHT();
                    break;
                }

                case T_size:
                {
                    wxSize sz;
                    sz.SetHeight( parseInternalUnits( "text height" ) );
                    sz.SetWidth( parseInternalUnits( "text width" ) );
                    aText->SetTextSize( sz );
                    NeedRIGHT();
                    break;
                }

                case T_thickness:
                    aText->SetTextThickness( parseInternalUnits( "text thickness" ) );
                    NeedRIGHT();
                    break;

                case T_bold: aText->SetBold( true ); break;

                case T_italic: aText->SetItalic( true ); break;

                case T_line_spacing:
                {
                    aText->SetLineSpacing( parseDouble( "line spacing" ) );
                    NeedRIGHT();
                    break;
                }

                default: Expecting( "face, size, thickness, line_spacing, bold, or italic" );
                }
            }

            break;

        case T_justify:
            for( token = NextTok(); token != T_RIGHT; token = NextTok() )
            {
                switch( token )
                {
                case T_left: aText->Align( TEXT_ATTRIBUTES::H_LEFT ); break;
                case T_right: aText->Align( TEXT_ATTRIBUTES::H_RIGHT ); break;
                case T_top: aText->Align( TEXT_ATTRIBUTES::V_TOP ); break;
                case T_bottom: aText->Align( TEXT_ATTRIBUTES::V_BOTTOM ); break;
                case T_mirror: aText->SetMirrored( true ); break;
                default: Expecting( "left, right, top, bottom, hcenter, vcenter, or mirror" );
                }
            }

            break;

        case T_hide: aText->SetVisible( false ); break;

        default: Expecting( "font, justify, or hide" );
        }
    }
}


void SCH_SEXPR_PARSER::parseHeader( TSCHEMATIC_T::T aHeaderType, int aFileVersion )
{
    wxCHECK_RET( CurTok() == aHeaderType,
                 wxT( "Cannot parse " ) + GetTokenString( CurTok() ) + wxT( " as a header." ) );

    NeedLEFT();

    T tok = NextTok();

    if( tok == T_version )
    {
        m_requiredVersion = parseInt( FromUTF8().mb_str( wxConvUTF8 ) );

        if( m_requiredVersion > aFileVersion )
            throw FUTURE_FORMAT_ERROR( FromUTF8() );

        NeedRIGHT();

        // Skip the host name and host build version information.
        NeedLEFT();
        NeedSYMBOL();
        NeedSYMBOL();

        if( m_requiredVersion < 20200827 )
            NeedSYMBOL();

        NeedRIGHT();
    }
    else
    {
        m_requiredVersion = aFileVersion;

        // Skip the host name and host build version information.
        NeedSYMBOL();
        NeedSYMBOL();
        NeedRIGHT();
    }
}


void SCH_SEXPR_PARSER::parsePinNames( std::unique_ptr<LIB_SYMBOL>& aSymbol )
{
    wxCHECK_RET( CurTok() == T_pin_names, wxT( "Cannot parse " ) + GetTokenString( CurTok() )
                                                  + wxT( " as a pin_name token." ) );

    wxString error;

    T token = NextTok();

    if( token == T_LEFT )
    {
        token = NextTok();

        if( token != T_offset )
            Expecting( "offset" );

        aSymbol->SetPinNameOffset( parseInternalUnits( "pin name offset" ) );
        NeedRIGHT();
        token = NextTok(); // Either ) or hide
    }

    if( token == T_hide )
    {
        aSymbol->SetShowPinNames( false );
        NeedRIGHT();
    }
    else if( token != T_RIGHT )
    {
        THROW_PARSE_ERROR( _( "Invalid pin names definition" ), CurSource(), CurLine(),
                           CurLineNumber(), CurOffset() );
    }
}


LIB_FIELD* SCH_SEXPR_PARSER::parseProperty( std::unique_ptr<LIB_SYMBOL>& aSymbol )
{
    wxCHECK_MSG( CurTok() == T_property, nullptr,
                 wxT( "Cannot parse " ) + GetTokenString( CurTok() ) + wxT( " as a property." ) );
    wxCHECK( aSymbol, nullptr );

    wxString error;
    wxString name;
    wxString value;
    std::unique_ptr<LIB_FIELD> field = std::make_unique<LIB_FIELD>( aSymbol.get(),
                                                                    MANDATORY_FIELDS );

    T token = NextTok();

    if( !IsSymbol( token ) )
    {
        THROW_PARSE_ERROR( _( "Invalid property name" ), CurSource(), CurLine(), CurLineNumber(),
                           CurOffset() );
    }

    name = FromUTF8();

    if( name.IsEmpty() )
    {
        THROW_PARSE_ERROR( _( "Empty property name" ), CurSource(), CurLine(), CurLineNumber(),
                           CurOffset() );
    }

    field->SetName( name );
    token = NextTok();

    if( !IsSymbol( token ) )
    {
        THROW_PARSE_ERROR( _( "Invalid property value" ), CurSource(), CurLine(), CurLineNumber(),
                           CurOffset() );
    }

    // Empty property values are valid.
    value = FromUTF8();

    field->SetText( value );

    for( token = NextTok(); token != T_RIGHT; token = NextTok() )
    {
        if( token != T_LEFT )
            Expecting( T_LEFT );

        token = NextTok();

        switch( token )
        {
        case T_id:
            field->SetId( parseInt( "field ID" ) );
            NeedRIGHT();
            break;

        case T_at:
            field->SetPosition( parseXY() );
            field->SetTextAngle( static_cast<int>( parseDouble( "text angle" ) * 10.0 ) );
            NeedRIGHT();
            break;

        //TODO OLA case T_effects: parseEDA_TEXT( static_cast<EDA_TEXT*>( field.get() ) ); break;
        case T_effects:
            parseEDA_TEXT( static_cast<EDA_TEXT*>( field.get() ), field->GetId() == VALUE_FIELD );
            break;

        default: Expecting( "id, at or effects" );
        }
    }

    LIB_FIELD* existingField;

    if( field->GetId() < MANDATORY_FIELDS )
    {
        existingField = aSymbol->GetFieldById( field->GetId() );

        *existingField = *field;
        return existingField;
    }
    else if( name == "ki_keywords" )
    {
        // Not a LIB_FIELD object yet.
        aSymbol->SetKeyWords( value );
        return nullptr;
    }
    else if( name == "ki_description" )
    {
        // Not a LIB_FIELD object yet.
        aSymbol->SetDescription( value );
        return nullptr;
    }
    else if( name == "ki_fp_filters" )
    {
        // Not a LIB_FIELD object yet.
        wxArrayString     filters;
        wxStringTokenizer tokenizer( value );

        while( tokenizer.HasMoreTokens() )
            filters.Add( tokenizer.GetNextToken() );

        aSymbol->SetFPFilters( filters );
        return nullptr;
    }
    else if( name == "ki_locked" )
    {
        // This is a temporary LIB_FIELD object until interchangeable units are determined on
        // the fly.
        aSymbol->LockUnits( true );
        return nullptr;
    }
    else
    {
        // At this point, a user field is read.
        existingField = aSymbol->FindField( field->GetCanonicalName() );

#if 1 // Enable it to modify the name of the field to add if already existing                      \
        // Disable it to skip the field having the same name as previous field
        if( existingField )
        {
            // We cannot handle 2 fields with the same name, so because the field name
            // is already in use, try to build a new name (oldname_x)
            wxString base_name = field->GetCanonicalName();

            // Arbitrary limit 10 attempts to find a new name
            for( int ii = 1; ii < 10 && existingField; ii++ )
            {
                wxString newname = base_name;
                newname << '_' << ii;

                existingField = aSymbol->FindField( newname );

                if( !existingField ) // the modified name is not found, use it
                    field->SetName( newname );
            }
        }
#endif
        if( !existingField )
        {
            aSymbol->AddDrawItem( field.get(), false );
            return field.release();
        }
        else
        {
            // We cannot handle 2 fields with the same name, so skip this one
            return nullptr;
        }
    }
}


LIB_ARC* SCH_SEXPR_PARSER::parseArc()
{
    wxCHECK_MSG( CurTok() == T_arc, nullptr,
                 wxT( "Cannot parse " ) + GetTokenString( CurTok() ) + wxT( " as an arc token." ) );

    T                        token;
    wxPoint                  startPoint;
    wxPoint                  midPoint;
    wxPoint                  endPoint;
    wxPoint                  pos;
    FILL_PARAMS              fill;
    bool                     hasMidPoint = false;
    std::unique_ptr<LIB_ARC> arc = std::make_unique<LIB_ARC>( nullptr );

    arc->SetUnit( m_unit );
    arc->SetConvert( m_convert );

    for( token = NextTok(); token != T_RIGHT; token = NextTok() )
    {
        if( token != T_LEFT )
            Expecting( T_LEFT );

        token = NextTok();

        switch( token )
        {
        case T_start:
            startPoint = parseXY();
            NeedRIGHT();
            break;

        case T_mid:
            midPoint = parseXY();
            NeedRIGHT();
            hasMidPoint = true;
            break;

        case T_end:
            endPoint = parseXY();
            NeedRIGHT();
            break;

        case T_radius:
            for( token = NextTok(); token != T_RIGHT; token = NextTok() )
            {
                if( token != T_LEFT )
                    Expecting( T_LEFT );

                token = NextTok();

                switch( token )
                {
                case T_at:
                    pos = parseXY();
                    NeedRIGHT();
                    break;

                case T_length:
                    arc->SetRadius( parseInternalUnits( "radius length" ) );
                    NeedRIGHT();
                    break;

                case T_angles:
                {
                    int angle1 = KiROUND( parseDouble( "start radius angle" ) * 10.0 );
                    int angle2 = KiROUND( parseDouble( "end radius angle" ) * 10.0 );

                    NORMALIZE_ANGLE_POS( angle1 );
                    NORMALIZE_ANGLE_POS( angle2 );
                    arc->SetFirstRadiusAngle( angle1 );
                    arc->SetSecondRadiusAngle( angle2 );
                    NeedRIGHT();
                    break;
                }

                default: Expecting( "at, length, or angle" );
                }
            }

            break;

        case T_stroke:
            NeedLEFT();
            token = NextTok();

            if( token != T_width )
                Expecting( "width" );

            arc->SetWidth( parseInternalUnits( "stroke width" ) );
            NeedRIGHT(); // Closes width token;
            NeedRIGHT(); // Closes stroke token;
            break;

        case T_fill:
            parseFill( fill );
            arc->SetFillMode( fill.m_FillType );
            break;

        default: Expecting( "start, end, radius, stroke, or fill" );
        }
    }

    arc->SetPosition( pos );
    arc->SetStart( startPoint );
    arc->SetEnd( endPoint );

    if( hasMidPoint )
    {
        VECTOR2I center = GetArcCenter( arc->GetStart(), midPoint, arc->GetEnd() );

        arc->SetPosition( wxPoint( center.x, center.y ) );

        // @todo Calculate the radius.

        arc->CalcRadiusAngles();
    }

    return arc.release();
}


LIB_BEZIER* SCH_SEXPR_PARSER::parseBezier()
{
    wxCHECK_MSG( CurTok() == T_bezier, nullptr,
                 wxT( "Cannot parse " ) + GetTokenString( CurTok() ) + wxT( " as a bezier." ) );

    T                           token;
    FILL_PARAMS                 fill;
    std::unique_ptr<LIB_BEZIER> bezier = std::make_unique<LIB_BEZIER>( nullptr );

    bezier->SetUnit( m_unit );
    bezier->SetConvert( m_convert );

    for( token = NextTok(); token != T_RIGHT; token = NextTok() )
    {
        if( token != T_LEFT )
            Expecting( T_LEFT );

        token = NextTok();

        switch( token )
        {
        case T_pts:
            for( token = NextTok(); token != T_RIGHT; token = NextTok() )
            {
                if( token != T_LEFT )
                    Expecting( T_LEFT );

                token = NextTok();

                if( token != T_xy )
                    Expecting( "xy" );

                bezier->AddPoint( parseXY() );

                NeedRIGHT();
            }

            break;

        case T_stroke:
            NeedLEFT();
            token = NextTok();

            if( token != T_width )
                Expecting( "width" );

            bezier->SetWidth( parseInternalUnits( "stroke width" ) );
            NeedRIGHT(); // Closes width token;
            NeedRIGHT(); // Closes stroke token;
            break;

        case T_fill:
            parseFill( fill );
            bezier->SetFillMode( fill.m_FillType );
            break;

        default: Expecting( "pts, stroke, or fill" );
        }
    }

    return bezier.release();
}


LIB_CIRCLE* SCH_SEXPR_PARSER::parseCircle()
{
    wxCHECK_MSG( CurTok() == T_circle, nullptr,
<<<<<<< HEAD
                 wxT( "Cannot parse " ) + GetTokenString( CurTok() )
                         + wxT( " as a circle token." ) );
=======
                 wxT( "Cannot parse " ) + GetTokenString( CurTok() ) +
                 wxT( " as a circle token." ) );
>>>>>>> cf00319c

    T                           token;
    FILL_PARAMS                 fill;
    std::unique_ptr<LIB_CIRCLE> circle = std::make_unique<LIB_CIRCLE>( nullptr );

    circle->SetUnit( m_unit );
    circle->SetConvert( m_convert );

    for( token = NextTok(); token != T_RIGHT; token = NextTok() )
    {
        if( token != T_LEFT )
            Expecting( T_LEFT );

        token = NextTok();

        switch( token )
        {
        case T_center:
            circle->SetPosition( parseXY() );
            NeedRIGHT();
            break;

        case T_radius:
            circle->SetRadius( parseInternalUnits( "radius length" ) );
            NeedRIGHT();
            break;

        case T_stroke:
            NeedLEFT();
            token = NextTok();

            if( token != T_width )
                Expecting( "width" );

            circle->SetWidth( parseInternalUnits( "stroke width" ) );
            NeedRIGHT(); // Closes width token;
            NeedRIGHT(); // Closes stroke token;
            break;

        case T_fill:
            parseFill( fill );
            circle->SetFillMode( fill.m_FillType );
            break;

        default: Expecting( "start, end, radius, stroke, or fill" );
        }
    }

    return circle.release();
}


LIB_PIN* SCH_SEXPR_PARSER::parsePin()
{
    auto parseType = [&]( T token ) -> ELECTRICAL_PINTYPE
    {
        switch( token )
        {
        case T_input: return ELECTRICAL_PINTYPE::PT_INPUT;
        case T_output: return ELECTRICAL_PINTYPE::PT_OUTPUT;
        case T_bidirectional: return ELECTRICAL_PINTYPE::PT_BIDI;
        case T_tri_state: return ELECTRICAL_PINTYPE::PT_TRISTATE;
        case T_passive: return ELECTRICAL_PINTYPE::PT_PASSIVE;
        case T_unspecified: return ELECTRICAL_PINTYPE::PT_UNSPECIFIED;
        case T_power_in: return ELECTRICAL_PINTYPE::PT_POWER_IN;
        case T_power_out: return ELECTRICAL_PINTYPE::PT_POWER_OUT;
        case T_open_collector: return ELECTRICAL_PINTYPE::PT_OPENCOLLECTOR;
        case T_open_emitter: return ELECTRICAL_PINTYPE::PT_OPENEMITTER;
        case T_unconnected:
        case T_no_connect: return ELECTRICAL_PINTYPE::PT_NC;
        case T_free: return ELECTRICAL_PINTYPE::PT_NIC;

        default:
            Expecting( "input, output, bidirectional, tri_state, passive, "
                       "unspecified, power_in, power_out, open_collector, "
                       "open_emitter, free or no_connect" );
            return ELECTRICAL_PINTYPE::PT_UNSPECIFIED;
        }
    };

    auto parseShape = [&]( T token ) -> GRAPHIC_PINSHAPE
    {
        switch( token )
        {
        case T_line: return GRAPHIC_PINSHAPE::LINE;
        case T_inverted: return GRAPHIC_PINSHAPE::INVERTED;
        case T_clock: return GRAPHIC_PINSHAPE::CLOCK;
        case T_inverted_clock: return GRAPHIC_PINSHAPE::INVERTED_CLOCK;
        case T_input_low: return GRAPHIC_PINSHAPE::INPUT_LOW;
        case T_clock_low: return GRAPHIC_PINSHAPE::CLOCK_LOW;
        case T_output_low: return GRAPHIC_PINSHAPE::OUTPUT_LOW;
        case T_edge_clock_high: return GRAPHIC_PINSHAPE::FALLING_EDGE_CLOCK;
        case T_non_logic: return GRAPHIC_PINSHAPE::NONLOGIC;

        default:
            Expecting( "line, inverted, clock, inverted_clock, input_low, "
                       "clock_low, output_low, edge_clock_high, non_logic" );
            return GRAPHIC_PINSHAPE::LINE;
        }
    };

    wxCHECK_MSG( CurTok() == T_pin, nullptr,
                 wxT( "Cannot parse " ) + GetTokenString( CurTok() ) + wxT( " as a pin token." ) );

    T                        token;
    wxString                 tmp;
    wxString                 error;
    std::unique_ptr<LIB_PIN> pin = std::make_unique<LIB_PIN>( nullptr );

    pin->SetUnit( m_unit );
    pin->SetConvert( m_convert );

    // Pin electrical type.
    token = NextTok();
    pin->SetType( parseType( token ) );

    // Pin shape.
    token = NextTok();
    pin->SetShape( parseShape( token ) );

    for( token = NextTok(); token != T_RIGHT; token = NextTok() )
    {
        if( token == T_hide )
        {
            pin->SetVisible( false );
            continue;
        }

        if( token != T_LEFT )
            Expecting( T_LEFT );

        token = NextTok();

        switch( token )
        {
        case T_at:
            pin->SetPosition( parseXY() );

            switch( parseInt( "pin orientation" ) )
            {
            case 0: pin->SetOrientation( PIN_RIGHT ); break;

            case 90: pin->SetOrientation( PIN_UP ); break;

            case 180: pin->SetOrientation( PIN_LEFT ); break;

            case 270: pin->SetOrientation( PIN_DOWN ); break;

            default: Expecting( "0, 90, 180, or 270" );
            }

            NeedRIGHT();
            break;

        case T_length:
            pin->SetLength( parseInternalUnits( "pin length" ) );
            NeedRIGHT();
            break;

        case T_name:
            token = NextTok();

            if( !IsSymbol( token ) )
            {
                THROW_PARSE_ERROR( _( "Invalid pin name" ), CurSource(), CurLine(), CurLineNumber(),
                                   CurOffset() );
            }

            if( m_requiredVersion < 20210606 )
                pin->SetName( ConvertToNewOverbarNotation( FromUTF8() ) );
            else
                pin->SetName( FromUTF8() );

            token = NextTok();

            if( token != T_RIGHT )
            {
                token = NextTok();

                if( token == T_effects )
                {
                    // The EDA_TEXT font effects formatting is used so use and EDA_TEXT object
                    // so duplicate parsing is not required.
                    EDA_TEXT text;

                    parseEDA_TEXT( &text, true );
                    pin->SetNameTextSize( text.GetTextHeight() );
                    NeedRIGHT();
                }
                else
                {
                    Expecting( "effects" );
                }
            }

            break;

        case T_number:
            token = NextTok();

            if( !IsSymbol( token ) )
            {
                THROW_PARSE_ERROR( _( "Invalid pin number" ), CurSource(), CurLine(),
                                   CurLineNumber(), CurOffset() );
            }

            pin->SetNumber( FromUTF8() );
            token = NextTok();

            if( token != T_RIGHT )
            {
                token = NextTok();

                if( token == T_effects )
                {
                    // The EDA_TEXT font effects formatting is used so use and EDA_TEXT object
                    // so duplicate parsing is not required.
                    EDA_TEXT text;

                    parseEDA_TEXT( &text, false );
                    pin->SetNumberTextSize( text.GetTextHeight() );
                    NeedRIGHT();
                }
                else
                {
                    Expecting( "effects" );
                }
            }

            break;

        case T_alternate:
        {
            LIB_PIN::ALT alt;

            token = NextTok();

            if( !IsSymbol( token ) )
            {
                THROW_PARSE_ERROR( _( "Invalid alternate pin name" ), CurSource(), CurLine(),
                                   CurLineNumber(), CurOffset() );
            }

            alt.m_Name = FromUTF8();

            token = NextTok();
            alt.m_Type = parseType( token );

            token = NextTok();
            alt.m_Shape = parseShape( token );

            pin->GetAlternates()[alt.m_Name] = alt;

            NeedRIGHT();
        }
        break;

        default: Expecting( "at, name, number, length, or alternate" );
        }
    }

    return pin.release();
}


LIB_POLYLINE* SCH_SEXPR_PARSER::parsePolyLine()
{
    wxCHECK_MSG( CurTok() == T_polyline, nullptr,
                 wxT( "Cannot parse " ) + GetTokenString( CurTok() ) + wxT( " as a polyline." ) );

    T                             token;
    FILL_PARAMS                   fill;
    std::unique_ptr<LIB_POLYLINE> polyLine = std::make_unique<LIB_POLYLINE>( nullptr );

    polyLine->SetUnit( m_unit );
    polyLine->SetConvert( m_convert );

    for( token = NextTok(); token != T_RIGHT; token = NextTok() )
    {
        if( token != T_LEFT )
            Expecting( T_LEFT );

        token = NextTok();

        switch( token )
        {
        case T_pts:
            for( token = NextTok(); token != T_RIGHT; token = NextTok() )
            {
                if( token != T_LEFT )
                    Expecting( T_LEFT );

                token = NextTok();

                if( token != T_xy )
                    Expecting( "xy" );

                polyLine->AddPoint( parseXY() );

                NeedRIGHT();
            }

            break;

        case T_stroke:
            NeedLEFT();
            token = NextTok();

            if( token != T_width )
                Expecting( "width" );

            polyLine->SetWidth( parseInternalUnits( "stroke width" ) );
            NeedRIGHT(); // Closes width token;
            NeedRIGHT(); // Closes stroke token;
            break;

        case T_fill:
            parseFill( fill );
            polyLine->SetFillMode( fill.m_FillType );
            break;

        default: Expecting( "pts, stroke, or fill" );
        }
    }

    return polyLine.release();
}


LIB_RECTANGLE* SCH_SEXPR_PARSER::parseRectangle()
{
    wxCHECK_MSG( CurTok() == T_rectangle, nullptr,
<<<<<<< HEAD
                 wxT( "Cannot parse " ) + GetTokenString( CurTok() )
                         + wxT( " as a rectangle token." ) );
=======
                 wxT( "Cannot parse " ) + GetTokenString( CurTok() ) +
                 wxT( " as a rectangle token." ) );
>>>>>>> cf00319c

    T                              token;
    FILL_PARAMS                    fill;
    std::unique_ptr<LIB_RECTANGLE> rectangle = std::make_unique<LIB_RECTANGLE>( nullptr );

    rectangle->SetUnit( m_unit );
    rectangle->SetConvert( m_convert );

    for( token = NextTok(); token != T_RIGHT; token = NextTok() )
    {
        if( token != T_LEFT )
            Expecting( T_LEFT );

        token = NextTok();

        switch( token )
        {
        case T_start:
            rectangle->SetPosition( parseXY() );
            NeedRIGHT();
            break;

        case T_end:
            rectangle->SetEnd( parseXY() );
            NeedRIGHT();
            break;

        case T_stroke:
            NeedLEFT();
            token = NextTok();

            if( token != T_width )
                Expecting( "width" );

            rectangle->SetWidth( parseInternalUnits( "stroke width" ) );
            NeedRIGHT(); // Closes width token;
            NeedRIGHT(); // Closes stroke token;
            break;

        case T_fill:
            parseFill( fill );
            rectangle->SetFillMode( fill.m_FillType );
            break;

        default: Expecting( "start, end, stroke, or fill" );
        }
    }

    return rectangle.release();
}


LIB_TEXT* SCH_SEXPR_PARSER::parseText()
{
    wxCHECK_MSG( CurTok() == T_text, nullptr,
                 wxT( "Cannot parse " ) + GetTokenString( CurTok() ) + wxT( " as a text token." ) );

    T token;
    wxString tmp;
    std::unique_ptr<LIB_TEXT> text = std::make_unique<LIB_TEXT>( nullptr );

    text->SetUnit( m_unit );
    text->SetConvert( m_convert );
    token = NextTok();

    if( !IsSymbol( token ) )
    {
        THROW_PARSE_ERROR( _( "Invalid text string" ), CurSource(), CurLine(), CurLineNumber(),
                           CurOffset() );
    }

    text->SetText( FromUTF8() );

    for( token = NextTok(); token != T_RIGHT; token = NextTok() )
    {
        if( token != T_LEFT )
            Expecting( T_LEFT );

        token = NextTok();

        switch( token )
        {
        case T_at:
            text->SetPosition( parseXY() );
            text->SetTextAngle( parseDouble( "text angle" ) );
            NeedRIGHT();
            break;

        case T_effects:
            parseEDA_TEXT( static_cast<EDA_TEXT*>( text.get() ), true );
            break;

        default: Expecting( "at or effects" );
        }
    }

    return text.release();
}


void SCH_SEXPR_PARSER::parsePAGE_INFO( PAGE_INFO& aPageInfo )
{
    wxCHECK_RET( ( CurTok() == T_page && m_requiredVersion <= 20200506 ) || CurTok() == T_paper,
                 wxT( "Cannot parse " ) + GetTokenString( CurTok() ) + wxT( " as a PAGE_INFO." ) );

    T token;

    NeedSYMBOL();

    wxString pageType = FromUTF8();

    if( !aPageInfo.SetType( pageType ) )
    {
        THROW_PARSE_ERROR( _( "Invalid page type" ), CurSource(), CurLine(), CurLineNumber(),
                           CurOffset() );
    }

    if( pageType == PAGE_INFO::Custom )
    {
        double width = parseDouble( "width" ); // width in mm

        // Perform some controls to avoid crashes if the size is edited by hands
        if( width < 100.0 )
            width = 100.0;
        else if( width > 1200.0 )
            width = 1200.0;

        double height = parseDouble( "height" ); // height in mm

        if( height < 100.0 )
            height = 100.0;
        else if( height > 1200.0 )
            height = 1200.0;

        aPageInfo.SetWidthMils( Mm2mils( width ) );
        aPageInfo.SetHeightMils( Mm2mils( height ) );
    }

    token = NextTok();

    if( token == T_portrait )
    {
        aPageInfo.SetPortrait( true );
        NeedRIGHT();
    }
    else if( token != T_RIGHT )
    {
        Expecting( "portrait" );
    }
}


void SCH_SEXPR_PARSER::parseTITLE_BLOCK( TITLE_BLOCK& aTitleBlock )
{
    wxCHECK_RET( CurTok() == T_title_block,
                 wxT( "Cannot parse " ) + GetTokenString( CurTok() ) + wxT( " as TITLE_BLOCK." ) );

    T token;

    for( token = NextTok(); token != T_RIGHT; token = NextTok() )
    {
        if( token != T_LEFT )
            Expecting( T_LEFT );

        token = NextTok();

        switch( token )
        {
        case T_title:
            NextTok();
            aTitleBlock.SetTitle( FromUTF8() );
            break;

        case T_date:
            NextTok();
            aTitleBlock.SetDate( FromUTF8() );
            break;

        case T_rev:
            NextTok();
            aTitleBlock.SetRevision( FromUTF8() );
            break;

        case T_company:
            NextTok();
            aTitleBlock.SetCompany( FromUTF8() );
            break;

        case T_comment:
        {
            int commentNumber = parseInt( "comment" );

            switch( commentNumber )
            {
            case 1:
                NextTok();
                aTitleBlock.SetComment( 0, FromUTF8() );
                break;

            case 2:
                NextTok();
                aTitleBlock.SetComment( 1, FromUTF8() );
                break;

            case 3:
                NextTok();
                aTitleBlock.SetComment( 2, FromUTF8() );
                break;

            case 4:
                NextTok();
                aTitleBlock.SetComment( 3, FromUTF8() );
                break;

            case 5:
                NextTok();
                aTitleBlock.SetComment( 4, FromUTF8() );
                break;

            case 6:
                NextTok();
                aTitleBlock.SetComment( 5, FromUTF8() );
                break;

            case 7:
                NextTok();
                aTitleBlock.SetComment( 6, FromUTF8() );
                break;

            case 8:
                NextTok();
                aTitleBlock.SetComment( 7, FromUTF8() );
                break;

            case 9:
                NextTok();
                aTitleBlock.SetComment( 8, FromUTF8() );
                break;

            default:
                THROW_PARSE_ERROR( _( "Invalid title block comment number" ), CurSource(),
                                   CurLine(), CurLineNumber(), CurOffset() );
            }

            break;
        }

        default: Expecting( "title, date, rev, company, or comment" );
        }

        NeedRIGHT();
    }
}


SCH_FIELD* SCH_SEXPR_PARSER::parseSchField( SCH_ITEM* aParent )
{
    wxCHECK_MSG( CurTok() == T_property, nullptr,
                 wxT( "Cannot parse " ) + GetTokenString( CurTok() )
                         + wxT( " as a property token." ) );

    T token = NextTok();

    if( !IsSymbol( token ) )
    {
        THROW_PARSE_ERROR( _( "Invalid property name" ), CurSource(), CurLine(), CurLineNumber(),
                           CurOffset() );
    }

    wxString name = FromUTF8();

    if( name.IsEmpty() )
    {
        THROW_PARSE_ERROR( _( "Empty property name" ), CurSource(), CurLine(), CurLineNumber(),
                           CurOffset() );
    }

    token = NextTok();

    if( !IsSymbol( token ) )
    {
        THROW_PARSE_ERROR( _( "Invalid property value" ), CurSource(), CurLine(), CurLineNumber(),
                           CurOffset() );
    }

    // Empty property values are valid.
    wxString value = FromUTF8();

<<<<<<< HEAD
    std::unique_ptr<SCH_FIELD> field =
            std::make_unique<SCH_FIELD>( wxDefaultPosition, -1, aParent, name );
=======
    std::unique_ptr<SCH_FIELD> field = std::make_unique<SCH_FIELD>( wxDefaultPosition, -1,
                                                                    aParent, name );
>>>>>>> cf00319c

    field->SetText( value );
    field->SetVisible( true );

    for( token = NextTok(); token != T_RIGHT; token = NextTok() )
    {
        if( token != T_LEFT )
            Expecting( T_LEFT );

        token = NextTok();

        switch( token )
        {
        case T_id:
            field->SetId( parseInt( "field ID" ) );
            NeedRIGHT();
            break;

        case T_at:
            field->SetPosition( parseXY() );
            field->SetTextAngle( static_cast<int>( parseDouble( "text angle" ) * 10.0 ) );
            NeedRIGHT();
            break;

        case T_effects:
            parseEDA_TEXT( static_cast<EDA_TEXT*>( field.get() ), field->GetId() == VALUE_FIELD );
            break;

        default: Expecting( "at or effects" );
        }
    }

    return field.release();
}


SCH_SHEET_PIN* SCH_SEXPR_PARSER::parseSchSheetPin( SCH_SHEET* aSheet )
{
    wxCHECK_MSG( aSheet != nullptr, nullptr, "" );
    wxCHECK_MSG( CurTok() == T_pin, nullptr,
                 wxT( "Cannot parse " ) + GetTokenString( CurTok() )
                         + wxT( " as a sheet pin token." ) );

    T token = NextTok();

    if( !IsSymbol( token ) )
    {
        THROW_PARSE_ERROR( _( "Invalid sheet pin name" ), CurSource(), CurLine(), CurLineNumber(),
                           CurOffset() );
    }

    wxString name = FromUTF8();

    if( name.IsEmpty() )
    {
        THROW_PARSE_ERROR( _( "Empty sheet pin name" ), CurSource(), CurLine(), CurLineNumber(),
                           CurOffset() );
    }

    auto sheetPin = std::make_unique<SCH_SHEET_PIN>( aSheet, wxPoint( 0, 0 ), name );

    token = NextTok();

    switch( token )
    {
    case T_input: sheetPin->SetShape( PINSHEETLABEL_SHAPE::PS_INPUT ); break;
    case T_output: sheetPin->SetShape( PINSHEETLABEL_SHAPE::PS_OUTPUT ); break;
    case T_bidirectional: sheetPin->SetShape( PINSHEETLABEL_SHAPE::PS_BIDI ); break;
    case T_tri_state: sheetPin->SetShape( PINSHEETLABEL_SHAPE::PS_TRISTATE ); break;
    case T_passive: sheetPin->SetShape( PINSHEETLABEL_SHAPE::PS_UNSPECIFIED ); break;
    default: Expecting( "input, output, bidirectional, tri_state, or passive" );
    }

    for( token = NextTok(); token != T_RIGHT; token = NextTok() )
    {
        if( token != T_LEFT )
            Expecting( T_LEFT );

        token = NextTok();

        switch( token )
        {
        case T_at:
        {
            sheetPin->SetPosition( parseXY() );

            double angle = parseDouble( "sheet pin angle (side)" );

            if( angle == 0.0 )
                sheetPin->SetEdge( SHEET_SIDE::RIGHT );
            else if( angle == 90.0 )
                sheetPin->SetEdge( SHEET_SIDE::TOP );
            else if( angle == 180.0 )
                sheetPin->SetEdge( SHEET_SIDE::LEFT );
            else if( angle == 270.0 )
                sheetPin->SetEdge( SHEET_SIDE::BOTTOM );
            else
                Expecting( "0, 90, 180, or 270" );

            NeedRIGHT();
            break;
        }

        case T_effects:
            parseEDA_TEXT( static_cast<EDA_TEXT*>( sheetPin.get() ), true );
            break;

        case T_uuid:
            NeedSYMBOL();
            const_cast<KIID&>( sheetPin->m_Uuid ) = KIID( FromUTF8() );
            NeedRIGHT();
            break;

        default: Expecting( "at, uuid or effects" );
        }
    }

    return sheetPin.release();
}


void SCH_SEXPR_PARSER::parseSchSheetInstances( SCH_SHEET* aRootSheet, SCH_SCREEN* aScreen )
{
    wxCHECK_RET( CurTok() == T_sheet_instances, wxT( "Cannot parse " ) + GetTokenString( CurTok() )
                                                        + wxT( " as a instances token." ) );
    wxCHECK( aScreen, /* void */ );

    T token;

    for( token = NextTok(); token != T_RIGHT; token = NextTok() )
    {
        if( token != T_LEFT )
            Expecting( T_LEFT );

        token = NextTok();

        switch( token )
        {
        case T_path:
        {
            NeedSYMBOL();

            SCH_SHEET_INSTANCE instance;

            instance.m_Path = KIID_PATH( FromUTF8() );

            for( token = NextTok(); token != T_RIGHT; token = NextTok() )
            {
                if( token != T_LEFT )
                    Expecting( T_LEFT );

                token = NextTok();

                std::vector<wxString> whitespaces = { wxT( "\r" ), wxT( "\n" ), wxT( "\t" ),
                                                      wxT( " " ) };

                size_t numReplacements = 0;

                switch( token )
                {
                case T_page:
                    NeedSYMBOL();
                    instance.m_PageNumber = FromUTF8();

                    // Whitespaces are not permitted
                    for( wxString ch : whitespaces )
                        numReplacements += instance.m_PageNumber.Replace( ch, wxEmptyString );


                    // Empty page numbers are not permitted
                    if( instance.m_PageNumber.IsEmpty() )
                    {
                        // Use hash character instead
                        instance.m_PageNumber = wxT( "#" );
                        numReplacements++;
                    }

                    // Set the file as modified so the user can be warned.
                    if( numReplacements > 0 )
                        aScreen->SetContentModified();

                    NeedRIGHT();
                    break;

                default: Expecting( "path or page" );
                }
            }

            aScreen->m_sheetInstances.emplace_back( instance );
            break;
        }

        default: Expecting( "path" );
        }
    }

    // We don't store the root sheet's KIID, so pick it up from any sheet instance paths so
    // that it doesn't change on every round-trip.
    for( const SCH_SHEET_INSTANCE& instance : aScreen->m_sheetInstances )
    {
        if( instance.m_Path.size() > 0 )
        {
            const_cast<KIID&>( aRootSheet->m_Uuid ) = instance.m_Path[0];
            break;
        }
    }
}


void SCH_SEXPR_PARSER::parseSchSymbolInstances( SCH_SCREEN* aScreen )
{
    wxCHECK_RET( CurTok() == T_symbol_instances, wxT( "Cannot parse " ) + GetTokenString( CurTok() )
                                                         + wxT( " as a instances token." ) );
    wxCHECK( aScreen, /* void */ );

    T token;

    for( token = NextTok(); token != T_RIGHT; token = NextTok() )
    {
        if( token != T_LEFT )
            Expecting( T_LEFT );

        token = NextTok();

        switch( token )
        {
        case T_path:
        {
            NeedSYMBOL();

            SYMBOL_INSTANCE_REFERENCE instance;

            instance.m_Path = KIID_PATH( FromUTF8() );

            for( token = NextTok(); token != T_RIGHT; token = NextTok() )
            {
                if( token != T_LEFT )
                    Expecting( T_LEFT );

                token = NextTok();

                switch( token )
                {
                case T_reference:
                    NeedSYMBOL();
                    instance.m_Reference = FromUTF8();
                    NeedRIGHT();
                    break;

                case T_unit:
                    instance.m_Unit = parseInt( "symbol unit" );
                    NeedRIGHT();
                    break;

                case T_value:
                    NeedSYMBOL();
                    instance.m_Value = FromUTF8();
                    NeedRIGHT();
                    break;

                case T_footprint:
                    NeedSYMBOL();
                    instance.m_Footprint = FromUTF8();
                    NeedRIGHT();
                    break;

                default: Expecting( "path, unit, value or footprint" );
                }
            }

            aScreen->m_symbolInstances.emplace_back( instance );
            break;
        }

        default: Expecting( "path" );
        }
    }
}


void SCH_SEXPR_PARSER::ParseSchematic( SCH_SHEET* aSheet, bool aIsCopyableOnly, int aFileVersion )
{
    wxCHECK( aSheet != nullptr, /* void */ );

    SCH_SCREEN* screen = aSheet->GetScreen();

    wxCHECK( screen != nullptr, /* void */ );

    if( aIsCopyableOnly )
        m_requiredVersion = aFileVersion;

    T token;

    if( !aIsCopyableOnly )
    {
        NeedLEFT();
        NextTok();

        if( CurTok() != T_kicad_sch )
            Expecting( "kicad_sch" );

        parseHeader( T_kicad_sch, SEXPR_SCHEMATIC_FILE_VERSION );
    }

    screen->SetFileFormatVersionAtLoad( m_requiredVersion );

    for( token = NextTok(); token != T_RIGHT; token = NextTok() )
    {
        if( aIsCopyableOnly && token == T_EOF )
            break;

        if( token != T_LEFT )
            Expecting( T_LEFT );

        token = NextTok();

        checkpoint();

        if( !aIsCopyableOnly && token == T_page && m_requiredVersion <= 20200506 )
            token = T_paper;

        switch( token )
        {
        case T_uuid:
            NeedSYMBOL();
            screen->m_uuid = KIID( FromUTF8() );
            NeedRIGHT();
            break;

        case T_paper:
        {
            if( aIsCopyableOnly )
                Unexpected( T_paper );

            PAGE_INFO pageInfo;
            parsePAGE_INFO( pageInfo );
            screen->SetPageSettings( pageInfo );
            break;
        }

        case T_page:
        {
            if( aIsCopyableOnly )
                Unexpected( T_page );

            // Only saved for top-level sniffing in Kicad Manager frame and other external
            // tool usage with flat hierarchies
            NeedSYMBOLorNUMBER();
            NeedSYMBOLorNUMBER();
            NeedRIGHT();
            break;
        }

        case T_title_block:
        {
            if( aIsCopyableOnly )
                Unexpected( T_title_block );

            TITLE_BLOCK tb;
            parseTITLE_BLOCK( tb );
            screen->SetTitleBlock( tb );
            break;
        }

        case T_lib_symbols:
        {
            // Dummy map.  No derived symbols are allowed in the library cache.
            LIB_SYMBOL_MAP symbolLibMap;

            for( token = NextTok(); token != T_RIGHT; token = NextTok() )
            {
                if( token != T_LEFT )
                    Expecting( T_LEFT );

                token = NextTok();

                switch( token )
                {
                case T_symbol:
                    screen->AddLibSymbol( ParseSymbol( symbolLibMap, m_requiredVersion ) );
                    break;

                default: Expecting( "symbol" );
                }
            }

            break;
        }

        case T_symbol: screen->Append( static_cast<SCH_ITEM*>( parseSchematicSymbol() ) ); break;

        case T_image: screen->Append( static_cast<SCH_ITEM*>( parseImage() ) ); break;

        case T_sheet:
        {
            SCH_SHEET* sheet = parseSheet();

            // Set the parent to aSheet.  This effectively creates a method to find
            // the root sheet from any sheet so a pointer to the root sheet does not
            // need to be stored globally.  Note: this is not the same as a hierarchy.
            // Complex hierarchies can have multiple copies of a sheet.  This only
            // provides a simple tree to find the root sheet.
            sheet->SetParent( aSheet );
            screen->Append( static_cast<SCH_ITEM*>( sheet ) );
            break;
        }

        case T_junction: screen->Append( static_cast<SCH_ITEM*>( parseJunction() ) ); break;

        case T_no_connect: screen->Append( static_cast<SCH_ITEM*>( parseNoConnect() ) ); break;

        case T_bus_entry: screen->Append( static_cast<SCH_ITEM*>( parseBusEntry() ) ); break;

        case T_polyline:
        case T_bus:
        case T_wire: screen->Append( static_cast<SCH_ITEM*>( parseLine() ) ); break;

        case T_text:
        case T_label:
        case T_global_label:
        case T_hierarchical_label:
            screen->Append( static_cast<SCH_ITEM*>( parseSchText() ) );
            break;

        case T_sheet_instances: parseSchSheetInstances( aSheet, screen ); break;

        case T_symbol_instances: parseSchSymbolInstances( screen ); break;

        case T_bus_alias:
            if( aIsCopyableOnly )
                Unexpected( T_bus_alias );

            parseBusAlias( screen );
            break;

        default:
            Expecting( "symbol, paper, page, title_block, bitmap, sheet, junction, no_connect, "
                       "bus_entry, line, bus, text, label, global_label, hierarchical_label, "
                       "symbol_instances, or bus_alias" );
        }
    }

    screen->UpdateLocalLibSymbolLinks();
}


SCH_SYMBOL* SCH_SEXPR_PARSER::parseSchematicSymbol()
{
    wxCHECK_MSG( CurTok() == T_symbol, nullptr,
                 wxT( "Cannot parse " ) + GetTokenString( CurTok() ) + wxT( " as a symbol." ) );

    T token;
    wxString tmp;
    wxString libName;
    SCH_FIELD* field;
    std::unique_ptr<SCH_SYMBOL> symbol = std::make_unique<SCH_SYMBOL>();
    TRANSFORM transform;
    std::set<int> fieldIDsRead;

    // We'll reset this if we find a fields_autoplaced token
    symbol->ClearFieldsAutoplaced();

    m_fieldId = MANDATORY_FIELDS;

    for( token = NextTok(); token != T_RIGHT; token = NextTok() )
    {
        if( token != T_LEFT )
            Expecting( T_LEFT );

        token = NextTok();

        switch( token )
        {
        case T_lib_name:
        {
            LIB_ID libId;

            token = NextTok();

            if( !IsSymbol( token ) )
            {
                THROW_PARSE_ERROR( _( "Invalid symbol library name" ), CurSource(), CurLine(),
                                   CurLineNumber(), CurOffset() );
            }

            libName = FromUTF8();
            NeedRIGHT();
            break;
        }

        case T_lib_id:
        {
            token = NextTok();

            if( !IsSymbol( token ) && token != T_NUMBER )
                Expecting( "symbol|number" );

            LIB_ID libId;

            if( libId.Parse( FromUTF8() ) >= 0 )
            {
                THROW_PARSE_ERROR( _( "Invalid symbol library ID" ), CurSource(), CurLine(),
                                   CurLineNumber(), CurOffset() );
            }

            symbol->SetLibId( libId );
            NeedRIGHT();
            break;
        }

        case T_at:
            symbol->SetPosition( parseXY() );

            switch( static_cast<int>( parseDouble( "symbol orientation" ) ) )
            {
            case 0: transform = TRANSFORM(); break;
            case 90: transform = TRANSFORM( 0, -1, -1, 0 ); break;
            case 180: transform = TRANSFORM( -1, 0, 0, 1 ); break;
            case 270: transform = TRANSFORM( 0, 1, 1, 0 ); break;
            default: Expecting( "0, 90, 180, or 270" );
            }

            symbol->SetTransform( transform );
            NeedRIGHT();
            break;

        case T_mirror:
            token = NextTok();

            if( token == T_x )
                symbol->SetOrientation( SYM_MIRROR_X );
            else if( token == T_y )
                symbol->SetOrientation( SYM_MIRROR_Y );
            else
                Expecting( "x or y" );

            NeedRIGHT();
            break;

        case T_unit:
            symbol->SetUnit( parseInt( "symbol unit" ) );
            NeedRIGHT();
            break;

        case T_convert:
            symbol->SetConvert( parseInt( "symbol convert" ) );
            NeedRIGHT();
            break;

        case T_in_bom:
            symbol->SetIncludeInBom( parseBool() );
            NeedRIGHT();
            break;

        case T_on_board:
            symbol->SetIncludeOnBoard( parseBool() );
            NeedRIGHT();
            break;

        case T_fields_autoplaced:
            symbol->SetFieldsAutoplaced();
            NeedRIGHT();
            break;

        case T_uuid:
            NeedSYMBOL();
            const_cast<KIID&>( symbol->m_Uuid ) = KIID( FromUTF8() );
            NeedRIGHT();
            break;

        case T_property:
            // The field parent symbol must be set and its orientation must be set before
            // the field positions are set.
            field = parseSchField( symbol.get() );

            // It would appear that at some point we allowed duplicate ids to slip through
            // when writing files.  The easiest (and most complete) solution is to disallow
            // multiple instances of the same id (for all files since the source of the error
            // *might* in fact be hand-edited files).
            //
            // While no longer used, -1 is still a valid id for user field.  It gets converted
            // to the next unused number on save.
            if( fieldIDsRead.count( field->GetId() ) )
                field->SetId( -1 );
            else
                fieldIDsRead.insert( field->GetId() );

            // Set the default symbol reference prefix.
            if( field->GetId() == REFERENCE_FIELD )
            {
                wxString refDesignator = field->GetText();

                refDesignator.Replace( "~", " " );

                wxString prefix = refDesignator;

                while( prefix.Length() )
                {
                    if( ( prefix.Last() < '0' || prefix.Last() > '9' ) && prefix.Last() != '?' )
                        break;

                    prefix.RemoveLast();
                }

                // Avoid a prefix containing trailing/leading spaces
                prefix.Trim( true );
                prefix.Trim( false );

                if( prefix.IsEmpty() )
                    symbol->SetPrefix( wxString( "U" ) );
                else
                    symbol->SetPrefix( prefix );
            }

            if( symbol->GetFieldById( field->GetId() ) )
                *symbol->GetFieldById( field->GetId() ) = *field;
            else
                symbol->AddField( *field );

            delete field;
            break;

        case T_pin:
        {
            // Read an alternate pin designation
            wxString number;
            KIID     uuid;
            wxString alt;

            NeedSYMBOL();
            number = FromUTF8();

            for( token = NextTok(); token != T_RIGHT; token = NextTok() )
            {
                if( token != T_LEFT )
                    Expecting( T_LEFT );

                token = NextTok();

                switch( token )
                {
                case T_alternate:
                    NeedSYMBOL();
                    alt = FromUTF8();
                    NeedRIGHT();
                    break;

                case T_uuid:
                    NeedSYMBOL();

                    // First version to write out pin uuids accidentally wrote out the symbol's
                    // uuid for each pin, so ignore uuids coming from that version.
                    if( m_requiredVersion >= 20210126 )
                        uuid = KIID( FromUTF8() );

                    NeedRIGHT();
                    break;

                default: Expecting( "alternate or uuid" );
                }
            }

            symbol->GetRawPins().emplace_back(
                    std::make_unique<SCH_PIN>( symbol.get(), number, alt ) );

            const_cast<KIID&>( symbol->GetRawPins().back()->m_Uuid ) = uuid;
        }
        break;

        default: Expecting( "lib_id, lib_name, at, mirror, uuid, property, pin, or instances" );
        }
    }

    if( !libName.IsEmpty() && ( symbol->GetLibId().Format().wx_str() != libName ) )
        symbol->SetSchSymbolLibraryName( libName );

    // Ensure edit/status flags are cleared after these initializations:
    symbol->ClearFlags();

    return symbol.release();
}


SCH_BITMAP* SCH_SEXPR_PARSER::parseImage()
{
    wxCHECK_MSG( CurTok() == T_image, nullptr,
                 wxT( "Cannot parse " ) + GetTokenString( CurTok() ) + wxT( " as an image." ) );

    T                           token;
    std::unique_ptr<SCH_BITMAP> bitmap = std::make_unique<SCH_BITMAP>();

    for( token = NextTok(); token != T_RIGHT; token = NextTok() )
    {
        if( token != T_LEFT )
            Expecting( T_LEFT );

        token = NextTok();

        switch( token )
        {
        case T_at:
            bitmap->SetPosition( parseXY() );
            NeedRIGHT();
            break;

        case T_scale:
            bitmap->GetImage()->SetScale( parseDouble( "image scale factor" ) );

            if( !std::isnormal( bitmap->GetImage()->GetScale() ) )
                bitmap->GetImage()->SetScale( 1.0 );

            NeedRIGHT();
            break;

        case T_uuid:
            NeedSYMBOL();
            const_cast<KIID&>( bitmap->m_Uuid ) = KIID( FromUTF8() );
            NeedRIGHT();
            break;

        case T_data:
        {
            token = NextTok();

            wxString data;

            // Reserve 128K because most image files are going to be larger than the default
            // 1K that wxString reserves.
            data.reserve( 1 << 17 );

            while( token != T_RIGHT )
            {
                if( !IsSymbol( token ) )
                    Expecting( "base64 image data" );

                data += FromUTF8();
                token = NextTok();
            }

            wxMemoryBuffer       buffer = wxBase64Decode( data );
            wxMemoryOutputStream stream( buffer.GetData(), buffer.GetBufSize() );
            wxImage*             image = new wxImage();
            wxMemoryInputStream  istream( stream );
            image->LoadFile( istream, wxBITMAP_TYPE_PNG );
            bitmap->GetImage()->SetImage( image );
            bitmap->GetImage()->SetBitmap( new wxBitmap( *image ) );
            break;
        }

        default: Expecting( "at, scale, uuid or data" );
        }
    }

    return bitmap.release();
}


SCH_SHEET* SCH_SEXPR_PARSER::parseSheet()
{
    wxCHECK_MSG( CurTok() == T_sheet, nullptr,
                 wxT( "Cannot parse " ) + GetTokenString( CurTok() ) + wxT( " as a sheet." ) );

    T                          token;
    STROKE_PARAMS              stroke;
    FILL_PARAMS                fill;
    SCH_FIELD*                 field;
    std::vector<SCH_FIELD>     fields;
    std::unique_ptr<SCH_SHEET> sheet = std::make_unique<SCH_SHEET>();
    std::set<int>              fieldIDsRead;

    // We'll reset this if we find a fields_autoplaced token
    sheet->ClearFieldsAutoplaced();

    for( token = NextTok(); token != T_RIGHT; token = NextTok() )
    {
        if( token != T_LEFT )
            Expecting( T_LEFT );

        token = NextTok();

        switch( token )
        {
        case T_at:
            sheet->SetPosition( parseXY() );
            NeedRIGHT();
            break;

        case T_size:
        {
            wxSize size;
            size.SetWidth( parseInternalUnits( "sheet width" ) );
            size.SetHeight( parseInternalUnits( "sheet height" ) );
            sheet->SetSize( size );
            NeedRIGHT();
            break;
        }

        case T_fields_autoplaced:
            sheet->SetFieldsAutoplaced();
            NeedRIGHT();
            break;

        case T_stroke:
            parseStroke( stroke );
            sheet->SetBorderWidth( stroke.GetWidth() );
            sheet->SetBorderColor( stroke.GetColor() );
            break;

        case T_fill:
            parseFill( fill );
            sheet->SetBackgroundColor( fill.m_Color );
            break;

        case T_uuid:
            NeedSYMBOL();
            const_cast<KIID&>( sheet->m_Uuid ) = KIID( FromUTF8() );
            NeedRIGHT();
            break;

        case T_property:
            field = parseSchField( sheet.get() );

            if( m_requiredVersion <= 20200310 )
            {
                // Earlier versions had the wrong ids (and names) saved for sheet fields.
                // Fortunately they only saved the sheetname and sheetfilepath (and always
                // in that order), so we can hack in a recovery.
                if( fields.empty() )
                    field->SetId( SHEETNAME );
                else
                    field->SetId( SHEETFILENAME );
            }

            // It would appear the problem persists past 20200310, but this time with the
            // earlier ids being re-used for later (user) fields.  The easiest (and most
            // complete) solution is to disallow multiple instances of the same id (for all
            // files since the source of the error *might* in fact be hand-edited files).
            //
            // While no longer used, -1 is still a valid id for user field.  It gets converted
            // to the next unused number on save.
            if( fieldIDsRead.count( field->GetId() ) )
                field->SetId( -1 );
            else
                fieldIDsRead.insert( field->GetId() );

            fields.emplace_back( *field );
            delete field;
            break;

        case T_pin: sheet->AddPin( parseSchSheetPin( sheet.get() ) ); break;

        default: Expecting( "at, size, stroke, background, uuid, property, or pin" );
        }
    }

    sheet->SetFields( fields );

    return sheet.release();
}


SCH_JUNCTION* SCH_SEXPR_PARSER::parseJunction()
{
    wxCHECK_MSG( CurTok() == T_junction, nullptr,
                 wxT( "Cannot parse " ) + GetTokenString( CurTok() ) + wxT( " as a junction." ) );

    T                             token;
    std::unique_ptr<SCH_JUNCTION> junction = std::make_unique<SCH_JUNCTION>();

    for( token = NextTok(); token != T_RIGHT; token = NextTok() )
    {
        if( token != T_LEFT )
            Expecting( T_LEFT );

        token = NextTok();

        switch( token )
        {
        case T_at:
            junction->SetPosition( parseXY() );
            NeedRIGHT();
            break;

        case T_diameter:
            junction->SetDiameter( parseInternalUnits( "junction diameter" ) );
            NeedRIGHT();
            break;

        case T_color:
        {
            COLOR4D color;

            color.r = parseInt( "red" ) / 255.0;
            color.g = parseInt( "green" ) / 255.0;
            color.b = parseInt( "blue" ) / 255.0;
            color.a = Clamp( parseDouble( "alpha" ), 0.0, 1.0 );

            junction->SetColor( color );
            NeedRIGHT();
            break;
        }

        default: Expecting( "at" );
        }
    }

    return junction.release();
}


SCH_NO_CONNECT* SCH_SEXPR_PARSER::parseNoConnect()
{
    wxCHECK_MSG( CurTok() == T_no_connect, nullptr,
                 wxT( "Cannot parse " ) + GetTokenString( CurTok() ) + wxT( " as a no connect." ) );

    T                               token;
    std::unique_ptr<SCH_NO_CONNECT> no_connect = std::make_unique<SCH_NO_CONNECT>();

    for( token = NextTok(); token != T_RIGHT; token = NextTok() )
    {
        if( token != T_LEFT )
            Expecting( T_LEFT );

        token = NextTok();

        switch( token )
        {
        case T_at:
            no_connect->SetPosition( parseXY() );
            NeedRIGHT();
            break;

        case T_uuid:
            NeedSYMBOL();
            const_cast<KIID&>( no_connect->m_Uuid ) = KIID( FromUTF8() );
            NeedRIGHT();
            break;

        default: Expecting( "at or uuid" );
        }
    }

    return no_connect.release();
}


SCH_BUS_WIRE_ENTRY* SCH_SEXPR_PARSER::parseBusEntry()
{
    wxCHECK_MSG( CurTok() == T_bus_entry, nullptr,
                 wxT( "Cannot parse " ) + GetTokenString( CurTok() ) + wxT( " as a bus entry." ) );

    T                                   token;
    STROKE_PARAMS                       stroke;
    std::unique_ptr<SCH_BUS_WIRE_ENTRY> busEntry = std::make_unique<SCH_BUS_WIRE_ENTRY>();

    for( token = NextTok(); token != T_RIGHT; token = NextTok() )
    {
        if( token != T_LEFT )
            Expecting( T_LEFT );

        token = NextTok();

        switch( token )
        {
        case T_at:
            busEntry->SetPosition( parseXY() );
            NeedRIGHT();
            break;

        case T_size:
        {
            wxSize size;

            size.SetWidth( parseInternalUnits( "bus entry height" ) );
            size.SetHeight( parseInternalUnits( "bus entry width" ) );
            busEntry->SetSize( size );
            NeedRIGHT();
            break;
        }

        case T_stroke:
            parseStroke( stroke );
            busEntry->SetStroke( stroke );
            break;

        case T_uuid:
            NeedSYMBOL();
            const_cast<KIID&>( busEntry->m_Uuid ) = KIID( FromUTF8() );
            NeedRIGHT();
            break;

        default: Expecting( "at, size, uuid or stroke" );
        }
    }

    return busEntry.release();
}


SCH_LINE* SCH_SEXPR_PARSER::parseLine()
{
    T                         token;
    STROKE_PARAMS             stroke;
    std::unique_ptr<SCH_LINE> line = std::make_unique<SCH_LINE>();

    switch( CurTok() )
    {
    case T_polyline: line->SetLayer( LAYER_NOTES ); break;
    case T_wire: line->SetLayer( LAYER_WIRE ); break;
    case T_bus: line->SetLayer( LAYER_BUS ); break;
    default:
        wxCHECK_MSG( false, nullptr,
                     wxT( "Cannot parse " ) + GetTokenString( CurTok() ) + wxT( " as a line." ) );
    }

    for( token = NextTok(); token != T_RIGHT; token = NextTok() )
    {
        if( token != T_LEFT )
            Expecting( T_LEFT );

        token = NextTok();

        switch( token )
        {
        case T_pts:
            NeedLEFT();
            token = NextTok();

            if( token != T_xy )
                Expecting( "xy" );

            line->SetStartPoint( parseXY() );
            NeedRIGHT();
            NeedLEFT();
            token = NextTok();

            if( token != T_xy )
                Expecting( "xy" );

            line->SetEndPoint( parseXY() );
            NeedRIGHT();
            NeedRIGHT();
            break;

        case T_stroke:
            parseStroke( stroke );
            line->SetStroke( stroke );
            break;

        case T_uuid:
            NeedSYMBOL();
            const_cast<KIID&>( line->m_Uuid ) = KIID( FromUTF8() );
            NeedRIGHT();
            break;

        default: Expecting( "at, uuid or stroke" );
        }
    }

    return line.release();
}


SCH_TEXT* SCH_SEXPR_PARSER::parseSchText()
{
    T                         token;
    std::unique_ptr<SCH_TEXT> text;

    switch( CurTok() )
    {
    case T_text: text = std::make_unique<SCH_TEXT>(); break;
    case T_label: text = std::make_unique<SCH_LABEL>(); break;
    case T_global_label: text = std::make_unique<SCH_GLOBALLABEL>(); break;
    case T_hierarchical_label: text = std::make_unique<SCH_HIERLABEL>(); break;
    default:
        wxCHECK_MSG( false, nullptr, "Cannot parse " + GetTokenString( CurTok() ) + " as text." );
    }

    // We'll reset this if we find a fields_autoplaced token
    text->ClearFieldsAutoplaced();

    NeedSYMBOL();

    text->SetText( FromUTF8() );

    for( token = NextTok(); token != T_RIGHT; token = NextTok() )
    {
        if( token != T_LEFT )
            Expecting( T_LEFT );

        token = NextTok();

        switch( token )
        {
        case T_at:
        {
            text->SetPosition( parseXY() );

            int angle = static_cast<int>( parseDouble( "text angle" ) );
            switch( angle )
            {
            case 0:
            case 90:
            case 180:
            case 270: text->SetTextAngle( EDA_ANGLE( angle, EDA_ANGLE::DEGREES ) ); break;
            default:
                wxFAIL;
                text->SetTextAngle( EDA_ANGLE::HORIZONTAL );
                break;
            }

            NeedRIGHT();
            break;
        }

        case T_shape:
            if( text->Type() == SCH_TEXT_T || text->Type() == SCH_LABEL_T )
                Unexpected( T_shape );

            token = NextTok();

            switch( token )
            {
            case T_input: text->SetShape( PINSHEETLABEL_SHAPE::PS_INPUT ); break;
            case T_output: text->SetShape( PINSHEETLABEL_SHAPE::PS_OUTPUT ); break;
            case T_bidirectional: text->SetShape( PINSHEETLABEL_SHAPE::PS_BIDI ); break;
            case T_tri_state: text->SetShape( PINSHEETLABEL_SHAPE::PS_TRISTATE ); break;
            case T_passive: text->SetShape( PINSHEETLABEL_SHAPE::PS_UNSPECIFIED ); break;
            default: Expecting( "input, output, bidirectional, tri_state, or passive" );
            }

            NeedRIGHT();
            break;

        case T_fields_autoplaced:
            text->SetFieldsAutoplaced();
            NeedRIGHT();
            break;

        case T_effects:
            parseEDA_TEXT( static_cast<EDA_TEXT*>( text.get() ), true );

            // Spin style is defined differently for graphical text (#SCH_TEXT) objects.
            if( text->Type() == SCH_TEXT_T
                && text->GetHorizontalAlignment() == TEXT_ATTRIBUTES::H_RIGHT )
            {
                if( text->GetTextAngle() == TEXT_ANGLE_VERT )
                {
                    // The vertically aligned text angle is always 90 (labels use 270 for the
                    // down direction) combined with the text justification flags.
                    text->SetTextAngle( EDA_ANGLE::ANGLE_270 );
                }
                else if( text->GetTextAngle() == TEXT_ANGLE_HORIZ )
                {
                    // The horizontally aligned text angle is always 0 (labels use 180 for the
                    // left direction) combined with the text justification flags.
                    text->SetTextAngle( EDA_ANGLE::ANGLE_180 );
                }

            }

            break;

        case T_iref: // legacy format; current is a T_property (aka SCH_FIELD)
            if( text->Type() == SCH_GLOBAL_LABEL_T )
            {
                SCH_GLOBALLABEL* label = static_cast<SCH_GLOBALLABEL*>( text.get() );
                SCH_FIELD*       field = label->GetIntersheetRefs();

                field->SetTextPos( parseXY() );
                NeedRIGHT();

                field->SetVisible( true );
            }
            break;

        case T_uuid:
            NeedSYMBOL();
            const_cast<KIID&>( text->m_Uuid ) = KIID( FromUTF8() );
            NeedRIGHT();
            break;

        case T_property:
            if( text->Type() == SCH_GLOBAL_LABEL_T )
            {
                SCH_GLOBALLABEL* label = static_cast<SCH_GLOBALLABEL*>( text.get() );
                SCH_FIELD*       field = parseSchField( label );

                field->SetLayer( LAYER_GLOBLABEL );
                label->SetIntersheetRefs( *field );

                delete field;
            }
            break;

        default: Expecting( "at, shape, iref, uuid or effects" );
        }
    }

    return text.release();
}


void SCH_SEXPR_PARSER::parseBusAlias( SCH_SCREEN* aScreen )
{
    wxCHECK_RET( CurTok() == T_bus_alias,
                 wxT( "Cannot parse " ) + GetTokenString( CurTok() ) + wxT( " as a bus alias." ) );
    wxCHECK( aScreen, /* void */ );

    T token;
    std::shared_ptr<BUS_ALIAS> busAlias = std::make_shared<BUS_ALIAS>( aScreen );
    wxString alias;
    wxString member;

    NeedSYMBOL();

    alias = FromUTF8();

    if( m_requiredVersion < 20210621 )
        alias = ConvertToNewOverbarNotation( alias );

    busAlias->SetName( alias );

    NeedLEFT();
    token = NextTok();

    if( token != T_members )
        Expecting( "members" );

    token = NextTok();

    while( token != T_RIGHT )
    {
        if( !IsSymbol( token ) )
            Expecting( "quoted string" );

        member = FromUTF8();

        if( m_requiredVersion < 20210621 )
            member = ConvertToNewOverbarNotation( member );

        busAlias->AddMember( member );

        token = NextTok();
    }

    NeedRIGHT();

    aScreen->AddBusAlias( busAlias );
}<|MERGE_RESOLUTION|>--- conflicted
+++ resolved
@@ -1078,13 +1078,8 @@
 LIB_CIRCLE* SCH_SEXPR_PARSER::parseCircle()
 {
     wxCHECK_MSG( CurTok() == T_circle, nullptr,
-<<<<<<< HEAD
-                 wxT( "Cannot parse " ) + GetTokenString( CurTok() )
-                         + wxT( " as a circle token." ) );
-=======
                  wxT( "Cannot parse " ) + GetTokenString( CurTok() ) +
                  wxT( " as a circle token." ) );
->>>>>>> cf00319c
 
     T                           token;
     FILL_PARAMS                 fill;
@@ -1417,13 +1412,8 @@
 LIB_RECTANGLE* SCH_SEXPR_PARSER::parseRectangle()
 {
     wxCHECK_MSG( CurTok() == T_rectangle, nullptr,
-<<<<<<< HEAD
-                 wxT( "Cannot parse " ) + GetTokenString( CurTok() )
-                         + wxT( " as a rectangle token." ) );
-=======
                  wxT( "Cannot parse " ) + GetTokenString( CurTok() ) +
                  wxT( " as a rectangle token." ) );
->>>>>>> cf00319c
 
     T                              token;
     FILL_PARAMS                    fill;
@@ -1712,13 +1702,8 @@
     // Empty property values are valid.
     wxString value = FromUTF8();
 
-<<<<<<< HEAD
-    std::unique_ptr<SCH_FIELD> field =
-            std::make_unique<SCH_FIELD>( wxDefaultPosition, -1, aParent, name );
-=======
     std::unique_ptr<SCH_FIELD> field = std::make_unique<SCH_FIELD>( wxDefaultPosition, -1,
                                                                     aParent, name );
->>>>>>> cf00319c
 
     field->SetText( value );
     field->SetVisible( true );
