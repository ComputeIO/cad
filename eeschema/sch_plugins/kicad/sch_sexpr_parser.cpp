--- conflicted
+++ resolved
@@ -44,11 +44,7 @@
 #include <sch_bitmap.h>
 #include <sch_bus_entry.h>
 #include <sch_symbol.h>
-<<<<<<< HEAD
-#include <sch_edit_frame.h> // CMP_ORIENT_XXX
-=======
 #include <sch_edit_frame.h>          // SYM_ORIENT_XXX
->>>>>>> 5492fafd
 #include <sch_field.h>
 #include <sch_line.h>
 #include <sch_junction.h>
@@ -2159,16 +2155,6 @@
     wxCHECK_MSG( CurTok() == T_symbol, nullptr,
                  wxT( "Cannot parse " ) + GetTokenString( CurTok() ) + wxT( " as a symbol." ) );
 
-<<<<<<< HEAD
-    T                              token;
-    wxString                       tmp;
-    wxString                       error;
-    wxString                       libName;
-    SCH_FIELD*                     field;
-    std::unique_ptr<SCH_COMPONENT> symbol = std::make_unique<SCH_COMPONENT>();
-    TRANSFORM                      transform;
-    std::set<int>                  fieldIDsRead;
-=======
     T token;
     wxString tmp;
     wxString error;
@@ -2177,7 +2163,6 @@
     std::unique_ptr<SCH_SYMBOL> symbol = std::make_unique<SCH_SYMBOL>();
     TRANSFORM transform;
     std::set<int> fieldIDsRead;
->>>>>>> 5492fafd
 
     // We'll reset this if we find a fields_autoplaced token
     symbol->ClearFieldsAutoplaced();
