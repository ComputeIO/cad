/*
 * This program source code file is part of KiCad, a free EDA CAD application.
 *
 * Copyright (C) 2020 CERN
 * Copyright (C) 2021 KiCad Developers, see AUTHORS.txt for contributors.
 *
 * @author Wayne Stambaugh <stambaughw@gmail.com>
 *
 * This program is free software: you can redistribute it and/or modify it
 * under the terms of the GNU General Public License as published by the
 * Free Software Foundation, either version 3 of the License, or (at your
 * option) any later version.
 *
 * This program is distributed in the hope that it will be useful, but
 * WITHOUT ANY WARRANTY; without even the implied warranty of
 * MERCHANTABILITY or FITNESS FOR A PARTICULAR PURPOSE.  See the GNU
 * General Public License for more details.
 *
 * You should have received a copy of the GNU General Public License along
 * with this program.  If not, see <http://www.gnu.org/licenses/>.
 */

/**
 * @file sch_sexpr_parser.cpp
 * @brief Schematic and symbol library s-expression file format parser implementations.
 */

// For some reason wxWidgets is built with wxUSE_BASE64 unset so expose the wxWidgets
// base64 code.
#define wxUSE_BASE64 1
#include <wx/base64.h>
#include <wx/mstream.h>
#include <wx/tokenzr.h>

#include <lib_id.h>
#include <lib_arc.h>
#include <lib_bezier.h>
#include <lib_circle.h>
#include <lib_pin.h>
#include <lib_polyline.h>
#include <lib_rectangle.h>
#include <lib_text.h>
#include <math/util.h>                           // KiROUND, Clamp
#include <kicad_string.h>
#include <sch_bitmap.h>
#include <sch_bus_entry.h>
#include <sch_symbol.h>
#include <sch_edit_frame.h>          // SYM_ORIENT_XXX
#include <sch_field.h>
#include <sch_line.h>
#include <sch_junction.h>
#include <sch_no_connect.h>
#include <sch_screen.h>
#include <sch_sheet_pin.h>
#include <sch_plugins/kicad/sch_sexpr_parser.h>
#include <template_fieldnames.h>
#include <trigo.h>


using namespace TSCHEMATIC_T;


SCH_SEXPR_PARSER::SCH_SEXPR_PARSER( LINE_READER* aLineReader ) :
        SCHEMATIC_LEXER( aLineReader ), m_requiredVersion( 0 ), m_fieldId( 0 ), m_unit( 1 ),
        m_convert( 1 )
{
}


bool SCH_SEXPR_PARSER::parseBool()
{
    T token = NextTok();

    if( token == T_yes )
        return true;
    else if( token == T_no )
        return false;
    else
        Expecting( "yes or no" );

    return false;
}


bool SCH_SEXPR_PARSER::IsTooRecent() const
{
    return m_requiredVersion && m_requiredVersion > SEXPR_SYMBOL_LIB_FILE_VERSION;
}


void SCH_SEXPR_PARSER::ParseLib( LIB_SYMBOL_MAP& aSymbolLibMap )
{
    T token;

    NeedLEFT();
    NextTok();
    parseHeader( T_kicad_symbol_lib, SEXPR_SYMBOL_LIB_FILE_VERSION );

    for( token = NextTok(); token != T_RIGHT; token = NextTok() )
    {
        if( token != T_LEFT )
            Expecting( T_LEFT );

        token = NextTok();

        if( token == T_symbol )
        {
            m_unit = 1;
            m_convert = 1;
            LIB_SYMBOL* symbol = ParseSymbol( aSymbolLibMap, m_requiredVersion );
            aSymbolLibMap[symbol->GetName()] = symbol;
        }
        else
        {
            Expecting( "symbol" );
        }
    }
}


LIB_SYMBOL* SCH_SEXPR_PARSER::ParseSymbol( LIB_SYMBOL_MAP& aSymbolLibMap, int aFileVersion )
{
    wxCHECK_MSG( CurTok() == T_symbol, nullptr,
                 wxT( "Cannot parse " ) + GetTokenString( CurTok() ) + wxT( " as a symbol." ) );

<<<<<<< HEAD
    T                         token;
    long                      tmp;
    wxString                  name;
    wxString                  error;
    LIB_ITEM*                 item;
    LIB_FIELD*                field;
    std::unique_ptr<LIB_PART> symbol = std::make_unique<LIB_PART>( wxEmptyString );
    std::set<int>             fieldIDsRead;
=======
    T token;
    long tmp;
    wxString name;
    wxString error;
    LIB_ITEM* item;
    LIB_FIELD* field;
    std::unique_ptr<LIB_SYMBOL> symbol = std::make_unique<LIB_SYMBOL>( wxEmptyString );
    std::set<int> fieldIDsRead;
>>>>>>> b4f5b6ef

    m_requiredVersion = aFileVersion;
    symbol->SetUnitCount( 1 );

    m_fieldId = MANDATORY_FIELDS;

    token = NextTok();

    if( !IsSymbol( token ) )
    {
        error.Printf( _( "Invalid symbol name in\nfile: \"%s\"\nline: %d\noffset: %d" ),
                      CurSource().c_str(), CurLineNumber(), CurOffset() );
        THROW_IO_ERROR( error );
    }

    name = FromUTF8();

    LIB_ID id;

    if( id.Parse( name ) >= 0 )
    {
        error.Printf( _( "Invalid library identifier in\nfile: \"%s\"\nline: %d\noffset: %d" ),
                      CurSource().c_str(), CurLineNumber(), CurOffset() );
        THROW_IO_ERROR( error );
    }

    m_symbolName = id.GetLibItemName().wx_str();
    symbol->SetName( m_symbolName );
    symbol->SetLibId( id );

    for( token = NextTok(); token != T_RIGHT; token = NextTok() )
    {
        if( token != T_LEFT )
            Expecting( T_LEFT );

        token = NextTok();

        switch( token )
        {
        case T_power:
            symbol->SetPower();
            NeedRIGHT();
            break;

        case T_pin_names: parsePinNames( symbol ); break;

        case T_pin_numbers:
            token = NextTok();

            if( token != T_hide )
                Expecting( "hide" );

            symbol->SetShowPinNumbers( false );
            NeedRIGHT();
            break;

        case T_in_bom:
            symbol->SetIncludeInBom( parseBool() );
            NeedRIGHT();
            break;

        case T_on_board:
            symbol->SetIncludeOnBoard( parseBool() );
            NeedRIGHT();
            break;

        case T_property:
            field = parseProperty( symbol );

            if( field )
            {
                // It would appear that at some point we allowed duplicate ids to slip through
                // when writing files.  The easiest (and most complete) solution is to disallow
                // multiple instances of the same id (for all files since the source of the error
                // *might* in fact be hand-edited files).
                //
                // While no longer used, -1 is still a valid id for user field.  It gets converted
                // to the next unused number on save.
                if( fieldIDsRead.count( field->GetId() ) )
                    field->SetId( -1 );
                else if( field )
                    fieldIDsRead.insert( field->GetId() );
            }

            break;

        case T_extends:
        {
            token = NextTok();

            if( !IsSymbol( token ) )
            {
                error.Printf(
                        _( "Invalid symbol extends name in\nfile: \"%s\"\nline: %d\noffset: %d" ),
                        CurSource().c_str(), CurLineNumber(), CurOffset() );
                THROW_IO_ERROR( error );
            }

            name = FromUTF8();
            auto it = aSymbolLibMap.find( name );

            if( it == aSymbolLibMap.end() )
            {
                error.Printf( _( "No parent for extended symbol %s in\nfile: \"%s\"\nline: "
                                 "%d\noffset: %d" ),
                              name.c_str(), CurSource().c_str(), CurLineNumber(), CurOffset() );
                THROW_IO_ERROR( error );
            }

            symbol->SetParent( it->second );
            NeedRIGHT();
            break;
        }

        case T_symbol:
        {
            token = NextTok();

            if( !IsSymbol( token ) )
            {
                error.Printf(
                        _( "Invalid symbol unit name in\nfile: \"%s\"\nline: %d\noffset: %d" ),
                        CurSource().c_str(), CurLineNumber(), CurOffset() );
                THROW_IO_ERROR( error );
            }

            name = FromUTF8();

            if( !name.StartsWith( m_symbolName ) )
            {
                error.Printf( _( "Invalid symbol unit name prefix %s in\nfile: \"%s\"\n"
                                 "line: %d\noffset: %d" ),
                              name.c_str(), CurSource().c_str(), CurLineNumber(), CurOffset() );
                THROW_IO_ERROR( error );
            }

            name = name.Right( name.Length() - m_symbolName.Length() - 1 );

            wxStringTokenizer tokenizer( name, "_" );

            if( tokenizer.CountTokens() != 2 )
            {
                error.Printf( _( "Invalid symbol unit name suffix %s in\nfile: \"%s\"\n"
                                 "line: %d\noffset: %d" ),
                              name.c_str(), CurSource().c_str(), CurLineNumber(), CurOffset() );
                THROW_IO_ERROR( error );
            }

            if( !tokenizer.GetNextToken().ToLong( &tmp ) )
            {
                error.Printf(
                        _( "Invalid symbol unit number %s in\nfile: \"%s\"\nline: %d\noffset: %d" ),
                        name.c_str(), CurSource().c_str(), CurLineNumber(), CurOffset() );
                THROW_IO_ERROR( error );
            }

            m_unit = static_cast<int>( tmp );

            if( !tokenizer.GetNextToken().ToLong( &tmp ) )
            {
                error.Printf( _( "Invalid symbol convert number %s in\nfile: \"%s\"\nline: "
                                 "%d\noffset: %d" ),
                              name.c_str(), CurSource().c_str(), CurLineNumber(), CurOffset() );
                THROW_IO_ERROR( error );
            }

            m_convert = static_cast<int>( tmp );

            if( m_convert > 1 )
                symbol->SetConversion( true, false );

            if( m_unit > symbol->GetUnitCount() )
                symbol->SetUnitCount( m_unit, false );

            for( token = NextTok(); token != T_RIGHT; token = NextTok() )
            {
                if( token != T_LEFT )
                    Expecting( T_LEFT );

                token = NextTok();

                switch( token )
                {
                case T_arc:
                case T_bezier:
                case T_circle:
                case T_pin:
                case T_polyline:
                case T_rectangle:
                case T_text:
                    item = ParseDrawItem();

                    wxCHECK_MSG( item, nullptr, "Invalid draw item pointer." );

                    item->SetParent( symbol.get() );
                    symbol->AddDrawItem( item, false );
                    break;

                default: Expecting( "arc, bezier, circle, pin, polyline, rectangle, or text" );
                };
            }

            m_unit = 1;
            m_convert = 1;
            break;
        }

        case T_arc:
        case T_bezier:
        case T_circle:
        case T_pin:
        case T_polyline:
        case T_rectangle:
        case T_text:
            item = ParseDrawItem();

            wxCHECK_MSG( item, nullptr, "Invalid draw item pointer." );

            item->SetParent( symbol.get() );
            symbol->AddDrawItem( item, false );
            break;

        default:
            Expecting( "pin_names, pin_numbers, arc, bezier, circle, pin, polyline, "
                       "rectangle, or text" );
        }
    }

    symbol->GetDrawItems().sort();
    m_symbolName.clear();

    return symbol.release();
}


LIB_ITEM* SCH_SEXPR_PARSER::ParseDrawItem()
{
    switch( CurTok() )
    {
    case T_arc: return static_cast<LIB_ITEM*>( parseArc() ); break;

    case T_bezier: return static_cast<LIB_ITEM*>( parseBezier() ); break;

    case T_circle: return static_cast<LIB_ITEM*>( parseCircle() ); break;

    case T_pin: return static_cast<LIB_ITEM*>( parsePin() ); break;

    case T_polyline: return static_cast<LIB_ITEM*>( parsePolyLine() ); break;

    case T_rectangle: return static_cast<LIB_ITEM*>( parseRectangle() ); break;

    case T_text: return static_cast<LIB_TEXT*>( parseText() ); break;

    default: Expecting( "arc, bezier, circle, pin, polyline, rectangle, or text" );
    }

    return nullptr;
}


double SCH_SEXPR_PARSER::parseDouble()
{
    char*    tmp;
    wxString error;

    // In case the file got saved with the wrong locale.
    if( strchr( CurText(), ',' ) != NULL )
    {
        error.Printf( _( "Floating point number with incorrect local in\nfile: \"%s\"\n"
                         "line: %d\noffset: %d" ),
                      CurSource().c_str(), CurLineNumber(), CurOffset() );

        THROW_IO_ERROR( error );
    }

    errno = 0;

    double fval = strtod( CurText(), &tmp );

    if( errno )
    {
        error.Printf( _( "Invalid floating point number in\nfile: \"%s\"\nline: %d\noffset: %d" ),
                      CurSource().c_str(), CurLineNumber(), CurOffset() );

        THROW_IO_ERROR( error );
    }

    if( CurText() == tmp )
    {
        error.Printf( _( "Missing floating point number in\nfile: \"%s\"\nline: %d\noffset: %d" ),
                      CurSource().c_str(), CurLineNumber(), CurOffset() );

        THROW_IO_ERROR( error );
    }

    return fval;
}


int SCH_SEXPR_PARSER::parseInternalUnits()
{
    auto retval = parseDouble() * IU_PER_MM;

    // Schematic internal units are represented as integers.  Any values that are
    // larger or smaller than the schematic units represent undefined behavior for
    // the system.  Limit values to the largest that can be displayed on the screen.
    double int_limit = std::numeric_limits<int>::max() * 0.7071; // 0.7071 = roughly 1/sqrt(2)

    return KiROUND( Clamp<double>( -int_limit, retval, int_limit ) );
}


int SCH_SEXPR_PARSER::parseInternalUnits( const char* aExpected )
{
    auto retval = parseDouble( aExpected ) * IU_PER_MM;

    double int_limit = std::numeric_limits<int>::max() * 0.7071;

    return KiROUND( Clamp<double>( -int_limit, retval, int_limit ) );
}


void SCH_SEXPR_PARSER::parseStroke( STROKE_PARAMS& aStroke )
{
    wxCHECK_RET( CurTok() == T_stroke,
                 wxT( "Cannot parse " ) + GetTokenString( CurTok() ) + wxT( " as a stroke." ) );

    aStroke.SetWidth( Mils2iu( DEFAULT_LINE_THICKNESS ) );
    aStroke.SetPlotStyle( PLOT_DASH_TYPE::DEFAULT );
    aStroke.SetColor( COLOR4D::UNSPECIFIED );

    T token;

    for( token = NextTok(); token != T_RIGHT; token = NextTok() )
    {
        if( token != T_LEFT )
            Expecting( T_LEFT );

        token = NextTok();

        switch( token )
        {
        case T_width:
            aStroke.SetWidth( parseInternalUnits( "stroke width" ) );
            NeedRIGHT();
            break;

        case T_type:
        {
            token = NextTok();

            switch( token )
            {
            case T_dash: aStroke.SetPlotStyle( PLOT_DASH_TYPE::DASH ); break;
            case T_dot: aStroke.SetPlotStyle( PLOT_DASH_TYPE::DOT ); break;
            case T_dash_dot: aStroke.SetPlotStyle( PLOT_DASH_TYPE::DASHDOT ); break;
            case T_solid: aStroke.SetPlotStyle( PLOT_DASH_TYPE::SOLID ); break;
            case T_default: aStroke.SetPlotStyle( PLOT_DASH_TYPE::DEFAULT ); break;
            default: Expecting( "solid, dash, dash_dot, dot or default" );
            }

            NeedRIGHT();
            break;
        }

        case T_color:
        {
            COLOR4D color;

            color.r = parseInt( "red" ) / 255.0;
            color.g = parseInt( "green" ) / 255.0;
            color.b = parseInt( "blue" ) / 255.0;
            color.a = Clamp( parseDouble( "alpha" ), 0.0, 1.0 );

            aStroke.SetColor( color );
            NeedRIGHT();
            break;
        }

        default: Expecting( "width, type, or color" );
        }
    }
}


void SCH_SEXPR_PARSER::parseFill( FILL_PARAMS& aFill )
{
    wxCHECK_RET( CurTok() == T_fill,
                 wxT( "Cannot parse " ) + GetTokenString( CurTok() ) + wxT( " as fill." ) );

    aFill.m_FillType = FILL_TYPE::NO_FILL;
    aFill.m_Color = COLOR4D::UNSPECIFIED;

    T token;

    for( token = NextTok(); token != T_RIGHT; token = NextTok() )
    {
        if( token != T_LEFT )
            Expecting( T_LEFT );

        token = NextTok();

        switch( token )
        {
        case T_type:
        {
            token = NextTok();

            switch( token )
            {
            case T_none: aFill.m_FillType = FILL_TYPE::NO_FILL; break;
            case T_outline: aFill.m_FillType = FILL_TYPE::FILLED_SHAPE; break;
            case T_background: aFill.m_FillType = FILL_TYPE::FILLED_WITH_BG_BODYCOLOR; break;
            default: Expecting( "none, outline, or background" );
            }

            NeedRIGHT();
            break;
        }

        case T_color:
        {
            COLOR4D color;

            color.r = parseInt( "red" ) / 255.0;
            color.g = parseInt( "green" ) / 255.0;
            color.b = parseInt( "blue" ) / 255.0;
            color.a = Clamp( parseDouble( "alpha" ), 0.0, 1.0 );
            aFill.m_Color = color;
            NeedRIGHT();
            break;
        }

        default: Expecting( "type or color" );
        }
    }
}


void SCH_SEXPR_PARSER::parseEDA_TEXT( EDA_TEXT* aText )
{
    wxCHECK_RET( aText && CurTok() == T_effects,
                 wxT( "Cannot parse " ) + GetTokenString( CurTok() ) + wxT( " as EDA_TEXT." ) );

    // In version 20210606 the notation for overbars was changed from `~...~` to `~{...}`. We need to convert
    // the old syntax to the new one.
    if( m_requiredVersion < 20210606 )
        aText->SetText( ConvertToNewOverbarNotation( aText->GetText() ) );

    T token;

    for( token = NextTok(); token != T_RIGHT; token = NextTok() )
    {
        if( token == T_LEFT )
            token = NextTok();

        switch( token )
        {
        case T_font:
            for( token = NextTok(); token != T_RIGHT; token = NextTok() )
            {
                if( token == T_LEFT )
                    token = NextTok();

                switch( token )
                {
                case T_face:
                {
                    NeedSYMBOL();
                    wxString faceName = FromUTF8();
                    // GetFont() always returns a valid font (defaulting to newstroke)
                    KIFONT::FONT* font = KIFONT::FONT::GetFont( faceName );
                    aText->SetFont( font );
                    NeedRIGHT();
                    break;
                }

                case T_size:
                {
                    wxSize sz;
                    sz.SetHeight( parseInternalUnits( "text height" ) );
                    sz.SetWidth( parseInternalUnits( "text width" ) );
                    aText->SetTextSize( sz );
                    NeedRIGHT();
                    break;
                }

                case T_thickness:
                    aText->SetTextThickness( parseInternalUnits( "text thickness" ) );
                    NeedRIGHT();
                    break;

                case T_bold: aText->SetBold( true ); break;

                case T_italic: aText->SetItalic( true ); break;

                case T_line_spacing:
                {
                    aText->SetLineSpacing( parseDouble( "line spacing" ) );
                    NeedRIGHT();
                    break;
                }

                default: Expecting( "face, size, thickness, line_spacing, bold, or italic" );
                }
            }

            break;

        case T_justify:
            for( token = NextTok(); token != T_RIGHT; token = NextTok() )
            {
                switch( token )
                {
                case T_left: aText->Align( TEXT_ATTRIBUTES::H_LEFT ); break;
                case T_right: aText->Align( TEXT_ATTRIBUTES::H_RIGHT ); break;
                case T_top: aText->Align( TEXT_ATTRIBUTES::V_TOP ); break;
                case T_bottom: aText->Align( TEXT_ATTRIBUTES::V_BOTTOM ); break;
                case T_mirror: aText->SetMirrored( true ); break;
                default: Expecting( "left, right, top, bottom, hcenter, vcenter, or mirror" );
                }
            }

            break;

        case T_hide: aText->SetVisible( false ); break;

        default: Expecting( "font, justify, or hide" );
        }
    }
}


void SCH_SEXPR_PARSER::parseHeader( TSCHEMATIC_T::T aHeaderType, int aFileVersion )
{
    wxCHECK_RET( CurTok() == aHeaderType,
                 wxT( "Cannot parse " ) + GetTokenString( CurTok() ) + wxT( " as a header." ) );

    NeedLEFT();

    T tok = NextTok();

    if( tok == T_version )
    {
        m_requiredVersion = parseInt( FromUTF8().mb_str( wxConvUTF8 ) );
        NeedRIGHT();

        // Skip the host name and host build version information.
        NeedLEFT();
        NeedSYMBOL();
        NeedSYMBOL();

        if( m_requiredVersion < 20200827 )
            NeedSYMBOL();

        NeedRIGHT();
    }
    else
    {
        m_requiredVersion = aFileVersion;

        // Skip the host name and host build version information.
        NeedSYMBOL();
        NeedSYMBOL();
        NeedRIGHT();
    }
}


void SCH_SEXPR_PARSER::parsePinNames( std::unique_ptr<LIB_SYMBOL>& aSymbol )
{
    wxCHECK_RET( CurTok() == T_pin_names, wxT( "Cannot parse " ) + GetTokenString( CurTok() )
                                                  + wxT( " as a pin_name token." ) );

    wxString error;

    T token = NextTok();

    if( token == T_LEFT )
    {
        token = NextTok();

        if( token != T_offset )
            Expecting( "offset" );

        aSymbol->SetPinNameOffset( parseInternalUnits( "pin name offset" ) );
        NeedRIGHT();
        token = NextTok(); // Either ) or hide
    }

    if( token == T_hide )
    {
        aSymbol->SetShowPinNames( false );
        NeedRIGHT();
    }
    else if( token != T_RIGHT )
    {
        error.Printf( _( "Invalid symbol names definition in\nfile: '%s'\nline: %d\noffset: %d" ),
                      CurSource().c_str(), CurLineNumber(), CurOffset() );
        THROW_IO_ERROR( error );
    }
}


LIB_FIELD* SCH_SEXPR_PARSER::parseProperty( std::unique_ptr<LIB_SYMBOL>& aSymbol )
{
    wxCHECK_MSG( CurTok() == T_property, nullptr,
                 wxT( "Cannot parse " ) + GetTokenString( CurTok() ) + wxT( " as a property." ) );
    wxCHECK( aSymbol, nullptr );

<<<<<<< HEAD
    wxString                   error;
    wxString                   name;
    wxString                   value;
    std::unique_ptr<LIB_FIELD> field =
            std::make_unique<LIB_FIELD>( aSymbol.get(), MANDATORY_FIELDS );
=======
    wxString error;
    wxString name;
    wxString value;
    std::unique_ptr<LIB_FIELD> field = std::make_unique<LIB_FIELD>( aSymbol.get(),
                                                                    MANDATORY_FIELDS );
>>>>>>> b4f5b6ef

    T token = NextTok();

    if( !IsSymbol( token ) )
    {
        error.Printf( _( "Invalid property name in\nfile: '%s'\nline: %d\noffset: %d" ),
                      CurSource().c_str(), CurLineNumber(), CurOffset() );
        THROW_IO_ERROR( error );
    }

    name = FromUTF8();

    if( name.IsEmpty() )
    {
        error.Printf( _( "Empty property name in\nfile: '%s'\nline: %d\noffset: %d" ),
                      CurSource().c_str(), CurLineNumber(), CurOffset() );
        THROW_IO_ERROR( error );
    }

    field->SetName( name );
    token = NextTok();

    if( !IsSymbol( token ) )
    {
        error.Printf( _( "Invalid property value in\nfile: '%s'\nline: %d\noffset: %d" ),
                      CurSource().c_str(), CurLineNumber(), CurOffset() );
        THROW_IO_ERROR( error );
    }

    // Empty property values are valid.
    value = FromUTF8();

    field->SetText( value );

    for( token = NextTok(); token != T_RIGHT; token = NextTok() )
    {
        if( token != T_LEFT )
            Expecting( T_LEFT );

        token = NextTok();

        switch( token )
        {
        case T_id:
            field->SetId( parseInt( "field ID" ) );
            NeedRIGHT();
            break;

        case T_at:
            field->SetPosition( parseXY() );
            field->SetTextAngle( static_cast<int>( parseDouble( "text angle" ) * 10.0 ) );
            NeedRIGHT();
            break;

        case T_effects: parseEDA_TEXT( static_cast<EDA_TEXT*>( field.get() ) ); break;

        default: Expecting( "id, at or effects" );
        }
    }

    LIB_FIELD* existingField;

    if( field->GetId() < MANDATORY_FIELDS )
    {
        existingField = aSymbol->GetFieldById( field->GetId() );

        *existingField = *field;
        return existingField;
    }
    else if( name == "ki_keywords" )
    {
        // Not a LIB_FIELD object yet.
        aSymbol->SetKeyWords( value );
        return nullptr;
    }
    else if( name == "ki_description" )
    {
        // Not a LIB_FIELD object yet.
        aSymbol->SetDescription( value );
        return nullptr;
    }
    else if( name == "ki_fp_filters" )
    {
        // Not a LIB_FIELD object yet.
        wxArrayString     filters;
        wxStringTokenizer tokenizer( value );

        while( tokenizer.HasMoreTokens() )
            filters.Add( tokenizer.GetNextToken() );

        aSymbol->SetFPFilters( filters );
        return nullptr;
    }
    else if( name == "ki_locked" )
    {
        // This is a temporary LIB_FIELD object until interchangeable units are determined on
        // the fly.
        aSymbol->LockUnits( true );
        return nullptr;
    }
    else
    {
        // At this point, a user field is read.
        existingField = aSymbol->FindField( field->GetCanonicalName() );

#if 1 // Enable it to modify the name of the field to add if already existing                      \
        // Disable it to skip the field having the same name as previous field
        if( existingField )
        {
            // We cannot handle 2 fields with the same name, so because the field name
            // is already in use, try to build a new name (oldname_x)
            wxString base_name = field->GetCanonicalName();

            // Arbitrary limit 10 attempts to find a new name
            for( int ii = 1; ii < 10 && existingField; ii++ )
            {
                wxString newname = base_name;
                newname << '_' << ii;

                existingField = aSymbol->FindField( newname );

                if( !existingField ) // the modified name is not found, use it
                    field->SetName( newname );
            }
        }
#endif
        if( !existingField )
        {
            aSymbol->AddDrawItem( field.get(), false );
            return field.release();
        }
        else
        {
            // We cannot handle 2 fields with the same name, so skip this one
            return nullptr;
        }
    }
}


LIB_ARC* SCH_SEXPR_PARSER::parseArc()
{
    wxCHECK_MSG( CurTok() == T_arc, nullptr,
                 wxT( "Cannot parse " ) + GetTokenString( CurTok() ) + wxT( " as an arc token." ) );

    T                        token;
    wxPoint                  startPoint;
    wxPoint                  midPoint;
    wxPoint                  endPoint;
    wxPoint                  pos;
    FILL_PARAMS              fill;
    bool                     hasMidPoint = false;
    std::unique_ptr<LIB_ARC> arc = std::make_unique<LIB_ARC>( nullptr );

    arc->SetUnit( m_unit );
    arc->SetConvert( m_convert );

    for( token = NextTok(); token != T_RIGHT; token = NextTok() )
    {
        if( token != T_LEFT )
            Expecting( T_LEFT );

        token = NextTok();

        switch( token )
        {
        case T_start:
            startPoint = parseXY();
            NeedRIGHT();
            break;

        case T_mid:
            midPoint = parseXY();
            NeedRIGHT();
            hasMidPoint = true;
            break;

        case T_end:
            endPoint = parseXY();
            NeedRIGHT();
            break;

        case T_radius:
            for( token = NextTok(); token != T_RIGHT; token = NextTok() )
            {
                if( token != T_LEFT )
                    Expecting( T_LEFT );

                token = NextTok();

                switch( token )
                {
                case T_at:
                    pos = parseXY();
                    NeedRIGHT();
                    break;

                case T_length:
                    arc->SetRadius( parseInternalUnits( "radius length" ) );
                    NeedRIGHT();
                    break;

                case T_angles:
                {
                    int angle1 = KiROUND( parseDouble( "start radius angle" ) * 10.0 );
                    int angle2 = KiROUND( parseDouble( "end radius angle" ) * 10.0 );

                    NORMALIZE_ANGLE_POS( angle1 );
                    NORMALIZE_ANGLE_POS( angle2 );
                    arc->SetFirstRadiusAngle( angle1 );
                    arc->SetSecondRadiusAngle( angle2 );
                    NeedRIGHT();
                    break;
                }

                default: Expecting( "at, length, or angle" );
                }
            }

            break;

        case T_stroke:
            NeedLEFT();
            token = NextTok();

            if( token != T_width )
                Expecting( "width" );

            arc->SetWidth( parseInternalUnits( "stroke width" ) );
            NeedRIGHT(); // Closes width token;
            NeedRIGHT(); // Closes stroke token;
            break;

        case T_fill:
            parseFill( fill );
            arc->SetFillMode( fill.m_FillType );
            break;

        default: Expecting( "start, end, radius, stroke, or fill" );
        }
    }

    arc->SetPosition( pos );
    arc->SetStart( startPoint );
    arc->SetEnd( endPoint );

    if( hasMidPoint )
    {
        VECTOR2I center = GetArcCenter( arc->GetStart(), midPoint, arc->GetEnd() );

        arc->SetPosition( wxPoint( center.x, center.y ) );

        // @todo Calculate the radius.

        arc->CalcRadiusAngles();
    }

    return arc.release();
}


LIB_BEZIER* SCH_SEXPR_PARSER::parseBezier()
{
    wxCHECK_MSG( CurTok() == T_bezier, nullptr,
                 wxT( "Cannot parse " ) + GetTokenString( CurTok() ) + wxT( " as a bezier." ) );

    T                           token;
    FILL_PARAMS                 fill;
    std::unique_ptr<LIB_BEZIER> bezier = std::make_unique<LIB_BEZIER>( nullptr );

    bezier->SetUnit( m_unit );
    bezier->SetConvert( m_convert );

    for( token = NextTok(); token != T_RIGHT; token = NextTok() )
    {
        if( token != T_LEFT )
            Expecting( T_LEFT );

        token = NextTok();

        switch( token )
        {
        case T_pts:
            for( token = NextTok(); token != T_RIGHT; token = NextTok() )
            {
                if( token != T_LEFT )
                    Expecting( T_LEFT );

                token = NextTok();

                if( token != T_xy )
                    Expecting( "xy" );

                bezier->AddPoint( parseXY() );

                NeedRIGHT();
            }

            break;

        case T_stroke:
            NeedLEFT();
            token = NextTok();

            if( token != T_width )
                Expecting( "width" );

            bezier->SetWidth( parseInternalUnits( "stroke width" ) );
            NeedRIGHT(); // Closes width token;
            NeedRIGHT(); // Closes stroke token;
            break;

        case T_fill:
            parseFill( fill );
            bezier->SetFillMode( fill.m_FillType );
            break;

        default: Expecting( "pts, stroke, or fill" );
        }
    }

    return bezier.release();
}


LIB_CIRCLE* SCH_SEXPR_PARSER::parseCircle()
{
    wxCHECK_MSG( CurTok() == T_circle, nullptr,
                 wxT( "Cannot parse " ) + GetTokenString( CurTok() )
                         + wxT( " as a circle token." ) );

    T                           token;
    FILL_PARAMS                 fill;
    std::unique_ptr<LIB_CIRCLE> circle = std::make_unique<LIB_CIRCLE>( nullptr );

    circle->SetUnit( m_unit );
    circle->SetConvert( m_convert );

    for( token = NextTok(); token != T_RIGHT; token = NextTok() )
    {
        if( token != T_LEFT )
            Expecting( T_LEFT );

        token = NextTok();

        switch( token )
        {
        case T_center:
            circle->SetPosition( parseXY() );
            NeedRIGHT();
            break;

        case T_radius:
            circle->SetRadius( parseInternalUnits( "radius length" ) );
            NeedRIGHT();
            break;

        case T_stroke:
            NeedLEFT();
            token = NextTok();

            if( token != T_width )
                Expecting( "width" );

            circle->SetWidth( parseInternalUnits( "stroke width" ) );
            NeedRIGHT(); // Closes width token;
            NeedRIGHT(); // Closes stroke token;
            break;

        case T_fill:
            parseFill( fill );
            circle->SetFillMode( fill.m_FillType );
            break;

        default: Expecting( "start, end, radius, stroke, or fill" );
        }
    }

    return circle.release();
}


LIB_PIN* SCH_SEXPR_PARSER::parsePin()
{
    auto parseType = [&]( T token ) -> ELECTRICAL_PINTYPE
    {
        switch( token )
        {
        case T_input: return ELECTRICAL_PINTYPE::PT_INPUT;
        case T_output: return ELECTRICAL_PINTYPE::PT_OUTPUT;
        case T_bidirectional: return ELECTRICAL_PINTYPE::PT_BIDI;
        case T_tri_state: return ELECTRICAL_PINTYPE::PT_TRISTATE;
        case T_passive: return ELECTRICAL_PINTYPE::PT_PASSIVE;
        case T_unspecified: return ELECTRICAL_PINTYPE::PT_UNSPECIFIED;
        case T_power_in: return ELECTRICAL_PINTYPE::PT_POWER_IN;
        case T_power_out: return ELECTRICAL_PINTYPE::PT_POWER_OUT;
        case T_open_collector: return ELECTRICAL_PINTYPE::PT_OPENCOLLECTOR;
        case T_open_emitter: return ELECTRICAL_PINTYPE::PT_OPENEMITTER;
        case T_unconnected:
        case T_no_connect: return ELECTRICAL_PINTYPE::PT_NC;
        case T_free: return ELECTRICAL_PINTYPE::PT_NIC;

        default:
            Expecting( "input, output, bidirectional, tri_state, passive, "
                       "unspecified, power_in, power_out, open_collector, "
                       "open_emitter, free or no_connect" );
            return ELECTRICAL_PINTYPE::PT_UNSPECIFIED;
        }
    };

    auto parseShape = [&]( T token ) -> GRAPHIC_PINSHAPE
    {
        switch( token )
        {
        case T_line: return GRAPHIC_PINSHAPE::LINE;
        case T_inverted: return GRAPHIC_PINSHAPE::INVERTED;
        case T_clock: return GRAPHIC_PINSHAPE::CLOCK;
        case T_inverted_clock: return GRAPHIC_PINSHAPE::INVERTED_CLOCK;
        case T_input_low: return GRAPHIC_PINSHAPE::INPUT_LOW;
        case T_clock_low: return GRAPHIC_PINSHAPE::CLOCK_LOW;
        case T_output_low: return GRAPHIC_PINSHAPE::OUTPUT_LOW;
        case T_edge_clock_high: return GRAPHIC_PINSHAPE::FALLING_EDGE_CLOCK;
        case T_non_logic: return GRAPHIC_PINSHAPE::NONLOGIC;

        default:
            Expecting( "line, inverted, clock, inverted_clock, input_low, "
                       "clock_low, output_low, edge_clock_high, non_logic" );
            return GRAPHIC_PINSHAPE::LINE;
        }
    };

    wxCHECK_MSG( CurTok() == T_pin, nullptr,
                 wxT( "Cannot parse " ) + GetTokenString( CurTok() ) + wxT( " as a pin token." ) );

    T                        token;
    wxString                 tmp;
    wxString                 error;
    std::unique_ptr<LIB_PIN> pin = std::make_unique<LIB_PIN>( nullptr );

    pin->SetUnit( m_unit );
    pin->SetConvert( m_convert );

    // Pin electrical type.
    token = NextTok();
    pin->SetType( parseType( token ) );

    // Pin shape.
    token = NextTok();
    pin->SetShape( parseShape( token ) );

    for( token = NextTok(); token != T_RIGHT; token = NextTok() )
    {
        if( token == T_hide )
        {
            pin->SetVisible( false );
            continue;
        }

        if( token != T_LEFT )
            Expecting( T_LEFT );

        token = NextTok();

        switch( token )
        {
        case T_at:
            pin->SetPosition( parseXY() );

            switch( parseInt( "pin orientation" ) )
            {
            case 0: pin->SetOrientation( PIN_RIGHT ); break;

            case 90: pin->SetOrientation( PIN_UP ); break;

            case 180: pin->SetOrientation( PIN_LEFT ); break;

            case 270: pin->SetOrientation( PIN_DOWN ); break;

            default: Expecting( "0, 90, 180, or 270" );
            }

            NeedRIGHT();
            break;

        case T_length:
            pin->SetLength( parseInternalUnits( "pin length" ) );
            NeedRIGHT();
            break;

        case T_name:
            token = NextTok();

            if( !IsSymbol( token ) )
            {
                error.Printf( _( "Invalid pin name in\nfile: \"%s\"\nline: %d\noffset: %d" ),
                              CurSource().c_str(), CurLineNumber(), CurOffset() );
                THROW_IO_ERROR( error );
            }

            pin->SetName( FromUTF8() );
            token = NextTok();

            if( token != T_RIGHT )
            {
                token = NextTok();

                if( token == T_effects )
                {
                    // The EDA_TEXT font effects formatting is used so use and EDA_TEXT object
                    // so duplicate parsing is not required.
                    EDA_TEXT text;

                    parseEDA_TEXT( &text );
                    pin->SetNameTextSize( text.GetTextHeight() );
                    NeedRIGHT();
                }
                else
                {
                    Expecting( "effects" );
                }
            }

            break;

        case T_number:
            token = NextTok();

            if( !IsSymbol( token ) )
            {
                error.Printf( _( "Invalid pin number in\nfile: \"%s\"\nline: %d\noffset: %d" ),
                              CurSource().c_str(), CurLineNumber(), CurOffset() );
                THROW_IO_ERROR( error );
            }

            pin->SetNumber( FromUTF8() );
            token = NextTok();

            if( token != T_RIGHT )
            {
                token = NextTok();

                if( token == T_effects )
                {
                    // The EDA_TEXT font effects formatting is used so use and EDA_TEXT object
                    // so duplicate parsing is not required.
                    EDA_TEXT text;

                    parseEDA_TEXT( &text );
                    pin->SetNumberTextSize( text.GetTextHeight() );
                    NeedRIGHT();
                }
                else
                {
                    Expecting( "effects" );
                }
            }

            break;

        case T_alternate:
        {
            LIB_PIN::ALT alt;

            token = NextTok();

            if( !IsSymbol( token ) )
            {
                error.Printf(
                        _( "Invalid alternate pin name in\nfile: \"%s\"\nline: %d\noffset: %d" ),
                        CurSource().c_str(), CurLineNumber(), CurOffset() );
                THROW_IO_ERROR( error );
            }

            alt.m_Name = FromUTF8();

            token = NextTok();
            alt.m_Type = parseType( token );

            token = NextTok();
            alt.m_Shape = parseShape( token );

            pin->GetAlternates()[alt.m_Name] = alt;

            NeedRIGHT();
        }
        break;

        default: Expecting( "at, name, number, length, or alternate" );
        }
    }

    return pin.release();
}


LIB_POLYLINE* SCH_SEXPR_PARSER::parsePolyLine()
{
    wxCHECK_MSG( CurTok() == T_polyline, nullptr,
                 wxT( "Cannot parse " ) + GetTokenString( CurTok() ) + wxT( " as a polyline." ) );

    T                             token;
    FILL_PARAMS                   fill;
    std::unique_ptr<LIB_POLYLINE> polyLine = std::make_unique<LIB_POLYLINE>( nullptr );

    polyLine->SetUnit( m_unit );
    polyLine->SetConvert( m_convert );

    for( token = NextTok(); token != T_RIGHT; token = NextTok() )
    {
        if( token != T_LEFT )
            Expecting( T_LEFT );

        token = NextTok();

        switch( token )
        {
        case T_pts:
            for( token = NextTok(); token != T_RIGHT; token = NextTok() )
            {
                if( token != T_LEFT )
                    Expecting( T_LEFT );

                token = NextTok();

                if( token != T_xy )
                    Expecting( "xy" );

                polyLine->AddPoint( parseXY() );

                NeedRIGHT();
            }

            break;

        case T_stroke:
            NeedLEFT();
            token = NextTok();

            if( token != T_width )
                Expecting( "width" );

            polyLine->SetWidth( parseInternalUnits( "stroke width" ) );
            NeedRIGHT(); // Closes width token;
            NeedRIGHT(); // Closes stroke token;
            break;

        case T_fill:
            parseFill( fill );
            polyLine->SetFillMode( fill.m_FillType );
            break;

        default: Expecting( "pts, stroke, or fill" );
        }
    }

    return polyLine.release();
}


LIB_RECTANGLE* SCH_SEXPR_PARSER::parseRectangle()
{
    wxCHECK_MSG( CurTok() == T_rectangle, nullptr,
                 wxT( "Cannot parse " ) + GetTokenString( CurTok() )
                         + wxT( " as a rectangle token." ) );

    T                              token;
    FILL_PARAMS                    fill;
    std::unique_ptr<LIB_RECTANGLE> rectangle = std::make_unique<LIB_RECTANGLE>( nullptr );

    rectangle->SetUnit( m_unit );
    rectangle->SetConvert( m_convert );

    for( token = NextTok(); token != T_RIGHT; token = NextTok() )
    {
        if( token != T_LEFT )
            Expecting( T_LEFT );

        token = NextTok();

        switch( token )
        {
        case T_start:
            rectangle->SetPosition( parseXY() );
            NeedRIGHT();
            break;

        case T_end:
            rectangle->SetEnd( parseXY() );
            NeedRIGHT();
            break;

        case T_stroke:
            NeedLEFT();
            token = NextTok();

            if( token != T_width )
                Expecting( "width" );

            rectangle->SetWidth( parseInternalUnits( "stroke width" ) );
            NeedRIGHT(); // Closes width token;
            NeedRIGHT(); // Closes stroke token;
            break;

        case T_fill:
            parseFill( fill );
            rectangle->SetFillMode( fill.m_FillType );
            break;

        default: Expecting( "start, end, stroke, or fill" );
        }
    }

    return rectangle.release();
}


LIB_TEXT* SCH_SEXPR_PARSER::parseText()
{
    wxCHECK_MSG( CurTok() == T_text, nullptr,
                 wxT( "Cannot parse " ) + GetTokenString( CurTok() ) + wxT( " as a text token." ) );

    T                         token;
    wxString                  tmp;
    wxString                  error;
    std::unique_ptr<LIB_TEXT> text = std::make_unique<LIB_TEXT>( nullptr );

    text->SetUnit( m_unit );
    text->SetConvert( m_convert );
    token = NextTok();

    if( !IsSymbol( token ) )
    {
        error.Printf( _( "Invalid text string in\nfile: \"%s\"\nline: %d\noffset: %d" ),
                      CurSource().c_str(), CurLineNumber(), CurOffset() );
        THROW_IO_ERROR( error );
    }

    text->SetText( FromUTF8() );

    for( token = NextTok(); token != T_RIGHT; token = NextTok() )
    {
        if( token != T_LEFT )
            Expecting( T_LEFT );

        token = NextTok();

        switch( token )
        {
        case T_at:
            text->SetPosition( parseXY() );
            text->SetTextAngle( parseDouble( "text angle" ) );
            NeedRIGHT();
            break;

        case T_effects: parseEDA_TEXT( static_cast<EDA_TEXT*>( text.get() ) ); break;

        default: Expecting( "at or effects" );
        }
    }

    return text.release();
}


void SCH_SEXPR_PARSER::parsePAGE_INFO( PAGE_INFO& aPageInfo )
{
    wxCHECK_RET( ( CurTok() == T_page && m_requiredVersion <= 20200506 ) || CurTok() == T_paper,
                 wxT( "Cannot parse " ) + GetTokenString( CurTok() ) + wxT( " as a PAGE_INFO." ) );

    T token;

    NeedSYMBOL();

    wxString pageType = FromUTF8();

    if( !aPageInfo.SetType( pageType ) )
    {
        wxString err;
        err.Printf( _( "Page type \"%s\" is not valid " ), FromUTF8() );
        THROW_PARSE_ERROR( err, CurSource(), CurLine(), CurLineNumber(), CurOffset() );
    }

    if( pageType == PAGE_INFO::Custom )
    {
        double width = parseDouble( "width" ); // width in mm

        // Perform some controls to avoid crashes if the size is edited by hands
        if( width < 100.0 )
            width = 100.0;
        else if( width > 1200.0 )
            width = 1200.0;

        double height = parseDouble( "height" ); // height in mm

        if( height < 100.0 )
            height = 100.0;
        else if( height > 1200.0 )
            height = 1200.0;

        aPageInfo.SetWidthMils( Mm2mils( width ) );
        aPageInfo.SetHeightMils( Mm2mils( height ) );
    }

    token = NextTok();

    if( token == T_portrait )
    {
        aPageInfo.SetPortrait( true );
        NeedRIGHT();
    }
    else if( token != T_RIGHT )
    {
        Expecting( "portrait" );
    }
}


void SCH_SEXPR_PARSER::parseTITLE_BLOCK( TITLE_BLOCK& aTitleBlock )
{
    wxCHECK_RET( CurTok() == T_title_block,
                 wxT( "Cannot parse " ) + GetTokenString( CurTok() ) + wxT( " as TITLE_BLOCK." ) );

    T token;

    for( token = NextTok(); token != T_RIGHT; token = NextTok() )
    {
        if( token != T_LEFT )
            Expecting( T_LEFT );

        token = NextTok();

        switch( token )
        {
        case T_title:
            NextTok();
            aTitleBlock.SetTitle( FromUTF8() );
            break;

        case T_date:
            NextTok();
            aTitleBlock.SetDate( FromUTF8() );
            break;

        case T_rev:
            NextTok();
            aTitleBlock.SetRevision( FromUTF8() );
            break;

        case T_company:
            NextTok();
            aTitleBlock.SetCompany( FromUTF8() );
            break;

        case T_comment:
        {
            int commentNumber = parseInt( "comment" );

            switch( commentNumber )
            {
            case 1:
                NextTok();
                aTitleBlock.SetComment( 0, FromUTF8() );
                break;

            case 2:
                NextTok();
                aTitleBlock.SetComment( 1, FromUTF8() );
                break;

            case 3:
                NextTok();
                aTitleBlock.SetComment( 2, FromUTF8() );
                break;

            case 4:
                NextTok();
                aTitleBlock.SetComment( 3, FromUTF8() );
                break;

            case 5:
                NextTok();
                aTitleBlock.SetComment( 4, FromUTF8() );
                break;

            case 6:
                NextTok();
                aTitleBlock.SetComment( 5, FromUTF8() );
                break;

            case 7:
                NextTok();
                aTitleBlock.SetComment( 6, FromUTF8() );
                break;

            case 8:
                NextTok();
                aTitleBlock.SetComment( 7, FromUTF8() );
                break;

            case 9:
                NextTok();
                aTitleBlock.SetComment( 8, FromUTF8() );
                break;

            default:
                wxString err;
                err.Printf( wxT( "%d is not a valid title block comment number" ), commentNumber );
                THROW_PARSE_ERROR( err, CurSource(), CurLine(), CurLineNumber(), CurOffset() );
            }

            break;
        }

        default: Expecting( "title, date, rev, company, or comment" );
        }

        NeedRIGHT();
    }
}


SCH_FIELD* SCH_SEXPR_PARSER::parseSchField( SCH_ITEM* aParent )
{
    wxCHECK_MSG( CurTok() == T_property, nullptr,
                 wxT( "Cannot parse " ) + GetTokenString( CurTok() )
                         + wxT( " as a property token." ) );

    wxString error;
    wxString name;
    wxString value;

    T token = NextTok();

    if( !IsSymbol( token ) )
    {
        error.Printf( _( "Invalid property name in\nfile: \"%s\"\nline: %d\noffset: %d" ),
                      CurSource().c_str(), CurLineNumber(), CurOffset() );
        THROW_IO_ERROR( error );
    }

    name = FromUTF8();

    if( name.IsEmpty() )
    {
        error.Printf( _( "Empty property name in\nfile: \"%s\"\nline: %d\noffset: %d" ),
                      CurSource().c_str(), CurLineNumber(), CurOffset() );
        THROW_IO_ERROR( error );
    }

    token = NextTok();

    if( !IsSymbol( token ) )
    {
        error.Printf( _( "Invalid property value in\nfile: \"%s\"\nline: %d\noffset: %d" ),
                      CurSource().c_str(), CurLineNumber(), CurOffset() );
        THROW_IO_ERROR( error );
    }

    // Empty property values are valid.
    value = FromUTF8();

    std::unique_ptr<SCH_FIELD> field =
            std::make_unique<SCH_FIELD>( wxDefaultPosition, -1, aParent, name );

    field->SetText( value );
    field->SetVisible( true );

    for( token = NextTok(); token != T_RIGHT; token = NextTok() )
    {
        if( token != T_LEFT )
            Expecting( T_LEFT );

        token = NextTok();

        switch( token )
        {
        case T_id:
            field->SetId( parseInt( "field ID" ) );
            NeedRIGHT();
            break;

        case T_at:
            field->SetPosition( parseXY() );
            field->SetTextAngle( static_cast<int>( parseDouble( "text angle" ) * 10.0 ) );
            NeedRIGHT();
            break;

        case T_effects: parseEDA_TEXT( static_cast<EDA_TEXT*>( field.get() ) ); break;

        default: Expecting( "at or effects" );
        }
    }

    return field.release();
}


SCH_SHEET_PIN* SCH_SEXPR_PARSER::parseSchSheetPin( SCH_SHEET* aSheet )
{
    wxCHECK_MSG( aSheet != nullptr, nullptr, "" );
    wxCHECK_MSG( CurTok() == T_pin, nullptr,
                 wxT( "Cannot parse " ) + GetTokenString( CurTok() )
                         + wxT( " as a sheet pin token." ) );

    wxString error;
    wxString name;
    wxString shape;

    T token = NextTok();

    if( !IsSymbol( token ) )
    {
        error.Printf( _( "Invalid sheet pin name in\nfile: \"%s\"\nline: %d\noffset: %d" ),
                      CurSource().c_str(), CurLineNumber(), CurOffset() );
        THROW_IO_ERROR( error );
    }

    name = FromUTF8();

    if( name.IsEmpty() )
    {
        error.Printf( _( "Empty sheet pin name in\nfile: \"%s\"\nline: %d\noffset: %d" ),
                      CurSource().c_str(), CurLineNumber(), CurOffset() );
        THROW_IO_ERROR( error );
    }

    std::unique_ptr<SCH_SHEET_PIN> sheetPin =
            std::make_unique<SCH_SHEET_PIN>( aSheet, wxPoint( 0, 0 ), name );

    token = NextTok();

    switch( token )
    {
    case T_input: sheetPin->SetShape( PINSHEETLABEL_SHAPE::PS_INPUT ); break;
    case T_output: sheetPin->SetShape( PINSHEETLABEL_SHAPE::PS_OUTPUT ); break;
    case T_bidirectional: sheetPin->SetShape( PINSHEETLABEL_SHAPE::PS_BIDI ); break;
    case T_tri_state: sheetPin->SetShape( PINSHEETLABEL_SHAPE::PS_TRISTATE ); break;
    case T_passive: sheetPin->SetShape( PINSHEETLABEL_SHAPE::PS_UNSPECIFIED ); break;
    default: Expecting( "input, output, bidirectional, tri_state, or passive" );
    }

    for( token = NextTok(); token != T_RIGHT; token = NextTok() )
    {
        if( token != T_LEFT )
            Expecting( T_LEFT );

        token = NextTok();

        switch( token )
        {
        case T_at:
        {
            sheetPin->SetPosition( parseXY() );

            double angle = parseDouble( "sheet pin angle (side)" );

            if( angle == 0.0 )
                sheetPin->SetEdge( SHEET_SIDE::RIGHT );
            else if( angle == 90.0 )
                sheetPin->SetEdge( SHEET_SIDE::TOP );
            else if( angle == 180.0 )
                sheetPin->SetEdge( SHEET_SIDE::LEFT );
            else if( angle == 270.0 )
                sheetPin->SetEdge( SHEET_SIDE::BOTTOM );
            else
                Expecting( "0, 90, 180, or 270" );

            NeedRIGHT();
            break;
        }

        case T_effects: parseEDA_TEXT( static_cast<EDA_TEXT*>( sheetPin.get() ) ); break;

        case T_uuid:
            NeedSYMBOL();
            const_cast<KIID&>( sheetPin->m_Uuid ) = KIID( FromUTF8() );
            NeedRIGHT();
            break;

        default: Expecting( "at, uuid or effects" );
        }
    }

    return sheetPin.release();
}


void SCH_SEXPR_PARSER::parseSchSheetInstances( SCH_SHEET* aRootSheet, SCH_SCREEN* aScreen )
{
    wxCHECK_RET( CurTok() == T_sheet_instances, wxT( "Cannot parse " ) + GetTokenString( CurTok() )
                                                        + wxT( " as a instances token." ) );
    wxCHECK( aScreen, /* void */ );

    T token;

    for( token = NextTok(); token != T_RIGHT; token = NextTok() )
    {
        if( token != T_LEFT )
            Expecting( T_LEFT );

        token = NextTok();

        switch( token )
        {
        case T_path:
        {
            NeedSYMBOL();

            SCH_SHEET_INSTANCE instance;

            instance.m_Path = KIID_PATH( FromUTF8() );

            for( token = NextTok(); token != T_RIGHT; token = NextTok() )
            {
                if( token != T_LEFT )
                    Expecting( T_LEFT );

                token = NextTok();

                std::vector<wxString> whitespaces = { wxT( "\r" ), wxT( "\n" ), wxT( "\t" ),
                                                      wxT( " " ) };

                size_t numReplacements = 0;

                switch( token )
                {
                case T_page:
                    NeedSYMBOL();
                    instance.m_PageNumber = FromUTF8();

                    // Whitespaces are not permitted
                    for( wxString ch : whitespaces )
                        numReplacements += instance.m_PageNumber.Replace( ch, wxEmptyString );


                    // Empty page numbers are not permitted
                    if( instance.m_PageNumber.IsEmpty() )
                    {
                        // Use hash character instead
                        instance.m_PageNumber = wxT( "#" );
                        numReplacements++;
                    }

                    // Set the file as modified so the user can be warned.
                    if( numReplacements > 0 )
                        aScreen->SetContentModified();

                    NeedRIGHT();
                    break;

                default: Expecting( "path or page" );
                }
            }

            aScreen->m_sheetInstances.emplace_back( instance );
            break;
        }

        default: Expecting( "path" );
        }
    }

    // We don't store the root sheet's KIID, so pick it up from any sheet instance paths so
    // that it doesn't change on every round-trip.
    for( const SCH_SHEET_INSTANCE& instance : aScreen->m_sheetInstances )
    {
        if( instance.m_Path.size() > 0 )
        {
            const_cast<KIID&>( aRootSheet->m_Uuid ) = instance.m_Path[0];
            break;
        }
    }
}


void SCH_SEXPR_PARSER::parseSchSymbolInstances( SCH_SCREEN* aScreen )
{
    wxCHECK_RET( CurTok() == T_symbol_instances, wxT( "Cannot parse " ) + GetTokenString( CurTok() )
                                                         + wxT( " as a instances token." ) );
    wxCHECK( aScreen, /* void */ );

    T token;

    for( token = NextTok(); token != T_RIGHT; token = NextTok() )
    {
        if( token != T_LEFT )
            Expecting( T_LEFT );

        token = NextTok();

        switch( token )
        {
        case T_path:
        {
            NeedSYMBOL();

            SYMBOL_INSTANCE_REFERENCE instance;

            instance.m_Path = KIID_PATH( FromUTF8() );

            for( token = NextTok(); token != T_RIGHT; token = NextTok() )
            {
                if( token != T_LEFT )
                    Expecting( T_LEFT );

                token = NextTok();

                switch( token )
                {
                case T_reference:
                    NeedSYMBOL();
                    instance.m_Reference = FromUTF8();
                    NeedRIGHT();
                    break;

                case T_unit:
                    instance.m_Unit = parseInt( "symbol unit" );
                    NeedRIGHT();
                    break;

                case T_value:
                    NeedSYMBOL();
                    instance.m_Value = FromUTF8();
                    NeedRIGHT();
                    break;

                case T_footprint:
                    NeedSYMBOL();
                    instance.m_Footprint = FromUTF8();
                    NeedRIGHT();
                    break;

                default: Expecting( "path, unit, value or footprint" );
                }
            }

            aScreen->m_symbolInstances.emplace_back( instance );
            break;
        }

        default: Expecting( "path" );
        }
    }
}


void SCH_SEXPR_PARSER::ParseSchematic( SCH_SHEET* aSheet, bool aIsCopyableOnly, int aFileVersion )
{
    wxCHECK( aSheet != nullptr, /* void */ );

    SCH_SCREEN* screen = aSheet->GetScreen();

    wxCHECK( screen != nullptr, /* void */ );

    if( aIsCopyableOnly )
        m_requiredVersion = aFileVersion;

    T token;

    if( !aIsCopyableOnly )
    {
        NeedLEFT();
        NextTok();

        if( CurTok() != T_kicad_sch )
            Expecting( "kicad_sch" );

        parseHeader( T_kicad_sch, SEXPR_SCHEMATIC_FILE_VERSION );
    }

    screen->SetFileFormatVersionAtLoad( m_requiredVersion );

    for( token = NextTok(); token != T_RIGHT; token = NextTok() )
    {
        if( aIsCopyableOnly && token == T_EOF )
            break;

        if( token != T_LEFT )
            Expecting( T_LEFT );

        token = NextTok();

        if( !aIsCopyableOnly && token == T_page && m_requiredVersion <= 20200506 )
            token = T_paper;

        switch( token )
        {
        case T_uuid:
            NeedSYMBOL();
            screen->m_uuid = KIID( FromUTF8() );
            NeedRIGHT();
            break;

        case T_paper:
        {
            if( aIsCopyableOnly )
                Unexpected( T_paper );

            PAGE_INFO pageInfo;
            parsePAGE_INFO( pageInfo );
            screen->SetPageSettings( pageInfo );
            break;
        }

        case T_page:
        {
            if( aIsCopyableOnly )
                Unexpected( T_page );

            // Only saved for top-level sniffing in Kicad Manager frame and other external
            // tool usage with flat hierarchies
            NeedSYMBOLorNUMBER();
            NeedSYMBOLorNUMBER();
            NeedRIGHT();
            break;
        }

        case T_title_block:
        {
            if( aIsCopyableOnly )
                Unexpected( T_title_block );

            TITLE_BLOCK tb;
            parseTITLE_BLOCK( tb );
            screen->SetTitleBlock( tb );
            break;
        }

        case T_lib_symbols:
        {
            // Dummy map.  No derived symbols are allowed in the library cache.
            LIB_SYMBOL_MAP symbolLibMap;

            for( token = NextTok(); token != T_RIGHT; token = NextTok() )
            {
                if( token != T_LEFT )
                    Expecting( T_LEFT );

                token = NextTok();

                switch( token )
                {
                case T_symbol:
                    screen->AddLibSymbol( ParseSymbol( symbolLibMap, m_requiredVersion ) );
                    break;

                default: Expecting( "symbol" );
                }
            }

            break;
        }

        case T_symbol: screen->Append( static_cast<SCH_ITEM*>( parseSchematicSymbol() ) ); break;

        case T_image: screen->Append( static_cast<SCH_ITEM*>( parseImage() ) ); break;

        case T_sheet:
        {
            SCH_SHEET* sheet = parseSheet();

            // Set the parent to aSheet.  This effectively creates a method to find
            // the root sheet from any sheet so a pointer to the root sheet does not
            // need to be stored globally.  Note: this is not the same as a hierarchy.
            // Complex hierarchies can have multiple copies of a sheet.  This only
            // provides a simple tree to find the root sheet.
            sheet->SetParent( aSheet );
            screen->Append( static_cast<SCH_ITEM*>( sheet ) );
            break;
        }

        case T_junction: screen->Append( static_cast<SCH_ITEM*>( parseJunction() ) ); break;

        case T_no_connect: screen->Append( static_cast<SCH_ITEM*>( parseNoConnect() ) ); break;

        case T_bus_entry: screen->Append( static_cast<SCH_ITEM*>( parseBusEntry() ) ); break;

        case T_polyline:
        case T_bus:
        case T_wire: screen->Append( static_cast<SCH_ITEM*>( parseLine() ) ); break;

        case T_text:
        case T_label:
        case T_global_label:
        case T_hierarchical_label:
            screen->Append( static_cast<SCH_ITEM*>( parseSchText() ) );
            break;

        case T_sheet_instances: parseSchSheetInstances( aSheet, screen ); break;

        case T_symbol_instances: parseSchSymbolInstances( screen ); break;

        case T_bus_alias:
            if( aIsCopyableOnly )
                Unexpected( T_bus_alias );

            parseBusAlias( screen );
            break;

        default:
            Expecting( "symbol, paper, page, title_block, bitmap, sheet, junction, no_connect, "
                       "bus_entry, line, bus, text, label, global_label, hierarchical_label, "
                       "symbol_instances, or bus_alias" );
        }
    }

    screen->UpdateLocalLibSymbolLinks();
}


SCH_SYMBOL* SCH_SEXPR_PARSER::parseSchematicSymbol()
{
    wxCHECK_MSG( CurTok() == T_symbol, nullptr,
                 wxT( "Cannot parse " ) + GetTokenString( CurTok() ) + wxT( " as a symbol." ) );

    T token;
    wxString tmp;
    wxString error;
    wxString libName;
    SCH_FIELD* field;
    std::unique_ptr<SCH_SYMBOL> symbol = std::make_unique<SCH_SYMBOL>();
    TRANSFORM transform;
    std::set<int> fieldIDsRead;

    // We'll reset this if we find a fields_autoplaced token
    symbol->ClearFieldsAutoplaced();

    m_fieldId = MANDATORY_FIELDS;

    for( token = NextTok(); token != T_RIGHT; token = NextTok() )
    {
        if( token != T_LEFT )
            Expecting( T_LEFT );

        token = NextTok();

        switch( token )
        {
        case T_lib_name:
        {
            LIB_ID libId;

            token = NextTok();

            if( !IsSymbol( token ) )
            {
                error.Printf( _( "Invalid symbol library name in\nfile: \"%s\"\n"
                                 "line: %d\noffset: %d" ),
                              CurSource().c_str(), CurLineNumber(), CurOffset() );
                THROW_IO_ERROR( error );
            }

            libName = FromUTF8();
            NeedRIGHT();
            break;
        }

        case T_lib_id:
        {
            token = NextTok();

            if( !IsSymbol( token ) && token != T_NUMBER )
                Expecting( "symbol|number" );

            LIB_ID libId;

            if( libId.Parse( FromUTF8() ) >= 0 )
            {
                error.Printf( _( "Invalid symbol library ID in\nfile: \"%s\"\nline: %d\n"
                                 "offset: %d" ),
                              CurSource(), CurLineNumber(), CurOffset() );
                THROW_IO_ERROR( error );
            }

            symbol->SetLibId( libId );
            NeedRIGHT();
            break;
        }

        case T_at:
            symbol->SetPosition( parseXY() );

            switch( static_cast<int>( parseDouble( "symbol orientation" ) ) )
            {
            case 0: transform = TRANSFORM(); break;
            case 90: transform = TRANSFORM( 0, -1, -1, 0 ); break;
            case 180: transform = TRANSFORM( -1, 0, 0, 1 ); break;
            case 270: transform = TRANSFORM( 0, 1, 1, 0 ); break;
            default: Expecting( "0, 90, 180, or 270" );
            }

            symbol->SetTransform( transform );
            NeedRIGHT();
            break;

        case T_mirror:
            token = NextTok();

            if( token == T_x )
                symbol->SetOrientation( SYM_MIRROR_X );
            else if( token == T_y )
                symbol->SetOrientation( SYM_MIRROR_Y );
            else
                Expecting( "x or y" );

            NeedRIGHT();
            break;

        case T_unit:
            symbol->SetUnit( parseInt( "symbol unit" ) );
            NeedRIGHT();
            break;

        case T_convert:
            symbol->SetConvert( parseInt( "symbol convert" ) );
            NeedRIGHT();
            break;

        case T_in_bom:
            symbol->SetIncludeInBom( parseBool() );
            NeedRIGHT();
            break;

        case T_on_board:
            symbol->SetIncludeOnBoard( parseBool() );
            NeedRIGHT();
            break;

        case T_fields_autoplaced:
            symbol->SetFieldsAutoplaced();
            NeedRIGHT();
            break;

        case T_uuid:
            NeedSYMBOL();
            const_cast<KIID&>( symbol->m_Uuid ) = KIID( FromUTF8() );
            NeedRIGHT();
            break;

        case T_property:
            // The field parent symbol must be set and it's orientation must be set before
            // the field positions are set.
            field = parseSchField( symbol.get() );

            // It would appear that at some point we allowed duplicate ids to slip through
            // when writing files.  The easiest (and most complete) solution is to disallow
            // multiple instances of the same id (for all files since the source of the error
            // *might* in fact be hand-edited files).
            //
            // While no longer used, -1 is still a valid id for user field.  It gets converted
            // to the next unused number on save.
            if( fieldIDsRead.count( field->GetId() ) )
                field->SetId( -1 );
            else
                fieldIDsRead.insert( field->GetId() );

            // Set the default symbol reference prefix.
            if( field->GetId() == REFERENCE_FIELD )
            {
                wxString refDesignator = field->GetText();

                refDesignator.Replace( "~", " " );

                wxString prefix = refDesignator;

                while( prefix.Length() )
                {
                    if( ( prefix.Last() < '0' || prefix.Last() > '9' ) && prefix.Last() != '?' )
                        break;

                    prefix.RemoveLast();
                }

                // Avoid a prefix containing trailing/leading spaces
                prefix.Trim( true );
                prefix.Trim( false );

                if( prefix.IsEmpty() )
                    symbol->SetPrefix( wxString( "U" ) );
                else
                    symbol->SetPrefix( prefix );
            }

            if( symbol->GetFieldById( field->GetId() ) )
                *symbol->GetFieldById( field->GetId() ) = *field;
            else
                symbol->AddField( *field );

            delete field;
            break;

        case T_pin:
        {
            // Read an alternate pin designation
            wxString number;
            KIID     uuid;
            wxString alt;

            NeedSYMBOL();
            number = FromUTF8();

            for( token = NextTok(); token != T_RIGHT; token = NextTok() )
            {
                if( token != T_LEFT )
                    Expecting( T_LEFT );

                token = NextTok();

                switch( token )
                {
                case T_alternate:
                    NeedSYMBOL();
                    alt = FromUTF8();
                    NeedRIGHT();
                    break;

                case T_uuid:
                    NeedSYMBOL();

                    // First version to write out pin uuids accidentally wrote out the symbol's
                    // uuid for each pin, so ignore uuids coming from that version.
                    if( m_requiredVersion >= 20210126 )
                        uuid = KIID( FromUTF8() );

                    NeedRIGHT();
                    break;

                default: Expecting( "alternate or uuid" );
                }
            }

            symbol->GetRawPins().emplace_back(
                    std::make_unique<SCH_PIN>( symbol.get(), number, alt ) );

            const_cast<KIID&>( symbol->GetRawPins().back()->m_Uuid ) = uuid;
        }
        break;

        default: Expecting( "lib_id, lib_name, at, mirror, uuid, property, pin, or instances" );
        }
    }

    if( !libName.IsEmpty() && ( symbol->GetLibId().Format().wx_str() != libName ) )
        symbol->SetSchSymbolLibraryName( libName );

    // Ensure edit/status flags are cleared after these initializations:
    symbol->ClearFlags();

    return symbol.release();
}


SCH_BITMAP* SCH_SEXPR_PARSER::parseImage()
{
    wxCHECK_MSG( CurTok() == T_image, nullptr,
                 wxT( "Cannot parse " ) + GetTokenString( CurTok() ) + wxT( " as an image." ) );

    T                           token;
    std::unique_ptr<SCH_BITMAP> bitmap = std::make_unique<SCH_BITMAP>();

    for( token = NextTok(); token != T_RIGHT; token = NextTok() )
    {
        if( token != T_LEFT )
            Expecting( T_LEFT );

        token = NextTok();

        switch( token )
        {
        case T_at:
            bitmap->SetPosition( parseXY() );
            NeedRIGHT();
            break;

        case T_scale:
            bitmap->GetImage()->SetScale( parseDouble( "image scale factor" ) );

            if( !std::isnormal( bitmap->GetImage()->GetScale() ) )
                bitmap->GetImage()->SetScale( 1.0 );

            NeedRIGHT();
            break;

        case T_uuid:
            NeedSYMBOL();
            const_cast<KIID&>( bitmap->m_Uuid ) = KIID( FromUTF8() );
            NeedRIGHT();
            break;

        case T_data:
        {
            token = NextTok();

            wxString data;

            // Reserve 128K because most image files are going to be larger than the default
            // 1K that wxString reserves.
            data.reserve( 1 << 17 );

            while( token != T_RIGHT )
            {
                if( !IsSymbol( token ) )
                    Expecting( "base64 image data" );

                data += FromUTF8();
                token = NextTok();
            }

            wxMemoryBuffer       buffer = wxBase64Decode( data );
            wxMemoryOutputStream stream( buffer.GetData(), buffer.GetBufSize() );
            wxImage*             image = new wxImage();
            wxMemoryInputStream  istream( stream );
            image->LoadFile( istream, wxBITMAP_TYPE_PNG );
            bitmap->GetImage()->SetImage( image );
            bitmap->GetImage()->SetBitmap( new wxBitmap( *image ) );
            break;
        }

        default: Expecting( "at, scale, uuid or data" );
        }
    }

    return bitmap.release();
}


SCH_SHEET* SCH_SEXPR_PARSER::parseSheet()
{
    wxCHECK_MSG( CurTok() == T_sheet, nullptr,
                 wxT( "Cannot parse " ) + GetTokenString( CurTok() ) + wxT( " as a sheet." ) );

    T                          token;
    STROKE_PARAMS              stroke;
    FILL_PARAMS                fill;
    SCH_FIELD*                 field;
    std::vector<SCH_FIELD>     fields;
    std::unique_ptr<SCH_SHEET> sheet = std::make_unique<SCH_SHEET>();
    std::set<int>              fieldIDsRead;

    // We'll reset this if we find a fields_autoplaced token
    sheet->ClearFieldsAutoplaced();

    for( token = NextTok(); token != T_RIGHT; token = NextTok() )
    {
        if( token != T_LEFT )
            Expecting( T_LEFT );

        token = NextTok();

        switch( token )
        {
        case T_at:
            sheet->SetPosition( parseXY() );
            NeedRIGHT();
            break;

        case T_size:
        {
            wxSize size;
            size.SetWidth( parseInternalUnits( "sheet width" ) );
            size.SetHeight( parseInternalUnits( "sheet height" ) );
            sheet->SetSize( size );
            NeedRIGHT();
            break;
        }

        case T_fields_autoplaced:
            sheet->SetFieldsAutoplaced();
            NeedRIGHT();
            break;

        case T_stroke:
            parseStroke( stroke );
            sheet->SetBorderWidth( stroke.GetWidth() );
            sheet->SetBorderColor( stroke.GetColor() );
            break;

        case T_fill:
            parseFill( fill );
            sheet->SetBackgroundColor( fill.m_Color );
            break;

        case T_uuid:
            NeedSYMBOL();
            const_cast<KIID&>( sheet->m_Uuid ) = KIID( FromUTF8() );
            NeedRIGHT();
            break;

        case T_property:
            field = parseSchField( sheet.get() );

            if( m_requiredVersion <= 20200310 )
            {
                // Earlier versions had the wrong ids (and names) saved for sheet fields.
                // Fortunately they only saved the sheetname and sheetfilepath (and always
                // in that order), so we can hack in a recovery.
                if( fields.empty() )
                    field->SetId( SHEETNAME );
                else
                    field->SetId( SHEETFILENAME );
            }

            // It would appear the problem persists past 20200310, but this time with the
            // earlier ids being re-used for later (user) fields.  The easiest (and most
            // complete) solution is to disallow multiple instances of the same id (for all
            // files since the source of the error *might* in fact be hand-edited files).
            //
            // While no longer used, -1 is still a valid id for user field.  It gets converted
            // to the next unused number on save.
            if( fieldIDsRead.count( field->GetId() ) )
                field->SetId( -1 );
            else
                fieldIDsRead.insert( field->GetId() );

            fields.emplace_back( *field );
            delete field;
            break;

        case T_pin: sheet->AddPin( parseSchSheetPin( sheet.get() ) ); break;

        default: Expecting( "at, size, stroke, background, uuid, property, or pin" );
        }
    }

    sheet->SetFields( fields );

    return sheet.release();
}


SCH_JUNCTION* SCH_SEXPR_PARSER::parseJunction()
{
    wxCHECK_MSG( CurTok() == T_junction, nullptr,
                 wxT( "Cannot parse " ) + GetTokenString( CurTok() ) + wxT( " as a junction." ) );

    T                             token;
    std::unique_ptr<SCH_JUNCTION> junction = std::make_unique<SCH_JUNCTION>();

    for( token = NextTok(); token != T_RIGHT; token = NextTok() )
    {
        if( token != T_LEFT )
            Expecting( T_LEFT );

        token = NextTok();

        switch( token )
        {
        case T_at:
            junction->SetPosition( parseXY() );
            NeedRIGHT();
            break;

        case T_diameter:
            junction->SetDiameter( parseInternalUnits( "junction diameter" ) );
            NeedRIGHT();
            break;

        case T_color:
        {
            COLOR4D color;

            color.r = parseInt( "red" ) / 255.0;
            color.g = parseInt( "green" ) / 255.0;
            color.b = parseInt( "blue" ) / 255.0;
            color.a = Clamp( parseDouble( "alpha" ), 0.0, 1.0 );

            junction->SetColor( color );
            NeedRIGHT();
            break;
        }

        default: Expecting( "at" );
        }
    }

    return junction.release();
}


SCH_NO_CONNECT* SCH_SEXPR_PARSER::parseNoConnect()
{
    wxCHECK_MSG( CurTok() == T_no_connect, nullptr,
                 wxT( "Cannot parse " ) + GetTokenString( CurTok() ) + wxT( " as a no connect." ) );

    T                               token;
    std::unique_ptr<SCH_NO_CONNECT> no_connect = std::make_unique<SCH_NO_CONNECT>();

    for( token = NextTok(); token != T_RIGHT; token = NextTok() )
    {
        if( token != T_LEFT )
            Expecting( T_LEFT );

        token = NextTok();

        switch( token )
        {
        case T_at:
            no_connect->SetPosition( parseXY() );
            NeedRIGHT();
            break;

        case T_uuid:
            NeedSYMBOL();
            const_cast<KIID&>( no_connect->m_Uuid ) = KIID( FromUTF8() );
            NeedRIGHT();
            break;

        default: Expecting( "at or uuid" );
        }
    }

    return no_connect.release();
}


SCH_BUS_WIRE_ENTRY* SCH_SEXPR_PARSER::parseBusEntry()
{
    wxCHECK_MSG( CurTok() == T_bus_entry, nullptr,
                 wxT( "Cannot parse " ) + GetTokenString( CurTok() ) + wxT( " as a bus entry." ) );

    T                                   token;
    STROKE_PARAMS                       stroke;
    std::unique_ptr<SCH_BUS_WIRE_ENTRY> busEntry = std::make_unique<SCH_BUS_WIRE_ENTRY>();

    for( token = NextTok(); token != T_RIGHT; token = NextTok() )
    {
        if( token != T_LEFT )
            Expecting( T_LEFT );

        token = NextTok();

        switch( token )
        {
        case T_at:
            busEntry->SetPosition( parseXY() );
            NeedRIGHT();
            break;

        case T_size:
        {
            wxSize size;

            size.SetWidth( parseInternalUnits( "bus entry height" ) );
            size.SetHeight( parseInternalUnits( "bus entry width" ) );
            busEntry->SetSize( size );
            NeedRIGHT();
            break;
        }

        case T_stroke:
            parseStroke( stroke );
            busEntry->SetStroke( stroke );
            break;

        case T_uuid:
            NeedSYMBOL();
            const_cast<KIID&>( busEntry->m_Uuid ) = KIID( FromUTF8() );
            NeedRIGHT();
            break;

        default: Expecting( "at, size, uuid or stroke" );
        }
    }

    return busEntry.release();
}


SCH_LINE* SCH_SEXPR_PARSER::parseLine()
{
    T                         token;
    STROKE_PARAMS             stroke;
    std::unique_ptr<SCH_LINE> line = std::make_unique<SCH_LINE>();

    switch( CurTok() )
    {
    case T_polyline: line->SetLayer( LAYER_NOTES ); break;
    case T_wire: line->SetLayer( LAYER_WIRE ); break;
    case T_bus: line->SetLayer( LAYER_BUS ); break;
    default:
        wxCHECK_MSG( false, nullptr,
                     wxT( "Cannot parse " ) + GetTokenString( CurTok() ) + wxT( " as a line." ) );
    }

    for( token = NextTok(); token != T_RIGHT; token = NextTok() )
    {
        if( token != T_LEFT )
            Expecting( T_LEFT );

        token = NextTok();

        switch( token )
        {
        case T_pts:
            NeedLEFT();
            token = NextTok();

            if( token != T_xy )
                Expecting( "xy" );

            line->SetStartPoint( parseXY() );
            NeedRIGHT();
            NeedLEFT();
            token = NextTok();

            if( token != T_xy )
                Expecting( "xy" );

            line->SetEndPoint( parseXY() );
            NeedRIGHT();
            NeedRIGHT();
            break;

        case T_stroke:
            parseStroke( stroke );
            line->SetStroke( stroke );
            break;

        case T_uuid:
            NeedSYMBOL();
            const_cast<KIID&>( line->m_Uuid ) = KIID( FromUTF8() );
            NeedRIGHT();
            break;

        default: Expecting( "at, uuid or stroke" );
        }
    }

    return line.release();
}


SCH_TEXT* SCH_SEXPR_PARSER::parseSchText()
{
    T                         token;
    std::unique_ptr<SCH_TEXT> text;

    switch( CurTok() )
    {
    case T_text: text = std::make_unique<SCH_TEXT>(); break;
    case T_label: text = std::make_unique<SCH_LABEL>(); break;
    case T_global_label: text = std::make_unique<SCH_GLOBALLABEL>(); break;
    case T_hierarchical_label: text = std::make_unique<SCH_HIERLABEL>(); break;
    default:
        wxCHECK_MSG( false, nullptr, "Cannot parse " + GetTokenString( CurTok() ) + " as text." );
    }

    // We'll reset this if we find a fields_autoplaced token
    text->ClearFieldsAutoplaced();

    NeedSYMBOL();

    text->SetText( FromUTF8() );

    for( token = NextTok(); token != T_RIGHT; token = NextTok() )
    {
        if( token != T_LEFT )
            Expecting( T_LEFT );

        token = NextTok();

        switch( token )
        {
        case T_at:
        {
            text->SetPosition( parseXY() );

            int angle = static_cast<int>( parseDouble( "text angle" ) );
            switch( angle )
            {
            case 0:
            case 90:
            case 180:
            case 270: text->SetTextAngle( EDA_ANGLE( angle, EDA_ANGLE::DEGREES ) ); break;
            default:
                wxFAIL;
                text->SetTextAngle( EDA_ANGLE::HORIZONTAL );
                break;
            }

            NeedRIGHT();
            break;
        }

        case T_shape:
            if( text->Type() == SCH_TEXT_T || text->Type() == SCH_LABEL_T )
                Unexpected( T_shape );

            token = NextTok();

            switch( token )
            {
            case T_input: text->SetShape( PINSHEETLABEL_SHAPE::PS_INPUT ); break;
            case T_output: text->SetShape( PINSHEETLABEL_SHAPE::PS_OUTPUT ); break;
            case T_bidirectional: text->SetShape( PINSHEETLABEL_SHAPE::PS_BIDI ); break;
            case T_tri_state: text->SetShape( PINSHEETLABEL_SHAPE::PS_TRISTATE ); break;
            case T_passive: text->SetShape( PINSHEETLABEL_SHAPE::PS_UNSPECIFIED ); break;
            default: Expecting( "input, output, bidirectional, tri_state, or passive" );
            }

            NeedRIGHT();
            break;

        case T_fields_autoplaced:
            text->SetFieldsAutoplaced();
            NeedRIGHT();
            break;

        case T_effects:
            parseEDA_TEXT( static_cast<EDA_TEXT*>( text.get() ) );

            // Spin style is defined differently for graphical text (#SCH_TEXT) objects.
            if( text->Type() == SCH_TEXT_T
                && text->GetHorizontalAlignment() == TEXT_ATTRIBUTES::H_RIGHT )
            {
                if( text->GetTextAngle() == TEXT_ANGLE_VERT )
                {
                    // The vertically aligned text angle is always 90 (labels use 270 for the
                    // down direction) combined with the text justification flags.
                    text->SetTextAngle( EDA_ANGLE::ANGLE_270 );
                }
                else if( text->GetTextAngle() == TEXT_ANGLE_HORIZ )
                {
                    // The horizontally aligned text angle is always 0 (labels use 180 for the
                    // left direction) combined with the text justification flags.
                    text->SetTextAngle( EDA_ANGLE::ANGLE_180 );
                }

            }

            break;

        case T_iref: // legacy format; current is a T_property (aka SCH_FIELD)
            if( text->Type() == SCH_GLOBAL_LABEL_T )
            {
                SCH_GLOBALLABEL* label = static_cast<SCH_GLOBALLABEL*>( text.get() );
                SCH_FIELD*       field = label->GetIntersheetRefs();

                field->SetTextPos( parseXY() );
                NeedRIGHT();

                field->SetVisible( true );
            }
            break;

        case T_uuid:
            NeedSYMBOL();
            const_cast<KIID&>( text->m_Uuid ) = KIID( FromUTF8() );
            NeedRIGHT();
            break;

        case T_property:
            if( text->Type() == SCH_GLOBAL_LABEL_T )
            {
                SCH_GLOBALLABEL* label = static_cast<SCH_GLOBALLABEL*>( text.get() );
                SCH_FIELD*       field = parseSchField( label );

                field->SetLayer( LAYER_GLOBLABEL );
                label->SetIntersheetRefs( *field );

                delete field;
            }
            break;

        default: Expecting( "at, shape, iref, uuid or effects" );
        }
    }

    return text.release();
}


void SCH_SEXPR_PARSER::parseBusAlias( SCH_SCREEN* aScreen )
{
    wxCHECK_RET( CurTok() == T_bus_alias,
                 wxT( "Cannot parse " ) + GetTokenString( CurTok() ) + wxT( " as a bus alias." ) );
    wxCHECK( aScreen, /* void */ );

    T    token;
    auto busAlias = std::make_shared<BUS_ALIAS>( aScreen );

    NeedSYMBOL();
    busAlias->SetName( FromUTF8() );
    NeedLEFT();
    token = NextTok();

    if( token != T_members )
        Expecting( "members" );

    token = NextTok();

    while( token != T_RIGHT )
    {
        if( !IsSymbol( token ) )
            Expecting( "quoted string" );

        busAlias->AddMember( FromUTF8() );
        token = NextTok();
    }

    NeedRIGHT();

    aScreen->AddBusAlias( busAlias );
}<|MERGE_RESOLUTION|>--- conflicted
+++ resolved
@@ -123,16 +123,6 @@
     wxCHECK_MSG( CurTok() == T_symbol, nullptr,
                  wxT( "Cannot parse " ) + GetTokenString( CurTok() ) + wxT( " as a symbol." ) );
 
-<<<<<<< HEAD
-    T                         token;
-    long                      tmp;
-    wxString                  name;
-    wxString                  error;
-    LIB_ITEM*                 item;
-    LIB_FIELD*                field;
-    std::unique_ptr<LIB_PART> symbol = std::make_unique<LIB_PART>( wxEmptyString );
-    std::set<int>             fieldIDsRead;
-=======
     T token;
     long tmp;
     wxString name;
@@ -141,7 +131,6 @@
     LIB_FIELD* field;
     std::unique_ptr<LIB_SYMBOL> symbol = std::make_unique<LIB_SYMBOL>( wxEmptyString );
     std::set<int> fieldIDsRead;
->>>>>>> b4f5b6ef
 
     m_requiredVersion = aFileVersion;
     symbol->SetUnitCount( 1 );
@@ -752,19 +741,11 @@
                  wxT( "Cannot parse " ) + GetTokenString( CurTok() ) + wxT( " as a property." ) );
     wxCHECK( aSymbol, nullptr );
 
-<<<<<<< HEAD
-    wxString                   error;
-    wxString                   name;
-    wxString                   value;
-    std::unique_ptr<LIB_FIELD> field =
-            std::make_unique<LIB_FIELD>( aSymbol.get(), MANDATORY_FIELDS );
-=======
     wxString error;
     wxString name;
     wxString value;
     std::unique_ptr<LIB_FIELD> field = std::make_unique<LIB_FIELD>( aSymbol.get(),
                                                                     MANDATORY_FIELDS );
->>>>>>> b4f5b6ef
 
     T token = NextTok();
 
