--- conflicted
+++ resolved
@@ -155,17 +155,6 @@
             sheetBoundingBox.Merge( bbox );
         }
 
-<<<<<<< HEAD
-        auto roundToNearest100mil = []( int aNumber ) -> int
-        {
-            int error = aNumber % Mils2iu( 100 );
-
-            if( abs( error ) > Mils2iu( 50 ) )
-                return aNumber + ( sign( error ) * Mils2iu( 100 ) ) - error;
-            else
-                return aNumber - error;
-        };
-=======
         // Find the working grid of the original CADSTAR design
         int grid = Assignments.Grids.WorkingGrid.Param1;
 
@@ -187,20 +176,14 @@
                 else
                   return aNumber - error;
             };
->>>>>>> 77f5d317
 
         // When exporting to pdf, CADSTAR applies a margin of 3% of the longest dimension (height
         // or width) to all 4 sides (top, bottom, left right). For the import, we are also rounding
         // the margin to the nearest grid, ensuring all items remain on the grid.
         wxSize targetSheetSize = sheetBoundingBox.GetSize();
         int    longestSide = std::max( targetSheetSize.x, targetSheetSize.y );
-<<<<<<< HEAD
-        int    margin = ( (double) longestSide * 0.03 );
-        margin = roundToNearest100mil( margin );
-=======
         int    margin = ( (double) longestSide * 0.03);
         margin = roundToNearestGrid( margin );
->>>>>>> 77f5d317
         targetSheetSize.IncBy( margin * 2, margin * 2 );
 
         // Update page size always
@@ -1280,13 +1263,8 @@
         aPart->AddDrawItem( pin );
     }
 
-<<<<<<< HEAD
-    if( aCadstarPart )
-        mPinNumsMap.insert( { aCadstarPart->ID + aGateID, pinNumMap } );
-=======
     if(aCadstarPart)
         m_pinNumsMap.insert( { aCadstarPart->ID + aGateID, pinNumMap } );
->>>>>>> 77f5d317
 
     for( std::pair<TEXT_ID, TEXT> textPair : symbol.Texts )
     {
@@ -1346,17 +1324,10 @@
         wxString footprintRefName = wxEmptyString;
         wxString footprintAlternateName = wxEmptyString;
 
-<<<<<<< HEAD
-        auto loadLibraryField = [&]( ATTRIBUTE_VALUE& aAttributeVal )
-        {
-            wxString   attrName = getAttributeName( aAttributeVal.AttributeID );
-            LIB_FIELD* attrField = nullptr;
-=======
         auto loadLibraryField =
             [&]( ATTRIBUTE_VALUE& aAttributeVal )
             {
                 wxString attrName = getAttributeName( aAttributeVal.AttributeID );
->>>>>>> 77f5d317
 
             //Remove invalid field characters
             aAttributeVal.Value.Replace( wxT( "\n" ), wxT( "\\n" ) );
@@ -1366,44 +1337,6 @@
             //TODO: Handle "links": In cadstar a field can be a "link" if its name starts with the
             //characters "Link ". Need to figure out how to convert them to equivalent in KiCad
 
-<<<<<<< HEAD
-            if( attrName == wxT( "(PartDefinitionNameStem)" ) )
-            {
-                //Space not allowed in Reference field
-                aAttributeVal.Value.Replace( wxT( " " ), "_" );
-                aPart->GetReferenceField().SetText( aAttributeVal.Value );
-                return;
-            }
-            else if( attrName == wxT( "(PartDescription)" ) )
-            {
-                aPart->SetDescription( aAttributeVal.Value );
-                return;
-            }
-            else if( attrName == wxT( "(PartDefinitionReferenceName)" ) )
-            {
-                footprintRefName = aAttributeVal.Value;
-                return;
-            }
-            else if( attrName == wxT( "(PartDefinitionAlternateName)" ) )
-            {
-                footprintAlternateName = aAttributeVal.Value;
-                return;
-            }
-            else
-            {
-                attrField = aPart->FindField( attrName );
-            }
-
-            if( !attrField )
-            {
-                aPart->AddField( new LIB_FIELD( aPart, ++fieldIdx ) );
-                attrField = aPart->GetField( fieldIdx );
-                attrField->SetName( attrName );
-            }
-
-            attrField->SetText( aAttributeVal.Value );
-            attrField->SetUnit( gateNumber );
-=======
                 if( attrName == wxT( "(PartDefinitionNameStem)" ) )
                 {
                     //Space not allowed in Reference field
@@ -1440,7 +1373,6 @@
                 wxASSERT( attrField->GetName() == attrName );
                 attrField->SetText( aAttributeVal.Value );
                 attrField->SetUnit( gateNumber );
->>>>>>> 77f5d317
 
             if( aAttributeVal.HasLocation )
             {
@@ -1612,21 +1544,12 @@
                                                  const LIB_PART& aKiCadPart,
                                                  double&         aComponentOrientationDeciDeg )
 {
-<<<<<<< HEAD
-    LIB_ID libId( mLibraryFileName.GetName(), aKiCadPart.GetName() );
-    int    unit = getKiCadUnitNumberFromGate( aCadstarSymbol.GateID );
-
-    SCH_SHEET_PATH sheetpath;
-    SCH_SHEET*     kiSheet = mSheetMap.at( aCadstarSymbol.LayerID );
-    mRootSheet->LocatePathOfScreen( kiSheet->GetScreen(), &sheetpath );
-=======
     LIB_ID  libId( m_libraryFileName.GetName(), aKiCadPart.GetName() );
     int     unit = getKiCadUnitNumberFromGate( aCadstarSymbol.GateID );
 
     SCH_SHEET_PATH sheetpath;
     SCH_SHEET* kiSheet = m_sheetMap.at( aCadstarSymbol.LayerID );
     m_rootSheet->LocatePathOfScreen( kiSheet->GetScreen(), &sheetpath );
->>>>>>> 77f5d317
 
     SCH_COMPONENT* component = new SCH_COMPONENT( aKiCadPart, libId, &sheetpath, unit );
 
@@ -1750,15 +1673,9 @@
         case ALIGNMENT::CENTERLEFT: fieldAlignment = ALIGNMENT::CENTERRIGHT; break;
         case ALIGNMENT::TOPLEFT: fieldAlignment = ALIGNMENT::TOPRIGHT; break;
         //Change right to left:
-<<<<<<< HEAD
-        case ALIGNMENT::BOTTOMRIGHT: fieldAlignment = ALIGNMENT::BOTTOMLEFT; break;
-        case ALIGNMENT::CENTERRIGHT: fieldAlignment = ALIGNMENT::CENTERLEFT; break;
-        case ALIGNMENT::TOPRIGHT: fieldAlignment = ALIGNMENT::TOPLEFT; break;
-=======
         case ALIGNMENT::BOTTOMRIGHT:  fieldAlignment = ALIGNMENT::BOTTOMLEFT;    break;
         case ALIGNMENT::CENTERRIGHT:  fieldAlignment = ALIGNMENT::CENTERLEFT;    break;
         case ALIGNMENT::TOPRIGHT:     fieldAlignment = ALIGNMENT::TOPLEFT;       break;
->>>>>>> 77f5d317
         // Center alignment does not mirror:
         case ALIGNMENT::BOTTOMCENTER:
         case ALIGNMENT::CENTERCENTER:
