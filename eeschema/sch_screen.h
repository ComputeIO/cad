--- conflicted
+++ resolved
@@ -92,64 +92,6 @@
 
 class SCH_SCREEN : public BASE_SCREEN
 {
-<<<<<<< HEAD
-private:
-    wxString m_fileName; // File used to load the screen.
-    int      m_fileFormatVersionAtLoad;
-    int      m_refCount; // Number of sheets referencing this screen.
-                         // Delete when it goes to zero.
-    /**
-     * The list of sheet paths sharing this screen.  Used in some annotation calculations to
-     * update alternate references.
-     *
-     * Note: a screen having a m_refCount = 1 (only one sheet path using it) can have many
-     * sheet paths sharing this screen if it is inside another sheet having many instances.
-     */
-    std::vector<SCH_SHEET_PATH> m_clientSheetPathList;
-
-
-    PAGE_INFO   m_paper; // The size of the paper to print or plot on
-    TITLE_BLOCK m_titles;
-    wxPoint     m_aux_origin; // Origin used for drill & place files by PCBNew
-    EE_RTREE    m_rtree;
-
-    int m_modification_sync; // inequality with PART_LIBS::GetModificationHash()
-                             //   will trigger ResolveAll().
-
-    bool m_zoomInitialized; // Set to true once the zoom value is initialized with
-                            // `InitZoom()`.
-
-    /// List of bus aliases stored in this screen.
-    std::unordered_set< std::shared_ptr< BUS_ALIAS > > m_aliases;
-
-    /// Library symbols required for this schematic.
-    std::map<wxString, LIB_PART*> m_libSymbols;
-
-    /**
-     * The list of symbol instances loaded from the schematic file.
-     *
-     * This list is only used to as temporary storage when the schematic file is loaded.
-     * If the screen is the root sheet, then this information is used to update the
-     *  #SCH_COMPONENT instance reference and unit information after the entire schematic
-     * is loaded and is never used again.  If this screen is not the root sheet, then the
-     * schematic file is the root sheet of another project and this information is saved
-     * unchanged back to the schematic file.
-     *
-     * @warning Under no circumstances is this information to be modified or used after the
-     *          schematic file is loaded.  It is read only and it is only written to non-root
-     *          schematic files.
-     */
-    std::vector<SYMBOL_INSTANCE_REFERENCE> m_symbolInstances;
-    std::vector<SCH_SHEET_INSTANCE> m_sheetInstances;
-
-    friend SCH_EDIT_FRAME;     // Only to populate m_symbolInstances.
-    friend SCH_SEXPR_PARSER;   // Only to load instance information from schematic file.
-    friend SCH_SEXPR_PLUGIN;   // Only to save the loaded instance information to schematic file.
-
-    void clearLibSymbols();
-
-=======
->>>>>>> 77f5d317
 public:
     SCH_SCREEN( EDA_ITEM* aParent = nullptr );
 
