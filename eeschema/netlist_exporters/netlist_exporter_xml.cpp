--- conflicted
+++ resolved
@@ -144,11 +144,7 @@
                         fields.datasheet = comp2->GetField( DATASHEET_FIELD )->GetText();
                 }
 
-<<<<<<< HEAD
-                for( int fldNdx = MANDATORY_FIELDS; fldNdx < comp2->GetFieldCount(); ++fldNdx )
-=======
                 for( int ii = MANDATORY_FIELDS; ii < comp2->GetFieldCount(); ++ii )
->>>>>>> 77f5d317
                 {
                     const SCH_FIELD& f = comp2->GetFields()[ ii ];
 
@@ -156,15 +152,9 @@
                         && ( unit < minUnit || fields.f.count( f.GetName() ) == 0 ) )
                     {
                         if( m_resolveTextVars )
-<<<<<<< HEAD
-                            fields.f[f->GetName()] = f->GetShownText();
-                        else
-                            fields.f[f->GetName()] = f->GetText();
-=======
                             fields.f[ f.GetName() ] = f.GetShownText();
                         else
                             fields.f[ f.GetName() ] = f.GetText();
->>>>>>> 77f5d317
                     }
                 }
 
@@ -184,24 +174,14 @@
 
         for( int ii = MANDATORY_FIELDS; ii < aSymbol->GetFieldCount(); ++ii )
         {
-<<<<<<< HEAD
-            SCH_FIELD* f = aSymbol->GetField( fldNdx );
-=======
             const SCH_FIELD& f = aSymbol->GetFields()[ ii ];
->>>>>>> 77f5d317
 
             if( f.GetText().size() )
             {
                 if( m_resolveTextVars )
-<<<<<<< HEAD
-                    fields.f[f->GetName()] = f->GetShownText();
-                else
-                    fields.f[f->GetName()] = f->GetText();
-=======
                     fields.f[ f.GetName() ] = f.GetShownText();
                 else
                     fields.f[ f.GetName() ] = f.GetText();
->>>>>>> 77f5d317
             }
         }
     }
