/*
 * This program source code file is part of KiCad, a free EDA CAD application.
 *
 * Copyright (C) 2016 Jean-Pierre Charras, jp.charras at wanadoo.fr
 * Copyright (C) 2015 Wayne Stambaugh <stambaughw@verizon.net>
 * Copyright (C) 1992-2021 KiCad Developers, see AUTHORS.txt for contributors.
 *
 * This program is free software; you can redistribute it and/or
 * modify it under the terms of the GNU General Public License
 * as published by the Free Software Foundation; either version 2
 * of the License, or (at your option) any later version.
 *
 * This program is distributed in the hope that it will be useful,
 * but WITHOUT ANY WARRANTY; without even the implied warranty of
 * MERCHANTABILITY or FITNESS FOR A PARTICULAR PURPOSE.  See the
 * GNU General Public License for more details.
 *
 * You should have received a copy of the GNU General Public License
 * along with this program; if not, you may find one here:
 * http://www.gnu.org/licenses/old-licenses/gpl-2.0.html
 * or you may search the http://www.gnu.org website for the version 2 license,
 * or you may write to the Free Software Foundation, Inc.,
 * 51 Franklin Street, Fifth Floor, Boston, MA  02110-1301, USA
 */

/**
 * @file sch_text.cpp
 * @brief Code for handling schematic texts (texts, labels, hlabels and global labels).
 */

#include <sch_symbol.h>
#include <sch_edit_frame.h>
#include <plotter.h>
#include <widgets/msgpanel.h>
<<<<<<< HEAD
=======
#include <font/stroke_font.h>
>>>>>>> 77f5d317
#include <bitmaps.h>
#include <kicad_string.h>
#include <sch_text.h>
#include <schematic.h>
#include <settings/color_settings.h>
#include <sch_painter.h>
#include <default_values.h>
#include <wx/debug.h>
#include <dialogs/html_messagebox.h>
#include <font/font.h>
#include <project/project_file.h>
#include <project/net_settings.h>
#include <core/mirror.h>
#include <dialog_helpers.h>
#include <trigo.h>

using KIGFX::SCH_RENDER_SETTINGS;


bool IncrementLabelMember( wxString& name, int aIncrement )
{
    int  ii, nn;
    long number = 0;

    ii = name.Len() - 1;
    nn = 0;

    // No number found, but simply repeating the same label is valid

    if( !wxIsdigit( name.GetChar( ii ) ) )
        return true;

    while( ii >= 0 && wxIsdigit( name.GetChar( ii ) ) )
    {
        ii--;
        nn++;
    }

    ii++; /* digits are starting at ii position */
    wxString litt_number = name.Right( nn );

    if( litt_number.ToLong( &number ) )
    {
        number += aIncrement;

        // Don't let result go below zero

        if( number > -1 )
        {
            name.Remove( ii );
            name << number;
            return true;
        }
    }
    return false;
}


/* Coding polygons for global symbol graphic shapes.
 *  the first parml is the number of corners
 *  others are the corners coordinates in reduced units
 *  the real coordinate is the reduced coordinate * text half size
 */
static int TemplateIN_HN[] = { 6, 0, 0, -1, -1, -2, -1, -2, 1, -1, 1, 0, 0 };
static int TemplateIN_HI[] = { 6, 0, 0, 1, 1, 2, 1, 2, -1, 1, -1, 0, 0 };
static int TemplateIN_UP[] = { 6, 0, 0, 1, -1, 1, -2, -1, -2, -1, -1, 0, 0 };
static int TemplateIN_BOTTOM[] = { 6, 0, 0, 1, 1, 1, 2, -1, 2, -1, 1, 0, 0 };

static int TemplateOUT_HN[] = { 6, -2, 0, -1, 1, 0, 1, 0, -1, -1, -1, -2, 0 };
static int TemplateOUT_HI[] = { 6, 2, 0, 1, -1, 0, -1, 0, 1, 1, 1, 2, 0 };
static int TemplateOUT_UP[] = { 6, 0, -2, 1, -1, 1, 0, -1, 0, -1, -1, 0, -2 };
static int TemplateOUT_BOTTOM[] = { 6, 0, 2, 1, 1, 1, 0, -1, 0, -1, 1, 0, 2 };

static int TemplateUNSPC_HN[] = { 5, 0, -1, -2, -1, -2, 1, 0, 1, 0, -1 };
static int TemplateUNSPC_HI[] = { 5, 0, -1, 2, -1, 2, 1, 0, 1, 0, -1 };
static int TemplateUNSPC_UP[] = { 5, 1, 0, 1, -2, -1, -2, -1, 0, 1, 0 };
static int TemplateUNSPC_BOTTOM[] = { 5, 1, 0, 1, 2, -1, 2, -1, 0, 1, 0 };

static int TemplateBIDI_HN[] = { 5, 0, 0, -1, -1, -2, 0, -1, 1, 0, 0 };
static int TemplateBIDI_HI[] = { 5, 0, 0, 1, -1, 2, 0, 1, 1, 0, 0 };
static int TemplateBIDI_UP[] = { 5, 0, 0, -1, -1, 0, -2, 1, -1, 0, 0 };
static int TemplateBIDI_BOTTOM[] = { 5, 0, 0, -1, 1, 0, 2, 1, 1, 0, 0 };

static int Template3STATE_HN[] = { 5, 0, 0, -1, -1, -2, 0, -1, 1, 0, 0 };
static int Template3STATE_HI[] = { 5, 0, 0, 1, -1, 2, 0, 1, 1, 0, 0 };
static int Template3STATE_UP[] = { 5, 0, 0, -1, -1, 0, -2, 1, -1, 0, 0 };
static int Template3STATE_BOTTOM[] = { 5, 0, 0, -1, 1, 0, 2, 1, 1, 0, 0 };

static int* TemplateShape[5][4] = {
    { TemplateIN_HN, TemplateIN_UP, TemplateIN_HI, TemplateIN_BOTTOM },
    { TemplateOUT_HN, TemplateOUT_UP, TemplateOUT_HI, TemplateOUT_BOTTOM },
    { TemplateBIDI_HN, TemplateBIDI_UP, TemplateBIDI_HI, TemplateBIDI_BOTTOM },
    { Template3STATE_HN, Template3STATE_UP, Template3STATE_HI, Template3STATE_BOTTOM },
    { TemplateUNSPC_HN, TemplateUNSPC_UP, TemplateUNSPC_HI, TemplateUNSPC_BOTTOM }
};


SCH_TEXT::SCH_TEXT( const wxPoint& pos, const wxString& text, KICAD_T aType ) :
        SCH_ITEM( NULL, aType ), EDA_TEXT( text ), m_shape( PINSHEETLABEL_SHAPE::PS_INPUT ),
        m_isDangling( false ), m_connectionType( CONNECTION_TYPE::NONE ),
        m_spin_style( LABEL_SPIN_STYLE::LEFT )
{
    m_layer = LAYER_NOTES;

    SetTextPos( pos );
    SetMultilineAllowed( true );
}


SCH_TEXT::SCH_TEXT( const SCH_TEXT& aText ) :
        SCH_ITEM( aText ), EDA_TEXT( aText ), m_shape( aText.m_shape ),
        m_isDangling( aText.m_isDangling ), m_connectionType( aText.m_connectionType ),
        m_spin_style( aText.m_spin_style )
{
}


EDA_ITEM* SCH_TEXT::Clone() const
{
    return new SCH_TEXT( *this );
}


bool SCH_TEXT::IncrementLabel( int aIncrement )
{
    wxString text = GetText();
<<<<<<< HEAD
    bool     ReturnVal = IncrementLabelMember( text, aIncrement );
=======
    bool ReturnVal = IncrementLabelMember( text, aIncrement );
>>>>>>> 77f5d317

    if( ReturnVal )
        SetText( text );

    return ReturnVal;
}


wxPoint SCH_TEXT::GetSchematicTextOffset( const RENDER_SETTINGS* aSettings ) const
{
    wxPoint text_offset;

    // add an offset to x (or y) position to aid readability of text on a wire or line
    int dist = GetTextOffset( aSettings ) + GetPenWidth();

    switch( GetLabelSpinStyle() )
    {
    case LABEL_SPIN_STYLE::UP:
    case LABEL_SPIN_STYLE::BOTTOM: text_offset.x = -dist; break; // Vert Orientation
    default:
    case LABEL_SPIN_STYLE::LEFT:
    case LABEL_SPIN_STYLE::RIGHT: text_offset.y = -dist; break; // Horiz Orientation
    }

    return text_offset;
}


void SCH_TEXT::MirrorHorizontally( int aCenter )
{
    // Text is NOT really mirrored; it is moved to a suitable horizontal position
    SetLabelSpinStyle( GetLabelSpinStyle().MirrorY() );

    SetTextX( MIRRORVAL( GetTextPos().x, aCenter ) );
}


void SCH_TEXT::MirrorVertically( int aCenter )
{
    // Text is NOT really mirrored; it is moved to a suitable vertical position
    SetLabelSpinStyle( GetLabelSpinStyle().MirrorX() );

    SetTextY( MIRRORVAL( GetTextPos().y, aCenter ) );
}


void SCH_TEXT::Rotate( wxPoint aCenter )
{
    wxPoint pt = GetTextPos();
    RotatePoint( &pt, aCenter, 900 );
    wxPoint offset = pt - GetTextPos();

    Rotate90( false );

    SetTextPos( GetTextPos() + offset );
}


void SCH_TEXT::Rotate90( bool aClockwise )
{
    if( aClockwise )
        SetLabelSpinStyle( GetLabelSpinStyle().RotateCW() );
    else
        SetLabelSpinStyle( GetLabelSpinStyle().RotateCCW() );
}


void SCH_TEXT::MirrorSpinStyle( bool aLeftRight )
{
    if( aLeftRight )
        SetLabelSpinStyle( GetLabelSpinStyle().MirrorY() );
    else
        SetLabelSpinStyle( GetLabelSpinStyle().MirrorX() );
}


void SCH_TEXT::SetLabelSpinStyle( LABEL_SPIN_STYLE aSpinStyle )
{
    m_spin_style = aSpinStyle;

    // Assume "Right" and Left" mean which side of the anchor the text will be on
    // Thus we want to left justify text up agaisnt the anchor if we are on the right
    switch( aSpinStyle )
    {
    default: wxASSERT_MSG( 1, "Bad spin style" ); break;

    case LABEL_SPIN_STYLE::RIGHT: // Horiz Normal Orientation
        //
        m_spin_style = LABEL_SPIN_STYLE::RIGHT; // Handle the error spin style by resetting
        SetTextAngle( TEXT_ANGLE_HORIZ );
        SetHorizJustify( GR_TEXT_HJUSTIFY_LEFT );
        SetVertJustify( GR_TEXT_VJUSTIFY_BOTTOM );
        break;

    case LABEL_SPIN_STYLE::UP: // Vert Orientation UP
        SetTextAngle( TEXT_ANGLE_VERT );
        SetHorizJustify( GR_TEXT_HJUSTIFY_LEFT );
        SetVertJustify( GR_TEXT_VJUSTIFY_BOTTOM );
        break;

    case LABEL_SPIN_STYLE::LEFT: // Horiz Orientation - Right justified
        SetTextAngle( TEXT_ANGLE_HORIZ );
        SetHorizJustify( GR_TEXT_HJUSTIFY_RIGHT );
        SetVertJustify( GR_TEXT_VJUSTIFY_BOTTOM );
        break;

    case LABEL_SPIN_STYLE::BOTTOM: //  Vert Orientation BOTTOM
        SetTextAngle( TEXT_ANGLE_VERT );
        SetHorizJustify( GR_TEXT_HJUSTIFY_RIGHT );
        SetVertJustify( GR_TEXT_VJUSTIFY_BOTTOM );
        break;
    }
}


void SCH_TEXT::SwapData( SCH_ITEM* aItem )
{
    SCH_TEXT* item = (SCH_TEXT*) aItem;

    std::swap( m_layer, item->m_layer );

    std::swap( m_shape, item->m_shape );
    std::swap( m_isDangling, item->m_isDangling );
    std::swap( m_spin_style, item->m_spin_style );

    SwapText( *item );
    SwapEffects( *item );
}


bool SCH_TEXT::operator<( const SCH_ITEM& aItem ) const
{
    if( Type() != aItem.Type() )
        return Type() < aItem.Type();

    auto other = static_cast<const SCH_TEXT*>( &aItem );

    if( GetLayer() != other->GetLayer() )
        return GetLayer() < other->GetLayer();

    if( GetPosition().x != other->GetPosition().x )
        return GetPosition().x < other->GetPosition().x;

    if( GetPosition().y != other->GetPosition().y )
        return GetPosition().y < other->GetPosition().y;

    return GetText() < other->GetText();
}


int SCH_TEXT::GetTextOffset( const RENDER_SETTINGS* aSettings ) const
{
    double ratio;

    if( aSettings )
        ratio = static_cast<const SCH_RENDER_SETTINGS*>( aSettings )->m_TextOffsetRatio;
    else if( Schematic() )
        ratio = Schematic()->Settings().m_TextOffsetRatio;
    else
        ratio = DEFAULT_TEXT_OFFSET_RATIO; // For previews (such as in Preferences), etc.

    return KiROUND( ratio * GetTextSize().y );

    return 0;
}


int SCH_TEXT::GetPenWidth() const
{
    return GetEffectiveTextPenWidth();
}


void SCH_TEXT::Print( const RENDER_SETTINGS* aSettings, const wxPoint& aOffset )
{
    COLOR4D color = aSettings->GetLayerColor( m_layer );
    wxPoint text_offset = aOffset + GetSchematicTextOffset( aSettings );

    EDA_TEXT::Print( aSettings, text_offset, color );
}


void SCH_TEXT::GetEndPoints( std::vector<DANGLING_END_ITEM>& aItemList )
{
    // Normal text labels cannot be tested for dangling ends.
    if( Type() == SCH_TEXT_T )
        return;

    DANGLING_END_ITEM item( LABEL_END, this, GetTextPos() );
    aItemList.push_back( item );
}


bool SCH_TEXT::UpdateDanglingState( std::vector<DANGLING_END_ITEM>& aItemList,
                                    const SCH_SHEET_PATH*           aPath )
{
    // Normal text labels cannot be tested for dangling ends.
    if( Type() == SCH_TEXT_T )
        return false;

    bool previousState = m_isDangling;
    m_isDangling = true;
    m_connectionType = CONNECTION_TYPE::NONE;

    for( unsigned ii = 0; ii < aItemList.size(); ii++ )
    {
        DANGLING_END_ITEM& item = aItemList[ii];

        if( item.GetItem() == this )
            continue;

        switch( item.GetType() )
        {
        case PIN_END:
        case LABEL_END:
        case SHEET_LABEL_END:
        case NO_CONNECT_END:
            if( GetTextPos() == item.GetPosition() )
            {
                m_isDangling = false;

                if( aPath && item.GetType() != PIN_END )
                    m_connected_items[*aPath].insert( static_cast<SCH_ITEM*>( item.GetItem() ) );
            }

            break;


        case BUS_START_END: m_connectionType = CONNECTION_TYPE::BUS; KI_FALLTHROUGH;

        case WIRE_START_END:
        {
            // These schematic items have created 2 DANGLING_END_ITEM one per end.  But being
            // a paranoid programmer, I'll check just in case.
            ii++;

            wxCHECK_MSG( ii < aItemList.size(), previousState != m_isDangling,
                         wxT( "Dangling end type list overflow.  Bad programmer!" ) );

            int accuracy = 1; // We have rounding issues with an accuracy of 0

            DANGLING_END_ITEM& nextItem = aItemList[ii];
            m_isDangling = !TestSegmentHit( GetTextPos(), item.GetPosition(),
                                            nextItem.GetPosition(), accuracy );

            if( !m_isDangling )
            {
                if( m_connectionType != CONNECTION_TYPE::BUS )
                    m_connectionType = CONNECTION_TYPE::NET;

                // Add the line to the connected items, since it won't be picked
                // up by a search of intersecting connection points
                if( aPath )
                {
                    auto sch_item = static_cast<SCH_ITEM*>( item.GetItem() );
                    AddConnectionTo( *aPath, sch_item );
                    sch_item->AddConnectionTo( *aPath, this );
                }
            }
        }
        break;

        default: break;
        }

        if( !m_isDangling )
            break;
    }

    if( m_isDangling )
        m_connectionType = CONNECTION_TYPE::NONE;

    return previousState != m_isDangling;
}


std::vector<wxPoint> SCH_TEXT::GetConnectionPoints() const
{
    // Normal text labels do not have connection points.  All others do.
    if( Type() == SCH_TEXT_T )
        return {};

    return { GetTextPos() };
}


const EDA_RECT SCH_TEXT::GetBoundingBox() const
{
    EDA_RECT rect = GetTextBox();

    if( GetTextAngle() != 0 ) // Rotate rect
    {
        wxPoint pos = rect.GetOrigin();
        wxPoint end = rect.GetEnd();

        RotatePoint( &pos, GetTextPos(), GetTextAngle() );
        RotatePoint( &end, GetTextPos(), GetTextAngle() );

        rect.SetOrigin( pos );
        rect.SetEnd( end );
    }

    rect.Normalize();
    return rect;
}


wxString getElectricalTypeLabel( PINSHEETLABEL_SHAPE aType )
{
    switch( aType )
    {
    case PINSHEETLABEL_SHAPE::PS_INPUT: return _( "Input" );
    case PINSHEETLABEL_SHAPE::PS_OUTPUT: return _( "Output" );
    case PINSHEETLABEL_SHAPE::PS_BIDI: return _( "Bidirectional" );
    case PINSHEETLABEL_SHAPE::PS_TRISTATE: return _( "Tri-State" );
    case PINSHEETLABEL_SHAPE::PS_UNSPECIFIED: return _( "Passive" );
    default: return wxT( "???" );
    }
}


void SCH_TEXT::GetContextualTextVars( wxArrayString* aVars ) const
{
    if( Type() == SCH_GLOBAL_LABEL_T || Type() == SCH_HIER_LABEL_T || Type() == SCH_SHEET_PIN_T )
        aVars->push_back( wxT( "CONNECTION_TYPE" ) );

    if( Type() == SCH_SHEET_PIN_T && m_parent )
        static_cast<SCH_SHEET*>( m_parent )->GetContextualTextVars( aVars );
}


wxString SCH_TEXT::GetShownText( int aDepth, FONT** aFontPtr ) const
{
    RESOLVER_FN textResolver = [&]( wxString* token ) -> bool
    {
        if( ( Type() == SCH_GLOBAL_LABEL_T || Type() == SCH_HIER_LABEL_T
              || Type() == SCH_SHEET_PIN_T )
            && token->IsSameAs( wxT( "CONNECTION_TYPE" ) ) )
        {
            *token = getElectricalTypeLabel( GetShape() );
            return true;
        }

        if( Type() == SCH_SHEET_PIN_T && m_parent )
        {
            SCH_SHEET* sheet = static_cast<SCH_SHEET*>( m_parent );

            if( sheet->ResolveTextVar( token, aDepth ) )
                return true;
        }

        if( Type() == SCH_TEXT_T )
        {
            if( token->Contains( ':' ) )
            {
                wxString remainder;
                wxString ref = token->BeforeFirst( ':', &remainder );

                if( !ref.Cmp( "FONT" ) ) // ignore
                {
                    *token = "";
                    return true;
                }

                if( Schematic()->ResolveCrossReference( token, aDepth ) )
                    return true;
            }
            else
            {
                SCHEMATIC* schematic = Schematic();
                SCH_SHEET* sheet = schematic ? schematic->CurrentSheet().Last() : nullptr;

                if( sheet && sheet->ResolveTextVar( token, aDepth + 1 ) )
                    return true;
            }
        }

        return false;
    };

    bool     processTextVars = false;
    wxString text = EDA_TEXT::GetShownText( &processTextVars );

    if( processTextVars )
    {
        wxCHECK_MSG( Schematic(), wxEmptyString, "No parent SCHEMATIC set for SCH_TEXT!" );

        PROJECT* project = nullptr;

        if( Schematic() )
            project = &Schematic()->Prj();

        if( aDepth < 10 )
            text = ExpandTextVars( text, &textResolver, nullptr, project );
    }

    if( aFontPtr )
        *aFontPtr = GetFont();

    return text;
}


wxString SCH_TEXT::GetSelectMenuText( EDA_UNITS aUnits ) const
{
    return wxString::Format( _( "Graphic Text '%s'" ), ShortenedShownText() );
}


BITMAPS SCH_TEXT::GetMenuImage() const
{
    return BITMAPS::text;
}


bool SCH_TEXT::HitTest( const wxPoint& aPosition, int aAccuracy ) const
{
    EDA_RECT bBox = GetBoundingBox();
    bBox.Inflate( aAccuracy );
    return bBox.Contains( aPosition );
}


bool SCH_TEXT::HitTest( const EDA_RECT& aRect, bool aContained, int aAccuracy ) const
{
    EDA_RECT bBox = GetBoundingBox();
    bBox.Inflate( aAccuracy );

    if( aContained )
        return aRect.Contains( bBox );

    return aRect.Intersects( bBox );
}


void SCH_TEXT::Plot( PLOTTER* aPlotter ) const
{
    static std::vector<wxPoint> s_poly;

    RENDER_SETTINGS* settings = aPlotter->RenderSettings();
    SCH_CONNECTION*  connection = Connection();
    int              layer = ( connection && connection->IsBus() ) ? LAYER_BUS : m_layer;
    COLOR4D          color = settings->GetLayerColor( layer );
    int              penWidth = GetEffectiveTextPenWidth( settings->GetDefaultPenWidth() );

    penWidth = std::max( penWidth, settings->GetMinPenWidth() );
    aPlotter->SetCurrentLineWidth( penWidth );

    if( IsMultilineAllowed() )
    {
        std::vector<wxPoint> positions;
        wxArrayString        strings_list;
        wxStringSplit( GetShownText(), strings_list, '\n' );
        positions.reserve( strings_list.Count() );

        GetLinePositions( positions, (int) strings_list.Count() );

        for( unsigned ii = 0; ii < strings_list.Count(); ii++ )
        {
            wxPoint textpos = positions[ii] + GetSchematicTextOffset( aPlotter->RenderSettings() );
            wxString& txt = strings_list.Item( ii );
            aPlotter->Text( textpos, color, txt, GetTextAngle(), GetTextSize(), GetHorizJustify(),
                            GetVertJustify(), penWidth, IsItalic(), IsBold(), false, nullptr,
                            GetFont() );
        }
    }
    else
    {
        wxPoint textpos = GetTextPos() + GetSchematicTextOffset( aPlotter->RenderSettings() );
        aPlotter->Text( textpos, color, GetShownText(), GetTextAngle(), GetTextSize(),
                        GetHorizJustify(), GetVertJustify(), penWidth, IsItalic(), IsBold(), false,
                        nullptr, GetFont() );
    }

    // Draw graphic symbol for global or hierarchical labels
    CreateGraphicShape( aPlotter->RenderSettings(), s_poly, GetTextPos() );

    if( s_poly.size() )
        aPlotter->PlotPoly( s_poly, FILL_TYPE::NO_FILL, penWidth );
}


void SCH_TEXT::GetMsgPanelInfo( EDA_DRAW_FRAME* aFrame, MSG_PANEL_ITEMS& aList )
{
    wxString msg;

    switch( Type() )
    {
    case SCH_TEXT_T: msg = _( "Graphic Text" ); break;
    case SCH_LABEL_T: msg = _( "Label" ); break;
    case SCH_GLOBAL_LABEL_T: msg = _( "Global Label" ); break;
    case SCH_HIER_LABEL_T: msg = _( "Hierarchical Label" ); break;
    case SCH_SHEET_PIN_T: msg = _( "Hierarchical Sheet Pin" ); break;
    default: return;
    }

    // Don't use GetShownText() here; we want to show the user the variable references
    aList.push_back( MSG_PANEL_ITEM( msg, UnescapeString( GetText() ) ) );

    switch( GetLabelSpinStyle() )
    {
    case LABEL_SPIN_STYLE::LEFT: msg = _( "Horizontal left" ); break;
    case LABEL_SPIN_STYLE::UP: msg = _( "Vertical up" ); break;
    case LABEL_SPIN_STYLE::RIGHT: msg = _( "Horizontal right" ); break;
    case LABEL_SPIN_STYLE::BOTTOM: msg = _( "Vertical down" ); break;
    default: msg = wxT( "???" ); break;
    }

    aList.push_back( MSG_PANEL_ITEM( _( "Orientation" ), msg, BROWN ) );

    wxString textStyle[] = { _( "Normal" ), _( "Italic" ), _( "Bold" ), _( "Bold Italic" ) };
    int      style = 0;

    if( IsItalic() )
        style = 1;

    if( IsBold() )
        style += 2;

    aList.push_back( MSG_PANEL_ITEM( _( "Style" ), textStyle[style] ) );

    // Display electrical type if it is relevant
    if( Type() == SCH_GLOBAL_LABEL_T || Type() == SCH_HIER_LABEL_T || Type() == SCH_SHEET_PIN_T )
    {
        msg = getElectricalTypeLabel( GetShape() );
        aList.push_back( MSG_PANEL_ITEM( _( "Type" ), msg ) );
    }

    // Display text size (X or Y value, with are the same value in Eeschema)
    msg = MessageTextFromValue( aFrame->GetUserUnits(), GetTextWidth() );
    aList.push_back( MSG_PANEL_ITEM( _( "Size" ), msg ) );

    SCH_EDIT_FRAME* frame = dynamic_cast<SCH_EDIT_FRAME*>( aFrame );

    if( frame )
    {
        if( SCH_CONNECTION* conn = Connection() )
        {
            conn->AppendInfoToMsgPanel( aList );

            NET_SETTINGS&   netSettings = Schematic()->Prj().GetProjectFile().NetSettings();
            const wxString& netname = conn->Name( true );

            if( netSettings.m_NetClassAssignments.count( netname ) )
            {
                const wxString& netclassName = netSettings.m_NetClassAssignments[netname];
                aList.push_back( MSG_PANEL_ITEM( _( "Assigned Netclass" ), netclassName ) );
            }
        }
    }
}

#if defined( DEBUG )

void SCH_TEXT::Show( int nestLevel, std::ostream& os ) const
{
    // XML output:
    wxString s = GetClass();

    NestedSpace( nestLevel, os ) << '<' << s.Lower().mb_str() << " layer=\"" << m_layer << '"'
                                 << " shape=\"" << static_cast<int>( m_shape ) << '"'
                                 << " dangling=\"" << m_isDangling << '"' << '>'
                                 << TO_UTF8( GetText() ) << "</" << s.Lower().mb_str() << ">\n";
}

#endif


SCH_LABEL::SCH_LABEL( const wxPoint& pos, const wxString& text ) :
        SCH_TEXT( pos, text, SCH_LABEL_T )
{
    m_layer = LAYER_LOCLABEL;
    m_shape = PINSHEETLABEL_SHAPE::PS_INPUT;
    m_isDangling = true;
    SetMultilineAllowed( false );
}


EDA_ITEM* SCH_LABEL::Clone() const
{
    return new SCH_LABEL( *this );
}


bool SCH_LABEL::IsType( const KICAD_T aScanTypes[] ) const
{
    static KICAD_T wireTypes[] = { SCH_LINE_LOCATE_WIRE_T, SCH_PIN_T, EOT };
    static KICAD_T busTypes[] = { SCH_LINE_LOCATE_BUS_T, EOT };

    if( SCH_ITEM::IsType( aScanTypes ) )
        return true;

    wxCHECK_MSG( Schematic(), false, "No parent SCHEMATIC set for SCH_LABEL!" );

    SCH_SHEET_PATH current = Schematic()->CurrentSheet();

    for( const KICAD_T* p = aScanTypes; *p != EOT; ++p )
    {
        if( *p == SCH_LABEL_LOCATE_WIRE_T )
        {
            wxASSERT( m_connected_items.count( current ) );

            for( SCH_ITEM* connection : m_connected_items.at( current ) )
            {
                if( connection->IsType( wireTypes ) )
                    return true;
            }
        }
        else if( *p == SCH_LABEL_LOCATE_BUS_T )
        {
            wxASSERT( m_connected_items.count( current ) );

            for( SCH_ITEM* connection : m_connected_items.at( current ) )
            {
                if( connection->IsType( busTypes ) )
                    return true;
            }
        }
    }

    return false;
}


const EDA_RECT SCH_LABEL::GetBoundingBox() const
{
    EDA_RECT rect = GetTextBox();

    rect.Offset( 0, -GetTextOffset() );

    if( GetTextAngle() != 0.0 )
    {
        // Rotate rect
        wxPoint pos = rect.GetOrigin();
        wxPoint end = rect.GetEnd();

        RotatePoint( &pos, GetTextPos(), GetTextAngle() );
        RotatePoint( &end, GetTextPos(), GetTextAngle() );

        rect.SetOrigin( pos );
        rect.SetEnd( end );

        rect.Normalize();
    }

    // Labels have a position point that is outside of the TextBox
    rect.Merge( GetPosition() );

    return rect;
}


wxString SCH_LABEL::GetSelectMenuText( EDA_UNITS aUnits ) const
{
    return wxString::Format( _( "Label '%s'" ), ShortenedShownText() );
}


BITMAPS SCH_LABEL::GetMenuImage() const
{
    return BITMAPS::add_line_label;
}


SCH_GLOBALLABEL::SCH_GLOBALLABEL( const wxPoint& pos, const wxString& text ) :
        SCH_TEXT( pos, text, SCH_GLOBAL_LABEL_T ), m_intersheetRefsField( { 0, 0 }, 0, this )
{
    m_layer = LAYER_GLOBLABEL;
    m_shape = PINSHEETLABEL_SHAPE::PS_BIDI;
    m_isDangling = true;
    SetMultilineAllowed( false );

    SetVertJustify( GR_TEXT_VJUSTIFY_CENTER );

    m_intersheetRefsField.SetText( wxT( "${INTERSHEET_REFS}" ) );
    m_intersheetRefsField.SetLayer( LAYER_GLOBLABEL );
    m_intersheetRefsField.SetVertJustify( GR_TEXT_VJUSTIFY_CENTER );
    m_fieldsAutoplaced = FIELDS_AUTOPLACED_AUTO;
}


SCH_GLOBALLABEL::SCH_GLOBALLABEL( const SCH_GLOBALLABEL& aGlobalLabel ) :
        SCH_TEXT( aGlobalLabel ), m_intersheetRefsField( { 0, 0 }, 0, this )
{
    m_intersheetRefsField = aGlobalLabel.m_intersheetRefsField;

    // Re-parent the fields, which before this had aGlobalLabel as parent
    m_intersheetRefsField.SetParent( this );

    m_fieldsAutoplaced = aGlobalLabel.m_fieldsAutoplaced;
}


EDA_ITEM* SCH_GLOBALLABEL::Clone() const
{
    return new SCH_GLOBALLABEL( *this );
}


void SCH_GLOBALLABEL::SwapData( SCH_ITEM* aItem )
{
    SCH_TEXT::SwapData( aItem );

    SCH_GLOBALLABEL* globalLabel = static_cast<SCH_GLOBALLABEL*>( aItem );

    // Swap field data wholesale...
    std::swap( m_intersheetRefsField, globalLabel->m_intersheetRefsField );

    // ...and then reset parent pointers.
    globalLabel->m_intersheetRefsField.SetParent( globalLabel );
    m_intersheetRefsField.SetParent( this );
}


SEARCH_RESULT SCH_GLOBALLABEL::Visit( INSPECTOR aInspector, void* testData,
                                      const KICAD_T aFilterTypes[] )
{
    KICAD_T stype;

    for( const KICAD_T* p = aFilterTypes; ( stype = *p ) != EOT; ++p )
    {
        // If caller wants to inspect my type
        if( stype == SCH_LOCATE_ANY_T || stype == Type() )
        {
            if( SEARCH_RESULT::QUIT == aInspector( this, NULL ) )
                return SEARCH_RESULT::QUIT;
        }

        if( stype == SCH_LOCATE_ANY_T || stype == SCH_FIELD_T )
        {
            if( SEARCH_RESULT::QUIT == aInspector( GetIntersheetRefs(), this ) )
                return SEARCH_RESULT::QUIT;
        }
    }

    return SEARCH_RESULT::CONTINUE;
}


void SCH_GLOBALLABEL::RunOnChildren( const std::function<void( SCH_ITEM* )>& aFunction )
{
    aFunction( &m_intersheetRefsField );
}


wxPoint SCH_GLOBALLABEL::GetSchematicTextOffset( const RENDER_SETTINGS* aSettings ) const
{
    wxPoint text_offset;
    int     dist = GetTextOffset( aSettings );

    switch( m_shape )
    {
    case PINSHEETLABEL_SHAPE::PS_INPUT:
    case PINSHEETLABEL_SHAPE::PS_BIDI:
    case PINSHEETLABEL_SHAPE::PS_TRISTATE:
        dist += GetTextHeight() * 3 / 4; // Use three-quarters-height as proxy for triangle size
        break;

    case PINSHEETLABEL_SHAPE::PS_OUTPUT:
    case PINSHEETLABEL_SHAPE::PS_UNSPECIFIED:
    default: break;
    }

    switch( GetLabelSpinStyle() )
    {
    default:
    case LABEL_SPIN_STYLE::LEFT: text_offset.x -= dist; break;
    case LABEL_SPIN_STYLE::UP: text_offset.y -= dist; break;
    case LABEL_SPIN_STYLE::RIGHT: text_offset.x += dist; break;
    case LABEL_SPIN_STYLE::BOTTOM: text_offset.y += dist; break;
    }

    return text_offset;
}


void SCH_GLOBALLABEL::SetLabelSpinStyle( LABEL_SPIN_STYLE aSpinStyle )
{
    m_spin_style = aSpinStyle;

    switch( aSpinStyle )
    {
    default:
        wxASSERT_MSG( 1, "Bad spin style" );
        m_spin_style = LABEL_SPIN_STYLE::RIGHT;
        KI_FALLTHROUGH;

    case LABEL_SPIN_STYLE::RIGHT: // Horiz Normal Orientation
        SetTextAngle( TEXT_ANGLE_HORIZ );
        SetHorizJustify( GR_TEXT_HJUSTIFY_LEFT );
        break;

    case LABEL_SPIN_STYLE::UP: // Vert Orientation UP
        SetTextAngle( TEXT_ANGLE_VERT );
        SetHorizJustify( GR_TEXT_HJUSTIFY_LEFT );
        break;

    case LABEL_SPIN_STYLE::LEFT: // Horiz Orientation
        SetTextAngle( TEXT_ANGLE_HORIZ );
        SetHorizJustify( GR_TEXT_HJUSTIFY_RIGHT );
        break;

    case LABEL_SPIN_STYLE::BOTTOM: //  Vert Orientation BOTTOM
        SetTextAngle( TEXT_ANGLE_VERT );
        SetHorizJustify( GR_TEXT_HJUSTIFY_RIGHT );
        break;
    }
}


void SCH_GLOBALLABEL::Rotate( wxPoint aCenter )
{
    wxPoint pt = GetTextPos();
    RotatePoint( &pt, aCenter, 900 );
    wxPoint offset = pt - GetTextPos();

    Rotate90( false );

    SetTextPos( GetTextPos() + offset );
    m_intersheetRefsField.SetTextPos( m_intersheetRefsField.GetTextPos() + offset );
}


void SCH_GLOBALLABEL::Rotate90( bool aClockwise )
{
    SCH_TEXT::Rotate90( aClockwise );

    if( m_intersheetRefsField.GetTextAngle() == TEXT_ANGLE_VERT
        && m_intersheetRefsField.GetHorizJustify() == GR_TEXT_HJUSTIFY_LEFT )
    {
        if( !aClockwise )
            m_intersheetRefsField.SetHorizJustify( GR_TEXT_HJUSTIFY_RIGHT );

        m_intersheetRefsField.SetTextAngle( TEXT_ANGLE_HORIZ );
    }
    else if( m_intersheetRefsField.GetTextAngle() == TEXT_ANGLE_VERT
             && m_intersheetRefsField.GetHorizJustify() == GR_TEXT_HJUSTIFY_RIGHT )
    {
        if( !aClockwise )
            m_intersheetRefsField.SetHorizJustify( GR_TEXT_HJUSTIFY_LEFT );

        m_intersheetRefsField.SetTextAngle( TEXT_ANGLE_HORIZ );
    }
    else if( m_intersheetRefsField.GetTextAngle() == TEXT_ANGLE_HORIZ
             && m_intersheetRefsField.GetHorizJustify() == GR_TEXT_HJUSTIFY_LEFT )
    {
        if( aClockwise )
            m_intersheetRefsField.SetHorizJustify( GR_TEXT_HJUSTIFY_LEFT );

        m_intersheetRefsField.SetTextAngle( TEXT_ANGLE_VERT );
    }
    else if( m_intersheetRefsField.GetTextAngle() == TEXT_ANGLE_HORIZ
             && m_intersheetRefsField.GetHorizJustify() == GR_TEXT_HJUSTIFY_RIGHT )
    {
        if( aClockwise )
            m_intersheetRefsField.SetHorizJustify( GR_TEXT_HJUSTIFY_LEFT );

        m_intersheetRefsField.SetTextAngle( TEXT_ANGLE_VERT );
    }

    wxPoint pos = m_intersheetRefsField.GetTextPos();
    RotatePoint( &pos, GetPosition(), aClockwise ? -900 : 900 );
    m_intersheetRefsField.SetTextPos( pos );
}


void SCH_GLOBALLABEL::MirrorSpinStyle( bool aLeftRight )
{
    SCH_TEXT::MirrorSpinStyle( aLeftRight );

    if( ( aLeftRight && m_intersheetRefsField.GetTextAngle() == TEXT_ANGLE_HORIZ )
        || ( !aLeftRight && m_intersheetRefsField.GetTextAngle() == TEXT_ANGLE_VERT ) )
    {
        if( m_intersheetRefsField.GetHorizJustify() == GR_TEXT_HJUSTIFY_LEFT )
            m_intersheetRefsField.SetHorizJustify( GR_TEXT_HJUSTIFY_RIGHT );
        else
            m_intersheetRefsField.SetHorizJustify( GR_TEXT_HJUSTIFY_LEFT );
    }

    wxPoint pos = m_intersheetRefsField.GetTextPos();
    wxPoint delta = GetPosition() - pos;

    if( aLeftRight )
        pos.x = GetPosition().x + delta.x;
    else
        pos.y = GetPosition().y + delta.y;

    m_intersheetRefsField.SetTextPos( pos );
}


void SCH_GLOBALLABEL::MirrorHorizontally( int aCenter )
{
    wxPoint old_pos = GetPosition();
    SCH_TEXT::MirrorHorizontally( aCenter );

    if( m_intersheetRefsField.GetHorizJustify() == GR_TEXT_HJUSTIFY_LEFT )
        m_intersheetRefsField.SetHorizJustify( GR_TEXT_HJUSTIFY_RIGHT );
    else
        m_intersheetRefsField.SetHorizJustify( GR_TEXT_HJUSTIFY_LEFT );

    wxPoint pos = m_intersheetRefsField.GetTextPos();
    wxPoint delta = old_pos - pos;
    pos.x = GetPosition().x + delta.x;

    m_intersheetRefsField.SetPosition( pos );
}


void SCH_GLOBALLABEL::MirrorVertically( int aCenter )
{
    wxPoint old_pos = GetPosition();
    SCH_TEXT::MirrorVertically( aCenter );
    wxPoint pos = m_intersheetRefsField.GetTextPos();
    wxPoint delta = old_pos - pos;
    pos.y = GetPosition().y + delta.y;

    m_intersheetRefsField.SetPosition( pos );
}


void SCH_GLOBALLABEL::UpdateIntersheetRefProps()
{
    m_intersheetRefsField.SetTextSize( GetTextSize() );
    m_intersheetRefsField.SetItalic( IsItalic() );
    m_intersheetRefsField.SetBold( IsBold() );
    m_intersheetRefsField.SetTextThickness( GetTextThickness() );

    if( m_fieldsAutoplaced == FIELDS_AUTOPLACED_AUTO )
        AutoplaceFields( nullptr, false );
}


void SCH_GLOBALLABEL::AutoplaceFields( SCH_SCREEN* aScreen, bool aManual )
{
    int margin = GetTextOffset();
    int labelLen = GetBoundingBoxBase().GetSizeMax();
    int penOffset = GetPenWidth() / 2;

    // Set both axes to penOffset; we're going to overwrite the text axis below
    wxPoint offset( -penOffset, -penOffset );

    switch( GetLabelSpinStyle() )
    {
    default:
    case LABEL_SPIN_STYLE::LEFT:
        m_intersheetRefsField.SetTextAngle( TEXT_ANGLE_HORIZ );
        m_intersheetRefsField.SetHorizJustify( GR_TEXT_HJUSTIFY_RIGHT );
        offset.x = -( labelLen + margin / 2 );
        break;

    case LABEL_SPIN_STYLE::UP:
        m_intersheetRefsField.SetTextAngle( TEXT_ANGLE_VERT );
        m_intersheetRefsField.SetHorizJustify( GR_TEXT_HJUSTIFY_LEFT );
        offset.y = -( labelLen + margin / 2 );
        break;

    case LABEL_SPIN_STYLE::RIGHT:
        m_intersheetRefsField.SetTextAngle( TEXT_ANGLE_HORIZ );
        m_intersheetRefsField.SetHorizJustify( GR_TEXT_HJUSTIFY_LEFT );
        offset.x = labelLen + margin / 2;
        break;

    case LABEL_SPIN_STYLE::BOTTOM:
        m_intersheetRefsField.SetTextAngle( TEXT_ANGLE_VERT );
        m_intersheetRefsField.SetHorizJustify( GR_TEXT_HJUSTIFY_RIGHT );
        offset.y = labelLen + margin / 2;
        break;
    }

    m_intersheetRefsField.SetTextPos( GetPosition() + offset );

    m_fieldsAutoplaced = FIELDS_AUTOPLACED_AUTO;
}


bool SCH_GLOBALLABEL::ResolveTextVar( wxString* token, int aDepth ) const
{
    if( token->IsSameAs( wxT( "INTERSHEET_REFS" ) ) && Schematic() )
    {
        SCHEMATIC_SETTINGS& settings = Schematic()->Settings();
        wxString            ref;
        auto                it = Schematic()->GetPageRefsMap().find( GetText() );

        if( it == Schematic()->GetPageRefsMap().end() )
        {
            ref = "?";
        }
        else
        {
            std::vector<wxString> pageListCopy;

            pageListCopy.insert( pageListCopy.end(), it->second.begin(), it->second.end() );
            std::sort( pageListCopy.begin(), pageListCopy.end() );

            if( !settings.m_IntersheetRefsListOwnPage )
            {
                wxString currentPage = Schematic()->CurrentSheet().GetPageNumber();
                pageListCopy.erase( std::remove( pageListCopy.begin(),
                                                 pageListCopy.end(),
                                                 currentPage ), pageListCopy.end() );
            }

            if( ( settings.m_IntersheetRefsFormatShort ) && ( pageListCopy.size() > 2 ) )
            {
<<<<<<< HEAD
                token->Append( wxString::Format( wxT( "%s..%s" ), pageListCopy.front(),
                                                 pageListCopy.back() ) );
=======
                ref.Append( wxString::Format( wxT( "%s..%s" ),
                                              pageListCopy.front(),
                                              pageListCopy.back() ) );
>>>>>>> 77f5d317
            }
            else
            {
                for( const wxString& pageNo : pageListCopy )
                    ref.Append( wxString::Format( wxT( "%s," ), pageNo ) );

                if( !ref.IsEmpty() && ref.Last() == ',' )
                    ref.RemoveLast();
            }
        }

        *token = settings.m_IntersheetRefsPrefix + ref + settings.m_IntersheetRefsSuffix;
        return true;
    }

    return false;
}


void SCH_GLOBALLABEL::Print( const RENDER_SETTINGS* aSettings, const wxPoint& aOffset )
{
    static std::vector<wxPoint> s_poly;

    SCH_CONNECTION* connection = Connection();
    int             layer = ( connection && connection->IsBus() ) ? LAYER_BUS : m_layer;
    wxDC*           DC = aSettings->GetPrintDC();
    COLOR4D         color = aSettings->GetLayerColor( layer );
    int             penWidth = std::max( GetPenWidth(), aSettings->GetDefaultPenWidth() );
    wxPoint         text_offset = aOffset + GetSchematicTextOffset( aSettings );

    EDA_TEXT::Print( aSettings, text_offset, color );

    CreateGraphicShape( aSettings, s_poly, GetTextPos() + aOffset );
    GRPoly( nullptr, DC, s_poly.size(), &s_poly[0], false, penWidth, color, color );

    if( Schematic()->Settings().m_IntersheetRefsShow )
        m_intersheetRefsField.Print( aSettings, aOffset );
}

void SCH_GLOBALLABEL::Plot( PLOTTER* aPlotter ) const
{
    SCH_TEXT::Plot( aPlotter );

    bool show = Schematic()->Settings().m_IntersheetRefsShow;

    if( show )
        m_intersheetRefsField.Plot( aPlotter );
}

void SCH_GLOBALLABEL::CreateGraphicShape( const RENDER_SETTINGS* aRenderSettings,
                                          std::vector<wxPoint>& aPoints, const wxPoint& Pos ) const
{
    int margin = GetTextOffset( aRenderSettings );
    int halfSize = ( GetTextHeight() / 2 ) + margin;
    int linewidth = GetPenWidth();
    int symb_len = LenSize( GetShownText(), linewidth ) + 2 * margin;

    int x = symb_len + linewidth + 3;
    int y = halfSize + linewidth + 3;

    aPoints.clear();

    // Create outline shape : 6 points
    aPoints.emplace_back( wxPoint( 0, 0 ) );
    aPoints.emplace_back( wxPoint( 0, -y ) );  // Up
    aPoints.emplace_back( wxPoint( -x, -y ) ); // left
    aPoints.emplace_back( wxPoint( -x, 0 ) );  // Up left
    aPoints.emplace_back( wxPoint( -x, y ) );  // left down
    aPoints.emplace_back( wxPoint( 0, y ) );   // down

    int x_offset = 0;

    switch( m_shape )
    {
    case PINSHEETLABEL_SHAPE::PS_INPUT:
        x_offset = -halfSize;
        aPoints[0].x += halfSize;
        break;

    case PINSHEETLABEL_SHAPE::PS_OUTPUT: aPoints[3].x -= halfSize; break;

    case PINSHEETLABEL_SHAPE::PS_BIDI:
    case PINSHEETLABEL_SHAPE::PS_TRISTATE:
        x_offset = -halfSize;
        aPoints[0].x += halfSize;
        aPoints[3].x -= halfSize;
        break;

    case PINSHEETLABEL_SHAPE::PS_UNSPECIFIED:
    default: break;
    }

    int angle = 0;

    switch( GetLabelSpinStyle() )
    {
    default:
    case LABEL_SPIN_STYLE::LEFT: break;
    case LABEL_SPIN_STYLE::UP: angle = -900; break;
    case LABEL_SPIN_STYLE::RIGHT: angle = 1800; break;
    case LABEL_SPIN_STYLE::BOTTOM: angle = 900; break;
    }

    // Rotate outlines and move corners in real position
    for( wxPoint& aPoint : aPoints )
    {
        aPoint.x += x_offset;

        if( angle )
            RotatePoint( &aPoint, angle );

        aPoint += Pos;
    }

    aPoints.push_back( aPoints[0] ); // closing
}


const EDA_RECT SCH_GLOBALLABEL::GetBoundingBoxBase() const
{
<<<<<<< HEAD
    int x = GetTextPos().x;
    int y = GetTextPos().y;
    int penWidth = GetEffectiveTextPenWidth();
    int margin = GetTextOffset();
    int height = ( ( GetTextHeight() * 15 ) / 10 ) + penWidth + 2 * margin;
    int length = LenSize( GetShownText(), penWidth ) + height // add height for triangular shapes
                 + 2 * margin;
=======
    // build the bounding box on the global label only, without taking in account
    // the intersheets references, just the bounding box of the graphic shape
    int x  = GetTextPos().x;
    int y  = GetTextPos().y;
    int penWidth = GetEffectiveTextPenWidth();
    int margin = GetTextOffset();
    int height   = ( ( GetTextHeight() * 15 ) / 10 ) + penWidth + margin;
    int length = LenSize( GetShownText(), penWidth )
                 + height                 // add height for triangular shapes
                 - margin;                // margin added to height not needed here
>>>>>>> 77f5d317

    int dx, dy;

    switch( GetLabelSpinStyle() ) // respect orientation
    {
    default:
    case LABEL_SPIN_STYLE::LEFT:
        dx = -length;
        dy = height;
        y -= height / 2;
        break;

    case LABEL_SPIN_STYLE::UP:
        dx = height;
        dy = -length;
        x -= height / 2;
        break;

    case LABEL_SPIN_STYLE::RIGHT:
        dx = length;
        dy = height;
        y -= height / 2;
        break;

    case LABEL_SPIN_STYLE::BOTTOM:
        dx = height;
        dy = length;
        x -= height / 2;
        break;
    }

    EDA_RECT box( wxPoint( x, y ), wxSize( dx, dy ) );

    box.Normalize();
    return box;
}


const EDA_RECT SCH_GLOBALLABEL::GetBoundingBox() const
{
    // build the bounding box on the global label only, including the intersheets references
    // full bounding box if they are shown

    EDA_RECT box( GetBoundingBoxBase() );

    // Note: Schematic() can be null in preference preview panel
    if( Schematic() && Schematic()->Settings().m_IntersheetRefsShow )
    {
        box.Merge( m_intersheetRefsField.GetBoundingBox() );
        box.Normalize();
    }

    return box;
}


wxString SCH_GLOBALLABEL::GetSelectMenuText( EDA_UNITS aUnits ) const
{
    return wxString::Format( _( "Global Label '%s'" ), ShortenedShownText() );
}


BITMAPS SCH_GLOBALLABEL::GetMenuImage() const
{
    return BITMAPS::add_glabel;
}


SCH_HIERLABEL::SCH_HIERLABEL( const wxPoint& pos, const wxString& text, KICAD_T aType ) :
        SCH_TEXT( pos, text, aType )
{
    m_layer = LAYER_HIERLABEL;
    m_shape = PINSHEETLABEL_SHAPE::PS_INPUT;
    m_isDangling = true;
    SetMultilineAllowed( false );
}


EDA_ITEM* SCH_HIERLABEL::Clone() const
{
    return new SCH_HIERLABEL( *this );
}


void SCH_HIERLABEL::SetLabelSpinStyle( LABEL_SPIN_STYLE aSpinStyle )
{
    m_spin_style = aSpinStyle;

    // Assume "Right" and Left" mean which side of the port symbol the text will be on
    // If we are left of the symbol, we want to right justify to line up with the symbol
    switch( aSpinStyle )
    {
    default: wxLogWarning( "SetLabelSpinStyle bad spin style" ); break;

    case LABEL_SPIN_STYLE::LEFT:
        //
        m_spin_style = LABEL_SPIN_STYLE::LEFT; // Handle the error spin style by resetting
        SetTextAngle( TEXT_ANGLE_HORIZ );
        SetHorizJustify( GR_TEXT_HJUSTIFY_RIGHT );
        SetVertJustify( GR_TEXT_VJUSTIFY_CENTER );
        break;

    case LABEL_SPIN_STYLE::UP:
        SetTextAngle( TEXT_ANGLE_VERT );
        SetHorizJustify( GR_TEXT_HJUSTIFY_LEFT );
        SetVertJustify( GR_TEXT_VJUSTIFY_CENTER );
        break;

    case LABEL_SPIN_STYLE::RIGHT:
        SetTextAngle( TEXT_ANGLE_HORIZ );
        SetHorizJustify( GR_TEXT_HJUSTIFY_LEFT );
        SetVertJustify( GR_TEXT_VJUSTIFY_CENTER );
        break;

    case LABEL_SPIN_STYLE::BOTTOM:
        SetTextAngle( TEXT_ANGLE_VERT );
        SetHorizJustify( GR_TEXT_HJUSTIFY_RIGHT );
        SetVertJustify( GR_TEXT_VJUSTIFY_CENTER );
        break;
    }
}


void SCH_HIERLABEL::Print( const RENDER_SETTINGS* aSettings, const wxPoint& offset )
{
    wxCHECK_RET( Schematic(), "No parent SCHEMATIC set for SCH_LABEL!" );

    static std::vector<wxPoint> Poly;

    wxDC*           DC = aSettings->GetPrintDC();
    SCH_CONNECTION* conn = Connection();
    bool            isBus = conn && conn->IsBus();
    COLOR4D         color = aSettings->GetLayerColor( isBus ? LAYER_BUS : m_layer );
    int             penWidth = std::max( GetPenWidth(), aSettings->GetDefaultPenWidth() );
    wxPoint         textOffset = offset + GetSchematicTextOffset( aSettings );

    EDA_TEXT::Print( aSettings, textOffset, color );

    CreateGraphicShape( aSettings, Poly, GetTextPos() + offset );
    GRPoly( nullptr, DC, Poly.size(), &Poly[0], false, penWidth, color, color );
}


void SCH_HIERLABEL::CreateGraphicShape( const RENDER_SETTINGS* aSettings,
                                        std::vector<wxPoint>& aPoints, const wxPoint& aPos ) const
{
    CreateGraphicShape( aSettings, aPoints, aPos, m_shape );
}


void SCH_HIERLABEL::CreateGraphicShape( const RENDER_SETTINGS* aSettings,
                                        std::vector<wxPoint>& aPoints, const wxPoint& aPos, PINSHEETLABEL_SHAPE aShape ) const
{
    int* Template = TemplateShape[static_cast<int>( aShape )][static_cast<int>( m_spin_style )];
    int  halfSize = GetTextHeight() / 2;
    int  imax = *Template;
    Template++;

    aPoints.clear();

    for( int ii = 0; ii < imax; ii++ )
    {
        wxPoint corner;
<<<<<<< HEAD
        corner.x = ( halfSize * ( *Template ) ) + Pos.x;
        Template++;

        corner.y = ( halfSize * ( *Template ) ) + Pos.y;
=======
        corner.x = ( halfSize * (*Template) ) + aPos.x;
        Template++;

        corner.y = ( halfSize * (*Template) ) + aPos.y;
>>>>>>> 77f5d317
        Template++;

        aPoints.push_back( corner );
    }
}


const EDA_RECT SCH_HIERLABEL::GetBoundingBox() const
{
    int penWidth = GetEffectiveTextPenWidth();
    int margin = GetTextOffset();

    int x = GetTextPos().x;
    int y = GetTextPos().y;

<<<<<<< HEAD
    int height = GetTextHeight() + penWidth + 2 * margin;
    int length = LenSize( GetShownText(), penWidth ) + height // add height for triangular shapes
                 + 2 * margin;
=======
    int height = GetTextHeight() + penWidth + margin;
    int length = LenSize( GetShownText(), penWidth )
                 + height;                // add height for triangular shapes
>>>>>>> 77f5d317

    int dx, dy;

    switch( GetLabelSpinStyle() )
    {
    default:
    case LABEL_SPIN_STYLE::LEFT:
        dx = -length;
        dy = height;
        x += Mils2iu( DANGLING_SYMBOL_SIZE );
        y -= height / 2;
        break;

    case LABEL_SPIN_STYLE::UP:
        dx = height;
        dy = -length;
        x -= height / 2;
        y += Mils2iu( DANGLING_SYMBOL_SIZE );
        break;

    case LABEL_SPIN_STYLE::RIGHT:
        dx = length;
        dy = height;
        x -= Mils2iu( DANGLING_SYMBOL_SIZE );
        y -= height / 2;
        break;

    case LABEL_SPIN_STYLE::BOTTOM:
        dx = height;
        dy = length;
        x -= height / 2;
        y -= Mils2iu( DANGLING_SYMBOL_SIZE );
        break;
    }

    EDA_RECT box( wxPoint( x, y ), wxSize( dx, dy ) );
    box.Normalize();
    return box;
}


wxPoint SCH_HIERLABEL::GetSchematicTextOffset( const RENDER_SETTINGS* aSettings ) const
{
    wxPoint text_offset;
    int     dist = GetTextOffset( aSettings );

    dist += GetTextWidth();

    switch( GetLabelSpinStyle() )
    {
    default:
    case LABEL_SPIN_STYLE::LEFT: text_offset.x = -dist; break;  // Orientation horiz normale
    case LABEL_SPIN_STYLE::UP: text_offset.y = -dist; break;    // Orientation vert UP
    case LABEL_SPIN_STYLE::RIGHT: text_offset.x = dist; break;  // Orientation horiz inverse
    case LABEL_SPIN_STYLE::BOTTOM: text_offset.y = dist; break; // Orientation vert BOTTOM
    }

    return text_offset;
}


wxString SCH_HIERLABEL::GetSelectMenuText( EDA_UNITS aUnits ) const
{
    return wxString::Format( _( "Hierarchical Label '%s'" ), ShortenedShownText() );
}


BITMAPS SCH_HIERLABEL::GetMenuImage() const
{
    return BITMAPS::add_hierarchical_label;
}


HTML_MESSAGE_BOX* SCH_TEXT::ShowSyntaxHelp( wxWindow* aParentWindow )
{
    wxString msg =
#include "sch_text_help_md.h"
            ;

    HTML_MESSAGE_BOX* dlg = new HTML_MESSAGE_BOX( nullptr, _( "Syntax Help" ) );
    wxSize            sz( 320, 320 );

    dlg->SetMinSize( dlg->ConvertDialogToPixels( sz ) );
    dlg->SetDialogSizeInDU( sz.x, sz.y );

    wxString html_txt;
    ConvertMarkdown2Html( wxGetTranslation( msg ), html_txt );
    dlg->m_htmlWindow->AppendToPage( html_txt );
    dlg->ShowModeless();

    return dlg;
}<|MERGE_RESOLUTION|>--- conflicted
+++ resolved
@@ -32,10 +32,7 @@
 #include <sch_edit_frame.h>
 #include <plotter.h>
 #include <widgets/msgpanel.h>
-<<<<<<< HEAD
-=======
 #include <font/stroke_font.h>
->>>>>>> 77f5d317
 #include <bitmaps.h>
 #include <kicad_string.h>
 #include <sch_text.h>
@@ -162,11 +159,7 @@
 bool SCH_TEXT::IncrementLabel( int aIncrement )
 {
     wxString text = GetText();
-<<<<<<< HEAD
-    bool     ReturnVal = IncrementLabelMember( text, aIncrement );
-=======
     bool ReturnVal = IncrementLabelMember( text, aIncrement );
->>>>>>> 77f5d317
 
     if( ReturnVal )
         SetText( text );
@@ -1172,14 +1165,9 @@
 
             if( ( settings.m_IntersheetRefsFormatShort ) && ( pageListCopy.size() > 2 ) )
             {
-<<<<<<< HEAD
-                token->Append( wxString::Format( wxT( "%s..%s" ), pageListCopy.front(),
-                                                 pageListCopy.back() ) );
-=======
                 ref.Append( wxString::Format( wxT( "%s..%s" ),
                                               pageListCopy.front(),
                                               pageListCopy.back() ) );
->>>>>>> 77f5d317
             }
             else
             {
@@ -1300,15 +1288,6 @@
 
 const EDA_RECT SCH_GLOBALLABEL::GetBoundingBoxBase() const
 {
-<<<<<<< HEAD
-    int x = GetTextPos().x;
-    int y = GetTextPos().y;
-    int penWidth = GetEffectiveTextPenWidth();
-    int margin = GetTextOffset();
-    int height = ( ( GetTextHeight() * 15 ) / 10 ) + penWidth + 2 * margin;
-    int length = LenSize( GetShownText(), penWidth ) + height // add height for triangular shapes
-                 + 2 * margin;
-=======
     // build the bounding box on the global label only, without taking in account
     // the intersheets references, just the bounding box of the graphic shape
     int x  = GetTextPos().x;
@@ -1319,7 +1298,6 @@
     int length = LenSize( GetShownText(), penWidth )
                  + height                 // add height for triangular shapes
                  - margin;                // margin added to height not needed here
->>>>>>> 77f5d317
 
     int dx, dy;
 
@@ -1483,17 +1461,10 @@
     for( int ii = 0; ii < imax; ii++ )
     {
         wxPoint corner;
-<<<<<<< HEAD
-        corner.x = ( halfSize * ( *Template ) ) + Pos.x;
-        Template++;
-
-        corner.y = ( halfSize * ( *Template ) ) + Pos.y;
-=======
         corner.x = ( halfSize * (*Template) ) + aPos.x;
         Template++;
 
         corner.y = ( halfSize * (*Template) ) + aPos.y;
->>>>>>> 77f5d317
         Template++;
 
         aPoints.push_back( corner );
@@ -1509,15 +1480,9 @@
     int x = GetTextPos().x;
     int y = GetTextPos().y;
 
-<<<<<<< HEAD
-    int height = GetTextHeight() + penWidth + 2 * margin;
-    int length = LenSize( GetShownText(), penWidth ) + height // add height for triangular shapes
-                 + 2 * margin;
-=======
     int height = GetTextHeight() + penWidth + margin;
     int length = LenSize( GetShownText(), penWidth )
                  + height;                // add height for triangular shapes
->>>>>>> 77f5d317
 
     int dx, dy;
 
