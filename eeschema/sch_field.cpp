--- conflicted
+++ resolved
@@ -483,14 +483,9 @@
 
             for( int i = 0; i < (int) pageListCopy.size(); ++i )
             {
-<<<<<<< HEAD
-                menu.Append( i, wxString::Format( _( "Go to Page %s (%s)" ), pageListCopy[i],
-                                                  sheetNames[pageListCopy[i]] ) );
-=======
                 menu.Append( i + START_ID, wxString::Format( _( "Go to Page %s (%s)" ),
                                                              pageListCopy[i],
                                                              sheetNames[ pageListCopy[i] ] ) );
->>>>>>> 77f5d317
             }
 
             menu.AppendSeparator();
@@ -564,17 +559,10 @@
     {
         switch( m_id )
         {
-<<<<<<< HEAD
-        case REFERENCE_FIELD: return edit_comp_ref_xpm;
-        case VALUE_FIELD: return edit_comp_value_xpm;
-        case FOOTPRINT_FIELD: return edit_comp_footprint_xpm;
-        default: return text_xpm;
-=======
         case REFERENCE_FIELD: return BITMAPS::edit_comp_ref;
         case VALUE_FIELD:     return BITMAPS::edit_comp_value;
         case FOOTPRINT_FIELD: return BITMAPS::edit_comp_footprint;
         default:              return BITMAPS::text;
->>>>>>> 77f5d317
         }
     }
 
@@ -673,12 +661,7 @@
         SCH_COMPONENT* parentSymbol = static_cast<SCH_COMPONENT*>( m_parent );
         wxPoint        relPos = aPosition - parentSymbol->GetPosition();
 
-<<<<<<< HEAD
-        relativePos = parentComponent->GetTransform().InverseTransform().TransformCoordinate(
-                relativePos );
-=======
         relPos = parentSymbol->GetTransform().InverseTransform().TransformCoordinate( relPos );
->>>>>>> 77f5d317
 
         SetTextPos( relPos + parentSymbol->GetPosition() );
         return;
