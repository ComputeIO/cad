--- conflicted
+++ resolved
@@ -118,20 +118,15 @@
     }
 
     /**
-<<<<<<< HEAD
      * size() needed for polygon triangulation in earcut.hpp
      */
     inline unsigned int size() const { return 2; }
 
     /**
      * (wxPoint)
-     * implements the cast to wxPoint.
-     * @return wxPoint - the vector cast to wxPoint.
-=======
      * Implement the cast to wxPoint.
      *
      * @return the vector cast to wxPoint.
->>>>>>> 96af2364
      */
     explicit operator wxPoint() const
     {
