/*
 * This program source code file is part of KiCad, a free EDA CAD application.
 *
 * Copyright (C) 2013 CERN
 * @author Tomasz Wlostowski <tomasz.wlostowski@cern.ch>
 * Copyright (C) 2021 KiCad Developers, see AUTHORS.txt for contributors.
 *
 * This program is free software; you can redistribute it and/or
 * modify it under the terms of the GNU General Public License
 * as published by the Free Software Foundation; either version 2
 * of the License, or (at your option) any later version.
 *
 * This program is distributed in the hope that it will be useful,
 * but WITHOUT ANY WARRANTY; without even the implied warranty of
 * MERCHANTABILITY or FITNESS FOR A PARTICULAR PURPOSE.  See the
 * GNU General Public License for more details.
 *
 * You should have received a copy of the GNU General Public License
 * along with this program; if not, you may find one here:
 * http://www.gnu.org/licenses/old-licenses/gpl-2.0.html
 * or you may search the http://www.gnu.org website for the version 2 license,
 * or you may write to the Free Software Foundation, Inc.,
 * 51 Franklin Street, Fifth Floor, Boston, MA  02110-1301, USA
 */

#ifndef __SHAPE_CIRCLE_H
#define __SHAPE_CIRCLE_H

#include <geometry/shape.h>
#include <geometry/circle.h>
#include <math/box2.h>
#include <math/vector2d.h>

#include <algorithm>

class SHAPE_CIRCLE : public SHAPE
{
public:
    SHAPE_CIRCLE() : SHAPE( SH_CIRCLE ), m_circle() {}

    SHAPE_CIRCLE( const VECTOR2I& aCenter, int aRadius ) :
            SHAPE( SH_CIRCLE ), m_circle( aCenter, aRadius )
    {
    }

<<<<<<< HEAD
    SHAPE_CIRCLE( const SHAPE_CIRCLE& aOther ) : SHAPE( SH_CIRCLE ), m_circle( aOther.m_circle ){};
=======
    SHAPE_CIRCLE( const CIRCLE& aCircle ) :
        SHAPE( SH_CIRCLE ),
        m_circle( aCircle )
    {}

    SHAPE_CIRCLE( const SHAPE_CIRCLE& aOther ) :
        SHAPE( SH_CIRCLE ),
        m_circle( aOther.m_circle )
    {};
>>>>>>> 77f5d317

    ~SHAPE_CIRCLE() {}

    SHAPE* Clone() const override { return new SHAPE_CIRCLE( *this ); }

    SHAPE_CIRCLE& operator=( const SHAPE_CIRCLE& ) = default;

    const BOX2I BBox( int aClearance = 0 ) const override
    {
        const VECTOR2I rc( m_circle.Radius + aClearance, m_circle.Radius + aClearance );

        return BOX2I( m_circle.Center - rc, rc * 2 );
    }

    bool Collide( const SEG& aSeg, int aClearance = 0, int* aActual = nullptr,
                  VECTOR2I* aLocation = nullptr ) const override
    {
        int      minDist = aClearance + m_circle.Radius;
        VECTOR2I pn = aSeg.NearestPoint( m_circle.Center );
        ecoord   dist_sq = ( pn - m_circle.Center ).SquaredEuclideanNorm();

        if( dist_sq == 0 || dist_sq < SEG::Square( minDist ) )
        {
            if( aLocation )
                *aLocation = pn;

            if( aActual )
                *aActual = std::max( 0, (int) sqrt( dist_sq ) - m_circle.Radius );

            return true;
        }

        return false;
    }

    void SetRadius( int aRadius ) { m_circle.Radius = aRadius; }

    void SetCenter( const VECTOR2I& aCenter ) { m_circle.Center = aCenter; }

    int GetRadius() const { return m_circle.Radius; }

    const VECTOR2I GetCenter() const { return m_circle.Center; }

    const CIRCLE GetCircle() const { return m_circle; }

    void Move( const VECTOR2I& aVector ) override { m_circle.Center += aVector; }

    void Rotate( double aAngle, const VECTOR2I& aCenter = { 0, 0 } ) override
    {
        m_circle.Center -= aCenter;
        m_circle.Center = m_circle.Center.Rotate( aAngle );
        m_circle.Center += aCenter;
    }

    bool IsSolid() const override { return true; }

private:
    CIRCLE m_circle;
};

#endif<|MERGE_RESOLUTION|>--- conflicted
+++ resolved
@@ -43,9 +43,6 @@
     {
     }
 
-<<<<<<< HEAD
-    SHAPE_CIRCLE( const SHAPE_CIRCLE& aOther ) : SHAPE( SH_CIRCLE ), m_circle( aOther.m_circle ){};
-=======
     SHAPE_CIRCLE( const CIRCLE& aCircle ) :
         SHAPE( SH_CIRCLE ),
         m_circle( aCircle )
@@ -55,7 +52,6 @@
         SHAPE( SH_CIRCLE ),
         m_circle( aOther.m_circle )
     {};
->>>>>>> 77f5d317
 
     ~SHAPE_CIRCLE() {}
 
