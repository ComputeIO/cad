/*
 * This program source code file is part of KiCad, a free EDA CAD application.
 *
 * Copyright (C) 2021 Roberto Fernandez Bautista <roberto.fer.bau@gmail.com>
 * Copyright (C) 2021 KiCad Developers, see AUTHORS.txt for contributors.
 *
 * This program is free software: you can redistribute it and/or modify it
 * under the terms of the GNU General Public License as published by the
 * Free Software Foundation, either version 3 of the License, or (at your
 * option) any later version.
 *
 * This program is distributed in the hope that it will be useful, but
 * WITHOUT ANY WARRANTY; without even the implied warranty of
 * MERCHANTABILITY or FITNESS FOR A PARTICULAR PURPOSE.  See the GNU
 * General Public License for more details.
 *
 * You should have received a copy of the GNU General Public License along
 * with this program.  If not, see <http://www.gnu.org/licenses/>.
 */

#include <geometry/circle.h>
#include <geometry/seg.h>
#include <geometry/shape.h> // for MIN_PRECISION_IU
#include <math/util.h>      // for KiROUND
#include <math/vector2d.h>  // for VECTOR2I
#include <math.h>           // for sqrt
#include <trigo.h>          // for GetArcMid


CIRCLE::CIRCLE()
{
    Center = { 0, 0 };
    Radius = 0;
}


CIRCLE::CIRCLE( const VECTOR2I& aCenter, int aRadius )
{
    Center = aCenter;
    Radius = aRadius;
}


CIRCLE::CIRCLE( const CIRCLE& aOther )
{
    Center = aOther.Center;
    Radius = aOther.Radius;
}


CIRCLE& CIRCLE::ConstructFromTanTanPt( const SEG& aLineA, const SEG& aLineB, const VECTOR2I& aP )
{
    //fixme: There might be more efficient / accurate solution than using geometrical constructs

    SEG      anglebisector;
    VECTOR2I intersectPoint;

    auto furthestFromIntersect = [&]( VECTOR2I aPt1, VECTOR2I aPt2 ) -> VECTOR2I
    {
        if( ( aPt1 - intersectPoint ).EuclideanNorm() > ( aPt2 - intersectPoint ).EuclideanNorm() )
        {
            return aPt1;
        }
        else
        {
            return aPt2;
        }
    };

    auto closestToIntersect = [&]( VECTOR2I aPt1, VECTOR2I aPt2 ) -> VECTOR2I
    {
        if( ( aPt1 - intersectPoint ).EuclideanNorm() <= ( aPt2 - intersectPoint ).EuclideanNorm() )
        {
            return aPt1;
        }
        else
        {
            return aPt2;
        }
    };

    if( aLineA.ApproxParallel( aLineB ) )
    {
        // Special case, no intersection point between the two lines
        // The center will be in the line equidistant between the two given lines
        // The radius will be half the distance between the two lines
        // The possible centers can be found by intersection

        SEG      perpendicularAtoB( aLineA.A, aLineB.LineProject( aLineA.A ) );
        VECTOR2I midPt = perpendicularAtoB.Center();
        Radius = ( midPt - aLineA.A ).EuclideanNorm();

        anglebisector = aLineA.ParallelSeg( midPt );

        Center = aP; // use this circle as a construction to find the actual centers
        std::vector<VECTOR2I> possibleCenters = IntersectLine( anglebisector );

        wxCHECK_MSG( possibleCenters.size() > 0, *this, "No solutions exist!" );
        intersectPoint = aLineA.A; // just for the purpose of deciding which solution to return

        // For the special case of the two segments being parallel, we will return the solution
        // whose center is closest to aLineA.A
        Center = closestToIntersect( possibleCenters.front(), possibleCenters.back() );
    }
    else
    {
        // General case, using homothety.
        // All circles inscribed in the same angle are homothetic with center at the intersection
        // In this code, the prefix "h" denotes "the homothetic image"
        OPT_VECTOR2I intersectCalc = aLineA.IntersectLines( aLineB );
        wxCHECK_MSG( intersectCalc, *this, "Lines do not intersect but are not parallel?" );
        intersectPoint = intersectCalc.get();

        if( aP == intersectPoint )
        {
            //Special case: The point is at the intersection of the two lines
            Center = aP;
            Radius = 0;
            return *this;
        }

        // Calculate bisector
        VECTOR2I lineApt = furthestFromIntersect( aLineA.A, aLineA.B );
        VECTOR2I lineBpt = furthestFromIntersect( aLineB.A, aLineB.B );
        VECTOR2I bisectorPt = GetArcMid( lineApt, lineBpt, intersectPoint, true );

        anglebisector.A = intersectPoint;
        anglebisector.B = bisectorPt;

        // Create an arbitrary circle that is tangent to both lines
        CIRCLE hSolution;
        hSolution.Center = anglebisector.LineProject( aP );
        hSolution.Radius = aLineA.LineDistance( hSolution.Center );

        // Find the homothetic image of aP in the construction circle (hSolution)
        SEG                   throughaP( intersectPoint, aP );
        std::vector<VECTOR2I> hProjections = hSolution.IntersectLine( throughaP );
        wxCHECK_MSG( hProjections.size() > 0, *this, "No solutions exist!" );

        // We want to create a fillet, so the projection of homothetic projection of aP
        // should be the one closest to the intersection
        VECTOR2I hSelected = closestToIntersect( hProjections.front(), hProjections.back() );

        VECTOR2I hTanLineA = aLineA.LineProject( hSolution.Center );
        VECTOR2I hTanLineB = aLineB.LineProject( hSolution.Center );

        // To minimise errors, use the furthest away tangent point from aP
        if( ( hTanLineA - aP ).EuclideanNorm() > ( hTanLineB - aP ).EuclideanNorm() )
        {
            // Find the tangent at line A by homothetic inversion
            SEG          hT( hTanLineA, hSelected );
            OPT_VECTOR2I actTanA = hT.ParallelSeg( aP ).IntersectLines( aLineA );
            wxCHECK_MSG( actTanA, *this, "No solutions exist!" );

            // Find circle center by perpendicular intersection with the angle bisector
            SEG          perpendicularToTanA = aLineA.PerpendicularSeg( actTanA.get() );
            OPT_VECTOR2I actCenter = perpendicularToTanA.IntersectLines( anglebisector );
            wxCHECK_MSG( actCenter, *this, "No solutions exist!" );

            Center = actCenter.get();
            Radius = aLineA.LineDistance( Center );
        }
        else
        {
            // Find the tangent at line B by inversion
            SEG          hT( hTanLineB, hSelected );
            OPT_VECTOR2I actTanB = hT.ParallelSeg( aP ).IntersectLines( aLineB );
            wxCHECK_MSG( actTanB, *this, "No solutions exist!" );

            // Find circle center by perpendicular intersection with the angle bisector
            SEG          perpendicularToTanB = aLineB.PerpendicularSeg( actTanB.get() );
            OPT_VECTOR2I actCenter = perpendicularToTanB.IntersectLines( anglebisector );
            wxCHECK_MSG( actCenter, *this, "No solutions exist!" );

            Center = actCenter.get();
            Radius = aLineB.LineDistance( Center );
        }
    }

    return *this;
}


VECTOR2I CIRCLE::NearestPoint( const VECTOR2I& aP ) const
{
    VECTOR2I vec = aP - Center;

    // Handle special case where aP is equal to this circle's center
    if( vec.x == 0 && vec.y == 0 )
        vec.x = 1; // Arbitrary, to ensure the return value is always on the circumference

    return vec.Resize( Radius ) + Center;
}


std::vector<VECTOR2I> CIRCLE::Intersect( const CIRCLE& aCircle ) const
{
    // Simplify the problem:
    // Let this circle be centered at (0,0), with radius r1
    // Let aCircle be centered at (d, 0), with radius r2
    // (i.e. d is the distance between the two circle centers)
    //
    // The equations of the two circles are
    // (1)   x^2 + y^2 = r1^2
    // (2)   (x - d)^2 + y^2 = r2^2
    //
    // Combining (1) into (2):
    //       (x - d)^2 + r1^2 - x^2 = r2^2
    // Expanding:
    //       x^2 - 2*d*x + d^2 + r1^2 - x^2 = r2^2
    // Rearranging for x:
    // (3)   x = (d^2 + r1^2 - r2^2) / (2 * d)
    //
    // Rearranging (1) gives:
    // (4)   y = sqrt(r1^2 - x^2)

    std::vector<VECTOR2I> retval;

    VECTOR2I vecCtoC = aCircle.Center - Center;
    int64_t  d = vecCtoC.EuclideanNorm();
    int64_t  r1 = Radius;
    int64_t  r2 = aCircle.Radius;

    if( d > ( r1 + r2 ) || d == 0 )
        return retval; //circles do not intersect

    // Equation (3)
    int64_t x = ( ( d * d ) + ( r1 * r1 ) - ( r2 * r2 ) ) / ( int64_t( 2 ) * d );
    int64_t r1sqMinusXsq = ( r1 * r1 ) - ( x * x );

    if( r1sqMinusXsq < 0 )
        return retval; //circles do not intersect

    // Equation (4)
    int64_t y = KiROUND( sqrt( r1sqMinusXsq ) );

    // Now correct back to original coordinates
    double   rotAngle = vecCtoC.Angle();
    VECTOR2I solution1( x, y );
    solution1 = solution1.Rotate( rotAngle );
    solution1 += Center;
    retval.push_back( solution1 );

    if( y != 0 )
    {
        VECTOR2I solution2( x, -y );
        solution2 = solution2.Rotate( rotAngle );
        solution2 += Center;
        retval.push_back( solution2 );
    }

    return retval;
}


std::vector<VECTOR2I> CIRCLE::Intersect( const SEG& aSeg ) const
{
    std::vector<VECTOR2I> retval;

    for( VECTOR2I& intersection : IntersectLine( aSeg ) )
    {
        VECTOR2I delta = aSeg.B - aSeg.A;

        if( delta.x > delta.y )
        {
            if( intersection.x >= std::min( aSeg.A.x, aSeg.B.x )
            && intersection.x <= std::max( aSeg.A.x, aSeg.B.x ) )
                retval.push_back( intersection );
        }
        else
        {
            if( intersection.y >= std::min( aSeg.A.y, aSeg.B.y )
            && intersection.y <= std::max( aSeg.A.y, aSeg.B.y ) )
                retval.push_back( intersection );
        }
    }

    return retval;
}


std::vector<VECTOR2I> CIRCLE::IntersectLine( const SEG& aLine ) const
{
    std::vector<VECTOR2I> retval;

    //
    //           .   *   .
    //         *           *
    //  -----1-------m-------2----
    //      *                 *
    //     *         O         *
    //     *                   *
    //      *                 *
    //       *               *
    //         *           *
    //           '   *   '
    // Let O be the center of this circle, 1 and 2 the intersection points of the line
    // and M be the center of the chord connecting points 1 and 2
    //
    // M will be O projected perpendicularly to the line since a chord is always perpendicular
    // to the radius.
    //
    // The distance M1 = M2 can be computed by pythagoras since O1 = O2 = Radius
    //
    // O1= O2 = sqrt( Radius^2 - OM^2)
    //

    VECTOR2I m = aLine.LineProject( Center );
    int64_t  om = ( m - Center ).EuclideanNorm();

    if( om > ( (int64_t) Radius + SHAPE::MIN_PRECISION_IU ) )
    {
        return retval; // does not intersect
    }
    else if( om <= ( (int64_t) Radius + SHAPE::MIN_PRECISION_IU )
             && om >= ( (int64_t) Radius - SHAPE::MIN_PRECISION_IU ) )
    {
        retval.push_back( m );
        return retval; //tangent
    }

    int64_t radiusSquared = (int64_t) Radius * (int64_t) Radius;
    int64_t omSquared = om * om;

    int mTo1 = sqrt( radiusSquared - omSquared );

    VECTOR2I mTo1vec = ( aLine.B - aLine.A ).Resize( mTo1 );
    VECTOR2I mTo2vec = -mTo1vec;

    retval.push_back( mTo1vec + m );
    retval.push_back( mTo2vec + m );

    return retval;
<<<<<<< HEAD
=======
}


bool CIRCLE::Contains( const VECTOR2I& aP )
{
    return ( aP - Center ).EuclideanNorm() < Radius;
>>>>>>> 77f5d317
}<|MERGE_RESOLUTION|>--- conflicted
+++ resolved
@@ -331,13 +331,10 @@
     retval.push_back( mTo2vec + m );
 
     return retval;
-<<<<<<< HEAD
-=======
 }
 
 
 bool CIRCLE::Contains( const VECTOR2I& aP )
 {
     return ( aP - Center ).EuclideanNorm() < Radius;
->>>>>>> 77f5d317
 }