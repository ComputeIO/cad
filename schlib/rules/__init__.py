
<<<<<<< HEAD
__all__ = ["rule3_1", "rule3_2", "rule3_6", "rule3_8", "EC01", "EC02", "EC03", "EC04", "EC05"]
=======
__all__ = [
"rule3_1",
"rule3_2",
"rule3_6",
"rule3_8", 
"rule3_9", 
"EC01", 
"EC02", 
"EC03", 
"EC04"
]
>>>>>>> 685e98f4
<|MERGE_RESOLUTION|>--- conflicted
+++ resolved
@@ -1,7 +1,4 @@
 
-<<<<<<< HEAD
-__all__ = ["rule3_1", "rule3_2", "rule3_6", "rule3_8", "EC01", "EC02", "EC03", "EC04", "EC05"]
-=======
 __all__ = [
 "rule3_1",
 "rule3_2",
@@ -11,6 +8,6 @@
 "EC01", 
 "EC02", 
 "EC03", 
-"EC04"
-]
->>>>>>> 685e98f4
+"EC04",
+"EC05"
+]