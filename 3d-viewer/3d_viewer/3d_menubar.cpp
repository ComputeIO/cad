--- conflicted
+++ resolved
@@ -152,21 +152,6 @@
     colorSubmenu->SetTitle( _( "Choose Colors" ) );
     colorSubmenu->SetIcon( BITMAPS::color_materials );
 
-<<<<<<< HEAD
-    colorSubmenu->Add( _( "Background Top Color..." ), ID_MENU3D_BGCOLOR_TOP, nullptr );
-
-    colorSubmenu->Add( _( "Background Bottom Color..." ), ID_MENU3D_BGCOLOR_BOTTOM, nullptr );
-
-    colorSubmenu->Add( _( "Silkscreen Color..." ), ID_MENU3D_SILKSCREEN_COLOR, nullptr );
-
-    colorSubmenu->Add( _( "Solder Mask Color..." ), ID_MENU3D_SOLDERMASK_COLOR, nullptr );
-
-    colorSubmenu->Add( _( "Solder Paste Color..." ), ID_MENU3D_SOLDERPASTE_COLOR, nullptr );
-
-    colorSubmenu->Add( _( "Copper/Surface Finish Color..." ), ID_MENU3D_COPPER_COLOR, nullptr );
-
-    colorSubmenu->Add( _( "Board Body Color..." ), ID_MENU3D_PCB_BODY_COLOR, nullptr );
-=======
     colorSubmenu->Add( _( "Background Top Color..." ),
                        ID_MENU3D_BGCOLOR_TOP,
                        BITMAPS::INVALID_BITMAP );
@@ -194,7 +179,6 @@
     colorSubmenu->Add( _( "Board Body Color..." ),
                        ID_MENU3D_PCB_BODY_COLOR,
                        BITMAPS::INVALID_BITMAP );
->>>>>>> 77f5d317
 
     // Only allow the stackup to be used in the PCB editor, since it
     // isn't editable in the other frames
