--- conflicted
+++ resolved
@@ -167,10 +167,7 @@
     const SFVEC2F& rightStart  = aSeg->GetRightStar();
     const SFVEC2F& rightEnd    = aSeg->GetRightEnd();
     const SFVEC2F& rightDir    = aSeg->GetRightDir();
-<<<<<<< HEAD
-=======
     const float    radius      = aSeg->GetRadius();
->>>>>>> 77f5d317
 
     const SFVEC2F& start       = aSeg->GetStart();
     const SFVEC2F& end         = aSeg->GetEnd();
@@ -332,15 +329,9 @@
     // Load the 2D (X,Y axis) component of shapes
     for( const OBJECT_2D* itemOnLayer : listObject2d )
     {
-<<<<<<< HEAD
-        const OBJECT_2D* object2d_A = static_cast<const OBJECT_2D*>( *itemOnLayer );
-        OBJECT_2D_TYPE   objType = object2d_A->GetObjectType();
-        switch( objType )
-=======
         const OBJECT_2D* object2d_A = itemOnLayer;
 
         switch( object2d_A->GetObjectType() )
->>>>>>> 77f5d317
         {
         case OBJECT_2D_TYPE::FILLED_CIRCLE:
             addObjectTriangles( static_cast<const FILLED_CIRCLE_2D*>( object2d_A ),
