--- conflicted
+++ resolved
@@ -389,11 +389,7 @@
     // is only the size of the anchor), so for those we punt and just use aClearanceValue.x.
 
     if( ( aClearanceValue.x < 0 || aClearanceValue.x != aClearanceValue.y )
-<<<<<<< HEAD
-        && aPad->GetShape() != PAD_SHAPE_CUSTOM )
-=======
-            && aPad->GetShape() != PAD_SHAPE::CUSTOM )
->>>>>>> 16ebb3a4
+        && aPad->GetShape() != PAD_SHAPE::CUSTOM )
     {
         PAD dummy( *aPad );
         dummy.SetSize( aPad->GetSize() + aClearanceValue + aClearanceValue );
@@ -878,11 +874,7 @@
 void BOARD_ADAPTER::buildPadOutlineAsSegments( const PAD* aPad, CONTAINER_2D_BASE* aDstContainer,
                                                int aWidth )
 {
-<<<<<<< HEAD
-    if( aPad->GetShape() == PAD_SHAPE_CIRCLE ) // Draw a ring
-=======
     if( aPad->GetShape() == PAD_SHAPE::CIRCLE )    // Draw a ring
->>>>>>> 16ebb3a4
     {
         const SFVEC2F center3DU( aPad->ShapePos().x * m_biuTo3Dunits,
                                  -aPad->ShapePos().y * m_biuTo3Dunits );
