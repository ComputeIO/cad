--- conflicted
+++ resolved
@@ -98,7 +98,6 @@
     s_textWidth = aText->GetEffectiveTextPenWidth() + ( 2 * aClearanceValue );
     s_biuTo3Dunits = m_biuTo3Dunits;
 
-<<<<<<< HEAD
     bool          forceBold = true;
     int           penWidth = 0; // force max width for bold
     KIFONT::FONT* font = aText->GetFont();
@@ -184,7 +183,7 @@
         // color is not used, but we have to specify it anyway
         GRText( aText, COLOR4D::BLACK, addTextSegmToContainer );
     }
-=======
+    /*
     // not actually used, but needed by GRText
     const COLOR4D dummy_color;
 
@@ -196,7 +195,7 @@
     GRText( nullptr, aText->GetTextPos(), dummy_color, aText->GetShownText(),
             aText->GetTextAngle(), size, aText->GetHorizJustify(), aText->GetVertJustify(),
             penWidth, aText->IsItalic(), isBold, addTextSegmToContainer );
->>>>>>> c33b2cfa
+    */
 }
 
 
@@ -299,13 +298,8 @@
     {
         s_textWidth = text->GetEffectiveTextPenWidth() + ( 2 * aInflateValue );
         wxSize size = text->GetTextSize();
-<<<<<<< HEAD
-        bool   forceBold = true;
-        int    penWidth = 0; // force max width for bold
-=======
         bool   isBold = text->IsBold();
         int    penWidth = text->GetEffectiveTextPenWidth();
->>>>>>> c33b2cfa
 
         if( text->IsMirrored() )
             size.x = -size.x;
