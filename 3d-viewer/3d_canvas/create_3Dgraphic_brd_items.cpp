/*
 * This program source code file is part of KiCad, a free EDA CAD application.
 *
 * Copyright (C) 2015-2016 Mario Luzeiro <mrluzeiro@ua.pt>
 * Copyright (C) 1992-2021 KiCad Developers, see AUTHORS.txt for contributors.
 *
 * This program is free software; you can redistribute it and/or
 * modify it under the terms of the GNU General Public License
 * as published by the Free Software Foundation; either version 2
 * of the License, or (at your option) any later version.
 *
 * This program is distributed in the hope that it will be useful,
 * but WITHOUT ANY WARRANTY; without even the implied warranty of
 * MERCHANTABILITY or FITNESS FOR A PARTICULAR PURPOSE.  See the
 * GNU General Public License for more details.
 *
 * You should have received a copy of the GNU General Public License
 * along with this program; if not, you may find one here:
 * http://www.gnu.org/licenses/old-licenses/gpl-2.0.html
 * or you may search the http://www.gnu.org website for the version 2 license,
 * or you may write to the Free Software Foundation, Inc.,
 * 51 Franklin Street, Fifth Floor, Boston, MA  02110-1301, USA
 */

/**
 * @file  create_graphic_brd_items.cpp
 * @brief This file implements the creation of 2D graphic primitives of pcb items:
 *  pads, tracks, drawsegments, texts....
 * It is based on the function found in the files:
 *  board_items_to_polygon_shape_transform.cpp
 */

#include "../3d_rendering/3d_render_raytracing/shapes2D/ring_2d.h"
#include "../3d_rendering/3d_render_raytracing/shapes2D/filled_circle_2d.h"
#include "../3d_rendering/3d_render_raytracing/shapes2D/round_segment_2d.h"
#include "../3d_rendering/3d_render_raytracing/shapes2D/triangle_2d.h"
#include <board_adapter.h>
#include <board.h>
#include <footprint.h>
#include <pad.h>
#include <pcb_text.h>
#include <fp_shape.h>
#include <zone.h>
#include <kicad_string.h>
#include <fp_text.h>
#include <convert_basic_shapes_to_polygon.h>
#include <trigo.h>
#include <geometry/shape_segment.h>
#include <geometry/geometry_utils.h>
#include <geometry/shape_circle.h>
#include <geometry/shape_rect.h>
#include <geometry/shape_simple.h>
#include <gr_text.h>
#include <utility>
#include <vector>
#include <font/font.h>
#include <font/outline_font.h>
#include <font/triangulate.h>
#include <wx/log.h>

// These variables are parameters used in addTextSegmToContainer.
// But addTextSegmToContainer is a call-back function,
// so we cannot send them as arguments.
static int                s_textWidth;
static CONTAINER_2D_BASE* s_dstcontainer = nullptr;
static float              s_biuTo3Dunits;
static const BOARD_ITEM*  s_boardItem = nullptr;


// This is a call back function, used by GRText to draw the 3D text shape:
void addTextSegmToContainer( int x0, int y0, int xf, int yf, void* aData )
{
    const SFVEC2F start3DU( x0 * s_biuTo3Dunits, -y0 * s_biuTo3Dunits );
    const SFVEC2F end3DU( xf * s_biuTo3Dunits, -yf * s_biuTo3Dunits );

    if( Is_segment_a_circle( start3DU, end3DU ) )
        s_dstcontainer->Add( new FILLED_CIRCLE_2D( start3DU, ( s_textWidth / 2 ) * s_biuTo3Dunits,
                                                   *s_boardItem ) );
    else
        s_dstcontainer->Add( new ROUND_SEGMENT_2D( start3DU, end3DU, s_textWidth * s_biuTo3Dunits,
                                                   *s_boardItem ) );
}


// Based on
// void PCB_TEXT::TransformTextShapeWithClearanceToPolygon
// board_items_to_polygon_shape_transform.cpp
void BOARD_ADAPTER::addShapeWithClearance( const PCB_TEXT* aText, CONTAINER_2D_BASE* aDstContainer,
                                           PCB_LAYER_ID aLayerId, int aClearanceValue )
{
    wxSize size = aText->GetTextSize();

    if( aText->IsMirrored() )
        size.x = -size.x;

    s_boardItem = (const BOARD_ITEM*) &aText;
    s_dstcontainer = aDstContainer;
    s_textWidth = aText->GetEffectiveTextPenWidth() + ( 2 * aClearanceValue );
    s_biuTo3Dunits = m_biuTo3Dunits;

    bool          forceBold = true;
    int           penWidth = 0; // force max width for bold
    KIFONT::FONT* font = aText->GetFont();

    if( font->IsOutline() )
    {
        const KIFONT::OUTLINE_FONT* outlineFont = dynamic_cast<const KIFONT::OUTLINE_FONT*>( font );
        std::vector<SHAPE_POLY_SET> glyphs;
        VECTOR2I                    textSize = outlineFont->GetLinesAsPolygon( glyphs, aText );
        int                         textHeight = 0;
        double                      textWidth = 0;
        bool                        rotateGlyphs = aText->GetTextAngle() != 0;
        double                      glyphRotationAngle = -aText->GetTextAngleRadians();
        const VECTOR2D              conversionFactor( m_biuTo3Dunits, -m_biuTo3Dunits );
#ifdef DEBUG
        double minX = std::numeric_limits<double>::max();
        double minY = std::numeric_limits<double>::max();
        double maxX = std::numeric_limits<double>::lowest();
        double maxY = std::numeric_limits<double>::lowest();

        std::cerr << "[" << minX << "," << minY << "]->"
                  << "[" << maxX << "," << maxY << "]"
                  << " conversionFactor " << conversionFactor
                  << std::endl;
#endif

        auto triangleCallback = [&]( int aPolygonIndex, const VECTOR2D& aVertex1,
                                     const VECTOR2D& aVertex2, const VECTOR2D& aVertex3,
                                     void* aCallbackData )
        {
            SFVEC2F v1( aVertex1.x * conversionFactor.x, aVertex1.y * conversionFactor.y );
            SFVEC2F v2( aVertex2.x * conversionFactor.x, aVertex2.y * conversionFactor.y );
            SFVEC2F v3( aVertex3.x * conversionFactor.x, aVertex3.y * conversionFactor.y );

#ifdef DEBUG
            if (minX > v1.x) minX = v1.x;
            if (minX > v2.x) minX = v2.x;
            if (minX > v3.x) minX = v3.x;
            if (minY > v1.y) minY = v1.y;
            if (minY > v2.y) minY = v2.y;
            if (minY > v3.y) minY = v3.y;
            if (maxX < v1.x) maxX = v1.x;
            if (maxX < v2.x) maxX = v2.x;
            if (maxX < v3.x) maxX = v3.x;
            if (maxY < v1.y) maxY = v1.y;
            if (maxY < v2.y) maxY = v2.y;
            if (maxY < v3.y) maxY = v3.y;
            //std::cerr << "triangleCallback " << aCallbackData;
#if 0
            if( aCallbackData ) {
                bool* callbackFlagPtr = (bool*) aCallbackData;
                if( *callbackFlagPtr )
                {
                    std::cerr << "[" << minX << "," << minY << "]->"
                              << "[" << maxX << "," << maxY << "]" << std::endl;
                    *callbackFlagPtr = false;
                }
            }
#endif//0
#endif
            aDstContainer->Add( new TRIANGLE_2D( v1, v2, v3, *aText ) );
        };

        for( SHAPE_POLY_SET& glyph : glyphs )
        {
            // TODO: triangulate all glyphs in one go - needed for adding a label background rect
            bool callbackFlag = true;
#ifdef DEBUG
             minX = std::numeric_limits<double>::max();
              minY = std::numeric_limits<double>::max();
               maxX = std::numeric_limits<double>::lowest();
                maxY = std::numeric_limits<double>::lowest();
#endif
            Triangulate( glyph, triangleCallback, &callbackFlag );
        }
#ifdef DEBUG
        std::cerr << "[" << minX << "," << minY << "]->"
                  << "[" << maxX << "," << maxY << "]" << std::endl;
#endif
    }
    else
    {
        // color is not used, but we have to specify it anyway
        GRText( aText, COLOR4D::BLACK, addTextSegmToContainer );
    }
}


<<<<<<< HEAD
void BOARD_ADAPTER::addShapeWithClearance( const DIMENSION_BASE* aDimension,
                                           CONTAINER_2D_BASE* aDstContainer, PCB_LAYER_ID aLayerId,
                                           int aClearanceValue )
=======
void BOARD_ADAPTER::addShapeWithClearance( const PCB_DIMENSION_BASE* aDimension,
                                           CONTAINER_2D_BASE* aDstContainer,
                                           PCB_LAYER_ID aLayerId, int aClearanceValue )
>>>>>>> 74cefeca
{
    addShapeWithClearance( &aDimension->Text(), aDstContainer, aLayerId, aClearanceValue );

    const int linewidth = aDimension->GetLineThickness() + ( 2 * aClearanceValue );

    for( const std::shared_ptr<SHAPE>& shape : aDimension->GetShapes() )
    {
        switch( shape->Type() )
        {
        case SH_SEGMENT:
        {
            const SEG& seg = static_cast<const SHAPE_SEGMENT*>( shape.get() )->GetSeg();

            const SFVEC2F start3DU( seg.A.x * m_biuTo3Dunits, -seg.A.y * m_biuTo3Dunits );

            const SFVEC2F end3DU( seg.B.x * m_biuTo3Dunits, -seg.B.y * m_biuTo3Dunits );

            aDstContainer->Add( new ROUND_SEGMENT_2D( start3DU, end3DU, linewidth * m_biuTo3Dunits,
                                                      *aDimension ) );
            break;
        }

        case SH_CIRCLE:
        {
            int radius = static_cast<const SHAPE_CIRCLE*>( shape.get() )->GetRadius();
            int deltar = aDimension->GetLineThickness();

            SFVEC2F center( shape->Centre().x * m_biuTo3Dunits,
                            shape->Centre().y * m_biuTo3Dunits );

            aDstContainer->Add( new RING_2D( center, ( radius - deltar ) * m_biuTo3Dunits,
                                             ( radius + deltar ) * m_biuTo3Dunits, *aDimension ) );

            break;
        }

        default: break;
        }
    }
}


// Based on
// void FOOTPRINT::TransformFPShapesWithClearanceToPolygonSet
// board_items_to_polygon_shape_transform.cpp#L204
void BOARD_ADAPTER::addFootprintShapesWithClearance( const FOOTPRINT*   aFootprint,
                                                     CONTAINER_2D_BASE* aDstContainer,
                                                     PCB_LAYER_ID aLayerId, int aInflateValue )
{
    std::vector<FP_TEXT*> texts; // List of FP_TEXT to convert
    FP_SHAPE*             outline;

    for( BOARD_ITEM* item : aFootprint->GraphicalItems() )
    {
        switch( item->Type() )
        {
        case PCB_FP_TEXT_T:
        {
            FP_TEXT* text = static_cast<FP_TEXT*>( item );

            if( text->GetLayer() == aLayerId && text->IsVisible() )
                texts.push_back( text );
        }
        break;


        case PCB_FP_SHAPE_T:
        {
            outline = (FP_SHAPE*) item;

            if( outline->GetLayer() != aLayerId )
                break;

            addShapeWithClearance( (const PCB_SHAPE*) outline, aDstContainer, aLayerId, 0 );
        }
        break;

        default: break;
        }
    }

    // Convert texts for footprints
    if( aFootprint->Reference().GetLayer() == aLayerId && aFootprint->Reference().IsVisible() )
        texts.push_back( &aFootprint->Reference() );

    if( aFootprint->Value().GetLayer() == aLayerId && aFootprint->Value().IsVisible() )
        texts.push_back( &aFootprint->Value() );

    s_boardItem = (const BOARD_ITEM*) &aFootprint->Value();
    s_dstcontainer = aDstContainer;
    s_biuTo3Dunits = m_biuTo3Dunits;

    for( FP_TEXT* text : texts )
    {
        GRText( text, text->GetTextPos(), BLACK, addTextSegmToContainer );
    }
}


void BOARD_ADAPTER::createTrack( const PCB_TRACK* aTrack, CONTAINER_2D_BASE* aDstContainer,
                                 int aClearanceValue )
{
    SFVEC2F start3DU( aTrack->GetStart().x * m_biuTo3Dunits,
                      -aTrack->GetStart().y * m_biuTo3Dunits ); // y coord is inverted

    switch( aTrack->Type() )
    {
    case PCB_VIA_T:
    {
        const float radius = ( ( aTrack->GetWidth() / 2 ) + aClearanceValue ) * m_biuTo3Dunits;
        aDstContainer->Add( new FILLED_CIRCLE_2D( start3DU, radius, *aTrack ) );
        break;
    }

    case PCB_ARC_T:
    {
<<<<<<< HEAD
        const ARC* arc = static_cast<const ARC*>( aTrack );
        VECTOR2D   center( arc->GetCenter() );
        double     arc_angle = arc->GetAngle();
        double     radius = arc->GetRadius();
        int arcsegcount = GetArcToSegmentCount( radius, Millimeter2iu( 0.005 ), arc_angle / 10 );
=======
        const PCB_ARC* arc = static_cast<const PCB_ARC*>( aTrack );
        VECTOR2D center( arc->GetCenter() );
        double arc_angle = arc->GetAngle();
        double radius = arc->GetRadius();
        int arcsegcount = GetArcToSegmentCount( radius, Millimeter2iu( 0.005), arc_angle/10 );
>>>>>>> 74cefeca
        int circlesegcount;

        // We need a circle to segment count. However, the arc angle can be small, and the
        // radius very big. so we calculate a reasonable value for circlesegcount.
        if( arcsegcount <= 1 ) // The arc will be approximated by a segment
            circlesegcount = 1;
        else
        {
            double cnt = arcsegcount * 3600 / std::abs( arc_angle );

#define SEG_CNT_MAX 128
            if( cnt < SEG_CNT_MAX )
            {
                circlesegcount = (int) cnt;

                if( circlesegcount == 0 )
                    circlesegcount = 1;
            }
            else
            {
                circlesegcount = SEG_CNT_MAX;
            }
        }

        transformArcToSegments( wxPoint( center.x, center.y ), arc->GetStart(), arc_angle,
                                circlesegcount, arc->GetWidth() + 2 * aClearanceValue,
                                aDstContainer, *arc );
        break;
    }

    case PCB_TRACE_T: // Track is a usual straight segment
    {
        SFVEC2F end3DU( aTrack->GetEnd().x * m_biuTo3Dunits, -aTrack->GetEnd().y * m_biuTo3Dunits );

        // Cannot add segments that have the same start and end point
        if( Is_segment_a_circle( start3DU, end3DU ) )
        {
            const float radius = ( ( aTrack->GetWidth() / 2 ) + aClearanceValue ) * m_biuTo3Dunits;

            aDstContainer->Add( new FILLED_CIRCLE_2D( start3DU, radius, *aTrack ) );
        }
        else
        {
            const float width = ( aTrack->GetWidth() + 2 * aClearanceValue ) * m_biuTo3Dunits;

            aDstContainer->Add( new ROUND_SEGMENT_2D( start3DU, end3DU, width, *aTrack ) );
        }

        break;
    }

    default: break;
    }
}


void BOARD_ADAPTER::createPadWithClearance( const PAD* aPad, CONTAINER_2D_BASE* aDstContainer,
                                            PCB_LAYER_ID aLayer, wxSize aClearanceValue ) const
{
    SHAPE_POLY_SET poly;

    // Our shape-based builder can't handle negative or differing x:y clearance values (the
    // former are common for solder paste while the later get generated when a relative paste
    // margin is used with an oblong pad).  So we apply this huge hack and fake a larger pad to
    // run the general-purpose polygon builder on.
    // Of course being a hack it falls down when dealing with custom shape pads (where the size
    // is only the size of the anchor), so for those we punt and just use aClearanceValue.x.

    if( ( aClearanceValue.x < 0 || aClearanceValue.x != aClearanceValue.y )
        && aPad->GetShape() != PAD_SHAPE::CUSTOM )
    {
        PAD dummy( *aPad );
        dummy.SetSize( aPad->GetSize() + aClearanceValue + aClearanceValue );
        dummy.TransformShapeWithClearanceToPolygon( poly, aLayer, 0, ARC_HIGH_DEF, ERROR_INSIDE );
        aClearanceValue = { 0, 0 };
    }
    else
    {
        auto padShapes = std::static_pointer_cast<SHAPE_COMPOUND>( aPad->GetEffectiveShape() );

        for( const SHAPE* shape : padShapes->Shapes() )
        {
            switch( shape->Type() )
            {
            case SH_SEGMENT:
            {
                const SHAPE_SEGMENT* seg = (SHAPE_SEGMENT*) shape;
                const SFVEC2F        start3DU( seg->GetSeg().A.x * m_biuTo3Dunits,
                                               -seg->GetSeg().A.y * m_biuTo3Dunits );
                const SFVEC2F        end3DU( seg->GetSeg().B.x * m_biuTo3Dunits,
                                             -seg->GetSeg().B.y * m_biuTo3Dunits );
                const int            width = seg->GetWidth() + aClearanceValue.x * 2;

                // Cannot add segments that have the same start and end point
                if( Is_segment_a_circle( start3DU, end3DU ) )
                {
                    aDstContainer->Add( new FILLED_CIRCLE_2D(
                            start3DU, ( width / 2 ) * m_biuTo3Dunits, *aPad ) );
                }
                else
                {
                    aDstContainer->Add( new ROUND_SEGMENT_2D( start3DU, end3DU,
                                                              width * m_biuTo3Dunits, *aPad ) );
                }
            }
            break;

            case SH_CIRCLE:
            {
                const SHAPE_CIRCLE* circle = (SHAPE_CIRCLE*) shape;
                const int           radius = circle->GetRadius() + aClearanceValue.x;
                const SFVEC2F       center( circle->GetCenter().x * m_biuTo3Dunits,
                                            -circle->GetCenter().y * m_biuTo3Dunits );

                aDstContainer->Add(
                        new FILLED_CIRCLE_2D( center, radius * m_biuTo3Dunits, *aPad ) );
            }
            break;

            case SH_RECT:
            {
                SHAPE_RECT* rect = (SHAPE_RECT*) shape;

                poly.NewOutline();
                poly.Append( rect->GetPosition() );
                poly.Append( rect->GetPosition().x + rect->GetSize().x, rect->GetPosition().y );
                poly.Append( rect->GetPosition() + rect->GetSize() );
                poly.Append( rect->GetPosition().x, rect->GetPosition().y + rect->GetSize().y );
            }
            break;

            case SH_SIMPLE:
                poly.AddOutline( static_cast<const SHAPE_SIMPLE*>( shape )->Vertices() );
                break;

            case SH_POLY_SET: poly = *(SHAPE_POLY_SET*) shape; break;

            case SH_ARC:
            {
                SHAPE_ARC*       arc = (SHAPE_ARC*) shape;
                SHAPE_LINE_CHAIN l = arc->ConvertToPolyline();

                for( int i = 0; i < l.SegmentCount(); i++ )
                {
                    SHAPE_SEGMENT seg( l.Segment( i ).A, l.Segment( i ).B, arc->GetWidth() );
                    const SFVEC2F start3DU( seg.GetSeg().A.x * m_biuTo3Dunits,
                                            -seg.GetSeg().A.y * m_biuTo3Dunits );
                    const SFVEC2F end3DU( seg.GetSeg().B.x * m_biuTo3Dunits,
                                          -seg.GetSeg().B.y * m_biuTo3Dunits );
                    const int     width = arc->GetWidth() + aClearanceValue.x * 2;

                    // Cannot add segments that have the same start and end point
                    if( Is_segment_a_circle( start3DU, end3DU ) )
                    {
                        aDstContainer->Add( new FILLED_CIRCLE_2D(
                                start3DU, ( width / 2 ) * m_biuTo3Dunits, *aPad ) );
                    }
                    else
                    {
                        aDstContainer->Add( new ROUND_SEGMENT_2D( start3DU, end3DU,
                                                                  width * m_biuTo3Dunits, *aPad ) );
                    }
                }
            }
            break;

            default:
                wxFAIL_MSG( "BOARD_ADAPTER::createPadWithClearance no implementation for "
                            + SHAPE_TYPE_asString( shape->Type() ) );
                break;
            }
        }
    }

    if( !poly.IsEmpty() )
    {
        if( aClearanceValue.x )
            poly.Inflate( aClearanceValue.x, 32 );

        // Add the PAD polygon
        ConvertPolygonToTriangles( poly, *aDstContainer, m_biuTo3Dunits, *aPad );
    }
}


OBJECT_2D* BOARD_ADAPTER::createPadWithDrill( const PAD* aPad, int aInflateValue )
{
    wxSize drillSize = aPad->GetDrillSize();

    if( !drillSize.x || !drillSize.y )
    {
        wxLogTrace( m_logTrace, wxT( "BOARD_ADAPTER::createPadWithDrill - found an invalid pad" ) );
        return nullptr;
    }

    if( drillSize.x == drillSize.y ) // usual round hole
    {
        const int radius = ( drillSize.x / 2 ) + aInflateValue;

        const SFVEC2F center( aPad->GetPosition().x * m_biuTo3Dunits,
                              -aPad->GetPosition().y * m_biuTo3Dunits );

        return new FILLED_CIRCLE_2D( center, radius * m_biuTo3Dunits, *aPad );
    }
    else // Oblong hole
    {
        const SHAPE_SEGMENT* seg = aPad->GetEffectiveHoleShape();
        float                width = seg->GetWidth() + aInflateValue * 2;

        SFVEC2F start3DU( seg->GetSeg().A.x * m_biuTo3Dunits, -seg->GetSeg().A.y * m_biuTo3Dunits );

        SFVEC2F end3DU( seg->GetSeg().B.x * m_biuTo3Dunits, -seg->GetSeg().B.y * m_biuTo3Dunits );

        return new ROUND_SEGMENT_2D( start3DU, end3DU, width * m_biuTo3Dunits, *aPad );
    }

    return nullptr;
}


void BOARD_ADAPTER::addPadsWithClearance( const FOOTPRINT*   aFootprint,
                                          CONTAINER_2D_BASE* aDstContainer, PCB_LAYER_ID aLayerId,
                                          int aInflateValue, bool aSkipNPTHPadsWihNoCopper,
                                          bool aSkipPlatedPads, bool aSkipNonPlatedPads )
{
    for( PAD* pad : aFootprint->Pads() )
    {
        if( !pad->IsOnLayer( aLayerId ) )
            continue;

        // Skip pad annulus when not connected on this layer (if removing is enabled)
        if( !pad->FlashLayer( aLayerId ) && IsCopperLayer( aLayerId ) )
            continue;

        // NPTH pads are not drawn on layers if the
        // shape size and pos is the same as their hole:
        if( aSkipNPTHPadsWihNoCopper && ( pad->GetAttribute() == PAD_ATTRIB::NPTH ) )
        {
            if( pad->GetDrillSize() == pad->GetSize() && pad->GetOffset() == wxPoint( 0, 0 ) )
            {
                switch( pad->GetShape() )
                {
                case PAD_SHAPE::CIRCLE:
                    if( pad->GetDrillShape() == PAD_DRILL_SHAPE_CIRCLE )
                        continue;
                    break;

                case PAD_SHAPE::OVAL:
                    if( pad->GetDrillShape() != PAD_DRILL_SHAPE_CIRCLE )
                        continue;
                    break;

                default: break;
                }
            }
        }

        const bool isPlated = ( ( aLayerId == F_Cu ) && pad->FlashLayer( F_Mask ) )
                              || ( ( aLayerId == B_Cu ) && pad->FlashLayer( B_Mask ) );

        if( aSkipPlatedPads && isPlated )
            continue;

        if( aSkipNonPlatedPads && !isPlated )
            continue;

        wxSize margin( aInflateValue, aInflateValue );

        switch( aLayerId )
        {
        case F_Mask:
        case B_Mask:
            margin.x += pad->GetSolderMaskMargin();
            margin.y += pad->GetSolderMaskMargin();
            break;

        case F_Paste:
        case B_Paste: margin += pad->GetSolderPasteMargin(); break;

        default: break;
        }

        createPadWithClearance( pad, aDstContainer, aLayerId, margin );
    }
}


// based on TransformArcToPolygon function from
// common/convert_basic_shapes_to_polygon.cpp
void BOARD_ADAPTER::transformArcToSegments( const wxPoint& aCentre, const wxPoint& aStart,
                                            double aArcAngle, int aCircleToSegmentsCount,
                                            int aWidth, CONTAINER_2D_BASE* aDstContainer,
                                            const BOARD_ITEM& aBoardItem )
{
    wxPoint arc_start, arc_end;
    int     delta = 3600 / aCircleToSegmentsCount; // rotate angle in 0.1 degree

    arc_end = arc_start = aStart;

    if( aArcAngle != 3600 )
    {
        RotatePoint( &arc_end, aCentre, -aArcAngle );
    }

    if( aArcAngle < 0 )
    {
        std::swap( arc_start, arc_end );
        aArcAngle = -aArcAngle;
    }

    // Compute the ends of segments and creates poly
    wxPoint curr_end = arc_start;
    wxPoint curr_start = arc_start;

    for( int ii = delta; ii < aArcAngle; ii += delta )
    {
        curr_end = arc_start;
        RotatePoint( &curr_end, aCentre, -ii );

        const SFVEC2F start3DU( curr_start.x * m_biuTo3Dunits, -curr_start.y * m_biuTo3Dunits );
        const SFVEC2F end3DU( curr_end.x * m_biuTo3Dunits, -curr_end.y * m_biuTo3Dunits );

        if( Is_segment_a_circle( start3DU, end3DU ) )
        {
            aDstContainer->Add(
                    new FILLED_CIRCLE_2D( start3DU, ( aWidth / 2 ) * m_biuTo3Dunits, aBoardItem ) );
        }
        else
        {
            aDstContainer->Add(
                    new ROUND_SEGMENT_2D( start3DU, end3DU, aWidth * m_biuTo3Dunits, aBoardItem ) );
        }

        curr_start = curr_end;
    }

    if( curr_end != arc_end )
    {
        const SFVEC2F start3DU( curr_end.x * m_biuTo3Dunits, -curr_end.y * m_biuTo3Dunits );
        const SFVEC2F end3DU( arc_end.x * m_biuTo3Dunits, -arc_end.y * m_biuTo3Dunits );

        if( Is_segment_a_circle( start3DU, end3DU ) )
        {
            aDstContainer->Add(
                    new FILLED_CIRCLE_2D( start3DU, ( aWidth / 2 ) * m_biuTo3Dunits, aBoardItem ) );
        }
        else
        {
            aDstContainer->Add(
                    new ROUND_SEGMENT_2D( start3DU, end3DU, aWidth * m_biuTo3Dunits, aBoardItem ) );
        }
    }
}


// Based on
// TransformShapeWithClearanceToPolygon
// board_items_to_polygon_shape_transform.cpp#L431
void BOARD_ADAPTER::addShapeWithClearance( const PCB_SHAPE*   aShape,
                                           CONTAINER_2D_BASE* aDstContainer, PCB_LAYER_ID aLayerId,
                                           int aClearanceValue )
{
    // The full width of the lines to create
    // The extra 1 protects the inner/outer radius values from degeneracy
    const int linewidth = aShape->GetWidth() + ( 2 * aClearanceValue ) + 1;

    switch( aShape->GetShape() )
    {
    case PCB_SHAPE_TYPE::CIRCLE:
    {
        const SFVEC2F center3DU( aShape->GetCenter().x * m_biuTo3Dunits,
                                 -aShape->GetCenter().y * m_biuTo3Dunits );

        float inner_radius = ( aShape->GetRadius() - linewidth / 2 ) * m_biuTo3Dunits;
        float outer_radius = ( aShape->GetRadius() + linewidth / 2 ) * m_biuTo3Dunits;

        if( inner_radius < 0 )
            inner_radius = 0;

        if( aShape->IsFilled() )
            aDstContainer->Add( new FILLED_CIRCLE_2D( center3DU, outer_radius, *aShape ) );
        else
            aDstContainer->Add( new RING_2D( center3DU, inner_radius, outer_radius, *aShape ) );
    }
    break;

    case PCB_SHAPE_TYPE::RECT:
        if( aShape->IsFilled() )
        {
            SHAPE_POLY_SET polyList;

            aShape->TransformShapeWithClearanceToPolygon( polyList, aLayerId, 0, ARC_HIGH_DEF,
                                                          ERROR_INSIDE );

            polyList.Simplify( SHAPE_POLY_SET::PM_FAST );

            ConvertPolygonToTriangles( polyList, *aDstContainer, m_biuTo3Dunits, *aShape );
        }
        else
        {
            std::vector<wxPoint> pts = aShape->GetRectCorners();

            const SFVEC2F topLeft3DU( pts[0].x * m_biuTo3Dunits, -pts[0].y * m_biuTo3Dunits );
            const SFVEC2F topRight3DU( pts[1].x * m_biuTo3Dunits, -pts[1].y * m_biuTo3Dunits );
            const SFVEC2F botRight3DU( pts[2].x * m_biuTo3Dunits, -pts[2].y * m_biuTo3Dunits );
            const SFVEC2F botLeft3DU( pts[3].x * m_biuTo3Dunits, -pts[3].y * m_biuTo3Dunits );

            aDstContainer->Add( new ROUND_SEGMENT_2D( topLeft3DU, topRight3DU,
                                                      linewidth * m_biuTo3Dunits, *aShape ) );
            aDstContainer->Add( new ROUND_SEGMENT_2D( topRight3DU, botRight3DU,
                                                      linewidth * m_biuTo3Dunits, *aShape ) );
            aDstContainer->Add( new ROUND_SEGMENT_2D( botRight3DU, botLeft3DU,
                                                      linewidth * m_biuTo3Dunits, *aShape ) );
            aDstContainer->Add( new ROUND_SEGMENT_2D( botLeft3DU, topLeft3DU,
                                                      linewidth * m_biuTo3Dunits, *aShape ) );
        }
        break;

    case PCB_SHAPE_TYPE::ARC:
    {
        unsigned int segCount = GetCircleSegmentCount( aShape->GetBoundingBox().GetSizeMax() );

        transformArcToSegments( aShape->GetCenter(), aShape->GetArcStart(), aShape->GetAngle(),
                                segCount, linewidth, aDstContainer, *aShape );
    }
    break;

    case PCB_SHAPE_TYPE::SEGMENT:
    {
        const SFVEC2F start3DU( aShape->GetStart().x * m_biuTo3Dunits,
                                -aShape->GetStart().y * m_biuTo3Dunits );

        const SFVEC2F end3DU( aShape->GetEnd().x * m_biuTo3Dunits,
                              -aShape->GetEnd().y * m_biuTo3Dunits );

        if( Is_segment_a_circle( start3DU, end3DU ) )
        {
            aDstContainer->Add(
                    new FILLED_CIRCLE_2D( start3DU, ( linewidth / 2 ) * m_biuTo3Dunits, *aShape ) );
        }
        else
        {
            aDstContainer->Add(
                    new ROUND_SEGMENT_2D( start3DU, end3DU, linewidth * m_biuTo3Dunits, *aShape ) );
        }
    }
    break;

    case PCB_SHAPE_TYPE::CURVE:
    case PCB_SHAPE_TYPE::POLYGON:
    {
        SHAPE_POLY_SET polyList;

        aShape->TransformShapeWithClearanceToPolygon( polyList, aLayerId, 0, ARC_HIGH_DEF,
                                                      ERROR_INSIDE );

        polyList.Simplify( SHAPE_POLY_SET::PM_FAST );

        if( polyList.IsEmpty() ) // Just for caution
            break;

        ConvertPolygonToTriangles( polyList, *aDstContainer, m_biuTo3Dunits, *aShape );
    }
    break;

    default:
        wxFAIL_MSG( "BOARD_ADAPTER::addShapeWithClearance no implementation for "
                    + PCB_SHAPE_TYPE_T_asString( aShape->GetShape() ) );
        break;
    }
}


// Based on
// TransformSolidAreasShapesToPolygonSet
// board_items_to_polygon_shape_transform.cpp
void BOARD_ADAPTER::addSolidAreasShapes( const ZONE*        aZoneContainer,
                                         CONTAINER_2D_BASE* aDstContainer, PCB_LAYER_ID aLayerId )
{
    // Copy the polys list because we have to simplify it
    SHAPE_POLY_SET polyList = SHAPE_POLY_SET( aZoneContainer->GetFilledPolysList( aLayerId ) );

    // This convert the poly in outline and holes
    ConvertPolygonToTriangles( polyList, *aDstContainer, m_biuTo3Dunits, *aZoneContainer );

    // add filled areas outlines, which are drawn with thick lines segments
    // but only if filled polygons outlines have thickness
    if( !aZoneContainer->GetFilledPolysUseThickness() )
        return;

    float line_thickness = aZoneContainer->GetMinThickness() * m_biuTo3Dunits;

    for( int i = 0; i < polyList.OutlineCount(); ++i )
    {
        // Add outline
        const SHAPE_LINE_CHAIN& pathOutline = polyList.COutline( i );

        for( int j = 0; j < pathOutline.PointCount(); ++j )
        {
            const VECTOR2I& a = pathOutline.CPoint( j );
            const VECTOR2I& b = pathOutline.CPoint( j + 1 );

            SFVEC2F start3DU( a.x * m_biuTo3Dunits, -a.y * m_biuTo3Dunits );
            SFVEC2F end3DU( b.x * m_biuTo3Dunits, -b.y * m_biuTo3Dunits );

            if( Is_segment_a_circle( start3DU, end3DU ) )
            {
                float radius = line_thickness / 2;

                if( radius > 0.0 ) // degenerated circles crash 3D viewer
                    aDstContainer->Add( new FILLED_CIRCLE_2D( start3DU, radius, *aZoneContainer ) );
            }
            else
            {
                aDstContainer->Add(
                        new ROUND_SEGMENT_2D( start3DU, end3DU, line_thickness, *aZoneContainer ) );
            }
        }

        // Add holes (of the poly, ie: the open parts) for this outline
        for( int h = 0; h < polyList.HoleCount( i ); ++h )
        {
            const SHAPE_LINE_CHAIN& pathHole = polyList.CHole( i, h );

            for( int j = 0; j < pathHole.PointCount(); j++ )
            {
                const VECTOR2I& a = pathHole.CPoint( j );
                const VECTOR2I& b = pathHole.CPoint( j + 1 );

                SFVEC2F start3DU( a.x * m_biuTo3Dunits, -a.y * m_biuTo3Dunits );
                SFVEC2F end3DU( b.x * m_biuTo3Dunits, -b.y * m_biuTo3Dunits );

                if( Is_segment_a_circle( start3DU, end3DU ) )
                {
                    float radius = line_thickness / 2;

                    if( radius > 0.0 ) // degenerated circles crash 3D viewer
                        aDstContainer->Add(
                                new FILLED_CIRCLE_2D( start3DU, radius, *aZoneContainer ) );
                }
                else
                {
                    aDstContainer->Add( new ROUND_SEGMENT_2D( start3DU, end3DU, line_thickness,
                                                              *aZoneContainer ) );
                }
            }
        }
    }
}


void BOARD_ADAPTER::buildPadOutlineAsSegments( const PAD* aPad, CONTAINER_2D_BASE* aDstContainer,
                                               int aWidth )
{
    if( aPad->GetShape() == PAD_SHAPE::CIRCLE )    // Draw a ring
    {
        const SFVEC2F center3DU( aPad->ShapePos().x * m_biuTo3Dunits,
                                 -aPad->ShapePos().y * m_biuTo3Dunits );

        const int   radius = aPad->GetSize().x / 2;
        const float inner_radius = ( radius - aWidth / 2 ) * m_biuTo3Dunits;
        const float outer_radius = ( radius + aWidth / 2 ) * m_biuTo3Dunits;

        aDstContainer->Add( new RING_2D( center3DU, inner_radius, outer_radius, *aPad ) );

        return;
    }

    // For other shapes, add outlines as thick segments in polygon buffer
    const std::shared_ptr<SHAPE_POLY_SET>& corners = aPad->GetEffectivePolygon();
    const SHAPE_LINE_CHAIN&                path = corners->COutline( 0 );

    for( int j = 0; j < path.PointCount(); j++ )
    {
        const VECTOR2I& a = path.CPoint( j );
        const VECTOR2I& b = path.CPoint( j + 1 );

        SFVEC2F start3DU( a.x * m_biuTo3Dunits, -a.y * m_biuTo3Dunits );
        SFVEC2F end3DU( b.x * m_biuTo3Dunits, -b.y * m_biuTo3Dunits );

        if( Is_segment_a_circle( start3DU, end3DU ) )
        {
            aDstContainer->Add(
                    new FILLED_CIRCLE_2D( start3DU, ( aWidth / 2 ) * m_biuTo3Dunits, *aPad ) );
        }
        else
        {
            aDstContainer->Add(
                    new ROUND_SEGMENT_2D( start3DU, end3DU, aWidth * m_biuTo3Dunits, *aPad ) );
        }
    }
}<|MERGE_RESOLUTION|>--- conflicted
+++ resolved
@@ -186,15 +186,9 @@
 }
 
 
-<<<<<<< HEAD
-void BOARD_ADAPTER::addShapeWithClearance( const DIMENSION_BASE* aDimension,
-                                           CONTAINER_2D_BASE* aDstContainer, PCB_LAYER_ID aLayerId,
-                                           int aClearanceValue )
-=======
 void BOARD_ADAPTER::addShapeWithClearance( const PCB_DIMENSION_BASE* aDimension,
                                            CONTAINER_2D_BASE* aDstContainer,
                                            PCB_LAYER_ID aLayerId, int aClearanceValue )
->>>>>>> 74cefeca
 {
     addShapeWithClearance( &aDimension->Text(), aDstContainer, aLayerId, aClearanceValue );
 
@@ -311,19 +305,11 @@
 
     case PCB_ARC_T:
     {
-<<<<<<< HEAD
-        const ARC* arc = static_cast<const ARC*>( aTrack );
-        VECTOR2D   center( arc->GetCenter() );
-        double     arc_angle = arc->GetAngle();
-        double     radius = arc->GetRadius();
-        int arcsegcount = GetArcToSegmentCount( radius, Millimeter2iu( 0.005 ), arc_angle / 10 );
-=======
         const PCB_ARC* arc = static_cast<const PCB_ARC*>( aTrack );
         VECTOR2D center( arc->GetCenter() );
         double arc_angle = arc->GetAngle();
         double radius = arc->GetRadius();
         int arcsegcount = GetArcToSegmentCount( radius, Millimeter2iu( 0.005), arc_angle/10 );
->>>>>>> 74cefeca
         int circlesegcount;
 
         // We need a circle to segment count. However, the arc angle can be small, and the
