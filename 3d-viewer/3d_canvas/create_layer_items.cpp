/*
 * This program source code file is part of KiCad, a free EDA CAD application.
 *
 * Copyright (C) 2015-2016 Mario Luzeiro <mrluzeiro@ua.pt>
 * Copyright (C) 1992-2020 KiCad Developers, see AUTHORS.txt for contributors.
 *
 * This program is free software; you can redistribute it and/or
 * modify it under the terms of the GNU General Public License
 * as published by the Free Software Foundation; either version 2
 * of the License, or (at your option) any later version.
 *
 * This program is distributed in the hope that it will be useful,
 * but WITHOUT ANY WARRANTY; without even the implied warranty of
 * MERCHANTABILITY or FITNESS FOR A PARTICULAR PURPOSE.  See the
 * GNU General Public License for more details.
 *
 * You should have received a copy of the GNU General Public License
 * along with this program; if not, you may find one here:
 * http://www.gnu.org/licenses/old-licenses/gpl-2.0.html
 * or you may search the http://www.gnu.org website for the version 2 license,
 * or you may write to the Free Software Foundation, Inc.,
 * 51 Franklin Street, Fifth Floor, Boston, MA  02110-1301, USA
 */

/**
 * @file  create_layer_items.cpp
 * @brief This file implements the creation of the pcb board.
 *
 * It is based on the function found in the files:
 *  board_items_to_polygon_shape_transform.cpp
 *  board_items_to_polygon_shape_transform.cpp
 */

#include "board_adapter.h"
#include "../3d_rendering/3d_render_raytracing/shapes2D/ring_2d.h"
#include "../3d_rendering/3d_render_raytracing/shapes2D/filled_circle_2d.h"
#include "../3d_rendering/3d_render_raytracing/shapes3D/cylinder_3d.h"

#include <board.h>
#include <footprint.h>
#include <pad.h>
#include <pcb_text.h>
#include <fp_shape.h>
#include <zone.h>
#include <convert_basic_shapes_to_polygon.h>
#include <trigo.h>
#include <vector>
#include <thread>
#include <core/arraydim.h>
#include <algorithm>
#include <atomic>

#ifdef PRINT_STATISTICS_3D_VIEWER
#include <profile.h>
#endif


void BOARD_ADAPTER::destroyLayers()
{
    if( !m_layers_poly.empty() )
    {
        for( auto& poly : m_layers_poly )
            delete poly.second;

        m_layers_poly.clear();
    }

    delete m_frontPlatedPadPolys;
    m_frontPlatedPadPolys = nullptr;

    delete m_backPlatedPadPolys;
    m_backPlatedPadPolys = nullptr;

    if( !m_layerHoleIdPolys.empty() )
    {
        for( auto& poly : m_layerHoleIdPolys )
            delete poly.second;

        m_layerHoleIdPolys.clear();
    }

    if( !m_layerHoleOdPolys.empty() )
    {
        for( auto& poly : m_layerHoleOdPolys )
            delete poly.second;

        m_layerHoleOdPolys.clear();
    }

    if( !m_layerMap.empty() )
    {
        for( auto& poly : m_layerMap )
            delete poly.second;

        m_layerMap.clear();
    }

    delete m_platedPadsFront;
    m_platedPadsFront = nullptr;

    delete m_platedPadsBack;
    m_platedPadsBack = nullptr;

    if( !m_layerHoleMap.empty() )
    {
        for( auto& poly : m_layerHoleMap )
            delete poly.second;

        m_layerHoleMap.clear();
    }

    m_throughHoleIds.Clear();
    m_throughHoleOds.Clear();
    m_throughHoleAnnularRings.Clear();
    m_throughHoleViaOds.Clear();
    m_throughHoleViaIds.Clear();
    m_nonPlatedThroughHoleOdPolys.RemoveAllContours();
    m_throughHoleOdPolys.RemoveAllContours();

    m_throughHoleViaOdPolys.RemoveAllContours();
    m_throughHoleAnnularRingPolys.RemoveAllContours();
}


void BOARD_ADAPTER::createLayers( REPORTER* aStatusReporter )
{
    destroyLayers();

    // Build Copper layers
    // Based on:
    //    https://github.com/KiCad/kicad-source-mirror/blob/master/3d-viewer/3d_draw.cpp#L692

#ifdef PRINT_STATISTICS_3D_VIEWER
    unsigned stats_startCopperLayersTime = GetRunningMicroSecs();

    unsigned start_Time = stats_startCopperLayersTime;
#endif

    PCB_LAYER_ID cu_seq[MAX_CU_LAYERS];
    LSET         cu_set = LSET::AllCuMask( m_copperLayersCount );

    m_trackCount = 0;
    m_averageTrackWidth = 0;
    m_viaCount = 0;
    m_averageViaHoleDiameter = 0;
    m_holeCount = 0;
    m_averageHoleDiameter = 0;

    // Prepare track list, convert in a vector. Calc statistic for the holes
    std::vector<const TRACK*> trackList;
    trackList.clear();
    trackList.reserve( m_board->Tracks().size() );

    for( TRACK* track : m_board->Tracks() )
    {
        if( !Is3dLayerEnabled( track->GetLayer() ) ) // Skip non enabled layers
            continue;

        // Note: a TRACK holds normal segment tracks and
        // also vias circles (that have also drill values)
        trackList.push_back( track );

        if( track->Type() == PCB_VIA_T )
        {
            const VIA* via = static_cast<const VIA*>( track );
            m_viaCount++;
            m_averageViaHoleDiameter += via->GetDrillValue() * m_biuTo3Dunits;
        }
        else
        {
            m_trackCount++;
        }

        m_averageTrackWidth += track->GetWidth() * m_biuTo3Dunits;
    }

    if( m_trackCount )
        m_averageTrackWidth /= (float) m_trackCount;

    if( m_viaCount )
        m_averageViaHoleDiameter /= (float) m_viaCount;

    // Prepare copper layers index and containers
    std::vector<PCB_LAYER_ID> layer_id;
    layer_id.clear();
    layer_id.reserve( m_copperLayersCount );

    for( unsigned i = 0; i < arrayDim( cu_seq ); ++i )
        cu_seq[i] = ToLAYER_ID( B_Cu - i );

    for( LSEQ cu = cu_set.Seq( cu_seq, arrayDim( cu_seq ) ); cu; ++cu )
    {
        const PCB_LAYER_ID curr_layer_id = *cu;

        if( !Is3dLayerEnabled( curr_layer_id ) ) // Skip non enabled layers
            continue;

        layer_id.push_back( curr_layer_id );

        BVH_CONTAINER_2D* layerContainer = new BVH_CONTAINER_2D;
        m_layerMap[curr_layer_id] = layerContainer;

        if( GetFlag( FL_RENDER_OPENGL_COPPER_THICKNESS )
            && ( m_renderEngine == RENDER_ENGINE::OPENGL_LEGACY ) )
        {
            SHAPE_POLY_SET* layerPoly = new SHAPE_POLY_SET;
            m_layers_poly[curr_layer_id] = layerPoly;
        }
    }

    if( GetFlag( FL_RENDER_PLATED_PADS_AS_PLATED ) && GetFlag( FL_USE_REALISTIC_MODE ) )
    {
        m_frontPlatedPadPolys = new SHAPE_POLY_SET;
        m_backPlatedPadPolys = new SHAPE_POLY_SET;

        m_platedPadsFront = new BVH_CONTAINER_2D;
        m_platedPadsBack = new BVH_CONTAINER_2D;
    }

    if( aStatusReporter )
        aStatusReporter->Report( _( "Create tracks and vias" ) );

    // Create tracks as objects and add it to container
    for( PCB_LAYER_ID curr_layer_id : layer_id )
    {
        wxASSERT( m_layerMap.find( curr_layer_id ) != m_layerMap.end() );

        BVH_CONTAINER_2D* layerContainer = m_layerMap[curr_layer_id];

        // Add track segments shapes and via annulus shapes
        unsigned int nTracks = trackList.size();

        for( unsigned int trackIdx = 0; trackIdx < nTracks; ++trackIdx )
        {
            const TRACK* track = trackList[trackIdx];

            // NOTE: Vias can be on multiple layers
            if( !track->IsOnLayer( curr_layer_id ) )
                continue;

            // Skip vias annulus when not connected on this layer (if removing is enabled)
            const VIA* via = dyn_cast<const VIA*>( track );

            if( via && !via->FlashLayer( curr_layer_id ) && IsCopperLayer( curr_layer_id ) )
                continue;

            // Add object item to layer container
            createTrack( track, layerContainer, 0.0f );
        }
    }

    // Create VIAS and THTs objects and add it to holes containers
    for( PCB_LAYER_ID curr_layer_id : layer_id )
    {
        // ADD TRACKS
        unsigned int nTracks = trackList.size();

        for( unsigned int trackIdx = 0; trackIdx < nTracks; ++trackIdx )
        {
            const TRACK* track = trackList[trackIdx];

            if( !track->IsOnLayer( curr_layer_id ) )
                continue;

            // ADD VIAS and THT
            if( track->Type() == PCB_VIA_T )
            {
                const VIA*    via = static_cast<const VIA*>( track );
                const VIATYPE viatype = via->GetViaType();
                const float   holediameter = via->GetDrillValue() * BiuTo3dUnits();
                const float   thickness = GetCopperThickness();
                const float   hole_inner_radius = ( holediameter / 2.0f );
                const float   ring_radius = via->GetWidth() * BiuTo3dUnits() / 2.0f;

                const SFVEC2F via_center( via->GetStart().x * m_biuTo3Dunits,
                                          -via->GetStart().y * m_biuTo3Dunits );

                if( viatype != VIATYPE::THROUGH )
                {
                    // Add hole objects
                    BVH_CONTAINER_2D* layerHoleContainer = nullptr;

                    // Check if the layer is already created
                    if( m_layerHoleMap.find( curr_layer_id ) == m_layerHoleMap.end() )
                    {
                        // not found, create a new container
                        layerHoleContainer = new BVH_CONTAINER_2D;
                        m_layerHoleMap[curr_layer_id] = layerHoleContainer;
                    }
                    else
                    {
                        // found
                        layerHoleContainer = m_layerHoleMap[curr_layer_id];
                    }

                    // Add a hole for this layer
                    layerHoleContainer->Add( new FILLED_CIRCLE_2D(
                            via_center, hole_inner_radius + thickness, *track ) );
                }
                else if( curr_layer_id == layer_id[0] ) // it only adds once the THT holes
                {
                    // Add through hole object
                    m_throughHoleOds.Add( new FILLED_CIRCLE_2D(
                            via_center, hole_inner_radius + thickness, *track ) );
                    m_throughHoleViaOds.Add( new FILLED_CIRCLE_2D(
                            via_center, hole_inner_radius + thickness, *track ) );

                    if( GetFlag( FL_CLIP_SILK_ON_VIA_ANNULUS ) && GetFlag( FL_USE_REALISTIC_MODE ) )
                    {
                        m_throughHoleAnnularRings.Add(
                                new FILLED_CIRCLE_2D( via_center, ring_radius, *track ) );
                    }

                    m_throughHoleIds.Add(
                            new FILLED_CIRCLE_2D( via_center, hole_inner_radius, *track ) );
                }
            }
        }
    }

    // Create VIAS and THTs objects and add it to holes containers
    for( PCB_LAYER_ID curr_layer_id : layer_id )
    {
        // ADD TRACKS
        const unsigned int nTracks = trackList.size();

        for( unsigned int trackIdx = 0; trackIdx < nTracks; ++trackIdx )
        {
            const TRACK* track = trackList[trackIdx];

            if( !track->IsOnLayer( curr_layer_id ) )
                continue;

            // ADD VIAS and THT
            if( track->Type() == PCB_VIA_T )
            {
                const VIA*    via = static_cast<const VIA*>( track );
                const VIATYPE viatype = via->GetViaType();

                if( viatype != VIATYPE::THROUGH )
                {
                    // Add VIA hole contours

                    // Add outer holes of VIAs
                    SHAPE_POLY_SET* layerOuterHolesPoly = nullptr;
                    SHAPE_POLY_SET* layerInnerHolesPoly = nullptr;

                    // Check if the layer is already created
                    if( m_layerHoleOdPolys.find( curr_layer_id ) == m_layerHoleOdPolys.end() )
                    {
                        // not found, create a new container
                        layerOuterHolesPoly = new SHAPE_POLY_SET;
                        m_layerHoleOdPolys[curr_layer_id] = layerOuterHolesPoly;

                        wxASSERT( m_layerHoleIdPolys.find( curr_layer_id )
                                  == m_layerHoleIdPolys.end() );

                        layerInnerHolesPoly = new SHAPE_POLY_SET;
                        m_layerHoleIdPolys[curr_layer_id] = layerInnerHolesPoly;
                    }
                    else
                    {
                        // found
                        layerOuterHolesPoly = m_layerHoleOdPolys[curr_layer_id];

                        wxASSERT( m_layerHoleIdPolys.find( curr_layer_id )
                                  != m_layerHoleIdPolys.end() );

                        layerInnerHolesPoly = m_layerHoleIdPolys[curr_layer_id];
                    }

                    const int holediameter = via->GetDrillValue();
                    const int hole_outer_radius = ( holediameter / 2 ) + GetHolePlatingThickness();

                    TransformCircleToPolygon( *layerOuterHolesPoly, via->GetStart(),
                                              hole_outer_radius, ARC_HIGH_DEF, ERROR_INSIDE );

                    TransformCircleToPolygon( *layerInnerHolesPoly, via->GetStart(),
                                              holediameter / 2, ARC_HIGH_DEF, ERROR_INSIDE );
                }
                else if( curr_layer_id == layer_id[0] ) // it only adds once the THT holes
                {
                    const int holediameter = via->GetDrillValue();
                    const int hole_outer_radius = ( holediameter / 2 ) + GetHolePlatingThickness();
                    const int hole_outer_ring_radius = via->GetWidth() / 2.0f;

                    // Add through hole contours
                    TransformCircleToPolygon( m_throughHoleOdPolys, via->GetStart(),
                                              hole_outer_radius, ARC_HIGH_DEF, ERROR_INSIDE );

                    // Add same thing for vias only
                    TransformCircleToPolygon( m_throughHoleViaOdPolys, via->GetStart(),
                                              hole_outer_radius, ARC_HIGH_DEF, ERROR_INSIDE );

                    if( GetFlag( FL_CLIP_SILK_ON_VIA_ANNULUS ) && GetFlag( FL_USE_REALISTIC_MODE ) )
                    {
                        TransformCircleToPolygon( m_throughHoleAnnularRingPolys, via->GetStart(),
                                                  hole_outer_ring_radius, ARC_HIGH_DEF,
                                                  ERROR_INSIDE );
                    }
                }
            }
        }
    }

    // Creates vertical outline contours of the tracks and add it to the poly of the layer
    if( GetFlag( FL_RENDER_OPENGL_COPPER_THICKNESS )
        && ( m_renderEngine == RENDER_ENGINE::OPENGL_LEGACY ) )
    {
        for( PCB_LAYER_ID curr_layer_id : layer_id )
        {
            wxASSERT( m_layers_poly.find( curr_layer_id ) != m_layers_poly.end() );

            SHAPE_POLY_SET* layerPoly = m_layers_poly[curr_layer_id];

            // ADD TRACKS
            unsigned int nTracks = trackList.size();

            for( unsigned int trackIdx = 0; trackIdx < nTracks; ++trackIdx )
            {
                const TRACK* track = trackList[trackIdx];

                if( !track->IsOnLayer( curr_layer_id ) )
                    continue;

                // Skip vias annulus when not connected on this layer (if removing is enabled)
                const VIA* via = dyn_cast<const VIA*>( track );

                if( via && !via->FlashLayer( curr_layer_id ) && IsCopperLayer( curr_layer_id ) )
                    continue;

                // Add the track/via contour
                track->TransformShapeWithClearanceToPolygon( *layerPoly, curr_layer_id, 0,
                                                             ARC_HIGH_DEF, ERROR_INSIDE );
            }
        }
    }

    // Add holes of footprints
    for( FOOTPRINT* footprint : m_board->Footprints() )
    {
        for( PAD* pad : footprint->Pads() )
        {
            const wxSize padHole = pad->GetDrillSize();

            if( !padHole.x ) // Not drilled pad like SMD pad
                continue;

            // The hole in the body is inflated by copper thickness, if not plated, no copper
            const int inflate =
                    ( pad->GetAttribute() != PAD_ATTRIB_NPTH ) ? GetHolePlatingThickness() : 0;

            m_holeCount++;
            m_averageHoleDiameter +=
                    ( ( pad->GetDrillSize().x + pad->GetDrillSize().y ) / 2.0f ) * m_biuTo3Dunits;

            m_throughHoleOds.Add( createPadWithDrill( pad, inflate ) );

            if( GetFlag( FL_CLIP_SILK_ON_VIA_ANNULUS ) && GetFlag( FL_USE_REALISTIC_MODE ) )
            {
                m_throughHoleAnnularRings.Add( createPadWithDrill( pad, inflate ) );
            }

            m_throughHoleIds.Add( createPadWithDrill( pad, 0 ) );
        }
    }

    if( m_holeCount )
        m_averageHoleDiameter /= (float) m_holeCount;

    // Add contours of the pad holes (pads can be Circle or Segment holes)
    for( FOOTPRINT* footprint : m_board->Footprints() )
    {
        for( PAD* pad : footprint->Pads() )
        {
            const wxSize padHole = pad->GetDrillSize();

            if( !padHole.x ) // Not drilled pad like SMD pad
                continue;

            // The hole in the body is inflated by copper thickness.
            const int inflate = GetHolePlatingThickness();

            if( pad->GetAttribute() != PAD_ATTRIB_NPTH )
            {
                if( GetFlag( FL_CLIP_SILK_ON_VIA_ANNULUS ) && GetFlag( FL_USE_REALISTIC_MODE ) )
                {
                    pad->TransformHoleWithClearanceToPolygon( m_throughHoleAnnularRingPolys,
                                                              inflate, ARC_HIGH_DEF, ERROR_INSIDE );
                }

                pad->TransformHoleWithClearanceToPolygon( m_throughHoleOdPolys, inflate,
                                                          ARC_HIGH_DEF, ERROR_INSIDE );
            }
            else
            {
                // If not plated, no copper.
                if( GetFlag( FL_CLIP_SILK_ON_VIA_ANNULUS ) && GetFlag( FL_USE_REALISTIC_MODE ) )
                {
                    pad->TransformHoleWithClearanceToPolygon( m_throughHoleAnnularRingPolys, 0,
                                                              ARC_HIGH_DEF, ERROR_INSIDE );
                }

                pad->TransformHoleWithClearanceToPolygon( m_nonPlatedThroughHoleOdPolys, 0,
                                                          ARC_HIGH_DEF, ERROR_INSIDE );
            }
        }
    }

    const bool renderPlatedPadsAsPlated =
            GetFlag( FL_RENDER_PLATED_PADS_AS_PLATED ) && GetFlag( FL_USE_REALISTIC_MODE );

    // Add footprints PADs objects to containers
    for( PCB_LAYER_ID curr_layer_id : layer_id )
    {
        wxASSERT( m_layerMap.find( curr_layer_id ) != m_layerMap.end() );

        BVH_CONTAINER_2D* layerContainer = m_layerMap[curr_layer_id];

        // ADD PADS
        for( FOOTPRINT* footprint : m_board->Footprints() )
        {
            // Note: NPTH pads are not drawn on copper layers when the pad
            // has same shape as its hole
            addPadsWithClearance( footprint, layerContainer, curr_layer_id, 0, true,
                                  renderPlatedPadsAsPlated, false );

            // Micro-wave footprints may have items on copper layers
            addFootprintShapesWithClearance( footprint, layerContainer, curr_layer_id, 0 );
        }
    }

    if( renderPlatedPadsAsPlated )
    {
        // ADD PLATED PADS
        for( FOOTPRINT* footprint : m_board->Footprints() )
        {
            addPadsWithClearance( footprint, m_platedPadsFront, F_Cu, 0, true, false, true );

            addPadsWithClearance( footprint, m_platedPadsBack, B_Cu, 0, true, false, true );
        }

        m_platedPadsFront->BuildBVH();
        m_platedPadsBack->BuildBVH();
    }

    // Add footprints PADs poly contours (vertical outlines)
    if( GetFlag( FL_RENDER_OPENGL_COPPER_THICKNESS )
        && ( m_renderEngine == RENDER_ENGINE::OPENGL_LEGACY ) )
    {
        for( PCB_LAYER_ID curr_layer_id : layer_id )
        {
            wxASSERT( m_layers_poly.find( curr_layer_id ) != m_layers_poly.end() );

            SHAPE_POLY_SET* layerPoly = m_layers_poly[curr_layer_id];

            // Add pads to polygon list
            for( FOOTPRINT* footprint : m_board->Footprints() )
            {
                // Note: NPTH pads are not drawn on copper layers when the pad
                // has same shape as its hole
                footprint->TransformPadsWithClearanceToPolygon( *layerPoly, curr_layer_id, 0,
                                                                ARC_HIGH_DEF, ERROR_INSIDE, true,
                                                                renderPlatedPadsAsPlated, false );

                transformFPShapesToPolygon( footprint, curr_layer_id, *layerPoly );
            }
        }

        if( renderPlatedPadsAsPlated )
        {
            // ADD PLATED PADS contours
            for( FOOTPRINT* footprint : m_board->Footprints() )
            {
                footprint->TransformPadsWithClearanceToPolygon( *m_frontPlatedPadPolys, F_Cu, 0,
                                                                ARC_HIGH_DEF, ERROR_INSIDE, true,
                                                                false, true );

                footprint->TransformPadsWithClearanceToPolygon( *m_backPlatedPadPolys, B_Cu, 0,
                                                                ARC_HIGH_DEF, ERROR_INSIDE, true,
                                                                false, true );
            }
        }
    }

    // Add graphic item on copper layers to object containers
    for( PCB_LAYER_ID curr_layer_id : layer_id )
    {
        wxASSERT( m_layerMap.find( curr_layer_id ) != m_layerMap.end() );

        BVH_CONTAINER_2D* layerContainer = m_layerMap[curr_layer_id];

        // Add graphic items on copper layers (texts and other graphics)
        for( BOARD_ITEM* item : m_board->Drawings() )
        {
            if( !item->IsOnLayer( curr_layer_id ) )
                continue;

            switch( item->Type() )
            {
            case PCB_SHAPE_T:
                addShapeWithClearance( static_cast<PCB_SHAPE*>( item ), layerContainer,
                                       curr_layer_id, 0 );
                break;

            case PCB_TEXT_T:
#ifdef DEBUG
                std::cerr << "[Adding copper layer text \""
                          << static_cast<PCB_TEXT*>( item )->GetText() << "\"]\n";
#endif
                addShapeWithClearance( static_cast<PCB_TEXT*>( item ), layerContainer,
                                       curr_layer_id, 0 );
                break;

            case PCB_DIM_ALIGNED_T:
            case PCB_DIM_CENTER_T:
            case PCB_DIM_ORTHOGONAL_T:
            case PCB_DIM_LEADER_T:
                addShapeWithClearance( static_cast<DIMENSION_BASE*>( item ), layerContainer,
                                       curr_layer_id, 0 );
                break;

            default:
                wxLogTrace( m_logTrace, wxT( "createLayers: item type: %d not implemented" ),
                            item->Type() );
                break;
            }
        }
    }

    // Add graphic item on copper layers to poly contours (vertical outlines)
    if( GetFlag( FL_RENDER_OPENGL_COPPER_THICKNESS )
        && ( m_renderEngine == RENDER_ENGINE::OPENGL_LEGACY ) )
    {
        for( PCB_LAYER_ID cur_layer_id : layer_id )
        {
            wxASSERT( m_layers_poly.find( cur_layer_id ) != m_layers_poly.end() );

            SHAPE_POLY_SET* layerPoly = m_layers_poly[cur_layer_id];

            // Add graphic items on copper layers (texts and other )
            for( BOARD_ITEM* item : m_board->Drawings() )
            {
                if( !item->IsOnLayer( cur_layer_id ) )
                    continue;

                switch( item->Type() )
                {
                case PCB_SHAPE_T:
                    item->TransformShapeWithClearanceToPolygon( *layerPoly, cur_layer_id, 0,
                                                                ARC_HIGH_DEF, ERROR_INSIDE );
                    break;

                case PCB_TEXT_T:
                {
                    PCB_TEXT* text = static_cast<PCB_TEXT*>( item );

                    text->TransformTextShapeWithClearanceToPolygon( *layerPoly, cur_layer_id, 0,
                                                                    ARC_HIGH_DEF, ERROR_INSIDE );
                }
                break;

                default:
                    wxLogTrace( m_logTrace, wxT( "createLayers: item type: %d not implemented" ),
                                item->Type() );
                    break;
                }
            }
        }
    }

    if( GetFlag( FL_ZONE ) )
    {
        if( aStatusReporter )
            aStatusReporter->Report( _( "Create zones" ) );

        std::vector<std::pair<const ZONE*, PCB_LAYER_ID>> zones;

        for( ZONE* zone : m_board->Zones() )
        {
            for( PCB_LAYER_ID layer : zone->GetLayerSet().Seq() )
                zones.emplace_back( std::make_pair( zone, layer ) );
        }

        // Add zones objects
        std::atomic<size_t> nextZone( 0 );
        std::atomic<size_t> threadsFinished( 0 );

        size_t parallelThreadCount = std::max<size_t>( std::thread::hardware_concurrency(), 2 );

        for( size_t ii = 0; ii < parallelThreadCount; ++ii )
        {
            std::thread t = std::thread(
                    [&]()
                    {
                        for( size_t areaId = nextZone.fetch_add( 1 ); areaId < zones.size();
                             areaId = nextZone.fetch_add( 1 ) )
                        {
                            const ZONE* zone = zones[areaId].first;

                            if( zone == nullptr )
                                break;

                            PCB_LAYER_ID layer = zones[areaId].second;

                            auto layerContainer = m_layerMap.find( layer );

                            if( layerContainer != m_layerMap.end() )
                                addSolidAreasShapes( zone, layerContainer->second, layer );
                        }

                        threadsFinished++;
                    } );

            t.detach();
        }

        while( threadsFinished < parallelThreadCount )
            std::this_thread::sleep_for( std::chrono::milliseconds( 10 ) );
    }

    if( GetFlag( FL_ZONE ) && GetFlag( FL_RENDER_OPENGL_COPPER_THICKNESS )
        && ( m_renderEngine == RENDER_ENGINE::OPENGL_LEGACY ) )
    {
        // Add copper zones
        for( ZONE* zone : m_board->Zones() )
        {
            if( zone == nullptr )
                break;

            for( PCB_LAYER_ID layer : zone->GetLayerSet().Seq() )
            {
                auto layerContainer = m_layers_poly.find( layer );

                if( layerContainer != m_layers_poly.end() )
                    zone->TransformSolidAreasShapesToPolygon( layer, *layerContainer->second );
            }
        }
    }

    // Simplify layer polygons

    if( aStatusReporter )
        aStatusReporter->Report( _( "Simplifying copper layers polygons" ) );

    if( GetFlag( FL_RENDER_OPENGL_COPPER_THICKNESS )
        && ( m_renderEngine == RENDER_ENGINE::OPENGL_LEGACY ) )
    {
        if( GetFlag( FL_RENDER_PLATED_PADS_AS_PLATED ) && GetFlag( FL_USE_REALISTIC_MODE ) )
        {
            if( m_frontPlatedPadPolys && ( m_layers_poly.find( F_Cu ) != m_layers_poly.end() ) )
            {
                SHAPE_POLY_SET* layerPoly_F_Cu = m_layers_poly[F_Cu];
                layerPoly_F_Cu->BooleanSubtract( *m_frontPlatedPadPolys, SHAPE_POLY_SET::PM_FAST );

                m_frontPlatedPadPolys->Simplify( SHAPE_POLY_SET::PM_FAST );
            }

            if( m_backPlatedPadPolys && ( m_layers_poly.find( B_Cu ) != m_layers_poly.end() ) )
            {
                SHAPE_POLY_SET* layerPoly_B_Cu = m_layers_poly[B_Cu];
                layerPoly_B_Cu->BooleanSubtract( *m_backPlatedPadPolys, SHAPE_POLY_SET::PM_FAST );

                m_backPlatedPadPolys->Simplify( SHAPE_POLY_SET::PM_FAST );
            }
        }

        std::vector<PCB_LAYER_ID>& selected_layer_id = layer_id;
        std::vector<PCB_LAYER_ID>  layer_id_without_F_and_B;

        if( GetFlag( FL_RENDER_PLATED_PADS_AS_PLATED ) && GetFlag( FL_USE_REALISTIC_MODE ) )
        {
            layer_id_without_F_and_B.clear();
            layer_id_without_F_and_B.reserve( layer_id.size() );

            for( size_t i = 0; i < layer_id.size(); ++i )
            {
                if( ( layer_id[i] != F_Cu ) && ( layer_id[i] != B_Cu ) )
                    layer_id_without_F_and_B.push_back( layer_id[i] );
            }

            selected_layer_id = layer_id_without_F_and_B;
        }

        if( selected_layer_id.size() > 0 )
        {
            std::atomic<size_t> nextItem( 0 );
            std::atomic<size_t> threadsFinished( 0 );

            size_t parallelThreadCount =
                    std::min<size_t>( std::max<size_t>( std::thread::hardware_concurrency(), 2 ),
                                      selected_layer_id.size() );

            for( size_t ii = 0; ii < parallelThreadCount; ++ii )
            {
                std::thread t = std::thread(
                        [&nextItem, &threadsFinished, &selected_layer_id, this]()
                        {
                            for( size_t i = nextItem.fetch_add( 1 ); i < selected_layer_id.size();
                                 i = nextItem.fetch_add( 1 ) )
                            {
                                auto layerPoly = m_layers_poly.find( selected_layer_id[i] );

                                if( layerPoly != m_layers_poly.end() )
                                    // This will make a union of all added contours
                                    layerPoly->second->Simplify( SHAPE_POLY_SET::PM_FAST );
                            }

                            threadsFinished++;
                        } );

                t.detach();
            }

            while( threadsFinished < parallelThreadCount )
                std::this_thread::sleep_for( std::chrono::milliseconds( 10 ) );
        }
    }

    // Simplify holes polygon contours
    if( aStatusReporter )
        aStatusReporter->Report( _( "Simplify holes contours" ) );

    for( PCB_LAYER_ID layer : layer_id )
    {
        if( m_layerHoleOdPolys.find( layer ) != m_layerHoleOdPolys.end() )
        {
            // found
            SHAPE_POLY_SET* polyLayer = m_layerHoleOdPolys[layer];
            polyLayer->Simplify( SHAPE_POLY_SET::PM_FAST );

            wxASSERT( m_layerHoleIdPolys.find( layer ) != m_layerHoleIdPolys.end() );

            polyLayer = m_layerHoleIdPolys[layer];
            polyLayer->Simplify( SHAPE_POLY_SET::PM_FAST );
        }
    }

    // End Build Copper layers

    // This will make a union of all added contours
    m_throughHoleOdPolys.Simplify( SHAPE_POLY_SET::PM_FAST );
    m_nonPlatedThroughHoleOdPolys.Simplify( SHAPE_POLY_SET::PM_FAST );
    m_throughHoleViaOdPolys.Simplify( SHAPE_POLY_SET::PM_FAST );
    m_throughHoleAnnularRingPolys.Simplify( SHAPE_POLY_SET::PM_FAST );

    // Build Tech layers
    // Based on:
    //    https://github.com/KiCad/kicad-source-mirror/blob/master/3d-viewer/3d_draw.cpp#L1059
    if( aStatusReporter )
        aStatusReporter->Report( _( "Build Tech layers" ) );

    // draw graphic items, on technical layers
    static const PCB_LAYER_ID teckLayerList[] = { B_Adhes, F_Adhes, B_Paste, F_Paste, B_SilkS,
                                                  F_SilkS, B_Mask, F_Mask,

                                                  // Aux Layers
                                                  Dwgs_User, Cmts_User, Eco1_User, Eco2_User,
                                                  Edge_Cuts, Margin };

    // User layers are not drawn here, only technical layers
    for( LSEQ seq = LSET::AllNonCuMask().Seq( teckLayerList, arrayDim( teckLayerList ) ); seq;
         ++seq )
    {
        const PCB_LAYER_ID curr_layer_id = *seq;

        if( !Is3dLayerEnabled( curr_layer_id ) )
            continue;

        BVH_CONTAINER_2D* layerContainer = new BVH_CONTAINER_2D;
        m_layerMap[curr_layer_id] = layerContainer;

        SHAPE_POLY_SET* layerPoly = new SHAPE_POLY_SET;
        m_layers_poly[curr_layer_id] = layerPoly;

        // Add drawing objects
        for( BOARD_ITEM* item : m_board->Drawings() )
        {
            if( !item->IsOnLayer( curr_layer_id ) )
                continue;

            switch( item->Type() )
            {
            case PCB_SHAPE_T:
                addShapeWithClearance( static_cast<PCB_SHAPE*>( item ), layerContainer,
                                       curr_layer_id, 0 );
                break;

            case PCB_TEXT_T:
#ifdef DEBUG
                std::cerr << "[PCB text \"" << static_cast<PCB_TEXT*>( item )->GetText() << "\"]";
#endif
                addShapeWithClearance( static_cast<PCB_TEXT*>( item ), layerContainer,
                                       curr_layer_id, 0 );
                break;

            case PCB_DIM_ALIGNED_T:
            case PCB_DIM_CENTER_T:
            case PCB_DIM_ORTHOGONAL_T:
            case PCB_DIM_LEADER_T:
                addShapeWithClearance( static_cast<DIMENSION_BASE*>( item ), layerContainer,
                                       curr_layer_id, 0 );
                break;

            default: break;
            }
        }

        // Add drawing contours
        for( BOARD_ITEM* item : m_board->Drawings() )
        {
            if( !item->IsOnLayer( curr_layer_id ) )
                continue;

            switch( item->Type() )
            {
            case PCB_SHAPE_T:
                item->TransformShapeWithClearanceToPolygon( *layerPoly, curr_layer_id, 0,
                                                            ARC_HIGH_DEF, ERROR_INSIDE );
                break;

            case PCB_TEXT_T:
            {
                PCB_TEXT* text = static_cast<PCB_TEXT*>( item );

                if( text->GetFont()->IsOutline() )
                {
#ifdef DEBUG
                    std::cerr << "[PCB text \"" << text->GetText()
                              << "\" drawing as polygon on layer " << curr_layer_id << "]";
#endif
                    // outline text
                    std::vector<SHAPE_POLY_SET> glyphs;
                    text->DrawTextAsPolygon( glyphs, curr_layer_id );
                    for( const SHAPE_POLY_SET& glyph : glyphs )
                    {
                        layerPoly->Append( glyph );
                    }
                }
                else
                {
                    // stroke text
                    text->TransformTextShapeWithClearanceToPolygon( *layerPoly, curr_layer_id, 0,
                                                                    ARC_HIGH_DEF, ERROR_INSIDE );
                }
            }
            break;

            default: break;
            }
        }

        // Add footprints tech layers - objects
        for( FOOTPRINT* footprint : m_board->Footprints() )
        {
            if( ( curr_layer_id == F_SilkS ) || ( curr_layer_id == B_SilkS ) )
            {
<<<<<<< HEAD
                int linewidth = g_DrawDefaultLineThickness;
=======
                int linewidth = m_board->GetDesignSettings().m_LineThickness[ LAYER_CLASS_SILK ];
>>>>>>> 81b83a8f

                for( PAD* pad : footprint->Pads() )
                {
                    if( !pad->IsOnLayer( curr_layer_id ) )
                        continue;

                    buildPadOutlineAsSegments( pad, layerContainer, linewidth );
                }
            }
            else
            {
                addPadsWithClearance( footprint, layerContainer, curr_layer_id, 0, false, false,
                                      false );
            }

            addFootprintShapesWithClearance( footprint, layerContainer, curr_layer_id, 0 );
        }


        // Add footprints tech layers - contours
        for( FOOTPRINT* footprint : m_board->Footprints() )
        {
            if( ( curr_layer_id == F_SilkS ) || ( curr_layer_id == B_SilkS ) )
            {
                int linewidth = m_board->GetDesignSettings().m_LineThickness[ LAYER_CLASS_SILK ];

                for( PAD* pad : footprint->Pads() )
                {
                    if( !pad->IsOnLayer( curr_layer_id ) )
                        continue;

                    buildPadOutlineAsPolygon( pad, *layerPoly, linewidth );
                }
            }
            else
            {
                footprint->TransformPadsWithClearanceToPolygon( *layerPoly, curr_layer_id, 0,
                                                                ARC_HIGH_DEF, ERROR_INSIDE );
            }

            // On tech layers, use a poor circle approximation, only for texts (stroke font)
            footprint->TransformFPTextWithClearanceToPolygonSet( *layerPoly, curr_layer_id, 0,
                                                                 ARC_HIGH_DEF, ERROR_INSIDE );

            // Add the remaining things with dynamic seg count for circles
            transformFPShapesToPolygon( footprint, curr_layer_id, *layerPoly );
        }


        // Draw non copper zones
        if( GetFlag( FL_ZONE ) )
        {
            for( ZONE* zone : m_board->Zones() )
            {
                if( zone->IsOnLayer( curr_layer_id ) )
                    addSolidAreasShapes( zone, layerContainer, curr_layer_id );
            }

            for( ZONE* zone : m_board->Zones() )
            {
                if( zone->IsOnLayer( curr_layer_id ) )
                    zone->TransformSolidAreasShapesToPolygon( curr_layer_id, *layerPoly );
            }
        }

        // This will make a union of all added contours
        layerPoly->Simplify( SHAPE_POLY_SET::PM_FAST );
    }
    // End Build Tech layers

    // Build BVH (Bounding volume hierarchy) for holes and vias

    if( aStatusReporter )
        aStatusReporter->Report( _( "Build BVH for holes and vias" ) );

    m_throughHoleIds.BuildBVH();
    m_throughHoleOds.BuildBVH();
    m_throughHoleAnnularRings.BuildBVH();

    if( !m_layerHoleMap.empty() )
    {
        for( auto& hole : m_layerHoleMap )
            hole.second->BuildBVH();
    }

    // We only need the Solder mask to initialize the BVH
    // because..?
    if( m_layerMap[B_Mask] )
        m_layerMap[B_Mask]->BuildBVH();

    if( m_layerMap[F_Mask] )
        m_layerMap[F_Mask]->BuildBVH();
}<|MERGE_RESOLUTION|>--- conflicted
+++ resolved
@@ -955,11 +955,7 @@
         {
             if( ( curr_layer_id == F_SilkS ) || ( curr_layer_id == B_SilkS ) )
             {
-<<<<<<< HEAD
-                int linewidth = g_DrawDefaultLineThickness;
-=======
-                int linewidth = m_board->GetDesignSettings().m_LineThickness[ LAYER_CLASS_SILK ];
->>>>>>> 81b83a8f
+                int linewidth = m_board->GetDesignSettings().m_LineThickness[LAYER_CLASS_SILK];
 
                 for( PAD* pad : footprint->Pads() )
                 {
@@ -984,7 +980,7 @@
         {
             if( ( curr_layer_id == F_SilkS ) || ( curr_layer_id == B_SilkS ) )
             {
-                int linewidth = m_board->GetDesignSettings().m_LineThickness[ LAYER_CLASS_SILK ];
+                int linewidth = m_board->GetDesignSettings().m_LineThickness[LAYER_CLASS_SILK];
 
                 for( PAD* pad : footprint->Pads() )
                 {
